/*
 * Copyright 2022 The Android Open Source Project
 *
 * Licensed under the Apache License, Version 2.0 (the "License");
 * you may not use this file except in compliance with the License.
 * You may obtain a copy of the License at
 *
 *      http://www.apache.org/licenses/LICENSE-2.0
 *
 * Unless required by applicable law or agreed to in writing, software
 * distributed under the License is distributed on an "AS IS" BASIS,
 * WITHOUT WARRANTIES OR CONDITIONS OF ANY KIND, either express or implied.
 * See the License for the specific language governing permissions and
 * limitations under the License.
 */

package androidx.compose.ui.text

import android.graphics.Paint
import android.graphics.Typeface
import android.os.Build
import android.text.TextPaint
import android.text.style.AbsoluteSizeSpan
import android.text.style.BackgroundColorSpan
import android.text.style.CharacterStyle
import android.text.style.ForegroundColorSpan
import android.text.style.LeadingMarginSpan
import android.text.style.LocaleSpan
import android.text.style.RelativeSizeSpan
import android.text.style.ScaleXSpan
import androidx.compose.ui.geometry.Offset
import androidx.compose.ui.geometry.Size
import androidx.compose.ui.graphics.BlendMode
import androidx.compose.ui.graphics.Brush
import androidx.compose.ui.graphics.Canvas
import androidx.compose.ui.graphics.Color
import androidx.compose.ui.graphics.ShaderBrush
import androidx.compose.ui.graphics.Shadow
import androidx.compose.ui.graphics.SolidColor
import androidx.compose.ui.graphics.StrokeCap
import androidx.compose.ui.graphics.StrokeJoin
import androidx.compose.ui.graphics.drawscope.Fill
import androidx.compose.ui.graphics.drawscope.Stroke
import androidx.compose.ui.graphics.toArgb
import androidx.compose.ui.text.FontTestData.Companion.BASIC_MEASURE_FONT
import androidx.compose.ui.text.android.InternalPlatformTextApi
import androidx.compose.ui.text.android.TextLayout
import androidx.compose.ui.text.android.style.BaselineShiftSpan
import androidx.compose.ui.text.android.style.FontFeatureSpan
import androidx.compose.ui.text.android.style.LetterSpacingSpanEm
import androidx.compose.ui.text.android.style.LetterSpacingSpanPx
import androidx.compose.ui.text.android.style.ShadowSpan
import androidx.compose.ui.text.android.style.SkewXSpan
import androidx.compose.ui.text.android.style.TextDecorationSpan
import androidx.compose.ui.text.font.FontFamily
import androidx.compose.ui.text.font.FontStyle
import androidx.compose.ui.text.font.FontWeight
import androidx.compose.ui.text.font.testutils.AsyncTestTypefaceLoader
import androidx.compose.ui.text.font.testutils.BlockingFauxFont
import androidx.compose.ui.text.font.toFontFamily
import androidx.compose.ui.text.intl.LocaleList
import androidx.compose.ui.text.matchers.assertThat
import androidx.compose.ui.text.platform.bitmap
import androidx.compose.ui.text.platform.style.DrawStyleSpan
import androidx.compose.ui.text.platform.style.ShaderBrushSpan
import androidx.compose.ui.text.style.BaselineShift
import androidx.compose.ui.text.style.TextAlign
import androidx.compose.ui.text.style.TextDecoration
import androidx.compose.ui.text.style.TextGeometricTransform
import androidx.compose.ui.text.style.TextIndent
import androidx.compose.ui.text.style.TextMotion
import androidx.compose.ui.text.style.TextOverflow
import androidx.compose.ui.unit.Constraints
import androidx.compose.ui.unit.Density
import androidx.compose.ui.unit.em
import androidx.compose.ui.unit.sp
import androidx.test.ext.junit.runners.AndroidJUnit4
import androidx.test.filters.MediumTest
import androidx.test.filters.SdkSuppress
import androidx.test.filters.SmallTest
import androidx.test.platform.app.InstrumentationRegistry
import com.google.common.truth.Truth.assertThat
import kotlin.math.ceil
import kotlin.math.roundToInt
import org.junit.Test
import org.junit.runner.RunWith

@OptIn(InternalPlatformTextApi::class)
@RunWith(AndroidJUnit4::class)
@SmallTest
class AndroidParagraphTest {
    // This sample font provides the following features:
    // 1. The width of most of visible characters equals to font size.
    // 2. The LTR/RTL characters are rendered as ▶/◀.
    // 3. The fontMetrics passed to TextPaint has descend - ascend equal to 1.2 * fontSize.
    private val basicFontFamily = BASIC_MEASURE_FONT.toFontFamily()
    private val defaultDensity = Density(density = 1f)
    private val context = InstrumentationRegistry.getInstrumentation().context

    @Test
    fun draw_with_newline_and_line_break_default_values() {
        with(defaultDensity) {
            val fontSize = 50.sp
            for (text in arrayOf("abc\ndef", "\u05D0\u05D1\u05D2\n\u05D3\u05D4\u05D5")) {
                val paragraphAndroid =
                    simpleParagraph(
                        text = text,
                        style = TextStyle(fontSize = fontSize, fontFamily = basicFontFamily),
                        // 2 chars width
                        width = 2 * fontSize.toPx()
                    )

                val textPaint = TextPaint(Paint.ANTI_ALIAS_FLAG)
                textPaint.textSize = fontSize.toPx()
                textPaint.typeface =
                    UncachedFontFamilyResolver(context)
                        .resolve(BASIC_MEASURE_FONT.toFontFamily())
                        .value as Typeface

                val layout =
                    TextLayout(
                        charSequence = text,
                        width = ceil(paragraphAndroid.width),
                        textPaint = textPaint
                    )

                assertThat(paragraphAndroid.bitmap()).isEqualToBitmap(layout.bitmap())
            }
        }
    }

    @Test
    fun testAnnotatedString_setColorOnWholeText() {
        val text = "abcde"
        val spanStyle = SpanStyle(color = Color(0xFF0000FF))

        val paragraph =
            simpleParagraph(
                text = text,
                spanStyles = listOf(AnnotatedString.Range(spanStyle, 0, text.length)),
                width = 100.0f
            )

        assertThat(paragraph.charSequence).hasSpan(ForegroundColorSpan::class, 0, text.length)
    }

    @Test
    fun testAnnotatedString_setColorOnPartOfText() {
        val text = "abcde"
        val spanStyle = SpanStyle(color = Color(0xFF0000FF))

        val paragraph =
            simpleParagraph(
                text = text,
                spanStyles = listOf(AnnotatedString.Range(spanStyle, 0, "abc".length)),
                width = 100.0f
            )

        assertThat(paragraph.charSequence).hasSpan(ForegroundColorSpan::class, 0, "abc".length)
    }

    @Test
    fun testAnnotatedString_setColorTwice_lastOneOverwrite() {
        val text = "abcde"
        val spanStyle = SpanStyle(color = Color(0xFF0000FF))
        val spanStyleOverwrite = SpanStyle(color = Color(0xFF00FF00))

        val paragraph =
            simpleParagraph(
                text = text,
                spanStyles =
                    listOf(
                        AnnotatedString.Range(spanStyle, 0, text.length),
                        AnnotatedString.Range(spanStyleOverwrite, 0, "abc".length)
                    ),
                width = 100.0f
            )

        assertThat(paragraph.charSequence).hasSpan(ForegroundColorSpan::class, 0, text.length)
        assertThat(paragraph.charSequence).hasSpan(ForegroundColorSpan::class, 0, "abc".length)
        assertThat(paragraph.charSequence).hasSpanOnTop(ForegroundColorSpan::class, 0, "abc".length)
    }

    @Test
    fun testAnnotatedString_setBrushOnWholeText() {
        val text = "abcde"
        val brush = Brush.linearGradient(listOf(Color.Black, Color.White))
        val spanStyle = SpanStyle(brush = brush)

        val paragraph =
            simpleParagraph(
                text = text,
                spanStyles = listOf(AnnotatedString.Range(spanStyle, 0, text.length)),
                width = 100.0f
            )

        assertThat(paragraph.charSequence).hasSpan(ShaderBrushSpan::class, 0, text.length) {
            it.shaderBrush == brush
        }
    }

    @Test
    fun testAnnotatedString_setSolidColorBrushOnWholeText() {
        val text = "abcde"
        val brush = SolidColor(Color.Red)
        val spanStyle = SpanStyle(brush = brush)

        val paragraph =
            simpleParagraph(
                text = text,
                spanStyles = listOf(AnnotatedString.Range(spanStyle, 0, text.length)),
                width = 100.0f
            )

        assertThat(paragraph.charSequence).hasSpan(ForegroundColorSpan::class, 0, text.length)
    }

    @Test
    fun testAnnotatedString_setBrushOnPartOfText() {
        val text = "abcde"
        val brush = Brush.linearGradient(listOf(Color.Black, Color.White))
        val spanStyle = SpanStyle(brush = brush)

        val paragraph =
            simpleParagraph(
                text = text,
                spanStyles = listOf(AnnotatedString.Range(spanStyle, 0, "abc".length)),
                width = 100.0f
            )

        assertThat(paragraph.charSequence).hasSpan(ShaderBrushSpan::class, 0, "abc".length) {
            it.shaderBrush == brush
        }
    }

    @Test
    fun testAnnotatedString_brushSpanReceivesSize() {
        with(defaultDensity) {
            val text = "abcde"
            val brush = Brush.linearGradient(listOf(Color.Black, Color.White))
            val spanStyle = SpanStyle(brush = brush)
            val fontSize = 10.sp

            val paragraph =
                simpleParagraph(
                    text = text,
                    spanStyles = listOf(AnnotatedString.Range(spanStyle, 0, "abc".length)),
                    width = 100.0f,
                    style = TextStyle(fontSize = fontSize, fontFamily = basicFontFamily)
                )

            assertThat(paragraph.charSequence).hasSpan(ShaderBrushSpan::class, 0, "abc".length) {
                it.size == Size(100.0f, fontSize.toPx())
            }
        }
    }

    @Test
    fun testStyle_setTextDecorationOnWholeText_withLineThrough() {
        val text = "abcde"
        val spanStyle = SpanStyle(textDecoration = TextDecoration.LineThrough)

        val paragraph =
            simpleParagraph(
                text = text,
                spanStyles = listOf(AnnotatedString.Range(spanStyle, 0, text.length)),
                width = 100.0f
            )

        assertThat(paragraph.charSequence.toString()).isEqualTo(text)
        assertThat(paragraph.charSequence).hasSpan(
            spanClazz = TextDecorationSpan::class,
            start = 0,
            end = text.length
        ) {
            !it.isUnderlineText && it.isStrikethroughText
        }
    }

    @Test
    fun testStyle_setTextDecorationOnWholeText_withUnderline() {
        val text = "abcde"
        val spanStyle = SpanStyle(textDecoration = TextDecoration.Underline)

        val paragraph =
            simpleParagraph(
                text = text,
                spanStyles = listOf(AnnotatedString.Range(spanStyle, 0, text.length)),
                width = 100.0f
            )

        assertThat(paragraph.charSequence.toString()).isEqualTo(text)
        assertThat(paragraph.charSequence).hasSpan(
            spanClazz = TextDecorationSpan::class,
            start = 0,
            end = text.length
        ) {
            it.isUnderlineText && !it.isStrikethroughText
        }
    }

    @Test
    fun testStyle_setTextDecorationOnPartText_withLineThrough() {
        val text = "abcde"
        val spanStyle = SpanStyle(textDecoration = TextDecoration.LineThrough)

        val paragraph =
            simpleParagraph(
                text = text,
                spanStyles = listOf(AnnotatedString.Range(spanStyle, 0, "abc".length)),
                width = 100.0f
            )

        assertThat(paragraph.charSequence.toString()).isEqualTo(text)
        assertThat(paragraph.charSequence).hasSpan(
            spanClazz = TextDecorationSpan::class,
            start = 0,
            end = "abc".length
        ) {
            !it.isUnderlineText && it.isStrikethroughText
        }
    }

    @Test
    fun testStyle_setTextDecorationOnPartText_withUnderline() {
        val text = "abcde"
        val spanStyle = SpanStyle(textDecoration = TextDecoration.Underline)

        val paragraph =
            simpleParagraph(
                text = text,
                spanStyles = listOf(AnnotatedString.Range(spanStyle, 0, "abc".length)),
                width = 100.0f
            )

        assertThat(paragraph.charSequence.toString()).isEqualTo(text)
        assertThat(paragraph.charSequence).hasSpan(
            spanClazz = TextDecorationSpan::class,
            start = 0,
            end = "abc".length
        ) {
            it.isUnderlineText && !it.isStrikethroughText
        }
    }

    @Test
    fun testStyle_setTextDecoration_withLineThroughAndUnderline() {
        val text = "abcde"
        val spanStyle =
            SpanStyle(textDecoration = TextDecoration.LineThrough + TextDecoration.Underline)

        val paragraph =
            simpleParagraph(
                text = text,
                spanStyles = listOf(AnnotatedString.Range(spanStyle, 0, "abc".length)),
                width = 100.0f
            )

        assertThat(paragraph.charSequence.toString()).isEqualTo(text)
        assertThat(paragraph.charSequence).hasSpan(
            spanClazz = TextDecorationSpan::class,
            start = 0,
            end = "abc".length
        ) {
            it.isUnderlineText && it.isStrikethroughText
        }
    }

    @Test
    fun testAnnotatedString_setFontSizeOnWholeText() {
        with(defaultDensity) {
            val text = "abcde"
            val fontSize = 20.sp
            val paragraphWidth = text.length * fontSize.toPx()
            val spanStyle = SpanStyle(fontSize = fontSize)

            val paragraph =
                simpleParagraph(
                    text = text,
                    spanStyles = listOf(AnnotatedString.Range(spanStyle, 0, text.length)),
                    width = paragraphWidth
                )

            assertThat(paragraph.charSequence).hasSpan(AbsoluteSizeSpan::class, 0, text.length) {
                it.size == fontSize.toPx().roundToInt() && !it.dip
            }
        }
    }

    @Test
    fun testAnnotatedString_setFontSizeOnPartText() {
        with(defaultDensity) {
            val text = "abcde"
            val fontSize = 20.sp
            val paragraphWidth = text.length * fontSize.toPx()
            val spanStyle = SpanStyle(fontSize = fontSize)

            val paragraph =
                simpleParagraph(
                    text = text,
                    spanStyles = listOf(AnnotatedString.Range(spanStyle, 0, "abc".length)),
                    width = paragraphWidth
                )

            assertThat(paragraph.charSequence).hasSpan(AbsoluteSizeSpan::class, 0, "abc".length)
        }
    }

    @Test
    fun testAnnotatedString_setFontSizeTwice_lastOneOverwrite() {
        with(defaultDensity) {
            val text = "abcde"
            val fontSize = 20.sp
            val fontSizeOverwrite = 30.sp
            val paragraphWidth = text.length * fontSizeOverwrite.toPx()
            val spanStyle = SpanStyle(fontSize = fontSize)
            val spanStyleOverwrite = SpanStyle(fontSize = fontSizeOverwrite)

            val paragraph =
                simpleParagraph(
                    text = text,
                    spanStyles =
                        listOf(
                            AnnotatedString.Range(spanStyle, 0, text.length),
                            AnnotatedString.Range(spanStyleOverwrite, 0, "abc".length)
                        ),
                    width = paragraphWidth
                )

            assertThat(paragraph.charSequence).hasSpan(AbsoluteSizeSpan::class, 0, text.length)
            assertThat(paragraph.charSequence).hasSpan(AbsoluteSizeSpan::class, 0, "abc".length)
            assertThat(paragraph.charSequence)
                .hasSpanOnTop(AbsoluteSizeSpan::class, 0, "abc".length)
        }
    }

    @Test
    fun testAnnotatedString_setFontSizeScaleOnWholeText() {
        val text = "abcde"
        val fontSizeScale = 2.0.em
        val spanStyle = SpanStyle(fontSize = fontSizeScale)

        val paragraph =
            simpleParagraph(
                text = text,
                spanStyles = listOf(AnnotatedString.Range(spanStyle, 0, text.length)),
                width = 100.0f
            )

        assertThat(paragraph.charSequence).hasSpan(RelativeSizeSpan::class, 0, text.length) {
            it.sizeChange == fontSizeScale.value
        }
    }

    @Test
    fun testAnnotatedString_setFontSizeScaleOnPartText() {
        val text = "abcde"
        val fontSizeScale = 2.0f.em
        val spanStyle = SpanStyle(fontSize = fontSizeScale)

        val paragraph =
            simpleParagraph(
                text = text,
                spanStyles = listOf(AnnotatedString.Range(spanStyle, 0, "abc".length)),
                width = 100.0f
            )

        assertThat(paragraph.charSequence).hasSpan(RelativeSizeSpan::class, 0, "abc".length) {
            it.sizeChange == fontSizeScale.value
        }
    }

    @Test
    fun testAnnotatedString_setLetterSpacingOnWholeText() {
        val text = "abcde"
        val letterSpacing = 2.0f
        val spanStyle = SpanStyle(letterSpacing = letterSpacing.em)

        val paragraph =
            simpleParagraph(
                text = text,
                spanStyles = listOf(AnnotatedString.Range(spanStyle, 0, text.length)),
                width = 100.0f
            )

        assertThat(paragraph.charSequence.toString()).isEqualTo(text)
        assertThat(paragraph.charSequence).hasSpan(LetterSpacingSpanEm::class, 0, text.length)
    }

    @Test
    fun testAnnotatedString_setLetterSpacingOnPartText() {
        val text = "abcde"
        val spanStyle = SpanStyle(letterSpacing = 2.em)

        val paragraph =
            simpleParagraph(
                text = text,
                spanStyles = listOf(AnnotatedString.Range(spanStyle, 0, "abc".length)),
                width = 100.0f
            )

        assertThat(paragraph.charSequence.toString()).isEqualTo(text)
        assertThat(paragraph.charSequence).hasSpan(LetterSpacingSpanEm::class, 0, "abc".length)
    }

    @Test
    fun testAnnotatedString_setLetterSpacingTwice_lastOneOverwrite() {
        val text = "abcde"
        val spanStyle = SpanStyle(letterSpacing = 2.em)
        val spanStyleOverwrite = SpanStyle(letterSpacing = 3.em)

        val paragraph =
            simpleParagraph(
                text = text,
                spanStyles =
                    listOf(
                        AnnotatedString.Range(spanStyle, 0, text.length),
                        AnnotatedString.Range(spanStyleOverwrite, 0, "abc".length)
                    ),
                width = 100.0f
            )

        assertThat(paragraph.charSequence.toString()).isEqualTo(text)
        assertThat(paragraph.charSequence).hasSpan(LetterSpacingSpanEm::class, 0, text.length)
        assertThat(paragraph.charSequence).hasSpan(LetterSpacingSpanEm::class, 0, "abc".length)
        assertThat(paragraph.charSequence).hasSpanOnTop(LetterSpacingSpanEm::class, 0, "abc".length)
    }

    @Test
    fun testAnnotatedString_setBackgroundOnWholeText() {
        val text = "abcde"
        val color = Color(0xFF0000FF)
        val spanStyle = SpanStyle(background = color)

        val paragraph =
            simpleParagraph(
                text = text,
                spanStyles = listOf(AnnotatedString.Range(spanStyle, 0, text.length)),
                width = 100.0f
            )

        assertThat(paragraph.charSequence.toString()).isEqualTo(text)
        assertThat(paragraph.charSequence).hasSpan(BackgroundColorSpan::class, 0, text.length) {
            span ->
            span.backgroundColor == color.toArgb()
        }
    }

    @Test
    fun testAnnotatedString_setBackgroundOnPartText() {
        val text = "abcde"
        val color = Color(0xFF0000FF)
        val spanStyle = SpanStyle(background = color)

        val paragraph =
            simpleParagraph(
                text = text,
                spanStyles = listOf(AnnotatedString.Range(spanStyle, 0, "abc".length)),
                width = 100.0f
            )

        assertThat(paragraph.charSequence.toString()).isEqualTo(text)
        assertThat(paragraph.charSequence).hasSpan(BackgroundColorSpan::class, 0, "abc".length) {
            span ->
            span.backgroundColor == color.toArgb()
        }
    }

    @Test
    fun testAnnotatedString_setBackgroundTwice_lastOneOverwrite() {
        val text = "abcde"
        val color = Color(0xFF0000FF)
        val spanStyle = SpanStyle(background = color)
        val colorOverwrite = Color(0xFF00FF00)
        val spanStyleOverwrite = SpanStyle(background = colorOverwrite)

        val paragraph =
            simpleParagraph(
                text = text,
                spanStyles =
                    listOf(
                        AnnotatedString.Range(spanStyle, 0, text.length),
                        AnnotatedString.Range(spanStyleOverwrite, 0, "abc".length)
                    ),
                width = 100.0f
            )

        assertThat(paragraph.charSequence.toString()).isEqualTo(text)
        assertThat(paragraph.charSequence).hasSpan(BackgroundColorSpan::class, 0, text.length) {
            span ->
            span.backgroundColor == color.toArgb()
        }
        assertThat(paragraph.charSequence).hasSpan(BackgroundColorSpan::class, 0, "abc".length) {
            span ->
            span.backgroundColor == colorOverwrite.toArgb()
        }
        assertThat(paragraph.charSequence).hasSpanOnTop(
            BackgroundColorSpan::class,
            0,
            "abc".length
        ) { span ->
            span.backgroundColor == colorOverwrite.toArgb()
        }
    }

    @Test
    fun testAnnotatedString_setLocaleOnWholeText() {
        val text = "abcde"
        val localeList = LocaleList("en-US")
        val spanStyle = SpanStyle(localeList = localeList)

        val paragraph =
            simpleParagraph(
                text = text,
                spanStyles = listOf(AnnotatedString.Range(spanStyle, 0, text.length)),
                width = 100.0f
            )

        assertThat(paragraph.charSequence).hasSpan(LocaleSpan::class, 0, text.length)
    }

    @Test
    fun testAnnotatedString_setLocaleOnPartText() {
        val text = "abcde"
        val localeList = LocaleList("en-US")
        val spanStyle = SpanStyle(localeList = localeList)

        val paragraph =
            simpleParagraph(
                text = text,
                spanStyles = listOf(AnnotatedString.Range(spanStyle, 0, "abc".length)),
                width = 100.0f
            )

        assertThat(paragraph.charSequence).hasSpan(LocaleSpan::class, 0, "abc".length)
    }

    @Test
    fun testAnnotatedString_setLocaleTwice_lastOneOverwrite() {
        val text = "abcde"
        val spanStyle = SpanStyle(localeList = LocaleList("en-US"))
        val spanStyleOverwrite = SpanStyle(localeList = LocaleList("ja-JP"))

        val paragraph =
            simpleParagraph(
                text = text,
                spanStyles =
                    listOf(
                        AnnotatedString.Range(spanStyle, 0, text.length),
                        AnnotatedString.Range(spanStyleOverwrite, 0, "abc".length)
                    ),
                width = 100.0f
            )

        assertThat(paragraph.charSequence).hasSpan(LocaleSpan::class, 0, text.length)
        assertThat(paragraph.charSequence).hasSpan(LocaleSpan::class, 0, "abc".length)
        assertThat(paragraph.charSequence).hasSpanOnTop(LocaleSpan::class, 0, "abc".length)
    }

    @Test
    fun testAnnotatedString_setBaselineShiftOnWholeText() {
        val text = "abcde"
        val spanStyle = SpanStyle(baselineShift = BaselineShift.Subscript)

        val paragraph =
            simpleParagraph(
                text = text,
                spanStyles = listOf(AnnotatedString.Range(spanStyle, 0, text.length)),
                width = 100.0f // width is not important
            )

        assertThat(paragraph.charSequence).hasSpan(BaselineShiftSpan::class, 0, text.length)
    }

    @Test
    fun testAnnotatedString_setBaselineShiftOnPartText() {
        val text = "abcde"
        val spanStyle = SpanStyle(baselineShift = BaselineShift.Superscript)

        val paragraph =
            simpleParagraph(
                text = text,
                spanStyles = listOf(AnnotatedString.Range(spanStyle, 0, "abc".length)),
                width = 100.0f // width is not important
            )

        assertThat(paragraph.charSequence).hasSpan(BaselineShiftSpan::class, 0, "abc".length)
    }

    @Test
    fun testAnnotatedString_setBaselineShiftTwice_LastOneOnTop() {
        val text = "abcde"
        val spanStyle = SpanStyle(baselineShift = BaselineShift.Subscript)
        val spanStyleOverwrite = SpanStyle(baselineShift = BaselineShift.Superscript)

        val paragraph =
            simpleParagraph(
                text = text,
                spanStyles =
                    listOf(
                        AnnotatedString.Range(spanStyle, 0, text.length),
                        AnnotatedString.Range(spanStyleOverwrite, 0, "abc".length)
                    ),
                width = 100.0f // width is not important
            )

        assertThat(paragraph.charSequence).hasSpan(BaselineShiftSpan::class, 0, text.length)
        assertThat(paragraph.charSequence).hasSpan(BaselineShiftSpan::class, 0, "abc".length)
        assertThat(paragraph.charSequence).hasSpanOnTop(BaselineShiftSpan::class, 0, "abc".length)
    }

    @Test
    fun testAnnotatedString_setDefaultTextGeometricTransform() {
        val text = "abcde"
        val spanStyle = SpanStyle(textGeometricTransform = TextGeometricTransform())

        val paragraph =
            simpleParagraph(
                text = text,
                spanStyles = listOf(AnnotatedString.Range(spanStyle, 0, text.length)),
                width = 100.0f // width is not important
            )

        assertThat(paragraph.charSequence).hasSpan(ScaleXSpan::class, 0, text.length) {
            it.scaleX == 1.0f
        }
        assertThat(paragraph.charSequence).hasSpan(
            spanClazz = SkewXSpan::class,
            start = 0,
            end = text.length
        ) {
            it.skewX == 0.0f
        }
    }

    @Test
    fun testAnnotatedString_setTextGeometricTransformWithScaleX() {
        val text = "abcde"
        val scaleX = 0.5f
        val spanStyle = SpanStyle(textGeometricTransform = TextGeometricTransform(scaleX = scaleX))

        val paragraph =
            simpleParagraph(
                text = text,
                spanStyles = listOf(AnnotatedString.Range(spanStyle, 0, text.length)),
                width = 100.0f // width is not important
            )

        assertThat(paragraph.charSequence).hasSpan(ScaleXSpan::class, 0, text.length) {
            it.scaleX == scaleX
        }
        assertThat(paragraph.charSequence).hasSpan(SkewXSpan::class, 0, text.length) {
            it.skewX == 0.0f
        }
    }

    @Test
    fun testAnnotatedString_setTextGeometricTransformWithSkewX() {
        val text = "aa"
        val skewX = 1f
        val spanStyle = SpanStyle(textGeometricTransform = TextGeometricTransform(skewX = skewX))

        val paragraph =
            simpleParagraph(
                text = text,
                spanStyles = listOf(AnnotatedString.Range(spanStyle, 0, text.length)),
                width = 100.0f // width is not important
            )

        assertThat(paragraph.charSequence).hasSpan(SkewXSpan::class, 0, text.length) {
            it.skewX == skewX
        }
        assertThat(paragraph.charSequence).hasSpan(ScaleXSpan::class, 0, text.length) {
            it.scaleX == 1.0f
        }
    }

    @Test
    fun textIndent_onWholeParagraph() {
        val text = "abc\ndef"
        val firstLine = 40
        val restLine = 20

        val paragraph =
            simpleParagraph(
                text = text,
                textIndent = TextIndent(firstLine.sp, restLine.sp),
                width = 100.0f // width is not important
            )

        assertThat(paragraph.charSequence).hasSpan(
            LeadingMarginSpan.Standard::class,
            0,
            text.length
        ) {
            it.getLeadingMargin(true) == firstLine && it.getLeadingMargin(false) == restLine
        }
    }

    @Test
    fun testAnnotatedString_setShadow() {
        val text = "abcde"
        val color = Color(0xFF00FF00)
        val offset = Offset(1f, 2f)
        val radius = 3.0f
        val spanStyle = SpanStyle(shadow = Shadow(color, offset, radius))

        val paragraph =
            simpleParagraph(
                text = text,
                spanStyles = listOf(AnnotatedString.Range(spanStyle, start = 0, end = text.length)),
                width = 100.0f // width is not important
            )

        assertThat(paragraph.charSequence).hasSpan(
            ShadowSpan::class,
            start = 0,
            end = text.length
        ) {
            return@hasSpan it.color == color.toArgb() &&
                it.offsetX == offset.x &&
                it.offsetY == offset.y &&
                it.radius == radius
        }
    }

    @Test
    fun testAnnotatedString_setShadow_withZeroBlur() {
        val text = "abcde"
        val spanStyle =
            SpanStyle(
                shadow = Shadow(color = Color(0xFF00FF00), offset = Offset(1f, 2f), blurRadius = 0f)
            )
        val paragraph =
            simpleParagraph(
                text = text,
                spanStyles = listOf(AnnotatedString.Range(spanStyle, start = 0, end = text.length)),
                width = 100.0f // width is not important
            )

        assertThat(paragraph.charSequence).hasSpan(
            ShadowSpan::class,
            start = 0,
            end = text.length
        ) {
            return@hasSpan it.radius == Float.MIN_VALUE
        }
    }

    @Test
    fun testAnnotatedString_setShadow_withZeroBlur_bitmap() {
        val text = "abcde"
        val width = 100.0f // width is not important

        val shadow = Shadow(color = Color(0xFF00FF00), offset = Offset(1f, 2f), blurRadius = 0f)

        val textStyle = TextStyle(fontSize = 8.sp)

        val paragraphNoShadow =
            simpleParagraph(text = text, style = textStyle, spanStyles = listOf(), width = width)

        val paragraphZeroBlur =
            simpleParagraph(
                text = text,
                style = textStyle,
                spanStyles =
                    listOf(
                        AnnotatedString.Range(
                            SpanStyle(shadow = shadow),
                            start = 0,
                            end = text.length
                        )
                    ),
                width = width
            )

        val paragraphFloatMinBlur =
            simpleParagraph(
                text = text,
                style = textStyle,
                spanStyles =
                    listOf(
                        AnnotatedString.Range(
                            SpanStyle(shadow = shadow.copy(blurRadius = Float.MIN_VALUE)),
                            start = 0,
                            end = text.length
                        )
                    ),
                width = width
            )

        val paragraphOneBlur =
            simpleParagraph(
                text = text,
                style = textStyle,
                spanStyles =
                    listOf(
                        AnnotatedString.Range(
                            SpanStyle(shadow = shadow.copy(blurRadius = 1f)),
                            start = 0,
                            end = text.length
                        )
                    ),
                width = width
            )

        assertThat(paragraphZeroBlur.bitmap()).isNotEqualToBitmap(paragraphNoShadow.bitmap())
        assertThat(paragraphZeroBlur.bitmap()).isEqualToBitmap(paragraphFloatMinBlur.bitmap())
        assertThat(paragraphZeroBlur.bitmap()).isNotEqualToBitmap(paragraphOneBlur.bitmap())
    }

    @Test
    fun testAnnotatedString_setShadowTwice_lastOnTop() {
        val text = "abcde"
        val color = Color(0xFF00FF00)
        val offset = Offset(1f, 2f)
        val radius = 3.0f
        val spanStyle = SpanStyle(shadow = Shadow(color, offset, radius))

        val colorOverwrite = Color(0xFF0000FF)
        val offsetOverwrite = Offset(3f, 2f)
        val radiusOverwrite = 1.0f
        val spanStyleOverwrite =
            SpanStyle(shadow = Shadow(colorOverwrite, offsetOverwrite, radiusOverwrite))

        val paragraph =
            simpleParagraph(
                text = text,
                spanStyles =
                    listOf(
                        AnnotatedString.Range(spanStyle, start = 0, end = text.length),
                        AnnotatedString.Range(spanStyleOverwrite, start = 0, end = "abc".length)
                    ),
                width = 100.0f // width is not important
            )

        assertThat(paragraph.charSequence).hasSpan(
            ShadowSpan::class,
            start = 0,
            end = text.length
        ) {
            return@hasSpan it.color == color.toArgb() &&
                it.offsetX == offset.x &&
                it.offsetY == offset.y &&
                it.radius == radius
        }
        assertThat(paragraph.charSequence).hasSpanOnTop(
            ShadowSpan::class,
            start = 0,
            end = "abc".length
        ) {
            return@hasSpanOnTop it.color == colorOverwrite.toArgb() &&
                it.offsetX == offsetOverwrite.x &&
                it.offsetY == offsetOverwrite.y &&
                it.radius == radiusOverwrite
        }
    }

    @Test
    fun testAnnotatedString_setDrawStyle() {
        val text = "abcde"
        val strokeWidth = 8f
        val strokeMiter = 4f
        val strokeCap = StrokeCap.Round
        val strokeJoin = StrokeJoin.Bevel
        val spanStyle =
            SpanStyle(drawStyle = Stroke(strokeWidth, strokeMiter, strokeCap, strokeJoin))

        val paragraph =
            simpleParagraph(
                text = text,
                spanStyles = listOf(AnnotatedString.Range(spanStyle, start = 0, end = text.length)),
                width = 0.0f
            )

        assertThat(paragraph.charSequence).hasSpan(
            DrawStyleSpan::class,
            start = 0,
            end = text.length
        ) {
            return@hasSpan it.drawStyle == Stroke(strokeWidth, strokeMiter, strokeCap, strokeJoin)
        }
    }

    @Test
    fun testAnnotatedString_setDrawStyle_FillOnTopOfStroke() {
        val text = "abcde"
        val strokeWidth = 8f
        val strokeMiter = 4f
        val strokeCap = StrokeCap.Round
        val strokeJoin = StrokeJoin.Bevel
        val strokeSpanStyle =
            SpanStyle(drawStyle = Stroke(strokeWidth, strokeMiter, strokeCap, strokeJoin))
        val fillSpanStyle = SpanStyle(drawStyle = Fill)

        val paragraph =
            simpleParagraph(
                text = text,
                spanStyles =
                    listOf(
                        AnnotatedString.Range(strokeSpanStyle, start = 0, end = text.length),
                        AnnotatedString.Range(fillSpanStyle, start = 1, end = 3)
                    ),
                width = 0.0f
            )

        assertThat(paragraph.charSequence).hasSpan(
            DrawStyleSpan::class,
            start = 0,
            end = text.length
        ) {
            return@hasSpan it.drawStyle == Stroke(strokeWidth, strokeMiter, strokeCap, strokeJoin)
        }
        assertThat(paragraph.charSequence).hasSpanOnTop(DrawStyleSpan::class, start = 1, end = 3) {
            return@hasSpanOnTop it.drawStyle == Fill
        }
    }

    @Test
    fun testAnnotatedString_fontFeatureSetting_setSpanOnText() {
        val text = "abc"
        val fontFeatureSettings = "\"kern\" 0"
        val spanStyle = SpanStyle(fontFeatureSettings = fontFeatureSettings)

        val paragraph =
            simpleParagraph(
                text = text,
                spanStyles = listOf(AnnotatedString.Range(spanStyle, 0, "abc".length)),
                width = 100.0f // width is not important
            )

        assertThat(paragraph.charSequence).hasSpan(FontFeatureSpan::class, 0, "abc".length) {
            it.fontFeatureSettings == fontFeatureSettings
        }
    }

    @Test
    @MediumTest
    fun testEmptyFontFamily() {
        val paragraph = simpleParagraph(text = "abc", width = Float.MAX_VALUE)

        assertThat(paragraph.textPaint.typeface).isNull()
    }

    @Test
    @MediumTest
    fun testEmptyFontFamily_withBoldFontWeightSelection() {
        val paragraph =
            simpleParagraph(
                text = "abc",
                style = TextStyle(fontFamily = null, fontWeight = FontWeight.Bold),
                width = Float.MAX_VALUE
            )
        val typeface = paragraph.textPaint.typeface
        assertThat(typeface).isNotNull()
        assertThat(typeface.isBold).isTrue()
        assertThat(typeface.isItalic).isFalse()
    }

    @Test
    @MediumTest
    fun testEmptyFontFamily_withFontStyleSelection() {
        val paragraph =
            simpleParagraph(
                text = "abc",
                style = TextStyle(fontFamily = null, fontStyle = FontStyle.Italic),
                width = Float.MAX_VALUE
            )

        val typeface = paragraph.textPaint.typeface
        assertThat(typeface).isNotNull()
        assertThat(typeface.isBold).isFalse()
        assertThat(typeface.isItalic).isTrue()
    }

    @Test
    @MediumTest
    fun testFontFamily_withGenericFamilyName() {
        val fontFamily = FontFamily.SansSerif

        val paragraph =
            simpleParagraph(
                text = "abc",
                style = TextStyle(fontFamily = fontFamily),
                width = Float.MAX_VALUE
            )

        val typeface = paragraph.textPaint.typeface
        assertThat(typeface).isNotNull()
        assertThat(typeface.isBold).isFalse()
        assertThat(typeface.isItalic).isFalse()
    }

    @Test
    @MediumTest
    fun testFontFamily_withCustomFont() {
        val typefaceLoader = AsyncTestTypefaceLoader()
        val expectedTypeface: Typeface =
            UncachedFontFamilyResolver(context).resolve(BASIC_MEASURE_FONT.toFontFamily()).value
                as Typeface
        val font = BlockingFauxFont(typefaceLoader, expectedTypeface)
        val paragraph =
            simpleParagraph(
                text = "abc",
                style = TextStyle(fontFamily = font.toFontFamily()),
                width = Float.MAX_VALUE
            )

        val typeface: Typeface = paragraph.textPaint.typeface

        assertThat(typeface).isSameInstanceAs(expectedTypeface)
    }

    @Test
    fun testEllipsis_withMaxLineEqualsNull_doesNotEllipsis() {
        with(defaultDensity) {
            val text = "abc"
            val fontSize = 20.sp
            val paragraphWidth = (text.length - 1) * fontSize.toPx()
            val paragraph =
                simpleParagraph(
                    text = text,
                    style = TextStyle(fontFamily = basicFontFamily, fontSize = fontSize),
<<<<<<< HEAD
                    ellipsis = true,
=======
                    overflow = TextOverflow.Ellipsis,
>>>>>>> 3d4510a6
                    width = paragraphWidth
                )

            for (i in 0 until paragraph.lineCount) {
                assertThat(paragraph.isLineEllipsized(i)).isFalse()
            }
        }
    }

    @Test
    fun testEllipsis_withMaxLinesLessThanTextLines_doesEllipsis() {
        with(defaultDensity) {
            val text = "abcde"
            val fontSize = 100.sp
            // Note that on API 21, if the next line only contains 1 character, ellipsis won't work
            val paragraphWidth = (text.length - 1.5f) * fontSize.toPx()
            val paragraph =
                simpleParagraph(
                    text = text,
<<<<<<< HEAD
                    ellipsis = true,
=======
                    overflow = TextOverflow.Ellipsis,
>>>>>>> 3d4510a6
                    maxLines = 1,
                    style = TextStyle(fontFamily = basicFontFamily, fontSize = fontSize),
                    width = paragraphWidth
                )

            assertThat(paragraph.isLineEllipsized(0)).isTrue()
        }
    }

    @Test
    fun testEllipsis_withMaxLinesMoreThanTextLines_doesNotEllipsis() {
        with(defaultDensity) {
            val text = "abc"
            val fontSize = 100.sp
            val paragraphWidth = (text.length - 1) * fontSize.toPx()
            val maxLines = ceil(text.length * fontSize.toPx() / paragraphWidth).toInt()
            val paragraph =
                simpleParagraph(
                    text = text,
<<<<<<< HEAD
                    ellipsis = true,
=======
                    overflow = TextOverflow.Ellipsis,
>>>>>>> 3d4510a6
                    maxLines = maxLines,
                    style = TextStyle(fontFamily = basicFontFamily, fontSize = fontSize),
                    width = paragraphWidth
                )

            for (i in 0 until paragraph.lineCount) {
                assertThat(paragraph.isLineEllipsized(i)).isFalse()
            }
        }
    }

    @Test
    fun testEllipsis_withLimitedHeightFitAllLines_doesNotEllipsis() {
        with(defaultDensity) {
            val text = "This is a text"
            val fontSize = 30.sp
            val paragraph =
                simpleParagraph(
                    text = text,
<<<<<<< HEAD
                    ellipsis = true,
=======
                    overflow = TextOverflow.Ellipsis,
>>>>>>> 3d4510a6
                    style = TextStyle(fontFamily = basicFontFamily, fontSize = fontSize),
                    width = 4 * fontSize.toPx(),
                    height = 6 * fontSize.toPx(),
                )

            for (i in 0 until paragraph.lineCount) {
                assertThat(paragraph.isLineEllipsized(i)).isFalse()
            }
        }
    }

    @Test
    fun testEllipsis_withLimitedHeight_doesEllipsis() {
        with(defaultDensity) {
            val text = "This is a text"
            val fontSize = 30.sp
            val paragraph =
                simpleParagraph(
                    text = text,
<<<<<<< HEAD
                    ellipsis = true,
=======
                    overflow = TextOverflow.Ellipsis,
>>>>>>> 3d4510a6
                    style = TextStyle(fontFamily = basicFontFamily, fontSize = fontSize),
                    width = 4 * fontSize.toPx(),
                    height = 2.2f * fontSize.toPx(), // fits 2 lines
                )

            assertThat(paragraph.lineCount).isEqualTo(2)
            assertThat(paragraph.isLineEllipsized(paragraph.lineCount - 1)).isTrue()
        }
    }

    @Test
    fun testEllipsis_withLimitedHeight_overflowNotEllipsis_doesNotEllipsis() {
        with(defaultDensity) {
            val text = "This is a text"
            val fontSize = 30.sp
            val paragraph =
                simpleParagraph(
                    text = text,
<<<<<<< HEAD
                    ellipsis = false,
=======
                    overflow = TextOverflow.Clip,
>>>>>>> 3d4510a6
                    style = TextStyle(fontFamily = basicFontFamily, fontSize = fontSize),
                    width = 4 * fontSize.toPx(),
                    height = 2.2f * fontSize.toPx(), // fits 2 lines
                )

            for (i in 0 until paragraph.lineCount) {
                assertThat(paragraph.isLineEllipsized(i)).isFalse()
            }
        }
    }

    @Test
    fun testEllipsis_withMaxLinesMoreThanTextLines_andLimitedHeight_doesEllipsis() {
        with(defaultDensity) {
            val text = "This is a text"
            val fontSize = 30.sp
            val paragraph =
                simpleParagraph(
                    text = text,
<<<<<<< HEAD
                    ellipsis = true,
=======
                    overflow = TextOverflow.Ellipsis,
>>>>>>> 3d4510a6
                    style = TextStyle(fontFamily = basicFontFamily, fontSize = fontSize),
                    width = 4 * fontSize.toPx(),
                    height = 2.2f * fontSize.toPx(), // fits 2 lines
                    maxLines = 5
                )

            assertThat(paragraph.lineCount).isEqualTo(2)
            assertThat(paragraph.isLineEllipsized(paragraph.lineCount - 1)).isTrue()
        }
    }

    @Test
    fun testEllipsis_withMaxLines_andLimitedHeight_doesEllipsis() {
        with(defaultDensity) {
            val text = "This is a text"
            val fontSize = 30.sp
            val paragraph =
                simpleParagraph(
                    text = text,
<<<<<<< HEAD
                    ellipsis = true,
=======
                    overflow = TextOverflow.Ellipsis,
>>>>>>> 3d4510a6
                    style = TextStyle(fontFamily = basicFontFamily, fontSize = fontSize),
                    width = 4 * fontSize.toPx(),
                    height = 4 * fontSize.toPx(),
                    maxLines = 2
                )

            assertThat(paragraph.lineCount).isEqualTo(2)
            assertThat(paragraph.isLineEllipsized(paragraph.lineCount - 1)).isTrue()
        }
    }

    @Test
    fun testEllipsis_whenHeightAllowsForZeroLines_doesEllipsis() {
        with(defaultDensity) {
            val text = "This is a text"
            val fontSize = 30.sp
            val paragraph =
                simpleParagraph(
                    text = text,
<<<<<<< HEAD
                    ellipsis = true,
=======
                    overflow = TextOverflow.Ellipsis,
>>>>>>> 3d4510a6
                    style = TextStyle(fontFamily = basicFontFamily, fontSize = fontSize),
                    width = 4 * fontSize.toPx(),
                    height = fontSize.toPx() / 4
                )

            assertThat(paragraph.didExceedMaxLines).isTrue()
            assertThat(paragraph.lineCount).isEqualTo(1)
            assertThat(paragraph.isLineEllipsized(paragraph.lineCount - 1)).isTrue()
        }
    }

    @Test
    fun testEllipsis_withSpans_withLimitedHeight_doesEllipsis() {
        with(defaultDensity) {
            val text = "This is a text"
            val fontSize = 30.sp
            val paragraph =
                simpleParagraph(
                    text = text,
                    spanStyles =
                        listOf(AnnotatedString.Range(SpanStyle(fontSize = fontSize * 2), 0, 2)),
<<<<<<< HEAD
                    ellipsis = true,
=======
                    overflow = TextOverflow.Ellipsis,
>>>>>>> 3d4510a6
                    style = TextStyle(fontFamily = basicFontFamily, fontSize = fontSize),
                    width = 4 * fontSize.toPx(),
                    height = 2.2f * fontSize.toPx() // fits 2 lines
                )

            assertThat(paragraph.lineCount).isEqualTo(1)
            assertThat(paragraph.isLineEllipsized(paragraph.lineCount - 1)).isTrue()
        }
    }

<<<<<<< HEAD
=======
    // Experimentally verified that start ellipsis doesn't work same way on API 22
    @SdkSuppress(minSdkVersion = Build.VERSION_CODES.M)
    @Test
    fun testEllipsis_withMaxLinesOne_doesStartEllipsis() {
        with(defaultDensity) {
            val text = "abcde"
            val fontSize = 100.sp
            val paragraphWidth = (text.length - 2f) * fontSize.toPx()
            val paragraph =
                simpleParagraph(
                    text = text,
                    overflow = TextOverflow.StartEllipsis,
                    maxLines = 1,
                    style = TextStyle(fontFamily = basicFontFamily, fontSize = fontSize),
                    width = paragraphWidth
                )

            assertThat(paragraph.isLineEllipsized(0)).isTrue()
            assertThat(paragraph.getLineEllipsisOffset(0)).isEqualTo(0)
            assertThat(paragraph.getLineEllipsisCount(0)).isEqualTo(3)
        }
    }

    // Experimentally verified that middle ellipsis doesn't work same way on API 21
    @SdkSuppress(minSdkVersion = Build.VERSION_CODES.LOLLIPOP_MR1)
    @Test
    fun testEllipsis_withMaxLinesOne_doesMiddleEllipsis() {
        with(defaultDensity) {
            val text = "abcde"
            val fontSize = 100.sp
            val paragraphWidth = (text.length - 2f) * fontSize.toPx()
            val paragraph =
                simpleParagraph(
                    text = text,
                    overflow = TextOverflow.MiddleEllipsis,
                    maxLines = 1,
                    style = TextStyle(fontFamily = basicFontFamily, fontSize = fontSize),
                    width = paragraphWidth
                )

            assertThat(paragraph.isLineEllipsized(0)).isTrue()
            assertThat(paragraph.getLineEllipsisOffset(0)).isEqualTo(1)
            assertThat(paragraph.getLineEllipsisCount(0)).isEqualTo(3)
        }
    }

>>>>>>> 3d4510a6
    @Test
    fun testSpanStyle_fontSize_appliedOnTextPaint() {
        with(defaultDensity) {
            val fontSize = 100.sp
            val paragraph =
                simpleParagraph(text = "", style = TextStyle(fontSize = fontSize), width = 0.0f)

            assertThat(paragraph.textPaint.textSize).isEqualTo(fontSize.toPx())
        }
    }

    @Test
    fun testSpanStyle_locale_appliedOnTextPaint() {
        val platformLocale = java.util.Locale.JAPANESE
        val localeList = LocaleList(platformLocale.toLanguageTag())

        val paragraph =
            simpleParagraph(text = "", style = TextStyle(localeList = localeList), width = 0.0f)

        assertThat(paragraph.textPaint.textLocale.language).isEqualTo(platformLocale.language)
        assertThat(paragraph.textPaint.textLocale.country).isEqualTo(platformLocale.country)
    }

    @Test
    fun testSpanStyle_color_appliedOnTextPaint() {
        val color = Color(0x12345678)
        val paragraph = simpleParagraph(text = "", style = TextStyle(color = color), width = 0.0f)

        assertThat(paragraph.textPaint.color).isEqualTo(color.toArgb())
    }

    @Test
    fun testSpanStyle_brush_appliedOnTextPaint() {
        val brush = Brush.horizontalGradient(listOf(Color.Red, Color.Blue)) as ShaderBrush
        val paragraph = simpleParagraph(text = "", style = TextStyle(brush = brush), width = 1.0f)

        assertThat(paragraph.textPaint.shader).isNotNull()
    }

    @Test
    fun testTextStyle_letterSpacingInEm_appliedOnTextPaint() {
        val letterSpacing = 2
        val paragraph =
            simpleParagraph(
                text = "",
                style = TextStyle(letterSpacing = letterSpacing.em),
                width = 0.0f
            )

        assertThat(paragraph.textPaint.letterSpacing).isEqualTo((letterSpacing))
    }

    @Test
    fun testTextStyle_letterSpacingInSp_appliedAsSpan() {
        val letterSpacing = 5f
        val annotatedText = buildAnnotatedString {
            pushStyle(SpanStyle(fontWeight = FontWeight.W800))
            append("abc")
            pop()
        }
        val paragraph =
            simpleParagraph(
                text = annotatedText.text,
                spanStyles = annotatedText.spanStyles,
                style = TextStyle(letterSpacing = letterSpacing.sp),
                width = 0.0f
            )

        assertThat(paragraph.charSequence).hasSpan(
            LetterSpacingSpanPx::class,
            0,
            annotatedText.length
        ) {
            it.letterSpacing == letterSpacing
        }
    }

    @Test
    fun testTextStyle_letterSpacingInSp_noSpan_whenNoAnnoattions() {
        val letterSpacing = 5f
        val annotatedText = "abc"
        val paragraph =
            simpleParagraph(
                text = annotatedText,
                style = TextStyle(letterSpacing = letterSpacing.sp),
                width = 0.0f
            )

        assertThat(paragraph.charSequence).doesNotHaveSpan(LetterSpacingSpanPx::class)
    }

    @Test
    fun testSpanStyle_fontFeatureSettings_appliedOnTextPaint() {
        val fontFeatureSettings = "\"kern\" 0"
        val paragraph =
            simpleParagraph(
                text = "",
                style = TextStyle(fontFeatureSettings = fontFeatureSettings),
                width = 0.0f
            )

        assertThat(paragraph.textPaint.fontFeatureSettings).isEqualTo(fontFeatureSettings)
    }

    @Test
    fun testSpanStyle_scaleX_appliedOnTextPaint() {
        val scaleX = 0.5f
        val paragraph =
            simpleParagraph(
                text = "",
                style = TextStyle(textGeometricTransform = TextGeometricTransform(scaleX = scaleX)),
                width = 0.0f
            )

        assertThat(paragraph.textPaint.textScaleX).isEqualTo(scaleX)
    }

    @Test
    fun testSpanStyle_skewX_appliedOnTextPaint() {
        val skewX = 0.5f
        val paragraph =
            simpleParagraph(
                text = "",
                style = TextStyle(textGeometricTransform = TextGeometricTransform(skewX = skewX)),
                width = 0.0f
            )

        assertThat(paragraph.textPaint.textSkewX).isEqualTo(skewX)
    }

    @Test
    fun testSpanStyle_textDecoration_underline_appliedOnTextPaint() {
        val paragraph =
            simpleParagraph(
                text = "",
                style = TextStyle(textDecoration = TextDecoration.Underline),
                width = 0.0f
            )

        assertThat(paragraph.textPaint.isUnderlineText).isTrue()
    }

    @Test
    fun testSpanStyle_textDecoration_underline_appliedAsSpan() {
        val text = "abc"
        val paragraph =
            simpleParagraph(
                text = text,
                style = TextStyle(textDecoration = TextDecoration.Underline),
                width = 0.0f
            )

        assertThat(paragraph.charSequence).hasSpan(CharacterStyle::class, 0, text.length)
    }

    @Test
    fun testSpanStyle_textDecoration_lineThrough_appliedOnTextPaint() {
        val paragraph =
            simpleParagraph(
                text = "",
                style = TextStyle(textDecoration = TextDecoration.LineThrough),
                width = 0.0f
            )

        assertThat(paragraph.textPaint.isStrikeThruText).isTrue()
    }

    @Test
    fun testSpanStyle_drawStyle_stroke_appliedOnTextPaint() {
        val paragraph =
            simpleParagraph(
                text = "",
                style =
                    TextStyle(
                        drawStyle =
                            Stroke(
                                width = 8f,
                                miter = 6f,
                                cap = StrokeCap.Round,
                                join = StrokeJoin.Bevel
                            )
                    ),
                width = 0.0f
            )

        assertThat(paragraph.textPaint.style).isEqualTo(Paint.Style.STROKE)
        assertThat(paragraph.textPaint.strokeWidth).isEqualTo(8f)
        assertThat(paragraph.textPaint.strokeMiter).isEqualTo(6f)
        assertThat(paragraph.textPaint.strokeCap).isEqualTo(Paint.Cap.ROUND)
        assertThat(paragraph.textPaint.strokeJoin).isEqualTo(Paint.Join.BEVEL)
    }

    @Test
    fun testSpanStyle_drawStyle_fill_appliedOnTextPaint() {
        val paragraph =
            simpleParagraph(text = "", style = TextStyle(drawStyle = Fill), width = 0.0f)

        assertThat(paragraph.textPaint.style).isEqualTo(Paint.Style.FILL)
    }

    @Test
    fun testSpanStyle_background_appliedAsSpan() {
        // bgColor is reset in the Android Layout constructor.
        // therefore we cannot apply them on paint, have to use spans.
        val text = "abc"
        val color = Color(0x12345678)
        val paragraph =
            simpleParagraph(text = text, style = TextStyle(background = color), width = 0.0f)

        assertThat(paragraph.charSequence).hasSpan(BackgroundColorSpan::class, 0, text.length) {
            span ->
            span.backgroundColor == color.toArgb()
        }
    }

    @Test
    fun testPaint_can_change_TextDecoration_to_Underline() {
        val paragraph =
            simpleParagraph(text = "", style = TextStyle(textDecoration = null), width = 0.0f)
        assertThat(paragraph.textPaint.isUnderlineText).isFalse()

        val canvas = Canvas(android.graphics.Canvas())
        paragraph.paint(canvas, textDecoration = TextDecoration.Underline)
        assertThat(paragraph.textPaint.isUnderlineText).isEqualTo(true)
    }

    @Test
    fun testPaint_can_change_TextDecoration_to_None() {
        val paragraph =
            simpleParagraph(
                text = "",
                style = TextStyle(textDecoration = TextDecoration.Underline),
                width = 0.0f
            )
        assertThat(paragraph.textPaint.isUnderlineText).isTrue()

        val canvas = Canvas(android.graphics.Canvas())
        paragraph.paint(canvas, textDecoration = TextDecoration.None)
        assertThat(paragraph.textPaint.isUnderlineText).isFalse()
    }

    @Test
    fun testPaint_TextDecoration_null_should_have_no_effect() {
        val paragraph =
            simpleParagraph(
                text = "",
                style = TextStyle(textDecoration = TextDecoration.Underline),
                width = 0.0f
            )
        assertThat(paragraph.textPaint.isUnderlineText).isTrue()

        val canvas = Canvas(android.graphics.Canvas())
        paragraph.paint(canvas, textDecoration = null)
        assertThat(paragraph.textPaint.isUnderlineText).isTrue()
    }

    @Test
    fun testPaint_can_change_DrawStyle_to_Stroke() {
        val paragraph =
            simpleParagraph(text = "", style = TextStyle(drawStyle = null), width = 0.0f)
        assertThat(paragraph.textPaint.style).isEqualTo(Paint.Style.FILL)

        val stroke = Stroke(width = 4f, miter = 2f, cap = StrokeCap.Square, join = StrokeJoin.Bevel)
        val canvas = Canvas(android.graphics.Canvas())
        paragraph.paint(canvas, drawStyle = stroke)

        assertThat(paragraph.textPaint.style).isEqualTo(Paint.Style.STROKE)
        assertThat(paragraph.textPaint.strokeWidth).isEqualTo(4f)
        assertThat(paragraph.textPaint.strokeMiter).isEqualTo(2f)
        assertThat(paragraph.textPaint.strokeCap).isEqualTo(Paint.Cap.SQUARE)
        assertThat(paragraph.textPaint.strokeJoin).isEqualTo(Paint.Join.BEVEL)
    }

    @Test
    fun testPaint_can_change_DrawStyle_to_Fill() {
        val paragraph =
            simpleParagraph(text = "", style = TextStyle(drawStyle = Stroke(8f)), width = 0.0f)
        assertThat(paragraph.textPaint.style).isEqualTo(Paint.Style.STROKE)
        assertThat(paragraph.textPaint.strokeWidth).isEqualTo(8f)

        val canvas = Canvas(android.graphics.Canvas())
        paragraph.paint(canvas, drawStyle = Fill)
        assertThat(paragraph.textPaint.style).isEqualTo(Paint.Style.FILL)
    }

    @Test
    fun testPaint_null_drawStyle_should_be_noop() {
        val paragraph =
            simpleParagraph(text = "", style = TextStyle(drawStyle = Stroke(8f)), width = 0.0f)
        assertThat(paragraph.textPaint.style).isEqualTo(Paint.Style.STROKE)
        assertThat(paragraph.textPaint.strokeWidth).isEqualTo(8f)

        val canvas = Canvas(android.graphics.Canvas())
        paragraph.paint(canvas, drawStyle = null)
        assertThat(paragraph.textPaint.style).isEqualTo(Paint.Style.STROKE)
        assertThat(paragraph.textPaint.strokeWidth).isEqualTo(8f)
    }

    @Test
    fun testPaint_cannot_change_blendMode_permanently() {
        val paragraph = simpleParagraph(text = "", width = 0.0f)
        assertThat(paragraph.textPaint.blendMode).isEqualTo(BlendMode.SrcOver)

        val canvas = Canvas(android.graphics.Canvas())
        paragraph.paint(canvas, blendMode = BlendMode.Multiply)
        assertThat(paragraph.textPaint.blendMode).isEqualTo(BlendMode.SrcOver)
    }

    @SdkSuppress(minSdkVersion = 29)
    @Test
    fun testPaint_can_change_Shadow() {
        val paragraph = simpleParagraph(text = "", style = TextStyle(shadow = null), width = 0.0f)

        assertThat(paragraph.textPaint.shadowLayerColor).isEqualTo(0)
        assertThat(paragraph.textPaint.shadowLayerDx).isEqualTo(0f)
        assertThat(paragraph.textPaint.shadowLayerDy).isEqualTo(0f)
        assertThat(paragraph.textPaint.shadowLayerRadius).isEqualTo(0f)

        val canvas = Canvas(android.graphics.Canvas())
        val color = Color.Red
        val dx = 1f
        val dy = 2f
        val radius = 3f

        paragraph.paint(
            canvas,
            shadow = Shadow(color = color, offset = Offset(dx, dy), blurRadius = radius)
        )
        assertThat(paragraph.textPaint.shadowLayerColor).isEqualTo(color.toArgb())
        assertThat(paragraph.textPaint.shadowLayerDx).isEqualTo(dx)
        assertThat(paragraph.textPaint.shadowLayerDy).isEqualTo(dy)
        assertThat(paragraph.textPaint.shadowLayerRadius).isEqualTo(radius)
    }

    @SdkSuppress(minSdkVersion = 29)
    @Test
    fun testPaint_can_change_Shadow_to_None() {
        val dx = 1f
        val dy = 2f
        val radius = 3f
        val color = Color.Red

        val paragraph =
            simpleParagraph(
                text = "",
                style = TextStyle(shadow = Shadow(color, Offset(dx, dy), radius)),
                width = 0.0f
            )

        assertThat(paragraph.textPaint.shadowLayerDx).isEqualTo(dx)
        assertThat(paragraph.textPaint.shadowLayerDy).isEqualTo(dy)
        assertThat(paragraph.textPaint.shadowLayerRadius).isEqualTo(radius)
        assertThat(paragraph.textPaint.shadowLayerColor).isEqualTo(color.toArgb())

        val canvas = Canvas(android.graphics.Canvas())
        paragraph.paint(canvas, shadow = Shadow.None)
        assertThat(paragraph.textPaint.shadowLayerDx).isEqualTo(0f)
        assertThat(paragraph.textPaint.shadowLayerDy).isEqualTo(0f)
        assertThat(paragraph.textPaint.shadowLayerRadius).isEqualTo(0f)
        assertThat(paragraph.textPaint.shadowLayerColor).isEqualTo(0)
    }

    @SdkSuppress(minSdkVersion = 29)
    @Test
    fun testPaint_can_change_Shadow_null() {
        val dx = 1f
        val dy = 2f
        val radius = 3f
        val color = Color.Red

        val paragraph =
            simpleParagraph(
                text = "",
                style = TextStyle(shadow = Shadow(color, Offset(dx, dy), radius)),
                width = 0.0f
            )

        assertThat(paragraph.textPaint.shadowLayerDx).isEqualTo(dx)
        assertThat(paragraph.textPaint.shadowLayerDy).isEqualTo(dy)
        assertThat(paragraph.textPaint.shadowLayerRadius).isEqualTo(radius)
        assertThat(paragraph.textPaint.shadowLayerColor).isEqualTo(color.toArgb())

        val canvas = Canvas(android.graphics.Canvas())
        paragraph.paint(canvas, shadow = Shadow.None)
        assertThat(paragraph.textPaint.shadowLayerDx).isEqualTo(0f)
        assertThat(paragraph.textPaint.shadowLayerDy).isEqualTo(0f)
        assertThat(paragraph.textPaint.shadowLayerRadius).isEqualTo(0f)
        assertThat(paragraph.textPaint.shadowLayerColor).isEqualTo(0)
    }

    @SdkSuppress(minSdkVersion = 29)
    @Test
    fun testPaint_shadow_blur_with_zero_resets_to_float_min() {
        val paragraph = simpleParagraph(text = "", style = TextStyle(shadow = null), width = 0.0f)

        assertThat(paragraph.textPaint.shadowLayerRadius).isEqualTo(0f)

        val canvas = Canvas(android.graphics.Canvas())
        val color = Color.Red
        val dx = 1f
        val dy = 2f
        val radius = 0f

        paragraph.paint(
            canvas,
            shadow = Shadow(color = color, offset = Offset(dx, dy), blurRadius = radius)
        )

        assertThat(paragraph.textPaint.shadowLayerRadius).isEqualTo(Float.MIN_VALUE)
    }

    @Test
    fun testPaint_shadow_blur_with_zero_resets_to_float_min_bitmap() {
        val text = "a"
        val width = 100f
        val fontSize = 8.sp

        val shadow = Shadow(color = Color(0xFF00FF00), offset = Offset(1f, 2f), blurRadius = 0f)

        val paragraphNoShadow =
            simpleParagraph(text = text, style = TextStyle(fontSize = fontSize), width = width)

        val paragraphZeroBlur =
            simpleParagraph(
                text = text,
                style = TextStyle(fontSize = fontSize, shadow = shadow),
                width = width
            )

        val paragraphFloatMinBlur =
            simpleParagraph(
                text = text,
                style =
                    TextStyle(
                        fontSize = fontSize,
                        shadow = shadow.copy(blurRadius = Float.MIN_VALUE)
                    ),
                width = width
            )

        val paragraphOneBlur =
            simpleParagraph(
                text = text,
                style = TextStyle(fontSize = fontSize, shadow = shadow.copy(blurRadius = 1f)),
                width = width
            )

        assertThat(paragraphZeroBlur.bitmap()).isNotEqualToBitmap(paragraphNoShadow.bitmap())
        assertThat(paragraphZeroBlur.bitmap()).isEqualToBitmap(paragraphFloatMinBlur.bitmap())
        assertThat(paragraphZeroBlur.bitmap()).isNotEqualToBitmap(paragraphOneBlur.bitmap())
    }

    @Test
    fun testPaint_can_change_Color() {
        val color1 = Color.Red

        val paragraph =
            simpleParagraph(text = "", style = TextStyle(color = Color.Red), width = 0.0f)
        assertThat(paragraph.textPaint.color).isEqualTo(color1.toArgb())

        val color2 = Color.Yellow
        val canvas = Canvas(android.graphics.Canvas())
        paragraph.paint(canvas, color = color2)
        assertThat(paragraph.textPaint.color).isEqualTo(color2.toArgb())
    }

    @Test
    fun testPaint_cannot_change_Color_to_Unspecified() {
        val color1 = Color.Red

        val paragraph =
            simpleParagraph(text = "", style = TextStyle(color = Color.Red), width = 0.0f)
        assertThat(paragraph.textPaint.color).isEqualTo(color1.toArgb())

        val color2 = Color.Unspecified
        val canvas = Canvas(android.graphics.Canvas())
        paragraph.paint(canvas, color = color2)
        assertThat(paragraph.textPaint.color).isEqualTo(color1.toArgb())
    }

    @Test
    fun testPaint_can_change_Color_to_Transparent() {
        val color1 = Color.Red

        val paragraph =
            simpleParagraph(text = "", style = TextStyle(color = Color.Red), width = 0.0f)
        assertThat(paragraph.textPaint.color).isEqualTo(color1.toArgb())

        val color2 = Color.Transparent
        val canvas = Canvas(android.graphics.Canvas())
        paragraph.paint(canvas, color = color2)
        assertThat(paragraph.textPaint.color).isEqualTo(color2.toArgb())
    }

    @Test
    fun testSpanStyle_baselineShift_appliedAsSpan() {
        // baselineShift is reset in the Android Layout constructor.
        // therefore we cannot apply them on paint, have to use spans.
        val text = "abc"
        val baselineShift = BaselineShift.Subscript
        val paragraph =
            simpleParagraph(
                text = text,
                style = TextStyle(baselineShift = baselineShift),
                width = 0.0f
            )

        assertThat(paragraph.charSequence).hasSpan(BaselineShiftSpan::class, 0, text.length) { span
            ->
            span.multiplier == BaselineShift.Subscript.multiplier
        }
    }

    @Test
    fun locale_isDefaultLocaleIfNotProvided() {
        val text = "abc"
        val paragraph = simpleParagraph(text = text, width = Float.MAX_VALUE)

        assertThat(paragraph.textLocale.toLanguageTag())
            .isEqualTo(java.util.Locale.getDefault().toLanguageTag())
    }

    @Test
    fun locale_isSetOnParagraphImpl_enUS() {
        val localeList = LocaleList("en-US")
        val text = "abc"
        val paragraph =
            simpleParagraph(
                text = text,
                style = TextStyle(localeList = localeList),
                width = Float.MAX_VALUE
            )

        assertThat(paragraph.textLocale.toLanguageTag()).isEqualTo("en-US")
    }

    @Test
    fun locale_isSetOnParagraphImpl_jpJP() {
        val localeList = LocaleList("ja-JP")
        val text = "abc"
        val paragraph =
            simpleParagraph(
                text = text,
                style = TextStyle(localeList = localeList),
                width = Float.MAX_VALUE
            )

        assertThat(paragraph.textLocale.toLanguageTag()).isEqualTo("ja-JP")
    }

    @Test
    fun locale_noCountryCode_isSetOnParagraphImpl() {
        val localeList = LocaleList("ja")
        val text = "abc"
        val paragraph =
            simpleParagraph(
                text = text,
                style = TextStyle(localeList = localeList),
                width = Float.MAX_VALUE
            )

        assertThat(paragraph.textLocale.toLanguageTag()).isEqualTo("ja")
    }

    @Test
    fun withIncludeFontPadding() {
        val text = "A"

        @Suppress("DEPRECATION")
        val style =
            TextStyle(
                fontSize = 20.sp,
                platformStyle = PlatformTextStyle(includeFontPadding = true)
            )

        val paragraphPaddingTrue =
            simpleParagraph(text = text, style = style, width = Float.MAX_VALUE)

        @Suppress("DEPRECATION")
        val paragraphPaddingFalse =
            simpleParagraph(
                text = text,
                style = style.copy(platformStyle = PlatformTextStyle(includeFontPadding = false)),
                width = Float.MAX_VALUE
            )

        assertThat(paragraphPaddingTrue.height).isNotEqualTo(paragraphPaddingFalse.height)
    }

    @Test(expected = IllegalArgumentException::class)
    fun setMinWidthConstraints_notSupported() {
        val minWidthConstraints = Constraints(minWidth = 100)
        AndroidParagraph(
            text = "",
            style = TextStyle(),
            annotations = listOf(),
            placeholders = listOf(),
            maxLines = Int.MAX_VALUE,
            overflow = TextOverflow.Ellipsis,
            constraints = minWidthConstraints,
            fontFamilyResolver = UncachedFontFamilyResolver(context),
            density = defaultDensity,
        )
    }

    @Test(expected = IllegalArgumentException::class)
    fun setMinHeightConstraints_notSupported() {
        val minHeightConstraints = Constraints(minHeight = 100)
        AndroidParagraph(
            text = "",
            style = TextStyle(),
            annotations = listOf(),
            placeholders = listOf(),
            maxLines = Int.MAX_VALUE,
            overflow = TextOverflow.Ellipsis,
            constraints = minHeightConstraints,
            fontFamilyResolver = UncachedFontFamilyResolver(context),
            density = defaultDensity,
        )
    }

    @Test
    fun shaderBrushSpan_createsShaderOnlyOnce() {
        val fontSize = 20
        val text = "abcdef"
        val shaderBrush =
            object : ShaderBrush() {
                var callCount = 0
                private val brush =
                    Brush.linearGradient(listOf(Color.Red, Color.Blue)) as ShaderBrush

                override fun createShader(size: Size): android.graphics.Shader {
                    callCount++
                    return brush.createShader(size)
                }
            }
        val spanStyle = SpanStyle(brush = shaderBrush)
        val paragraph =
            simpleParagraph(
                text = "abcdef",
                width = 2f * fontSize * text.length,
                style = TextStyle(fontSize = fontSize.sp),
                spanStyles = listOf(AnnotatedString.Range(spanStyle, 0, 2))
            )

        // Call paint on paragraph multiple times
        repeat(5) { paragraph.bitmap() }
        assertThat(shaderBrush.callCount).isEqualTo(1)
    }

    @Test
    fun drawText_withUnderlineStyle_equalToUnderlinePaint() =
        with(defaultDensity) {
            val fontSize = 30.sp
            val fontSizeInPx = fontSize.toPx()
            val text = "レンズ(単焦点)"
            val spanStyle = SpanStyle(textDecoration = TextDecoration.Underline)
            val paragraph =
                simpleParagraph(
                    text = text,
                    style = TextStyle(fontSize = fontSize),
                    spanStyles = listOf(AnnotatedString.Range(spanStyle, 0, text.length)),
                    width = fontSizeInPx * 20
                )

            val paragraph2 =
                simpleParagraph(
                    text = text,
                    style =
                        TextStyle(fontSize = fontSize, textDecoration = TextDecoration.Underline),
                    width = fontSizeInPx * 20
                )

            val bitmapWithSpan = paragraph.bitmap()
            // Our text rendering stack relies on the fact that given textstyle is also passed to
            // draw
            // functions of TextLayoutResult, MultiParagraph, Paragraph. If Underline is not
            // specified
            // here, it would be removed while drawing the MultiParagraph. We are simply mimicking
            // what TextPainter does.
            val bitmapNoSpan = paragraph2.bitmap(textDecoration = TextDecoration.Underline)

            assertThat(bitmapWithSpan).isEqualToBitmap(bitmapNoSpan)
        }

    @Test
    fun textMotionStatic_setsCorrectFlagsOnTextPaint() {
        val textMotion = TextMotion.Static
        val text = "abc"
        val paragraph =
            simpleParagraph(
                text = text,
                style = TextStyle(textMotion = textMotion),
                width = Float.MAX_VALUE
            )

        assertThat(paragraph.textPaint.flags and TextPaint.LINEAR_TEXT_FLAG).isEqualTo(0)
        assertThat(paragraph.textPaint.flags and TextPaint.SUBPIXEL_TEXT_FLAG).isEqualTo(0)
        assertThat(paragraph.textPaint.hinting).isEqualTo(TextPaint.HINTING_ON)
    }

    @Test
    fun textMotionAnimated_setsCorrectFlagsOnTextPaint() {
        val textMotion = TextMotion.Animated
        val text = "abc"
        val paragraph =
            simpleParagraph(
                text = text,
                style = TextStyle(textMotion = textMotion),
                width = Float.MAX_VALUE
            )

        assertThat(paragraph.textPaint.flags and TextPaint.LINEAR_TEXT_FLAG)
            .isEqualTo(TextPaint.LINEAR_TEXT_FLAG)
        assertThat(paragraph.textPaint.flags and TextPaint.SUBPIXEL_TEXT_FLAG)
            .isEqualTo(TextPaint.SUBPIXEL_TEXT_FLAG)
        assertThat(paragraph.textPaint.hinting).isEqualTo(TextPaint.HINTING_OFF)
    }

    private fun simpleParagraph(
        text: String = "",
        spanStyles: List<AnnotatedString.Range<SpanStyle>> = listOf(),
        textIndent: TextIndent? = null,
        textAlign: TextAlign = TextAlign.Unspecified,
        overflow: TextOverflow = TextOverflow.Clip,
        maxLines: Int = Int.MAX_VALUE,
        width: Float,
        height: Float = Float.POSITIVE_INFINITY,
        style: TextStyle? = null,
        fontFamilyResolver: FontFamily.Resolver = UncachedFontFamilyResolver(context)
    ): AndroidParagraph {
        return AndroidParagraph(
            text = text,
            annotations = spanStyles,
            placeholders = listOf(),
            style = TextStyle(textAlign = textAlign, textIndent = textIndent).merge(style),
            maxLines = maxLines,
<<<<<<< HEAD
            ellipsis = ellipsis,
=======
            overflow = overflow,
>>>>>>> 3d4510a6
            constraints = Constraints(maxWidth = width.ceilToInt(), maxHeight = height.ceilToInt()),
            density = Density(density = 1f),
            fontFamilyResolver = fontFamilyResolver
        )
    }
}<|MERGE_RESOLUTION|>--- conflicted
+++ resolved
@@ -1121,11 +1121,7 @@
                 simpleParagraph(
                     text = text,
                     style = TextStyle(fontFamily = basicFontFamily, fontSize = fontSize),
-<<<<<<< HEAD
-                    ellipsis = true,
-=======
                     overflow = TextOverflow.Ellipsis,
->>>>>>> 3d4510a6
                     width = paragraphWidth
                 )
 
@@ -1145,11 +1141,7 @@
             val paragraph =
                 simpleParagraph(
                     text = text,
-<<<<<<< HEAD
-                    ellipsis = true,
-=======
                     overflow = TextOverflow.Ellipsis,
->>>>>>> 3d4510a6
                     maxLines = 1,
                     style = TextStyle(fontFamily = basicFontFamily, fontSize = fontSize),
                     width = paragraphWidth
@@ -1169,11 +1161,7 @@
             val paragraph =
                 simpleParagraph(
                     text = text,
-<<<<<<< HEAD
-                    ellipsis = true,
-=======
                     overflow = TextOverflow.Ellipsis,
->>>>>>> 3d4510a6
                     maxLines = maxLines,
                     style = TextStyle(fontFamily = basicFontFamily, fontSize = fontSize),
                     width = paragraphWidth
@@ -1193,11 +1181,7 @@
             val paragraph =
                 simpleParagraph(
                     text = text,
-<<<<<<< HEAD
-                    ellipsis = true,
-=======
                     overflow = TextOverflow.Ellipsis,
->>>>>>> 3d4510a6
                     style = TextStyle(fontFamily = basicFontFamily, fontSize = fontSize),
                     width = 4 * fontSize.toPx(),
                     height = 6 * fontSize.toPx(),
@@ -1217,11 +1201,7 @@
             val paragraph =
                 simpleParagraph(
                     text = text,
-<<<<<<< HEAD
-                    ellipsis = true,
-=======
                     overflow = TextOverflow.Ellipsis,
->>>>>>> 3d4510a6
                     style = TextStyle(fontFamily = basicFontFamily, fontSize = fontSize),
                     width = 4 * fontSize.toPx(),
                     height = 2.2f * fontSize.toPx(), // fits 2 lines
@@ -1240,11 +1220,7 @@
             val paragraph =
                 simpleParagraph(
                     text = text,
-<<<<<<< HEAD
-                    ellipsis = false,
-=======
                     overflow = TextOverflow.Clip,
->>>>>>> 3d4510a6
                     style = TextStyle(fontFamily = basicFontFamily, fontSize = fontSize),
                     width = 4 * fontSize.toPx(),
                     height = 2.2f * fontSize.toPx(), // fits 2 lines
@@ -1264,11 +1240,7 @@
             val paragraph =
                 simpleParagraph(
                     text = text,
-<<<<<<< HEAD
-                    ellipsis = true,
-=======
                     overflow = TextOverflow.Ellipsis,
->>>>>>> 3d4510a6
                     style = TextStyle(fontFamily = basicFontFamily, fontSize = fontSize),
                     width = 4 * fontSize.toPx(),
                     height = 2.2f * fontSize.toPx(), // fits 2 lines
@@ -1288,11 +1260,7 @@
             val paragraph =
                 simpleParagraph(
                     text = text,
-<<<<<<< HEAD
-                    ellipsis = true,
-=======
                     overflow = TextOverflow.Ellipsis,
->>>>>>> 3d4510a6
                     style = TextStyle(fontFamily = basicFontFamily, fontSize = fontSize),
                     width = 4 * fontSize.toPx(),
                     height = 4 * fontSize.toPx(),
@@ -1312,11 +1280,7 @@
             val paragraph =
                 simpleParagraph(
                     text = text,
-<<<<<<< HEAD
-                    ellipsis = true,
-=======
                     overflow = TextOverflow.Ellipsis,
->>>>>>> 3d4510a6
                     style = TextStyle(fontFamily = basicFontFamily, fontSize = fontSize),
                     width = 4 * fontSize.toPx(),
                     height = fontSize.toPx() / 4
@@ -1338,11 +1302,7 @@
                     text = text,
                     spanStyles =
                         listOf(AnnotatedString.Range(SpanStyle(fontSize = fontSize * 2), 0, 2)),
-<<<<<<< HEAD
-                    ellipsis = true,
-=======
                     overflow = TextOverflow.Ellipsis,
->>>>>>> 3d4510a6
                     style = TextStyle(fontFamily = basicFontFamily, fontSize = fontSize),
                     width = 4 * fontSize.toPx(),
                     height = 2.2f * fontSize.toPx() // fits 2 lines
@@ -1353,8 +1313,6 @@
         }
     }
 
-<<<<<<< HEAD
-=======
     // Experimentally verified that start ellipsis doesn't work same way on API 22
     @SdkSuppress(minSdkVersion = Build.VERSION_CODES.M)
     @Test
@@ -1401,7 +1359,6 @@
         }
     }
 
->>>>>>> 3d4510a6
     @Test
     fun testSpanStyle_fontSize_appliedOnTextPaint() {
         with(defaultDensity) {
@@ -2139,11 +2096,7 @@
             placeholders = listOf(),
             style = TextStyle(textAlign = textAlign, textIndent = textIndent).merge(style),
             maxLines = maxLines,
-<<<<<<< HEAD
-            ellipsis = ellipsis,
-=======
             overflow = overflow,
->>>>>>> 3d4510a6
             constraints = Constraints(maxWidth = width.ceilToInt(), maxHeight = height.ceilToInt()),
             density = Density(density = 1f),
             fontFamilyResolver = fontFamilyResolver
