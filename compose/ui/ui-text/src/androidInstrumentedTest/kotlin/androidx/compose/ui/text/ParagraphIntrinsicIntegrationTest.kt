/*
 * Copyright 2019 The Android Open Source Project
 *
 * Licensed under the Apache License, Version 2.0 (the "License");
 * you may not use this file except in compliance with the License.
 * You may obtain a copy of the License at
 *
 *      http://www.apache.org/licenses/LICENSE-2.0
 *
 * Unless required by applicable law or agreed to in writing, software
 * distributed under the License is distributed on an "AS IS" BASIS,
 * WITHOUT WARRANTIES OR CONDITIONS OF ANY KIND, either express or implied.
 * See the License for the specific language governing permissions and
 * limitations under the License.
 */

package androidx.compose.ui.text

import androidx.compose.ui.text.AnnotatedString.Range
import androidx.compose.ui.text.font.toFontFamily
import androidx.compose.ui.unit.Density
import androidx.compose.ui.unit.TextUnit
import androidx.compose.ui.unit.sp
import androidx.test.ext.junit.runners.AndroidJUnit4
import androidx.test.filters.SmallTest
import androidx.test.platform.app.InstrumentationRegistry
import com.google.common.truth.Truth.assertThat
import org.junit.Test
import org.junit.runner.RunWith

@RunWith(AndroidJUnit4::class)
@SmallTest
class ParagraphIntrinsicIntegrationTest {
    private val fontFamilyMeasureFont = FontTestData.BASIC_MEASURE_FONT.toFontFamily()
    private val context = InstrumentationRegistry.getInstrumentation().context
    private val defaultDensity = Density(density = 1f)

    @Test
    fun maxIntrinsicWidth_empty_string_is_zero() {
        val paragraphIntrinsics = paragraphIntrinsics(text = "")

        assertThat(paragraphIntrinsics.maxIntrinsicWidth).isZero()
    }

    @Test
    fun maxIntrinsicWidth_with_rtl_string() {
        with(defaultDensity) {
            val text = "\u05D0\u05D1\u05D2"
            val fontSize = 50.sp

            val paragraphIntrinsics = paragraphIntrinsics(text = text, fontSize = fontSize)

            assertThat(paragraphIntrinsics.maxIntrinsicWidth)
                .isEqualTo(text.length * fontSize.toPx())
        }
    }

    @Test
    fun maxIntrinsicWidth_with_ltr_string() {
        with(defaultDensity) {
            val text = "abc"
            val fontSize = 50.sp

            val paragraphIntrinsics = paragraphIntrinsics(text = text, fontSize = fontSize)

            assertThat(paragraphIntrinsics.maxIntrinsicWidth)
                .isEqualTo(text.length * fontSize.toPx())
        }
    }

    @Test
    fun maxIntrinsicWidth_with_line_feed() {
        with(defaultDensity) {
            val text = "abc\nabc"
            val fontSize = 50.sp
            val paragraphIntrinsics = paragraphIntrinsics(text = text, fontSize = fontSize)

            assertThat(paragraphIntrinsics.maxIntrinsicWidth)
                .isEqualTo(text.indexOf('\n') * fontSize.toPx())
        }
    }

    @Test
    fun maxInstrinsicWidth_withStyledText() {
        with(defaultDensity) {
            val text = "a bb ccc"
            val fontSize = 12.sp
            val styledFontSize = 24.sp
            val paragraph =
                paragraphIntrinsics(
                    text = text,
                    fontSize = fontSize,
                    spanStyles =
                        listOf(
                            Range(
                                item = SpanStyle(fontSize = styledFontSize),
                                start = "a ".length,
                                end = "a bb ".length
                            )
                        )
                )

            // since "bb " is double font size, the whole width should be the text size, and the
            // additional width resulting from the "bb " length.
            val expectedWidth = (text.length + "bb ".length) * fontSize.toPx()
            assertThat(paragraph.maxIntrinsicWidth).isEqualTo(expectedWidth)
        }
    }

    @Test
    fun minIntrinsicWidth_empty_string_is_zero() {
        val paragraphIntrinsics = paragraphIntrinsics(text = "")

        assertThat(paragraphIntrinsics.minIntrinsicWidth).isZero()
    }

    @Test
    fun minIntrinsicWidth_with_rtl_string() {
        with(defaultDensity) {
            val text = "\u05D0\u05D1\u05D2"
            val fontSize = 50.sp

            val paragraphIntrinsics = paragraphIntrinsics(text = text, fontSize = fontSize)

            assertThat(paragraphIntrinsics.minIntrinsicWidth)
                .isEqualTo(text.length * fontSize.toPx())
        }
    }

    @Test
    fun minIntrinsicWidth_with_ltr_string() {
        with(defaultDensity) {
            val text = "abc"
            val fontSize = 50.sp

            val paragraphIntrinsics = paragraphIntrinsics(text = text, fontSize = fontSize)

            assertThat(paragraphIntrinsics.minIntrinsicWidth)
                .isEqualTo(text.length * fontSize.toPx())
        }
    }

    @Test
    fun minInstrinsicWidth_returns_longest_word_width() {
        with(defaultDensity) {
            // create words with length 1, 2, 3... 50; and append all with space.
            val maxWordLength = 50
            val text =
                (1..maxWordLength).fold("") { string, next -> string + "a".repeat(next) + " " }
            val fontSize = 12.sp
            val paragraph = paragraphIntrinsics(text = text, fontSize = fontSize)

            // +1 is for the white space
            val expectedWidth = (maxWordLength + 1) * fontSize.toPx()
            assertThat(paragraph.minIntrinsicWidth).isEqualTo(expectedWidth)
        }
    }

    @Test
    fun minInstrinsicWidth_withStyledText() {
        with(defaultDensity) {
            val text = "a bb ccc"
            val fontSize = 12.sp
            val styledFontSize = 24.sp
            val paragraph =
                paragraphIntrinsics(
                    text = text,
                    fontSize = fontSize,
                    spanStyles =
                        listOf(
                            Range(
                                item = SpanStyle(fontSize = styledFontSize),
                                start = "a".length,
                                end = "a bb ".length
                            )
                        )
                )

            val expectedWidth = "bb ".length * styledFontSize.toPx()
            assertThat(paragraph.minIntrinsicWidth).isEqualTo(expectedWidth)
        }
    }

    private fun paragraphIntrinsics(
        text: String = "",
        style: TextStyle? = null,
        fontSize: TextUnit = 14.sp,
        spanStyles: List<Range<SpanStyle>> = listOf()
    ): ParagraphIntrinsics {
        return ParagraphIntrinsics(
            text = text,
<<<<<<< HEAD
            spanStyles = spanStyles,
            placeholders = listOf(),
            style = TextStyle(fontFamily = fontFamilyMeasureFont, fontSize = fontSize).merge(style),
=======
            style = TextStyle(fontFamily = fontFamilyMeasureFont, fontSize = fontSize).merge(style),
            annotations = spanStyles,
>>>>>>> 3d4510a6
            density = defaultDensity,
            fontFamilyResolver = UncachedFontFamilyResolver(context),
            placeholders = listOf()
        )
    }
}<|MERGE_RESOLUTION|>--- conflicted
+++ resolved
@@ -189,14 +189,8 @@
     ): ParagraphIntrinsics {
         return ParagraphIntrinsics(
             text = text,
-<<<<<<< HEAD
-            spanStyles = spanStyles,
-            placeholders = listOf(),
-            style = TextStyle(fontFamily = fontFamilyMeasureFont, fontSize = fontSize).merge(style),
-=======
             style = TextStyle(fontFamily = fontFamilyMeasureFont, fontSize = fontSize).merge(style),
             annotations = spanStyles,
->>>>>>> 3d4510a6
             density = defaultDensity,
             fontFamilyResolver = UncachedFontFamilyResolver(context),
             placeholders = listOf()
