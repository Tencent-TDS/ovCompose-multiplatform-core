--- conflicted
+++ resolved
@@ -43,11 +43,7 @@
             placeholders = listOf(),
             style = textStyle,
             maxLines = Int.MAX_VALUE,
-<<<<<<< HEAD
-            ellipsis = false,
-=======
             overflow = TextOverflow.Clip,
->>>>>>> 3d4510a6
             constraints =
                 Constraints(maxWidth = maxWidth, maxHeight = Float.POSITIVE_INFINITY.ceilToInt()),
             density = density,
