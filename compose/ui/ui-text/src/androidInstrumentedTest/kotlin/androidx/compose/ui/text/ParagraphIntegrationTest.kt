--- conflicted
+++ resolved
@@ -761,11 +761,7 @@
                     text = text,
                     style = TextStyle(fontSize = fontSize),
                     width = 3 * fontSizeInPx,
-<<<<<<< HEAD
-                    ellipsis = true,
-=======
                     overflow = TextOverflow.Ellipsis,
->>>>>>> 3d4510a6
                     maxLines = 1
                 )
 
@@ -789,11 +785,7 @@
                     style = TextStyle(fontSize = fontSize),
                     width = 3 * fontSizeInPx,
                     height = fontSizeInPx,
-<<<<<<< HEAD
-                    ellipsis = true
-=======
                     overflow = TextOverflow.Ellipsis
->>>>>>> 3d4510a6
                 )
 
             val box = paragraph.getBoundingBox(5)
@@ -816,11 +808,7 @@
                     style = TextStyle(fontSize = fontSize),
                     width = 3 * fontSizeInPx,
                     height = fontSizeInPx,
-<<<<<<< HEAD
-                    ellipsis = true
-=======
                     overflow = TextOverflow.Ellipsis
->>>>>>> 3d4510a6
                 )
 
             val box = paragraph.getBoundingBox(4)
@@ -842,11 +830,7 @@
                     text = text,
                     style = TextStyle(fontSize = fontSize),
                     width = 3 * fontSizeInPx,
-<<<<<<< HEAD
-                    ellipsis = true,
-=======
                     overflow = TextOverflow.Ellipsis,
->>>>>>> 3d4510a6
                     maxLines = 1
                 )
 
@@ -869,11 +853,7 @@
                     text = text,
                     style = TextStyle(fontSize = fontSize),
                     width = 3 * fontSizeInPx,
-<<<<<<< HEAD
-                    ellipsis = true,
-=======
                     overflow = TextOverflow.Ellipsis,
->>>>>>> 3d4510a6
                     height = fontSizeInPx
                 )
 
@@ -896,11 +876,7 @@
                     text = text,
                     style = TextStyle(fontSize = fontSize),
                     width = 3 * fontSizeInPx,
-<<<<<<< HEAD
-                    ellipsis = true,
-=======
                     overflow = TextOverflow.Ellipsis,
->>>>>>> 3d4510a6
                     height = fontSizeInPx
                 )
 
@@ -2034,12 +2010,8 @@
                             density = defaultDensity,
                             fontFamilyResolver = resourceLoader,
                             // just have 10x font size to have a bitmap
-<<<<<<< HEAD
-                            constraints = Constraints(maxWidth = (fontSizeInPx * 10).ceilToInt())
-=======
                             constraints = Constraints(maxWidth = (fontSizeInPx * 10).ceilToInt()),
                             overflow = TextOverflow.Clip
->>>>>>> 3d4510a6
                         )
 
                     paragraph.bitmap()
@@ -2328,12 +2300,8 @@
     fun didExceedMaxLines_ellipsis_withMaxLinesSmallerThanTextLines_returnsTrue() {
         val text = "aaa\naa"
         val maxLines = text.lines().size - 1
-<<<<<<< HEAD
-        val paragraph = simpleParagraph(text = text, maxLines = maxLines, ellipsis = true)
-=======
         val paragraph =
             simpleParagraph(text = text, maxLines = maxLines, overflow = TextOverflow.Ellipsis)
->>>>>>> 3d4510a6
 
         assertThat(paragraph.didExceedMaxLines).isTrue()
     }
@@ -2342,12 +2310,8 @@
     fun didExceedMaxLines_ellipsis_withMaxLinesEqualToTextLines_returnsFalse() {
         val text = "aaa\naa"
         val maxLines = text.lines().size
-<<<<<<< HEAD
-        val paragraph = simpleParagraph(text = text, maxLines = maxLines, ellipsis = true)
-=======
         val paragraph =
             simpleParagraph(text = text, maxLines = maxLines, overflow = TextOverflow.Ellipsis)
->>>>>>> 3d4510a6
 
         assertThat(paragraph.didExceedMaxLines).isFalse()
     }
@@ -2356,12 +2320,8 @@
     fun didExceedMaxLines_ellipsis_withMaxLinesGreaterThanTextLines_returnsFalse() {
         val text = "aaa\naa"
         val maxLines = text.lines().size + 1
-<<<<<<< HEAD
-        val paragraph = simpleParagraph(text = text, maxLines = maxLines, ellipsis = true)
-=======
         val paragraph =
             simpleParagraph(text = text, maxLines = maxLines, overflow = TextOverflow.Ellipsis)
->>>>>>> 3d4510a6
 
         assertThat(paragraph.didExceedMaxLines).isFalse()
     }
@@ -2378,11 +2338,7 @@
                     text = text,
                     style = TextStyle(fontSize = fontSize),
                     maxLines = maxLines,
-<<<<<<< HEAD
-                    ellipsis = true,
-=======
                     overflow = TextOverflow.Ellipsis,
->>>>>>> 3d4510a6
                     // One line can only contain 1 character
                     width = fontSizeInPx
                 )
@@ -2395,12 +2351,8 @@
     fun didExceedMaxLines_ellipsis_withMaxLinesEqualToTextLines_withLineWrap_returnsFalse() {
         val text = "a"
         val maxLines = text.lines().size
-<<<<<<< HEAD
-        val paragraph = simpleParagraph(text = text, maxLines = maxLines, ellipsis = true)
-=======
         val paragraph =
             simpleParagraph(text = text, maxLines = maxLines, overflow = TextOverflow.Ellipsis)
->>>>>>> 3d4510a6
 
         assertThat(paragraph.didExceedMaxLines).isFalse()
     }
@@ -2417,11 +2369,7 @@
                     text = text,
                     style = TextStyle(fontSize = fontSize),
                     maxLines = maxLines,
-<<<<<<< HEAD
-                    ellipsis = true,
-=======
                     overflow = TextOverflow.Ellipsis,
->>>>>>> 3d4510a6
                     // One line can only contain 1 character
                     width = fontSizeInPx
                 )
@@ -2831,11 +2779,7 @@
             simpleParagraph(
                 text = text,
                 maxLines = 1,
-<<<<<<< HEAD
-                ellipsis = true,
-=======
                 overflow = TextOverflow.Ellipsis,
->>>>>>> 3d4510a6
                 style = TextStyle(),
                 width = Float.MAX_VALUE
             )
@@ -2946,16 +2890,12 @@
         val text = "aaa\nbbb\nccc"
 
         val paragraph =
-<<<<<<< HEAD
-            simpleParagraph(text = text, maxLines = 2, ellipsis = true, width = Float.MAX_VALUE)
-=======
             simpleParagraph(
                 text = text,
                 maxLines = 2,
                 overflow = TextOverflow.Ellipsis,
                 width = Float.MAX_VALUE
             )
->>>>>>> 3d4510a6
 
         assertThat(paragraph.lineCount).isEqualTo(2)
         assertThat(paragraph.getLineEnd(0)).isEqualTo(4)
@@ -2975,11 +2915,7 @@
                 text = text,
                 style = TextStyle(fontFamily = fontFamilyMeasureFont, fontSize = 10.sp),
                 maxLines = 2,
-<<<<<<< HEAD
-                ellipsis = true,
-=======
                 overflow = TextOverflow.Ellipsis,
->>>>>>> 3d4510a6
                 width = 50f
             )
 
@@ -3150,11 +3086,7 @@
                 text = text,
                 style = textStyle,
                 maxLines = maxLines,
-<<<<<<< HEAD
-                ellipsis = true,
-=======
                 overflow = TextOverflow.Ellipsis,
->>>>>>> 3d4510a6
                 width = 480f // px
             )
                 as AndroidParagraph
@@ -4668,27 +4600,17 @@
                 ParagraphIntrinsics(
                     text = text,
                     style = TextStyle(fontSize = fontSize, fontFamily = fontFamilyMeasureFont),
-<<<<<<< HEAD
-                    spanStyles = listOf(),
-                    density = defaultDensity,
-                    fontFamilyResolver = UncachedFontFamilyResolver(context)
-=======
                     annotations = listOf(),
                     density = defaultDensity,
                     fontFamilyResolver = UncachedFontFamilyResolver(context),
                     placeholders = listOf()
->>>>>>> 3d4510a6
                 )
 
             val paragraph =
                 Paragraph(
                     paragraphIntrinsics = paragraphIntrinsics,
-<<<<<<< HEAD
-                    constraints = Constraints(maxWidth = (fontSizeInPx * text.length).ceilToInt())
-=======
                     constraints = Constraints(maxWidth = (fontSizeInPx * text.length).ceilToInt()),
                     overflow = TextOverflow.Clip
->>>>>>> 3d4510a6
                 )
 
             assertThat(paragraph.maxIntrinsicWidth).isEqualTo(paragraphIntrinsics.maxIntrinsicWidth)
