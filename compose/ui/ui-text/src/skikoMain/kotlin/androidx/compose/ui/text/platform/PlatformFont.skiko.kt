/*
 * Copyright 2021 The Android Open Source Project
 *
 * Licensed under the Apache License, Version 2.0 (the "License");
 * you may not use this file except in compliance with the License.
 * You may obtain a copy of the License at
 *
 *      http://www.apache.org/licenses/LICENSE-2.0
 *
 * Unless required by applicable law or agreed to in writing, software
 * distributed under the License is distributed on an "AS IS" BASIS,
 * WITHOUT WARRANTIES OR CONDITIONS OF ANY KIND, either express or implied.
 * See the License for the specific language governing permissions and
 * limitations under the License.
 */
package androidx.compose.ui.text.platform

import org.jetbrains.skia.Typeface as SkTypeface
import androidx.compose.ui.text.Cache
import androidx.compose.ui.text.ExperimentalTextApi
import androidx.compose.ui.text.ExpireAfterAccessCache
import androidx.compose.ui.text.font.DefaultFontFamily
import androidx.compose.ui.text.font.Font
import androidx.compose.ui.text.font.FontFamily
import androidx.compose.ui.text.font.FontListFontFamily
import androidx.compose.ui.text.font.FontLoadingStrategy
import androidx.compose.ui.text.font.FontStyle
import androidx.compose.ui.text.font.FontWeight
import androidx.compose.ui.text.font.GenericFontFamily
import androidx.compose.ui.text.font.LoadedFontFamily
import androidx.compose.ui.text.font.Typeface
import androidx.compose.ui.text.font.createFontFamilyResolver
import org.jetbrains.skia.FontMgr
import org.jetbrains.skia.paragraph.FontCollection
import org.jetbrains.skia.paragraph.TypefaceFontProvider

<<<<<<< HEAD
expect sealed class PlatformFont : Font {
    constructor()
=======
expect sealed class PlatformFont() : Font {
>>>>>>> fdff00cc
    abstract val identity: String
    internal val cacheKey: String
}

/**
 * A Font that's already installed in the system.
 *
 * @param identity Unique identity for a font. Used internally to distinguish fonts.
 * @param weight The weight of the font. The system uses this to match a font to a font request
 * that is given in a [androidx.compose.ui.text.SpanStyle].
 * @param style The style of the font, normal or italic. The system uses this to match a font to a
 * font request that is given in a [androidx.compose.ui.text.SpanStyle].
 *
 * @see FontFamily
 */
@ExperimentalTextApi
class SystemFont(
    override val identity: String,
    override val weight: FontWeight = FontWeight.Normal,
    override val style: FontStyle = FontStyle.Normal
) : PlatformFont() {
    override fun toString(): String {
        return "SystemFont(identity='$identity', weight=$weight, style=$style)"
    }
}

/**
 * Defines a Font using a byte array with loaded font data.
 *
 * @param identity Unique identity for a font. Used internally to distinguish fonts.
 * @param getData should return Byte array with loaded font data.
 * @param weight The weight of the font. The system uses this to match a font to a font request
 * that is given in a [androidx.compose.ui.text.SpanStyle].
 * @param style The style of the font, normal or italic. The system uses this to match a font to a
 * font request that is given in a [androidx.compose.ui.text.SpanStyle].
 *
 * @see FontFamily
 */
class LoadedFont internal constructor(
    override val identity: String,
    internal val getData: () -> ByteArray,
    override val weight: FontWeight,
    override val style: FontStyle
) : PlatformFont() {
    @ExperimentalTextApi
    override val loadingStrategy: FontLoadingStrategy = FontLoadingStrategy.Blocking

    val data: ByteArray get() = getData()

    override fun equals(other: Any?): Boolean {
        if (this === other) return true
        if (other !is LoadedFont) return false
        if (identity != other.identity) return false
        if (weight != other.weight) return false
        return style == other.style
    }

    override fun hashCode(): Int {
        var result = identity.hashCode()
        result = 31 * result + weight.hashCode()
        result = 31 * result + style.hashCode()
        return result
    }

    override fun toString(): String {
        return "LoadedFont(identity='$identity', weight=$weight, style=$style)"
    }
}

/**
 * Creates a Font using byte array with loaded font data.
 *
 * @param identity Unique identity for a font. Used internally to distinguish fonts.
 * @param getData should return Byte array with loaded font data.
 * @param weight The weight of the font. The system uses this to match a font to a font request
 * that is given in a [androidx.compose.ui.text.SpanStyle].
 * @param style The style of the font, normal or italic. The system uses this to match a font to a
 * font request that is given in a [androidx.compose.ui.text.SpanStyle].
 *
 * @see FontFamily
 */
fun Font(
    identity: String,
    getData: () -> ByteArray,
    weight: FontWeight = FontWeight.Normal,
    style: FontStyle = FontStyle.Normal
): Font = LoadedFont(identity, getData, weight, style)

private class SkiaBackedTypeface(
    alias: String?,
    val nativeTypeface: SkTypeface
) : Typeface {
    val alias = alias ?: nativeTypeface.familyName
    override val fontFamily: FontFamily? = null
}

/**
 * Creates a Font using byte array with loaded font data.
 *
 * @param identity Unique identity for a font. Used internally to distinguish fonts.
 * @param data Byte array with loaded font data.
 * @param weight The weight of the font. The system uses this to match a font to a font request
 * that is given in a [androidx.compose.ui.text.SpanStyle].
 * @param style The style of the font, normal or italic. The system uses this to match a font to a
 * font request that is given in a [androidx.compose.ui.text.SpanStyle].
 *
 * @see FontFamily
 */
fun Font(
    identity: String,
    data: ByteArray,
    weight: FontWeight = FontWeight.Normal,
    style: FontStyle = FontStyle.Normal
): Font = Font(
    identity = identity,
    getData = { data },
    weight = weight,
    style = style,
)

/**
 * Returns a Compose [Typeface] from Skia [SkTypeface].
 *
 * @param typeface Android Typeface instance
 */
fun Typeface(typeface: SkTypeface, alias: String? = null): Typeface {
    return SkiaBackedTypeface(alias, typeface)
}

@Suppress("DEPRECATION", "OverridingDeprecatedMember")
@Deprecated(
    "Replaced with PlatformFontLoader during the introduction of async fonts, all usages" +
        " should be replaced",
    ReplaceWith("PlatformFontLoader"),
)
class FontLoader : Font.ResourceLoader {

    internal val fontCache: FontCache = FontCache()
    internal val fontFamilyResolver: FontFamily.Resolver = createFontFamilyResolver(fontCache)

    // TODO: we need to support:
    //  1. font collection (.ttc). Looks like skia currently doesn't have
    //  proper interfaces or they are broken (.makeFromFile(*, 1) always fails)
    //  2. variable fonts. for them we also need to extend definition interfaces to support
    //  custom variation settings
    @Deprecated(
        "Replaced by FontFamily.Resolver, this method should not be called",
        ReplaceWith("FontFamily.Resolver.resolve(font, )"),
    )
    override fun load(font: Font): SkTypeface {
        if (font !is PlatformFont) {
            throw IllegalArgumentException("Unsupported font type: $font")
        }
        return fontCache.load(font).typeface!!
    }
}

class FontLoadResult(val typeface: SkTypeface?, val aliases: List<String>)

internal class FontCache {
    internal val fonts = FontCollection()
    private val fontProvider = TypefaceFontProvider()
    private val registered: MutableSet<String> = HashSet()
    private val typefacesCache: Cache<String, SkTypeface> = ExpireAfterAccessCache(
        60_000_000_000 // 1 minute
    )

    init {
        fonts.setDefaultFontManager(FontMgr.default)
        fonts.setAssetFontManager(fontProvider)
    }

    internal fun load(font: PlatformFont): FontLoadResult {
        val typeface = typefacesCache.get(font.cacheKey) {
            loadTypeface(font)
        }
        ensureRegistered(typeface, font.cacheKey)
        return FontLoadResult(typeface, listOf(font.cacheKey))
    }

    internal fun loadPlatformTypes(
        fontFamily: FontFamily,
        fontWeight: FontWeight = FontWeight.Normal,
        fontStyle: FontStyle = FontStyle.Normal
    ): FontLoadResult {
        val aliases = ensureRegistered(fontFamily)
        val style = fontStyle.toSkFontStyle().withWeight(fontWeight.weight)
        return FontLoadResult(fonts.findTypefaces(aliases.toTypedArray(), style).first(), aliases)
    }

    private fun ensureRegistered(typeface: SkTypeface, key: String) {
        if (!registered.contains(key)) {
            fontProvider.registerTypeface(typeface, key)
            registered.add(key)
        }
    }

    private fun ensureRegistered(fontFamily: FontFamily): List<String> =
        when (fontFamily) {
            is FontListFontFamily -> {
                val fonts = fontFamily.fonts.filterIsInstance<SystemFont>()
                if (fonts.size == fontFamily.fonts.size) {
                    fonts.map { it.identity }
                } else {
                    // not supported
                    throw IllegalArgumentException(
                        "Don't load FontListFontFamily through ensureRegistered: $fontFamily"
                    )
                }
            }
            is LoadedFontFamily -> {
                val typeface = fontFamily.typeface as SkiaBackedTypeface
                ensureRegistered(typeface.nativeTypeface, typeface.alias)
                listOf(typeface.alias)
            }
            is GenericFontFamily -> fontFamily.aliases
            is DefaultFontFamily -> FontFamily.SansSerif.aliases
            else -> throw IllegalArgumentException("Unknown font family type: $fontFamily")
        }
}

<<<<<<< HEAD
internal expect val GenericFontFamiliesMapping: Map<String, List<String>>
internal expect val typefacesCache: Cache<String, SkTypeface>
internal expect fun loadFromTypefacesCache(font: Font): SkTypeface
=======
internal enum class Platform {
    Unknown,
    Linux,
    Windows,
    MacOS,
    IOS,
    TvOS,
    WatchOS,
    Android, // use case: a web app running in Chrome Android
}

internal expect fun currentPlatform(): Platform
internal expect fun loadTypeface(font: Font): SkTypeface

internal val GenericFontFamily.aliases
    get() = GenericFontFamiliesMapping[name]
        ?: error("Unknown generic font family $name")

private val GenericFontFamiliesMapping: Map<String, List<String>> by lazy {
    when (currentPlatform()) {
        Platform.Linux ->
            mapOf(
                FontFamily.SansSerif.name to listOf("Noto Sans", "DejaVu Sans", "Arial"),
                FontFamily.Serif.name to listOf("Noto Serif", "DejaVu Serif", "Times New Roman"),
                FontFamily.Monospace.name to listOf("Noto Sans Mono", "DejaVu Sans Mono", "Consolas"),
                // better alternative?
                FontFamily.Cursive.name to listOf("Comic Sans MS")
            )
        Platform.Windows ->
            mapOf(
                // Segoe UI is the Windows system font, so try it first.
                // See https://learn.microsoft.com/en-us/windows/win32/uxguide/vis-fonts
                FontFamily.SansSerif.name to listOf("Segoe UI", "Arial"),
                FontFamily.Serif.name to listOf("Times New Roman"),
                FontFamily.Monospace.name to listOf("Consolas"),
                FontFamily.Cursive.name to listOf("Comic Sans MS")
            )
        Platform.MacOS, Platform.IOS, Platform.TvOS, Platform.WatchOS ->
            mapOf(
                // .AppleSystem* aliases is the only legal way to get default SF and NY fonts.
                FontFamily.SansSerif.name to listOf(".AppleSystemUIFont", "Helvetica Neue", "Helvetica"),
                FontFamily.Serif.name to listOf(".AppleSystemUIFontSerif", "Times", "Times New Roman"),
                FontFamily.Monospace.name to listOf(".AppleSystemUIFontMonospaced", "Menlo", "Courier"),
                // Safari "font-family: cursive" real font names from macOS and iOS.
                FontFamily.Cursive.name to listOf("Apple Chancery", "Snell Roundhand")
            )
        Platform.Android -> // https://m3.material.io/styles/typography/fonts
            mapOf(
                FontFamily.SansSerif.name to listOf("Roboto", "Noto Sans"),
                FontFamily.Serif.name to listOf("Roboto Serif", "Noto Serif"),
                FontFamily.Monospace.name to listOf("Roboto Mono", "Noto Sans Mono"),
                FontFamily.Cursive.name to listOf("Comic Sans MS")
            )
        Platform.Unknown ->
            mapOf(
                FontFamily.SansSerif.name to listOf("Arial"),
                FontFamily.Serif.name to listOf("Times New Roman"),
                FontFamily.Monospace.name to listOf("Consolas"),
                FontFamily.Cursive.name to listOf("Comic Sans MS")
            )
    }
}
>>>>>>> fdff00cc
<|MERGE_RESOLUTION|>--- conflicted
+++ resolved
@@ -34,12 +34,7 @@
 import org.jetbrains.skia.paragraph.FontCollection
 import org.jetbrains.skia.paragraph.TypefaceFontProvider
 
-<<<<<<< HEAD
-expect sealed class PlatformFont : Font {
-    constructor()
-=======
 expect sealed class PlatformFont() : Font {
->>>>>>> fdff00cc
     abstract val identity: String
     internal val cacheKey: String
 }
@@ -261,11 +256,6 @@
         }
 }
 
-<<<<<<< HEAD
-internal expect val GenericFontFamiliesMapping: Map<String, List<String>>
-internal expect val typefacesCache: Cache<String, SkTypeface>
-internal expect fun loadFromTypefacesCache(font: Font): SkTypeface
-=======
 internal enum class Platform {
     Unknown,
     Linux,
@@ -327,5 +317,4 @@
                 FontFamily.Cursive.name to listOf("Comic Sans MS")
             )
     }
-}
->>>>>>> fdff00cc
+}