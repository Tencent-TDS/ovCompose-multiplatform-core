--- conflicted
+++ resolved
@@ -43,28 +43,7 @@
     val newAnnotations =
         annotations?.fastMap { Range(it.item, offsetMap[it.start]!!, offsetMap[it.end]!!) }
 
-<<<<<<< HEAD
-    val newSpanStyles =
-        spanStylesOrNull?.fastMap {
-            // The offset map must have mapping entry from all style start, end position.
-            Range(it.item, offsetMap[it.start]!!, offsetMap[it.end]!!)
-        }
-    val newParaStyles =
-        paragraphStylesOrNull?.fastMap {
-            Range(it.item, offsetMap[it.start]!!, offsetMap[it.end]!!)
-        }
-    val newAnnotations =
-        annotations?.fastMap { Range(it.item, offsetMap[it.start]!!, offsetMap[it.end]!!) }
-
-    return AnnotatedString(
-        text = resultStr,
-        spanStylesOrNull = newSpanStyles,
-        paragraphStylesOrNull = newParaStyles,
-        annotations = newAnnotations
-    )
-=======
     return AnnotatedString(text = resultStr, annotations = newAnnotations)
->>>>>>> 3d4510a6
 }
 
 /**
