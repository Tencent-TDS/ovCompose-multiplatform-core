/*
 * Copyright 2019 The Android Open Source Project
 *
 * Licensed under the Apache License, Version 2.0 (the "License");
 * you may not use this file except in compliance with the License.
 * You may obtain a copy of the License at
 *
 *      http://www.apache.org/licenses/LICENSE-2.0
 *
 * Unless required by applicable law or agreed to in writing, software
 * distributed under the License is distributed on an "AS IS" BASIS,
 * WITHOUT WARRANTIES OR CONDITIONS OF ANY KIND, either express or implied.
 * See the License for the specific language governing permissions and
 * limitations under the License.
 */

package androidx.compose.ui.text

import androidx.compose.ui.graphics.Color
import androidx.compose.ui.text.AnnotatedString.Range
import androidx.compose.ui.text.font.FontStyle
import androidx.compose.ui.text.font.FontWeight
import androidx.compose.ui.text.style.TextAlign
import androidx.compose.ui.text.style.TextIndent
import androidx.compose.ui.unit.TextUnit
import androidx.compose.ui.unit.em
import androidx.compose.ui.unit.sp
import com.google.common.truth.Truth.assertThat
import org.junit.Test
import org.junit.runner.RunWith
import org.junit.runners.JUnit4

@RunWith(JUnit4::class)
class AnnotatedStringBuilderTest {

    @Test
    fun defaultConstructor() {
        val annotatedString = AnnotatedString.Builder().toAnnotatedString()

        assertThat(annotatedString.text).isEmpty()
        assertThat(annotatedString.spanStyles).isEmpty()
        assertThat(annotatedString.paragraphStyles).isEmpty()
    }

    @Test
    fun constructorWithString() {
        val text = "a"
        val annotatedString = AnnotatedString.Builder(text).toAnnotatedString()

        assertThat(annotatedString.text).isEqualTo(text)
        assertThat(annotatedString.spanStyles).isEmpty()
        assertThat(annotatedString.paragraphStyles).isEmpty()
    }

    @Test
    fun constructorWithAnnotatedString_hasSameAnnotatedStringAttributes() {
        val text = createAnnotatedString(text = "a")
        val annotatedString = AnnotatedString.Builder(text).toAnnotatedString()

        assertThat(annotatedString.text).isEqualTo(text.text)
        assertThat(annotatedString.spanStyles).isEqualTo(text.spanStyles)
        assertThat(annotatedString.paragraphStyles).isEqualTo(text.paragraphStyles)
    }

    @Test
    fun addStyle_withSpanStyle_addsStyle() {
        val style = SpanStyle(color = Color.Red)
        val range = TextRange(0, 1)
        val annotatedString =
            with(AnnotatedString.Builder("ab")) {
                addStyle(style, range.start, range.end)
                toAnnotatedString()
            }

        val expectedSpanStyles = listOf(Range(style, range.start, range.end))

        assertThat(annotatedString.paragraphStyles).isEmpty()
        assertThat(annotatedString.spanStyles).isEqualTo(expectedSpanStyles)
    }

    @Test
    fun addStyle_withParagraphStyle_addsStyle() {
        val style = ParagraphStyle(lineHeight = 30.sp)
        val range = TextRange(0, 1)
        val annotatedString =
            with(AnnotatedString.Builder("ab")) {
                addStyle(style, range.start, range.end)
                toAnnotatedString()
            }

        val expectedParagraphStyles = listOf(Range(style, range.start, range.end))

        assertThat(annotatedString.spanStyles).isEmpty()
        assertThat(annotatedString.paragraphStyles).isEqualTo(expectedParagraphStyles)
    }

    @Test
    fun append_withString_appendsTheText() {
        val text = "a"
        val appendedText = "b"
        val annotatedString =
            with(AnnotatedString.Builder(text)) {
                append(appendedText)
                toAnnotatedString()
            }

        val expectedString = "$text$appendedText"

        assertThat(annotatedString.text).isEqualTo(expectedString)
        assertThat(annotatedString.spanStyles).isEmpty()
        assertThat(annotatedString.paragraphStyles).isEmpty()
    }

    @Test
    fun append_withString_andMultipleCalls_appendsAllOfTheText() {
        val annotatedString =
            with(AnnotatedString.Builder("a")) {
                append("b")
                append("c")
                toAnnotatedString()
            }

        assertThat(annotatedString.text).isEqualTo("abc")
    }

    @Test
    fun append_withAnnotatedString_appendsTheText() {
        val color = Color.Red
        val text = "a"
        val lineHeight = 20.sp
        val annotatedString =
            createAnnotatedString(text = text, color = color, lineHeight = lineHeight)

        val appendedColor = Color.Blue
        val appendedText = "b"
        val appendedLineHeight = 30.sp
        val appendedAnnotatedString =
            createAnnotatedString(
                text = appendedText,
                color = appendedColor,
                lineHeight = appendedLineHeight
            )

        val buildResult =
            with(AnnotatedString.Builder(annotatedString)) {
                append(appendedAnnotatedString)
                toAnnotatedString()
            }

        val expectedString = "$text$appendedText"
        val expectedSpanStyles =
            listOf(
                Range(item = SpanStyle(color), start = 0, end = text.length),
                Range(
                    item = SpanStyle(appendedColor),
                    start = text.length,
                    end = expectedString.length
                )
            )

        val expectedParagraphStyles =
            listOf(
                Range(item = ParagraphStyle(lineHeight = lineHeight), start = 0, end = text.length),
                Range(
                    item = ParagraphStyle(lineHeight = appendedLineHeight),
                    start = text.length,
                    end = expectedString.length
                )
            )

        assertThat(buildResult.text).isEqualTo(expectedString)
        assertThat(buildResult.spanStyles).isEqualTo(expectedSpanStyles)
        assertThat(buildResult.paragraphStyles).isEqualTo(expectedParagraphStyles)
    }

    @Test
    fun append_withAnnotatedStringAndRange_appendsTheText() {
        val text = "a"
        val annotatedString =
            AnnotatedString(
                text = text,
<<<<<<< HEAD
                spanStylesOrNull =
                    listOf(text.inclusiveRangeOf('a', 'a', item = SpanStyle(color = Color.Red))),
                paragraphStylesOrNull =
                    listOf(
                        text.inclusiveRangeOf('a', 'a', item = ParagraphStyle(lineHeight = 20.sp))
                    ),
                annotations =
                    listOf(text.inclusiveRangeOf('a', 'a', item = "prefix", tag = "prefixTag"))
=======
                annotations =
                    listOf(
                        text.inclusiveRangeOf('a', 'a', item = SpanStyle(color = Color.Red)),
                        text.inclusiveRangeOf('a', 'a', item = ParagraphStyle(lineHeight = 20.sp)),
                        text.inclusiveRangeOf(
                            'a',
                            'a',
                            item = StringAnnotation("prefix"),
                            tag = "prefixTag"
                        ),
                    ),
>>>>>>> 3d4510a6
            )

        // We want to test the cross product of the following cases:
        // - Range beginning at start, ending at end-1, completely overlapping [start,end), and
        //   completely inside (start, end-1).
        // - SpanStyle, ParagraphStyle, annotation
        val appendedText = "bcdef"
        val appendedSpanStyles =
            listOf(
                appendedText.inclusiveRangeOf('b', 'f', item = SpanStyle(color = Color.Blue)),
                appendedText.inclusiveRangeOf('c', 'f', item = SpanStyle(color = Color.Green)),
                appendedText.inclusiveRangeOf('b', 'e', item = SpanStyle(color = Color.Yellow)),
                appendedText.inclusiveRangeOf('c', 'e', item = SpanStyle(color = Color.Magenta)),
            )
        // Paragraph styles can't overlap.
        val appendedParagraphStyles =
            listOf(
                appendedText.inclusiveRangeOf('b', 'b', item = ParagraphStyle(lineHeight = 30.sp)),
                appendedText.inclusiveRangeOf('c', 'c', item = ParagraphStyle(lineHeight = 40.sp)),
                appendedText.inclusiveRangeOf('d', 'd', item = ParagraphStyle(lineHeight = 50.sp)),
                appendedText.inclusiveRangeOf('e', 'e', item = ParagraphStyle(lineHeight = 60.sp)),
                appendedText.inclusiveRangeOf('f', 'f', item = ParagraphStyle(lineHeight = 70.sp)),
            )
        val appendedAnnotations =
            listOf(
<<<<<<< HEAD
                appendedText.inclusiveRangeOf('b', 'f', item = 1, tag = "tag1"),
                appendedText.inclusiveRangeOf('c', 'f', item = 2, tag = "tag2"),
                appendedText.inclusiveRangeOf('b', 'e', item = 3, tag = "tag3"),
                appendedText.inclusiveRangeOf('c', 'e', item = 4, tag = "tag4"),
=======
                appendedText.inclusiveRangeOf('b', 'f', item = 1.toAnnotation(), tag = "tag1"),
                appendedText.inclusiveRangeOf('c', 'f', item = 2.toAnnotation(), tag = "tag2"),
                appendedText.inclusiveRangeOf('b', 'e', item = 3.toAnnotation(), tag = "tag3"),
                appendedText.inclusiveRangeOf('c', 'e', item = 4.toAnnotation(), tag = "tag4"),
>>>>>>> 3d4510a6
            )
        val appendedAnnotatedString =
            AnnotatedString(
                text = appendedText,
<<<<<<< HEAD
                spanStylesOrNull = appendedSpanStyles,
                paragraphStylesOrNull = appendedParagraphStyles,
                annotations = appendedAnnotations
=======
                annotations = appendedSpanStyles + appendedParagraphStyles + appendedAnnotations,
>>>>>>> 3d4510a6
            )

        val buildResult =
            with(AnnotatedString.Builder(annotatedString)) {
                // Append everything but the first and last characters of the appended string.
                append(
                    appendedAnnotatedString,
                    start = appendedText.indexOf('c'),
                    end = appendedText.indexOf('e') + 1
                )
                toAnnotatedString()
            }

        val expectedString = "acde"
        val expectedSpanStyles =
            listOf(
                expectedString.inclusiveRangeOf('a', 'a', item = SpanStyle(color = Color.Red)),
                expectedString.inclusiveRangeOf('c', 'e', item = SpanStyle(color = Color.Blue)),
                expectedString.inclusiveRangeOf('c', 'e', item = SpanStyle(color = Color.Green)),
                expectedString.inclusiveRangeOf('c', 'e', item = SpanStyle(color = Color.Yellow)),
                expectedString.inclusiveRangeOf('c', 'e', item = SpanStyle(color = Color.Magenta)),
            )
        val expectedParagraphStyles =
            listOf(
                expectedString.inclusiveRangeOf(
                    'a',
                    'a',
                    item = ParagraphStyle(lineHeight = 20.sp)
                ),
                expectedString.inclusiveRangeOf(
                    'c',
                    'c',
                    item = ParagraphStyle(lineHeight = 40.sp)
                ),
                expectedString.inclusiveRangeOf(
                    'd',
                    'd',
                    item = ParagraphStyle(lineHeight = 50.sp)
                ),
                expectedString.inclusiveRangeOf(
                    'e',
                    'e',
                    item = ParagraphStyle(lineHeight = 60.sp)
                ),
            )
<<<<<<< HEAD
        val expectedAnnotations =
            listOf(
                expectedString.inclusiveRangeOf('a', 'a', item = "prefix", tag = "prefixTag"),
                expectedString.inclusiveRangeOf('c', 'e', item = 1, tag = "tag1"),
                expectedString.inclusiveRangeOf('c', 'e', item = 2, tag = "tag2"),
                expectedString.inclusiveRangeOf('c', 'e', item = 3, tag = "tag3"),
                expectedString.inclusiveRangeOf('c', 'e', item = 4, tag = "tag4"),
=======
        val expectedStringAnnotations =
            listOf(
                expectedString.inclusiveRangeOf(
                    'a',
                    'a',
                    item = "prefix".toAnnotation(),
                    tag = "prefixTag"
                ),
                expectedString.inclusiveRangeOf('c', 'e', item = 1.toAnnotation(), tag = "tag1"),
                expectedString.inclusiveRangeOf('c', 'e', item = 2.toAnnotation(), tag = "tag2"),
                expectedString.inclusiveRangeOf('c', 'e', item = 3.toAnnotation(), tag = "tag3"),
                expectedString.inclusiveRangeOf('c', 'e', item = 4.toAnnotation(), tag = "tag4"),
>>>>>>> 3d4510a6
            )

        assertThat(buildResult.text).isEqualTo(expectedString)
        assertThat(buildResult.spanStyles).isEqualTo(expectedSpanStyles)
        assertThat(buildResult.paragraphStyles).isEqualTo(expectedParagraphStyles)
        assertThat(
                buildResult.annotations?.filter {
                    it.item !is SpanStyle && it.item !is ParagraphStyle
                }
            )
            .isEqualTo(expectedStringAnnotations)
    }

    @Test
    fun append_withCharSequence_appendsTheText_whenAnnotatedString() {
        val color = Color.Red
        val text = "a"
        val lineHeight = 20.sp
        val annotatedString =
            createAnnotatedString(text = text, color = color, lineHeight = lineHeight)

        val appendedColor = Color.Blue
        val appendedText = "b"
        val appendedLineHeight = 30.sp
        val appendedAnnotatedString =
            createAnnotatedString(
                text = appendedText,
                color = appendedColor,
                lineHeight = appendedLineHeight
            )

        val buildResult =
            with(AnnotatedString.Builder(annotatedString)) {
                // Cast forces dispatch to the more general method, using the return value ensures
                // the right method was selected.
                append(appendedAnnotatedString as CharSequence).toAnnotatedString()
            }

        val expectedString = "$text$appendedText"
        val expectedSpanStyles =
            listOf(
                Range(item = SpanStyle(color), start = 0, end = text.length),
                Range(
                    item = SpanStyle(appendedColor),
                    start = text.length,
                    end = expectedString.length
                )
            )

        val expectedParagraphStyles =
            listOf(
                Range(item = ParagraphStyle(lineHeight = lineHeight), start = 0, end = text.length),
                Range(
                    item = ParagraphStyle(lineHeight = appendedLineHeight),
                    start = text.length,
                    end = expectedString.length
                )
            )

        assertThat(buildResult.text).isEqualTo(expectedString)
        assertThat(buildResult.spanStyles).isEqualTo(expectedSpanStyles)
        assertThat(buildResult.paragraphStyles).isEqualTo(expectedParagraphStyles)
    }

    @Test
    fun append_withCharSequence_appendsTheText_whenNotAnnotatedString() {
        val text = "a"
        val appendedText = object : CharSequence by "bc" {}
        val annotatedString =
            with(AnnotatedString.Builder(text)) {
                append(appendedText)
                toAnnotatedString()
            }

        val expectedString = "abc"

        assertThat(annotatedString.text).isEqualTo(expectedString)
        assertThat(annotatedString.spanStyles).isEmpty()
        assertThat(annotatedString.paragraphStyles).isEmpty()
    }

    // The edge cases for range-based AnnotatedString append are tested in depth by other tests that
    // just call the append(AnnotatedString, Int, Int) method – the CharSequence overload just
    // delegates to that, so this test is much more basic.
    @OptIn(ExperimentalTextApi::class)
    @Test
    fun append_withCharSequenceAndRange_appendsTheText_whenAnnotatedString() {
        val color = Color.Red
        val text = "a"
        val lineHeight = 20.sp
        val annotatedString =
            createAnnotatedString(text = text, color = color, lineHeight = lineHeight)

        // b-g will have a style span.
        // c-f will have a paragraph span.
        // de will have an annotation.
        val appendedText = "b(c(de)f)g"
        val appendedColor = Color.Blue
        val appendedLineHeight = 30.sp
        val appendedAnnotationTag = "tag"
        val appendedAnnotation = "annotation"
        val appendedAnnotatedString = buildAnnotatedString {
            withStyle(SpanStyle(color = appendedColor)) {
                append("b(")
                withStyle(ParagraphStyle(lineHeight = appendedLineHeight)) {
                    append("c(")
                    withAnnotation(appendedAnnotationTag, appendedAnnotation) { append("de") }
                    append(")f")
                }
                append(")g")
            }
        }

        val buildResult =
            with(AnnotatedString.Builder(annotatedString)) {
                // Cast forces dispatch to the more general method, using the return value ensures
                // the right method was selected.
                append(
                        appendedAnnotatedString as CharSequence,
                        start = appendedText.indexOf('c'),
                        end = appendedText.indexOf('f') + 1
                    )
                    .toAnnotatedString()
            }

        val expectedString = "ac(de)f"
        val expectedSpanStyles =
            listOf(
                Range(item = SpanStyle(color), start = 0, end = text.length),
                Range(
                    item = SpanStyle(appendedColor),
                    start = text.length,
                    end = expectedString.length
                )
            )

        val expectedParagraphStyles =
            listOf(
                Range(item = ParagraphStyle(lineHeight = lineHeight), start = 0, end = text.length),
                Range(
                    item = ParagraphStyle(lineHeight = appendedLineHeight),
                    start = text.length,
                    end = expectedString.length
                )
            )

<<<<<<< HEAD
        val expectedAnnotations =
            listOf(
                Range(
                    tag = appendedAnnotationTag,
                    item = appendedAnnotation,
=======
        val expectedAllAnnotations =
            listOf(
                Range(item = SpanStyle(color), start = 0, end = text.length),
                Range(item = ParagraphStyle(lineHeight = lineHeight), start = 0, end = text.length),
                Range(
                    item = SpanStyle(appendedColor),
                    start = text.length,
                    end = expectedString.length
                ),
                Range(
                    item = ParagraphStyle(lineHeight = appendedLineHeight),
                    start = text.length,
                    end = expectedString.length
                ),
                Range(
                    tag = appendedAnnotationTag,
                    item = appendedAnnotation.toAnnotation(),
>>>>>>> 3d4510a6
                    start = expectedString.indexOf('d'),
                    end = expectedString.indexOf('e') + 1
                )
            )

        assertThat(buildResult.text).isEqualTo(expectedString)
        assertThat(buildResult.spanStyles).isEqualTo(expectedSpanStyles)
        assertThat(buildResult.paragraphStyles).isEqualTo(expectedParagraphStyles)
        assertThat(buildResult.annotations).isEqualTo(expectedAllAnnotations)
    }

    @Test
    fun append_withCharSequenceAndRange_appendsTheText_whenNotAnnotatedString() {
        val text = "a"
        val appendedText = object : CharSequence by "bcde" {}
        val annotatedString =
            with(AnnotatedString.Builder(text)) {
                append(appendedText, 1, 3)
                toAnnotatedString()
            }

        val expectedString = "acd"

        assertThat(annotatedString.text).isEqualTo(expectedString)
        assertThat(annotatedString.spanStyles).isEmpty()
        assertThat(annotatedString.paragraphStyles).isEmpty()
    }

    @Test
    fun pushStyle() {
        val text = "Test"
        val style = SpanStyle(color = Color.Red)
        val buildResult =
            AnnotatedString.Builder()
                .apply {
                    pushStyle(style)
                    append(text)
                    pop()
                }
                .toAnnotatedString()

        assertThat(buildResult.text).isEqualTo(text)
        assertThat(buildResult.spanStyles).hasSize(1)
        assertThat(buildResult.spanStyles[0].item).isEqualTo(style)
        assertThat(buildResult.spanStyles[0].start).isEqualTo(0)
        assertThat(buildResult.spanStyles[0].end).isEqualTo(buildResult.length)
    }

    @Test
    fun pushStyle_without_pop() {
        val styles =
            arrayOf(
                SpanStyle(color = Color.Red),
                SpanStyle(fontStyle = FontStyle.Italic),
                SpanStyle(fontWeight = FontWeight.Bold)
            )

        val buildResult =
            with(AnnotatedString.Builder()) {
                styles.forEachIndexed { index, spanStyle ->
                    // pop is intentionally not called here
                    pushStyle(spanStyle)
                    append("Style$index")
                }
                toAnnotatedString()
            }

        assertThat(buildResult.text).isEqualTo("Style0Style1Style2")
        assertThat(buildResult.spanStyles).hasSize(3)

        styles.forEachIndexed { index, spanStyle ->
            assertThat(buildResult.spanStyles[index].item).isEqualTo(spanStyle)
            assertThat(buildResult.spanStyles[index].end).isEqualTo(buildResult.length)
        }

        assertThat(buildResult.spanStyles[0].start).isEqualTo(0)
        assertThat(buildResult.spanStyles[1].start).isEqualTo("Style0".length)
        assertThat(buildResult.spanStyles[2].start).isEqualTo("Style0Style1".length)
    }

    @Test
    fun pushStyle_with_multiple_styles() {
        val spanStyle1 = SpanStyle(color = Color.Red)
        val spanStyle2 = SpanStyle(fontStyle = FontStyle.Italic)

        val buildResult =
            with(AnnotatedString.Builder()) {
                pushStyle(spanStyle1)
                append("Test")
                pushStyle(spanStyle2)
                append(" me")
                pop()
                pop()
                toAnnotatedString()
            }

        assertThat(buildResult.text).isEqualTo("Test me")
        assertThat(buildResult.spanStyles).hasSize(2)

        assertThat(buildResult.spanStyles[0].item).isEqualTo(spanStyle1)
        assertThat(buildResult.spanStyles[0].start).isEqualTo(0)
        assertThat(buildResult.spanStyles[0].end).isEqualTo(buildResult.length)

        assertThat(buildResult.spanStyles[1].item).isEqualTo(spanStyle2)
        assertThat(buildResult.spanStyles[1].start).isEqualTo("Test".length)
        assertThat(buildResult.spanStyles[1].end).isEqualTo(buildResult.length)
    }

    @Test
    fun pushStyle_with_multiple_styles_on_top_of_each_other() {
        val styles =
            arrayOf(
                SpanStyle(color = Color.Red),
                SpanStyle(fontStyle = FontStyle.Italic),
                SpanStyle(fontWeight = FontWeight.Bold)
            )

        val buildResult =
            with(AnnotatedString.Builder()) {
                styles.forEach { spanStyle ->
                    // pop is intentionally not called here
                    pushStyle(spanStyle)
                }
                toAnnotatedString()
            }

        assertThat(buildResult.text).isEmpty()
        assertThat(buildResult.spanStyles).hasSize(3)
        styles.forEachIndexed { index, spanStyle ->
            assertThat(buildResult.spanStyles[index].item).isEqualTo(spanStyle)
            assertThat(buildResult.spanStyles[index].start).isEqualTo(buildResult.length)
            assertThat(buildResult.spanStyles[index].end).isEqualTo(buildResult.length)
        }
    }

    @Test
    fun pushStyle_with_multiple_stacks_should_construct_styles_in_the_same_order() {
        val styles =
            arrayOf(
                SpanStyle(color = Color.Red),
                SpanStyle(fontStyle = FontStyle.Italic),
                SpanStyle(fontWeight = FontWeight.Bold),
                SpanStyle(letterSpacing = 1.2.em)
            )

        val buildResult =
            with(AnnotatedString.Builder()) {
                pushStyle(styles[0])
                append("layer1-1")
                pushStyle(styles[1])
                append("layer2-1")
                pushStyle(styles[2])
                append("layer3-1")
                pop()
                pushStyle(styles[3])
                append("layer3-2")
                pop()
                append("layer2-2")
                pop()
                append("layer1-2")
                toAnnotatedString()
            }

        assertThat(buildResult.spanStyles).hasSize(4)
        styles.forEachIndexed { index, spanStyle ->
            assertThat(buildResult.spanStyles[index].item).isEqualTo(spanStyle)
        }
    }

    @Test
    fun pushStyle_with_multiple_nested_styles_should_return_styles_in_same_order() {
        val styles =
            arrayOf(
                SpanStyle(color = Color.Red),
                SpanStyle(fontStyle = FontStyle.Italic),
                SpanStyle(fontWeight = FontWeight.Bold),
                SpanStyle(letterSpacing = 1.2.em)
            )

        val buildResult =
            with(AnnotatedString.Builder()) {
                pushStyle(styles[0])
                append("layer1-1")
                pushStyle(styles[1])
                append("layer2-1")
                pop()
                pushStyle(styles[2])
                append("layer2-2")
                pushStyle(styles[3])
                append("layer3-1")
                pop()
                append("layer2-3")
                pop()
                append("layer1-2")
                pop()
                toAnnotatedString()
            }

        assertThat(buildResult.spanStyles).hasSize(4)
        styles.forEachIndexed { index, spanStyle ->
            assertThat(buildResult.spanStyles[index].item).isEqualTo(spanStyle)
        }
    }

    @Test(expected = IllegalStateException::class)
    fun pop_when_empty_does_not_throw_exception() {
        AnnotatedString.Builder().pop()
    }

    @Test
    fun pop_in_the_middle() {
        val spanStyle1 = SpanStyle(color = Color.Red)
        val spanStyle2 = SpanStyle(fontStyle = FontStyle.Italic)

        val buildResult =
            with(AnnotatedString.Builder()) {
                append("Style0")
                pushStyle(spanStyle1)
                append("Style1")
                pop()
                pushStyle(spanStyle2)
                append("Style2")
                pop()
                append("Style3")
                toAnnotatedString()
            }

        assertThat(buildResult.text).isEqualTo("Style0Style1Style2Style3")
        assertThat(buildResult.spanStyles).hasSize(2)

        // the order is first applied is in the second
        assertThat(buildResult.spanStyles[0].item).isEqualTo((spanStyle1))
        assertThat(buildResult.spanStyles[0].start).isEqualTo(("Style0".length))
        assertThat(buildResult.spanStyles[0].end).isEqualTo(("Style0Style1".length))

        assertThat(buildResult.spanStyles[1].item).isEqualTo((spanStyle2))
        assertThat(buildResult.spanStyles[1].start).isEqualTo(("Style0Style1".length))
        assertThat(buildResult.spanStyles[1].end).isEqualTo(("Style0Style1Style2".length))
    }

    @Test
    fun push_increments_the_style_index() {
        val style = SpanStyle(color = Color.Red)
        with(AnnotatedString.Builder()) {
            val styleIndex0 = pushStyle(style)
            val styleIndex1 = pushStyle(style)
            val styleIndex2 = pushStyle(style)

            assertThat(styleIndex0).isEqualTo(0)
            assertThat(styleIndex1).isEqualTo(1)
            assertThat(styleIndex2).isEqualTo(2)
        }
    }

    @Test
    fun push_reduces_the_style_index_after_pop() {
        val spanStyle = SpanStyle(color = Color.Red)
        val paragraphStyle = ParagraphStyle(lineHeight = 18.sp)

        with(AnnotatedString.Builder()) {
            val styleIndex0 = pushStyle(spanStyle)
            val styleIndex1 = pushStyle(spanStyle)

            assertThat(styleIndex0).isEqualTo(0)
            assertThat(styleIndex1).isEqualTo(1)

            // a pop should reduce the next index to one
            pop()

            val paragraphStyleIndex = pushStyle(paragraphStyle)
            assertThat(paragraphStyleIndex).isEqualTo(1)
        }
    }

    @Test(expected = IllegalStateException::class)
    fun pop_until_throws_exception_for_invalid_index() {
        val style = SpanStyle(color = Color.Red)
        with(AnnotatedString.Builder()) {
            val styleIndex = pushStyle(style)

            // should throw exception
            pop(styleIndex + 1)
        }
    }

    @Test
    fun pop_until_index_pops_correctly() {
        val style = SpanStyle(color = Color.Red)
        with(AnnotatedString.Builder()) {
            pushStyle(style)
            // store the index of second push
            val styleIndex = pushStyle(style)
            pushStyle(style)
            // pop up to and including styleIndex
            pop(styleIndex)
            // push again to get a new index to compare
            val newStyleIndex = pushStyle(style)

            assertThat(newStyleIndex).isEqualTo(styleIndex)
        }
    }

    @Test
    fun withStyle_applies_style_to_block() {
        val style = SpanStyle(color = Color.Red)
        val buildResult =
            with(AnnotatedString.Builder()) {
                withStyle(style) { append("Style") }
                toAnnotatedString()
            }

        assertThat(buildResult.paragraphStyles).isEmpty()
        assertThat(buildResult.spanStyles).isEqualTo(listOf(Range(style, 0, buildResult.length)))
    }

    @Test
    fun withStyle_with_paragraphStyle_applies_style_to_block() {
        val style = ParagraphStyle(lineHeight = 18.sp)
        val buildResult =
            with(AnnotatedString.Builder()) {
                withStyle(style) { append("Style") }
                toAnnotatedString()
            }

        assertThat(buildResult.spanStyles).isEmpty()
        assertThat(buildResult.paragraphStyles)
            .isEqualTo(listOf(Range(style, 0, buildResult.length)))
    }

    @Test
    fun append_char_appends() {
        val buildResult =
            with(AnnotatedString.Builder("a")) {
                append('b')
                append('c')
                toAnnotatedString()
            }

        assertThat(buildResult).isEqualTo(AnnotatedString("abc"))
    }

    @Test
    fun builderLambda() {
        val text1 = "Hello"
        val text2 = "World"
        val spanStyle1 = SpanStyle(color = Color.Red)
        val spanStyle2 = SpanStyle(color = Color.Blue)
        val paragraphStyle1 = ParagraphStyle(textAlign = TextAlign.Right)
        val paragraphStyle2 = ParagraphStyle(textAlign = TextAlign.Right)

        val buildResult = buildAnnotatedString {
            withStyle(paragraphStyle1) { withStyle(spanStyle1) { append(text1) } }
            append(" ")
            pushStyle(paragraphStyle2)
            pushStyle(spanStyle2)
            append(text2)
            pop()
        }

        val expectedString = "$text1 $text2"
        val expectedSpanStyles =
            listOf(
                Range(spanStyle1, 0, text1.length),
                Range(spanStyle2, text1.length + 1, expectedString.length)
            )
        val expectedParagraphStyles =
            listOf(
                Range(paragraphStyle1, 0, text1.length),
                Range(paragraphStyle2, text1.length + 1, expectedString.length)
            )

        assertThat(buildResult.text).isEqualTo(expectedString)
        assertThat(buildResult.spanStyles).isEqualTo(expectedSpanStyles)
        assertThat(buildResult.paragraphStyles).isEqualTo(expectedParagraphStyles)
    }

    @Test
    fun toAnnotatedString_calling_twice_creates_equal_annotated_strings() {
        val builder =
            AnnotatedString.Builder().apply {
                // pushed styles not popped on purpose
                pushStyle(SpanStyle(color = Color.Red))
                append("Hello")
                pushStyle(SpanStyle(color = Color.Blue))
                append("World")
            }

        assertThat(builder.toAnnotatedString()).isEqualTo(builder.toAnnotatedString())
    }

    @Test
    fun can_call_other_functions_after_toAnnotatedString() {
        val builder =
            AnnotatedString.Builder().apply {
                // pushed styles not popped on purpose
                pushStyle(SpanStyle(fontSize = 12.sp))
                append("Hello")
                pushStyle(SpanStyle(fontSize = 16.sp))
                append("World")
            }

        val buildResult1 = builder.toAnnotatedString()
        val buildResult2 =
            with(builder) {
                pop()
                pop()
                pushStyle(SpanStyle(fontSize = 18.sp))
                append("!")
                toAnnotatedString()
            }

        // buildResult2 should be the same as creating a new AnnotatedString based on the first
        // result and appending the same values
        val expectedResult =
            with(AnnotatedString.Builder(buildResult1)) {
                withStyle(SpanStyle(fontSize = 18.sp)) { append("!") }
                toAnnotatedString()
            }

        assertThat(buildResult2).isEqualTo(expectedResult)
    }

    @Test
    fun pushAnnotation() {
        val text = "Test"
        val annotation = "Annotation"
        val tag = "tag"
        val buildResult =
            AnnotatedString.Builder()
                .apply {
                    pushStringAnnotation(tag, annotation)
                    append(text)
                    pop()
                }
                .toAnnotatedString()

        assertThat(buildResult.text).isEqualTo(text)
        val stringAnnotations = buildResult.getStringAnnotations(tag, 0, text.length)
        assertThat(stringAnnotations).hasSize(1)
        assertThat(stringAnnotations.first()).isEqualTo(Range(annotation, 0, text.length, tag))
    }

    @Test
    fun hasStringAnnotationTrue() {
        val text = "Test"
        val annotation = "Annotation"
        val tag = "tag"
        val buildResult =
            AnnotatedString.Builder()
                .apply {
                    pushStringAnnotation(tag, annotation)
                    append(text)
                    pop()
                }
                .toAnnotatedString()

        assertThat(buildResult.hasStringAnnotations(tag, 0, text.length)).isTrue()
    }

    @Test
    fun hasStringAnnotationFalse() {
        val text = "Test"
        val annotation = "Annotation"
        val tag = "tag"
        val buildResult =
            AnnotatedString.Builder()
                .apply {
                    pushStringAnnotation(tag, annotation)
                    append(text)
                    pop()
                    append(text)
                }
                .toAnnotatedString()

        assertThat(buildResult.hasStringAnnotations(tag, text.length, buildResult.length)).isFalse()
    }

    @Test
    fun pushAnnotation_multiple_nested() {
        val annotation1 = "Annotation1"
        val annotation2 = "Annotation2"
        val tag = "tag"
        val buildResult =
            AnnotatedString.Builder()
                .apply {
                    pushStringAnnotation(tag, annotation1)
                    append("Hello")
                    pushStringAnnotation(tag, annotation2)
                    append("world")
                    pop()
                    append("!")
                    pop()
                }
                .toAnnotatedString()

        // The final result is Helloworld!
        //                     [         ]
        //                          [   ]
        assertThat(buildResult.text).isEqualTo("Helloworld!")
        assertThat(buildResult.getStringAnnotations(tag, 0, 11)).hasSize(2)
        assertThat(buildResult.getStringAnnotations(tag, 0, 5)).hasSize(1)
        assertThat(buildResult.getStringAnnotations(tag, 5, 10)).hasSize(2)
        assertThat(buildResult.getStringAnnotations(tag, 10, 11)).hasSize(1)
        val annotations = buildResult.getStringAnnotations(tag, 0, 11)
        assertThat(annotations[0]).isEqualTo(Range(annotation1, 0, 11, tag))
        assertThat(annotations[1]).isEqualTo(Range(annotation2, 5, 10, tag))
    }

    @Test
    fun pushAnnotation_multiple_differentTag() {
        val annotation1 = "Annotation1"
        val annotation2 = "Annotation2"
        val tag1 = "tag1"
        val tag2 = "tag2"
        val buildResult =
            AnnotatedString.Builder()
                .apply {
                    pushStringAnnotation(tag1, annotation1)
                    append("Hello")
                    pushStringAnnotation(tag2, annotation2)
                    append("world")
                    pop()
                    append("!")
                    pop()
                }
                .toAnnotatedString()

        // The final result is Helloworld!
        //                     [         ]
        //                          [   ]
        assertThat(buildResult.text).isEqualTo("Helloworld!")
        assertThat(buildResult.getStringAnnotations(tag1, 0, 11)).hasSize(1)
        assertThat(buildResult.getStringAnnotations(tag1, 0, 5)).hasSize(1)
        assertThat(buildResult.getStringAnnotations(tag1, 5, 10)).hasSize(1)
        assertThat(buildResult.getStringAnnotations(tag1, 5, 10).first())
            .isEqualTo(Range(annotation1, 0, 11, tag1))

        assertThat(buildResult.getStringAnnotations(tag2, 5, 10)).hasSize(1)
        assertThat(buildResult.getStringAnnotations(tag2, 5, 10).first())
            .isEqualTo(Range(annotation2, 5, 10, tag2))
        assertThat(buildResult.getStringAnnotations(tag2, 10, 11)).hasSize(0)
    }

    @Test
    fun getAnnotation() {
        val annotation = "Annotation"
        val tag = "tag"
        val buildResult =
            AnnotatedString.Builder()
                .apply {
                    append("Hello")
                    pushStringAnnotation(tag, annotation)
                    append("World")
                    pop()
                    append("Hello")
                    pushStringAnnotation(tag, annotation)
                    pop()
                    append("World")
                }
                .toAnnotatedString()
        // The final result is: HelloWorldHelloWorld
        //                           [   ]
        //                                    []
        assertThat(buildResult.getStringAnnotations(tag, 0, 5)).hasSize(0)
        assertThat(buildResult.getStringAnnotations(tag, 0, 6)).hasSize(1)
        assertThat(buildResult.getStringAnnotations(tag, 6, 6)).hasSize(1)
        assertThat(buildResult.getStringAnnotations(tag, 10, 10)).hasSize(0)
        assertThat(buildResult.getStringAnnotations(tag, 8, 13)).hasSize(1)

        assertThat(buildResult.getStringAnnotations(tag, 15, 15)).hasSize(1)
        assertThat(buildResult.getStringAnnotations(tag, 10, 15)).hasSize(0)
        assertThat(buildResult.getStringAnnotations(tag, 15, 20)).hasSize(1)
    }

    @Test
    fun getAnnotation_withoutTag_multipleAnnotations() {
        val annotation1 = "Annotation1"
        val annotation2 = "Annotation2"
        val tag1 = "tag1"
        val tag2 = "tag2"
        val buildResult =
            AnnotatedString.Builder()
                .apply {
                    pushStringAnnotation(tag1, annotation1)
                    append("Hello")
                    pushStringAnnotation(tag2, annotation2)
                    append("world")
                    pop()
                    append("!")
                    pop()
                }
                .toAnnotatedString()

        // The final result is Helloworld!
        //                     [         ]
        //                          [   ]
        assertThat(buildResult.getStringAnnotations(0, 5))
            .isEqualTo(listOf(Range(annotation1, 0, 11, tag1)))

        assertThat(buildResult.getStringAnnotations(5, 6))
            .isEqualTo(listOf(Range(annotation1, 0, 11, tag1), Range(annotation2, 5, 10, tag2)))

        assertThat(buildResult.getStringAnnotations(10, 11))
            .isEqualTo(listOf(Range(annotation1, 0, 11, tag1)))
    }

    @Test
    fun getAnnotation_separates_ttsAnnotation_and_stringAnnotation() {
        val annotation1 = VerbatimTtsAnnotation("abc")
        val annotation2 = "annotation"
        val tag = "tag"
        val buildResult =
            AnnotatedString.Builder()
                .apply {
                    pushTtsAnnotation(annotation1)
                    append("Hello")
                    pushStringAnnotation(tag, annotation2)
                    append("world")
                    pop()
                    append("!")
                    pop()
                }
                .toAnnotatedString()

        // The final result is Helloworld!
        //                     [         ] TtsAnnotation
        //                          [   ]  Range<String>
        assertThat(buildResult.getTtsAnnotations(0, 5))
            .isEqualTo(listOf(Range(annotation1, 0, 11, "")))
        assertThat(buildResult.getTtsAnnotations(5, 6))
            .isEqualTo(listOf(Range(annotation1, 0, 11, "")))

        assertThat(buildResult.getStringAnnotations(0, 5)).isEmpty()
        assertThat(buildResult.getStringAnnotations(5, 6))
            .isEqualTo(listOf(Range(annotation2, 5, 10, tag)))
        assertThat(buildResult.getStringAnnotations(10, 11)).isEmpty()
    }

    @Test
    fun getAnnotation_withTag_withTtsAnnotation_withStringAnnotation() {
        val annotation1 = VerbatimTtsAnnotation("abc")
        val annotation2 = "annotation"
        val tag = "tag"
        val buildResult =
            AnnotatedString.Builder()
                .apply {
                    pushTtsAnnotation(annotation1)
                    append("Hello")
                    pushStringAnnotation(tag, annotation2)
                    append("world")
                    pop()
                    append("!")
                    pop()
                }
                .toAnnotatedString()

        // The final result is Helloworld!
        //                     [         ] TtsAnnotation
        //                          [   ]  Range<String>
        assertThat(buildResult.getStringAnnotations(tag, 0, 5)).isEmpty()
        assertThat(buildResult.getStringAnnotations(tag, 5, 6))
            .isEqualTo(listOf(Range(annotation2, 5, 10, tag)))
        // The tag doesn't match, return empty list.
        assertThat(buildResult.getStringAnnotations("tag1", 5, 6)).isEmpty()
        assertThat(buildResult.getStringAnnotations(tag, 10, 11)).isEmpty()
    }

    @OptIn(ExperimentalTextApi::class)
    @Test
    @Suppress("Deprecation")
    fun getAnnotation_separates_urlAnnotation_and_stringAnnotation() {
        val annotation1 = UrlAnnotation("abc")
        val annotation2 = "annotation"
        val tag = "tag"
        val buildResult =
            AnnotatedString.Builder()
                .apply {
                    pushUrlAnnotation(annotation1)
                    append("Hello")
                    pushStringAnnotation(tag, annotation2)
                    append("world")
                    pop()
                    append("!")
                    pop()
                }
                .toAnnotatedString()

        // The final result is Helloworld!
        //                     [         ] UrlAnnotation
        //                          [   ]  Range<String>
        assertThat(buildResult.getUrlAnnotations(0, 5))
            .isEqualTo(listOf(Range(annotation1, 0, 11, "")))
        assertThat(buildResult.getUrlAnnotations(5, 6))
            .isEqualTo(listOf(Range(annotation1, 0, 11, "")))

        assertThat(buildResult.getStringAnnotations(0, 5)).isEmpty()
        assertThat(buildResult.getStringAnnotations(5, 6))
            .isEqualTo(listOf(Range(annotation2, 5, 10, tag)))
        assertThat(buildResult.getStringAnnotations(10, 11)).isEmpty()
    }

    @OptIn(ExperimentalTextApi::class)
    @Test
    @Suppress("Deprecation")
    fun getAnnotation_withTag_withUrlAnnotation_withStringAnnotation() {
        val annotation1 = UrlAnnotation("abc")
        val annotation2 = "annotation"
        val tag = "tag"
        val buildResult =
            AnnotatedString.Builder()
                .apply {
                    pushUrlAnnotation(annotation1)
                    append("Hello")
                    pushStringAnnotation(tag, annotation2)
                    append("world")
                    pop()
                    append("!")
                    pop()
                }
                .toAnnotatedString()

        // The final result is Helloworld!
        //                     [         ] UrlAnnotation
        //                          [   ]  Range<String>
        assertThat(buildResult.getStringAnnotations(tag, 0, 5)).isEmpty()
        assertThat(buildResult.getStringAnnotations(tag, 5, 6))
            .isEqualTo(listOf(Range(annotation2, 5, 10, tag)))
        // The tag doesn't match, return empty list.
        assertThat(buildResult.getStringAnnotations("tag1", 5, 6)).isEmpty()
        assertThat(buildResult.getStringAnnotations(tag, 10, 11)).isEmpty()
    }

    @Test
    fun getAnnotation_separates_linkAnnotation_and_stringAnnotation() {
        val annotation1 = LinkAnnotation.Url("url")
        val annotation2 = LinkAnnotation.Clickable("clickable tag") {}
        val annotation3 = "annotation"
        val tag = "tag"
        val buildResult =
            AnnotatedString.Builder()
                .apply {
                    pushLink(annotation1)
                    append("ab")
                    pushLink(annotation2)
                    append("cd")
                    pushStringAnnotation(tag, annotation3)
                    append("ef")
                    pop()
                }
                .toAnnotatedString()

        // The final result is abcdef
        //                     [    ] LinkAnnotation.Url
        //                       [  ] LinkAnnotation.Clickable
        //                         [] Range<String>
        assertThat(buildResult.getLinkAnnotations(0, 2))
            .isEqualTo(listOf(Range(annotation1, 0, 6, "")))
        assertThat(buildResult.getLinkAnnotations(3, 5))
            .isEqualTo(listOf(Range(annotation1, 0, 6, ""), Range(annotation2, 2, 6, "")))

        assertThat(buildResult.getStringAnnotations(0, 4)).isEmpty()
        assertThat(buildResult.getStringAnnotations(4, 6))
            .isEqualTo(listOf(Range(annotation3, 4, 6, tag)))
        assertThat(buildResult.getStringAnnotations("another tag", 4, 6)).isEmpty()
    }

    @Test
    fun pushBullet() {
        val buildResult = buildAnnotatedString {
            pushBullet(DefaultBullet)
            append("text")
            pop()
        }

        assertThat(buildResult.text).isEqualTo("text")
        assertThat(buildResult.annotations).containsExactly(Range(DefaultBullet, 0, 4))
    }

    @Test
    fun addBullet() {
        val buildResult = buildAnnotatedString {
            append("text text")
            addBullet(DefaultBullet, 0, 4)
        }

        assertThat(buildResult.text).isEqualTo("text text")
        assertThat(buildResult.annotations).containsExactly(Range(DefaultBullet, 0, 4))
    }

    @Test
    fun withBulletList_nestedIndentation() {
        val string = buildAnnotatedString {
            withBulletList(indentation = 10.sp) {
                append("text")
                withBulletList(indentation = 5.sp) { append("text") }
            }
        }

        // this is not a normalized result
        assertThat(string.paragraphStyles)
            .containsExactly(
                Range(ParagraphStyle(textIndent = TextIndent(10.sp, 10.sp)), 0, 8),
                Range(ParagraphStyle(textIndent = TextIndent(15.sp, 15.sp)), 4, 8)
            )
            .inOrder()
    }

    @Test
    fun withBulletListItem_getsSettingsFromList() {
        val string = buildAnnotatedString {
            withBulletList(indentation = 10.sp) { withBulletListItem { append("text") } }
        }

        // this is not a normalized result
        assertThat(string.annotations)
            .containsExactly(
                Range(ParagraphStyle(textIndent = TextIndent(10.sp, 10.sp)), 0, 4),
                Range(ParagraphStyle(textIndent = TextIndent(10.sp, 10.sp)), 0, 4),
                Range(DefaultBullet, 0, 4)
            )
            .inOrder()
    }

    @Test
    fun withBulletListItem_nested_getsSettingsFromList() {
        val string = buildAnnotatedString {
            withBulletList(indentation = 10.sp) {
                withBulletListItem { append("text") }
                withBulletList(indentation = 5.sp) { withBulletListItem { append("text") } }
            }
        }

        // this is not a normalized result
        assertThat(string.annotations)
            .containsExactly(
                Range(ParagraphStyle(textIndent = TextIndent(10.sp, 10.sp)), 0, 8),
                Range(ParagraphStyle(textIndent = TextIndent(10.sp, 10.sp)), 0, 4),
                Range(DefaultBullet, 0, 4),
                Range(ParagraphStyle(textIndent = TextIndent(15.sp, 15.sp)), 4, 8),
                Range(ParagraphStyle(textIndent = TextIndent(15.sp, 15.sp)), 4, 8),
                Range(DefaultBullet, 4, 8),
            )
            .inOrder()
    }

    private fun createAnnotatedString(
        text: String,
        color: Color = Color.Red,
        lineHeight: TextUnit = 20.sp
    ): AnnotatedString {
        return AnnotatedString(
            text = text,
            spanStyles = listOf(Range(item = SpanStyle(color), start = 0, end = text.length)),
            paragraphStyles =
                listOf(
                    Range(
                        item = ParagraphStyle(lineHeight = lineHeight),
                        start = 0,
                        end = text.length
                    )
                )
        )
    }

    /** Returns a [Range] from the index of [start] to the index of [end], both inclusive. */
<<<<<<< HEAD
    private fun <T> String.inclusiveRangeOf(start: Char, end: Char, item: T, tag: String = "") =
        Range(tag = tag, item = item, start = indexOf(start), end = indexOf(end) + 1)
=======
    private fun <T : AnnotatedString.Annotation> String.inclusiveRangeOf(
        start: Char,
        end: Char,
        item: T,
        tag: String = ""
    ) = Range(tag = tag, item = item, start = indexOf(start), end = indexOf(end) + 1)

    private fun Int.toAnnotation() = StringAnnotation(this.toString())

    private fun String.toAnnotation() = StringAnnotation(this)
>>>>>>> 3d4510a6
}<|MERGE_RESOLUTION|>--- conflicted
+++ resolved
@@ -179,16 +179,6 @@
         val annotatedString =
             AnnotatedString(
                 text = text,
-<<<<<<< HEAD
-                spanStylesOrNull =
-                    listOf(text.inclusiveRangeOf('a', 'a', item = SpanStyle(color = Color.Red))),
-                paragraphStylesOrNull =
-                    listOf(
-                        text.inclusiveRangeOf('a', 'a', item = ParagraphStyle(lineHeight = 20.sp))
-                    ),
-                annotations =
-                    listOf(text.inclusiveRangeOf('a', 'a', item = "prefix", tag = "prefixTag"))
-=======
                 annotations =
                     listOf(
                         text.inclusiveRangeOf('a', 'a', item = SpanStyle(color = Color.Red)),
@@ -200,7 +190,6 @@
                             tag = "prefixTag"
                         ),
                     ),
->>>>>>> 3d4510a6
             )
 
         // We want to test the cross product of the following cases:
@@ -226,28 +215,15 @@
             )
         val appendedAnnotations =
             listOf(
-<<<<<<< HEAD
-                appendedText.inclusiveRangeOf('b', 'f', item = 1, tag = "tag1"),
-                appendedText.inclusiveRangeOf('c', 'f', item = 2, tag = "tag2"),
-                appendedText.inclusiveRangeOf('b', 'e', item = 3, tag = "tag3"),
-                appendedText.inclusiveRangeOf('c', 'e', item = 4, tag = "tag4"),
-=======
                 appendedText.inclusiveRangeOf('b', 'f', item = 1.toAnnotation(), tag = "tag1"),
                 appendedText.inclusiveRangeOf('c', 'f', item = 2.toAnnotation(), tag = "tag2"),
                 appendedText.inclusiveRangeOf('b', 'e', item = 3.toAnnotation(), tag = "tag3"),
                 appendedText.inclusiveRangeOf('c', 'e', item = 4.toAnnotation(), tag = "tag4"),
->>>>>>> 3d4510a6
             )
         val appendedAnnotatedString =
             AnnotatedString(
                 text = appendedText,
-<<<<<<< HEAD
-                spanStylesOrNull = appendedSpanStyles,
-                paragraphStylesOrNull = appendedParagraphStyles,
-                annotations = appendedAnnotations
-=======
                 annotations = appendedSpanStyles + appendedParagraphStyles + appendedAnnotations,
->>>>>>> 3d4510a6
             )
 
         val buildResult =
@@ -293,15 +269,6 @@
                     item = ParagraphStyle(lineHeight = 60.sp)
                 ),
             )
-<<<<<<< HEAD
-        val expectedAnnotations =
-            listOf(
-                expectedString.inclusiveRangeOf('a', 'a', item = "prefix", tag = "prefixTag"),
-                expectedString.inclusiveRangeOf('c', 'e', item = 1, tag = "tag1"),
-                expectedString.inclusiveRangeOf('c', 'e', item = 2, tag = "tag2"),
-                expectedString.inclusiveRangeOf('c', 'e', item = 3, tag = "tag3"),
-                expectedString.inclusiveRangeOf('c', 'e', item = 4, tag = "tag4"),
-=======
         val expectedStringAnnotations =
             listOf(
                 expectedString.inclusiveRangeOf(
@@ -314,7 +281,6 @@
                 expectedString.inclusiveRangeOf('c', 'e', item = 2.toAnnotation(), tag = "tag2"),
                 expectedString.inclusiveRangeOf('c', 'e', item = 3.toAnnotation(), tag = "tag3"),
                 expectedString.inclusiveRangeOf('c', 'e', item = 4.toAnnotation(), tag = "tag4"),
->>>>>>> 3d4510a6
             )
 
         assertThat(buildResult.text).isEqualTo(expectedString)
@@ -461,13 +427,6 @@
                 )
             )
 
-<<<<<<< HEAD
-        val expectedAnnotations =
-            listOf(
-                Range(
-                    tag = appendedAnnotationTag,
-                    item = appendedAnnotation,
-=======
         val expectedAllAnnotations =
             listOf(
                 Range(item = SpanStyle(color), start = 0, end = text.length),
@@ -485,7 +444,6 @@
                 Range(
                     tag = appendedAnnotationTag,
                     item = appendedAnnotation.toAnnotation(),
->>>>>>> 3d4510a6
                     start = expectedString.indexOf('d'),
                     end = expectedString.indexOf('e') + 1
                 )
@@ -1351,10 +1309,6 @@
     }
 
     /** Returns a [Range] from the index of [start] to the index of [end], both inclusive. */
-<<<<<<< HEAD
-    private fun <T> String.inclusiveRangeOf(start: Char, end: Char, item: T, tag: String = "") =
-        Range(tag = tag, item = item, start = indexOf(start), end = indexOf(end) + 1)
-=======
     private fun <T : AnnotatedString.Annotation> String.inclusiveRangeOf(
         start: Char,
         end: Char,
@@ -1365,5 +1319,4 @@
     private fun Int.toAnnotation() = StringAnnotation(this.toString())
 
     private fun String.toAnnotation() = StringAnnotation(this)
->>>>>>> 3d4510a6
 }