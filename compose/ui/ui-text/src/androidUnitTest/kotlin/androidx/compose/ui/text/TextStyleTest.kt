--- conflicted
+++ resolved
@@ -2027,38 +2027,6 @@
     val prop: KProperty1<TextStyle, *> =
         TextStyle::class.memberProperties.first { it.name == kParameter.name }
     val currentValue = prop.get(this)
-<<<<<<< HEAD
-    val newValue: Any = when (kParameter.type.jvmErasure) {
-        Color::class -> Color.Magenta
-        TextUnit::class -> 4.em
-        FontWeight::class -> FontWeight(712)
-        FontStyle::class -> FontStyle.Italic
-        FontSynthesis::class -> FontSynthesis.Weight
-        FontFamily::class -> FontFamily.Cursive
-        String::class -> (currentValue as? String ?: "") + " more text"
-        BaselineShift::class -> BaselineShift.Superscript
-        TextGeometricTransform::class -> TextGeometricTransform(0.5f, 0.5f)
-        LocaleList::class -> LocaleList("fr")
-        TextDecoration::class -> TextDecoration.Underline
-        Shadow::class -> Shadow(color = Color.Red)
-        TextAlign::class -> TextAlign.Justify
-        TextDirection::class -> TextDirection.Rtl
-        TextIndent::class -> TextIndent(10.sp)
-        PlatformTextStyle::class -> PlatformTextStyle(emojiSupportMatch = EmojiSupportMatch.None)
-        LineHeightStyle::class -> LineHeightStyle(
-            LineHeightStyle.Alignment.Center,
-            LineHeightStyle.Trim.None
-        )
-        LineBreak::class -> LineBreak.Heading
-        Hyphens::class -> Hyphens.Auto
-        DrawStyle::class -> Stroke(1f)
-        TextMotion::class -> TextMotion.Animated
-        Brush::class -> linearGradient(listOf(Color.Blue, Color.Red))
-        Float::class -> (currentValue as? Float).nextDistinct()
-        Int::class -> (currentValue as? Int ?: 0) + 4
-        else -> TODO("Please add an branch to this switch for ${kParameter.type}")
-    }
-=======
     val newValue: Any =
         when (kParameter.type.jvmErasure) {
             Color::class -> Color.Magenta
@@ -2089,7 +2057,6 @@
             Int::class -> (currentValue as? Int ?: 0) + 4
             else -> TODO("Please add an branch to this switch for ${kParameter.type}")
         }
->>>>>>> 8b9e74df
     require(newValue != currentValue) {
         "Logic for making distinct values failed, update this function so that" +
             " $currentValue != $newValue for ${prop.name}; you may need to add logic" +
