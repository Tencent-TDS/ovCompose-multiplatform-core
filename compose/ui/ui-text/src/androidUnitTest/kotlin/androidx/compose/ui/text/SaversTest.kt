--- conflicted
+++ resolved
@@ -154,16 +154,12 @@
                 textAlign = TextAlign.Justify,
                 textDirection = TextDirection.Rtl,
                 lineHeight = 10.sp,
-<<<<<<< HEAD
-                textIndent = TextIndent(firstLine = 2.sp, restLine = 3.sp)
-=======
                 textIndent = TextIndent(firstLine = 2.sp, restLine = 3.sp),
                 platformStyle = PlatformParagraphStyle.Default,
                 lineHeightStyle = LineHeightStyle.Default,
                 lineBreak = LineBreak.Paragraph,
                 hyphens = Hyphens.Auto,
                 textMotion = TextMotion.Animated
->>>>>>> 3d4510a6
             )
         val saved = save(original, ParagraphStyleSaver, defaultSaverScope)
         val restored: ParagraphStyle? = restore(saved, ParagraphStyleSaver)
