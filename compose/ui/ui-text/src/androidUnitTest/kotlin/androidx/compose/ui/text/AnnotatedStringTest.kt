/*
 * Copyright 2019 The Android Open Source Project
 *
 * Licensed under the Apache License, Version 2.0 (the "License");
 * you may not use this file except in compliance with the License.
 * You may obtain a copy of the License at
 *
 *      http://www.apache.org/licenses/LICENSE-2.0
 *
 * Unless required by applicable law or agreed to in writing, software
 * distributed under the License is distributed on an "AS IS" BASIS,
 * WITHOUT WARRANTIES OR CONDITIONS OF ANY KIND, either express or implied.
 * See the License for the specific language governing permissions and
 * limitations under the License.
 */

package androidx.compose.ui.text

import androidx.compose.ui.graphics.Color
import androidx.compose.ui.text.AnnotatedString.Range
import androidx.compose.ui.text.style.Hyphens
import androidx.compose.ui.text.style.LineBreak
import androidx.compose.ui.text.style.TextAlign
import androidx.compose.ui.text.style.TextDirection
import androidx.compose.ui.text.style.TextIndent
import androidx.compose.ui.unit.sp
import com.google.common.truth.Truth.assertThat
import org.junit.Test
import org.junit.runner.RunWith
import org.junit.runners.JUnit4

@RunWith(JUnit4::class)
class AnnotatedStringTest {

    val par1 = ParagraphStyle(textIndent = TextIndent(10.sp))
    val par2 = ParagraphStyle(hyphens = Hyphens.Auto)
    val par3 = ParagraphStyle(textDirection = TextDirection.Rtl)
    val par4 = ParagraphStyle(lineBreak = LineBreak.Simple)

    @Test
    fun normalizedParagraphStyles_nested() {
        val testString = buildAnnotatedString {
            withStyle(par1) {
                append("a")
                withStyle(par2) { append("b") }
                append("c")
            }
        }

        val paragraphs = testString.normalizedParagraphStyles(ParagraphStyle())
        assertThat(paragraphs)
            .isEqualTo(listOf(Range(par1, 0, 1), Range(par1.merge(par2), 1, 2), Range(par1, 2, 3)))
    }

    @Test
    fun normalizedParagraphStyles_overlapped() {
        val testString = buildAnnotatedString {
            append("1234")
            addStyle(par1, 0, 4)
            addStyle(par2, 0, 2)
        }
        val paragraphs = testString.normalizedParagraphStyles(ParagraphStyle())

        assertThat(paragraphs).isEqualTo(listOf(Range(par1.merge(par2), 0, 2), Range(par1, 2, 4)))
    }

    @Test
    fun normalizedParagraphStyles_stackCorrectlyCleared() {
        val testString = buildAnnotatedString {
            append("0")
            withStyle(par1) {
                append("a")
                withStyle(par2) { append("b") }
                append("c")
            }
            withStyle(par3) { append("f") }
        }

        val paragraphs = testString.normalizedParagraphStyles(ParagraphStyle())
        assertThat(paragraphs)
            .isEqualTo(
                listOf(
                    Range(ParagraphStyle(), 0, 1),
                    Range(par1, 1, 2),
                    Range(par1.merge(par2), 2, 3),
                    Range(par1, 3, 4),
                    Range(par3, 4, 5)
                )
            )
    }

    @Test
    fun normalizedParagraphStyles_stackCorrectlyCleared_whenEndsOverlap() {
        val testString = buildAnnotatedString {
            withStyle(par1) {
                append("a")
                withStyle(par2) { append("b") }
            } // check this is cleared correctly
            withStyle(par3) { append("c") }
        }

        val paragraphs = testString.normalizedParagraphStyles(ParagraphStyle())
        assertThat(paragraphs)
            .isEqualTo(listOf(Range(par1, 0, 1), Range(par1.merge(par2), 1, 2), Range(par3, 2, 3)))
    }

    @Test
    fun normalizedParagraphStyles_fullyOverlapped() {
        val testString = buildAnnotatedString {
            withStyle(par1) { withStyle(par2) { append("a") } }
        }

        val paragraphs = testString.normalizedParagraphStyles(ParagraphStyle())
        assertThat(paragraphs)
            .isEqualTo(
                listOf(
                    Range(par1.merge(par2), 0, 1),
                )
            )
    }

    @Test
    fun normalizedParagraphStyles_fullyOverlapped_stackCorrectlyCleared() {
        val testString = buildAnnotatedString {
            withStyle(par1) { withStyle(par2) { append("a") } }
            withStyle(par3) { append("b") }
        }

        val paragraphs = testString.normalizedParagraphStyles(ParagraphStyle())
        assertThat(paragraphs).isEqualTo(listOf(Range(par1.merge(par2), 0, 1), Range(par3, 1, 2)))
    }

    @Test
    fun normalizedParagraphStyles_complex_withNoParagraphsInBetween() {
        val testString = buildAnnotatedString {
            append("text1") // 0-5
            withStyle(par1) {
                append("text2") // 5-10
                withStyle(par2) {
                    append("text3") // 10-15
                }
            }
            append("text4") // 15-20
            withStyle(par3) {
                append("text5") // 20-25
            }
            append("text6") // 25-30
        }

        val default = ParagraphStyle()
        val paragraphs = testString.normalizedParagraphStyles(default)

        assertThat(paragraphs)
            .isEqualTo(
                listOf(
                    Range(default, 0, 5),
                    Range(par1, 5, 10),
                    Range(par1.merge(par2), 10, 15),
                    Range(default, 15, 20),
                    Range(par3, 20, 25),
                    Range(default, 25, 30)
                )
            )
    }

    @Test
    fun normalizedParagraphStyles_complex_nestedSiblingParagraphs() {
        val testString = buildAnnotatedString {
            append("text1") // 0-5
            withStyle(par1) {
                append("text2") // 5-10
                withStyle(par2) {
                    append("text3") // 10-15
                }
                withStyle(par3) {
                    append("text4") // 15-20
                }
                append("text5") // 20-25
            }
        }

        val default = ParagraphStyle()
        val paragraphs = testString.normalizedParagraphStyles(default)

        assertThat(paragraphs)
            .isEqualTo(
                listOf(
                    Range(default, 0, 5),
                    Range(par1, 5, 10),
                    Range(par1.merge(par2), 10, 15),
                    Range(par1.merge(par3), 15, 20),
                    Range(par1, 20, 25),
                )
            )
    }

    @Test
    fun normalizedParagraphStyle_withBlankLinesAround() {
        val testString = buildAnnotatedString {
            pushStyle(par1)
            append("")
            pop()
            pushStyle(par2)
            append("a")
            pop()
            pushStyle(par3)
            append("")
            pop()
        }

        val paragraphs = testString.normalizedParagraphStyles(ParagraphStyle())

        assertThat(paragraphs)
            .isEqualTo(listOf(Range(par1, 0, 0), Range(par2, 0, 1), Range(par3, 1, 1)))
    }

    @Test
    fun normalizedParagraphStyle_withBlankLinesAtEnd() {
        val testString = buildAnnotatedString {
            pushStyle(par1)
            append("a")
            pop()
            pushStyle(par2)
            append("")
            pop()
            pushStyle(par3)
            append("")
            pop()
        }

        val paragraphs = testString.normalizedParagraphStyles(ParagraphStyle())

        assertThat(paragraphs).isEqualTo(listOf(Range(par1, 0, 1), Range(par2.merge(par3), 1, 1)))
    }

    @Test
    fun normalizedParagraphStyle_withBlankLines_correctlyClearsStack() {
        val testString = buildAnnotatedString {
            withStyle(par1) {
                append("")
                withStyle(par2) { append("") }
                append("")
            }
            append("a")
        }

        val paragraphs = testString.normalizedParagraphStyles(ParagraphStyle())

        assertThat(paragraphs)
            .isEqualTo(listOf(Range(par1.merge(par2), 0, 0), Range(ParagraphStyle(), 0, 1)))
    }

    @Test
    fun normalizedParagraphStyles_multiLevelNested() {
        val testString = buildAnnotatedString {
            append("text1") // 0-5
            withStyle(par1) {
                append("text2") // 5-10
                withStyle(par2) {
                    withStyle(par3) {
                        append("text3") // 10-15
                        withStyle(par4) {
                            append("text4") // 15-20
                        }
                    }
                }
                append("text5") // 20-25
            }
        }

        val default = ParagraphStyle()
        val paragraphs = testString.normalizedParagraphStyles(default)

        assertThat(paragraphs)
            .isEqualTo(
                listOf(
                    Range(default, 0, 5),
                    Range(par1, 5, 10),
                    Range(par1.merge(par2).merge(par3), 10, 15),
                    Range(par1.merge(par2).merge(par3).merge(par4), 15, 20),
                    Range(par1, 20, 25),
                )
            )
    }

    @Test
    fun normalizedParagraphStyles_zeroLengthParagraph_atStart() {
        val testString = buildAnnotatedString {
            withStyle(par1) {}
            append("0")
            withStyle(par2) { append("a") }
        }

        val paragraphs = testString.normalizedParagraphStyles(ParagraphStyle())
        assertThat(paragraphs)
            .isEqualTo(listOf(Range(par1, 0, 0), Range(ParagraphStyle(), 0, 1), Range(par2, 1, 2)))
    }

    @Test
    fun normalizedParagraphStyles_zeroLengthParagraph() {
        val testString = buildAnnotatedString {
            append("0")
            withStyle(par1) {}
            withStyle(par2) { append("a") }
        }

        val paragraphs = testString.normalizedParagraphStyles(ParagraphStyle())
        assertThat(paragraphs)
            .isEqualTo(listOf(Range(ParagraphStyle(), 0, 1), Range(par1, 1, 1), Range(par2, 1, 2)))
    }

    @Test
    fun normalizedParagraphStyles() {
        val text = "Hello World"
        val paragraphStyle = ParagraphStyle(textAlign = TextAlign.Center)
        val paragraphStyles = listOf(Range(paragraphStyle, 0, 5))
        val annotatedString = AnnotatedString(text = text, paragraphStyles = paragraphStyles)
        val defaultParagraphStyle = ParagraphStyle(lineHeight = 20.sp)

        val paragraphs = annotatedString.normalizedParagraphStyles(defaultParagraphStyle)

        assertThat(paragraphs)
            .isEqualTo(
                listOf(
                    Range(defaultParagraphStyle.merge(paragraphStyle), 0, 5),
                    Range(defaultParagraphStyle, 5, text.length)
                )
            )
    }

    @Test
    fun normalizedParagraphStyles_only_string() {
        val text = "Hello World"
        val annotatedString = AnnotatedString(text = text)
        val defaultParagraphStyle = ParagraphStyle(lineHeight = 20.sp)

        val paragraphs = annotatedString.normalizedParagraphStyles(defaultParagraphStyle)

        assertThat(paragraphs).isEqualTo(listOf(Range(defaultParagraphStyle, 0, text.length)))
    }

    @Test
    fun normalizedParagraphStyles_empty_string() {
        val text = ""
        val annotatedString = AnnotatedString(text = text)
        val defaultParagraphStyle = ParagraphStyle(lineHeight = 20.sp)

        val paragraphs = annotatedString.normalizedParagraphStyles(defaultParagraphStyle)

        assertThat(paragraphs).isEqualTo(listOf(Range(defaultParagraphStyle, 0, text.length)))
    }

    @Test
    fun normalizedParagraphStyles_zeroLength_paragraphStyle() {
        val text = "a"
        val par = ParagraphStyle(textDirection = TextDirection.Rtl)
        val annotatedString =
            AnnotatedString(text = text, paragraphStyles = listOf(Range(par, 0, 0)))
        val defaultParagraphStyle = ParagraphStyle(lineHeight = 20.sp)

        val paragraphs = annotatedString.normalizedParagraphStyles(defaultParagraphStyle)

        assertThat(paragraphs)
            .isEqualTo(
                listOf(
                    Range(defaultParagraphStyle.merge(par), 0, 0),
                    Range(defaultParagraphStyle, 0, 1)
                )
            )
    }

    @Test
    fun normalizedParagraphStyles_with_newLine() {
        val text = "Hello\nWorld"
        val annotatedString = AnnotatedString(text = text)
        val defaultParagraphStyle = ParagraphStyle(lineHeight = 20.sp)

        val paragraphs = annotatedString.normalizedParagraphStyles(defaultParagraphStyle)

        assertThat(paragraphs).isEqualTo(listOf(Range(defaultParagraphStyle, 0, text.length)))
    }

    @Test
    fun normalizedParagraphStyles_with_only_lineFeed() {
        val text = "\n"
        val annotatedString = AnnotatedString(text = text)
        val defaultParagraphStyle = ParagraphStyle(lineHeight = 20.sp)

        val paragraphs = annotatedString.normalizedParagraphStyles(defaultParagraphStyle)

        assertThat(paragraphs).isEqualTo(listOf(Range(defaultParagraphStyle, 0, 1)))
    }

    @Test
    fun length_returns_text_length() {
        val text = "abc"
        val annotatedString = AnnotatedString(text)
        assertThat(annotatedString.length).isEqualTo(text.length)
    }

    @Test
    fun plus_operator_creates_a_new_annotated_string() {
        val text1 = "Hello"
<<<<<<< HEAD
        val spanStyles1 =
            listOf(
                Range(SpanStyle(color = Color.Red), 0, 3),
                Range(SpanStyle(color = Color.Blue), 2, 4)
            )
        val paragraphStyles1 =
            listOf(
                Range(ParagraphStyle(lineHeight = 20.sp), 0, 1),
                Range(ParagraphStyle(lineHeight = 30.sp), 1, 5)
            )
        val annotations1 =
            listOf(Range("annotation1", 0, 2, "scope1"), Range("annotation1", 3, 5, "scope1"))
        val annotatedString1 =
            AnnotatedString(
                text = text1,
                spanStylesOrNull = spanStyles1,
                paragraphStylesOrNull = paragraphStyles1,
                annotations = annotations1
            )
=======
        val annotations1 =
            listOf(
                Range(SpanStyle(color = Color.Red), 0, 3),
                Range(SpanStyle(color = Color.Blue), 2, 4),
                Range(ParagraphStyle(lineHeight = 20.sp), 0, 1),
                Range(ParagraphStyle(lineHeight = 30.sp), 1, 5),
                Range(StringAnnotation("annotation1"), 0, 2, "scope1"),
                Range(StringAnnotation("annotation1"), 3, 5, "scope1")
            )
        val annotatedString1 = AnnotatedString(text = text1, annotations = annotations1)
>>>>>>> 3d4510a6

        val text2 = "World"
        val spanStyle = SpanStyle(color = Color.Cyan)
        val paragraphStyle = ParagraphStyle(lineHeight = 10.sp)
        val annotatedString2 =
            AnnotatedString(
                text = text2,
<<<<<<< HEAD
                spanStylesOrNull = listOf(Range(spanStyle, 0, text2.length)),
                paragraphStylesOrNull = listOf(Range(paragraphStyle, 0, text2.length)),
                annotations = listOf(Range("annotation2", 0, text2.length, "scope2"))
=======
                annotations =
                    listOf(
                        Range(spanStyle, 0, text2.length),
                        Range(paragraphStyle, 0, text2.length),
                        Range(StringAnnotation("annotation2"), 0, text2.length, "scope2")
                    ),
>>>>>>> 3d4510a6
            )

        assertThat(annotatedString1 + annotatedString2)
            .isEqualTo(
                AnnotatedString(
                    "$text1$text2",
<<<<<<< HEAD
                    spanStyles1 +
                        listOf(Range(spanStyle, text1.length, text1.length + text2.length)),
                    paragraphStyles1 +
                        listOf(Range(paragraphStyle, text1.length, text1.length + text2.length)),
                    annotations1 +
                        listOf(
                            Range(
                                "annotation2",
=======
                    annotations1 +
                        listOf(
                            Range(spanStyle, text1.length, text1.length + text2.length),
                            Range(paragraphStyle, text1.length, text1.length + text2.length),
                            Range(
                                StringAnnotation("annotation2"),
>>>>>>> 3d4510a6
                                text1.length,
                                text1.length + text2.length,
                                "scope2"
                            )
                        )
<<<<<<< HEAD
=======
                )
            )

        assertThat((annotatedString1 + annotatedString2).spanStyles)
            .isEqualTo(
                listOf(
                    Range(SpanStyle(color = Color.Red), 0, 3),
                    Range(SpanStyle(color = Color.Blue), 2, 4),
                    Range(spanStyle, text1.length, text1.length + text2.length),
                )
            )
        assertThat((annotatedString1 + annotatedString2).paragraphStyles)
            .isEqualTo(
                listOf(
                    Range(ParagraphStyle(lineHeight = 20.sp), 0, 1),
                    Range(ParagraphStyle(lineHeight = 30.sp), 1, 5),
                    Range(paragraphStyle, text1.length, text1.length + text2.length),
>>>>>>> 3d4510a6
                )
            )
    }

    @Test
    fun subSequence_returns_the_correct_string() {
        val annotatedString = AnnotatedString.Builder("abcd").toAnnotatedString()

        assertThat(annotatedString.subSequence(1, 3).text).isEqualTo("bc")
    }

    @Test
    fun subSequence_returns_empty_text_for_start_equals_end() {
        val annotatedString =
            with(AnnotatedString.Builder()) {
                    withStyle(SpanStyle(fontSize = 12.sp)) { append("a") }
                    withStyle(SpanStyle(fontSize = 12.sp)) { append("b") }
                    withStyle(ParagraphStyle(lineHeight = 14.sp)) { append("c") }
                    toAnnotatedString()
                }
                .subSequence(1, 1)

        assertThat(annotatedString)
            .isEqualTo(AnnotatedString("", listOf(Range(SpanStyle(fontSize = 12.sp), 0, 0))))
    }

    @Test
    fun subSequence_returns_original_text_for_text_range_is_full_range() {
        val annotatedString =
            with(AnnotatedString.Builder()) {
                withStyle(SpanStyle(fontSize = 12.sp)) { append("a") }
                withStyle(SpanStyle(fontSize = 12.sp)) { append("b") }
                withStyle(ParagraphStyle(lineHeight = 14.sp)) { append("c") }
                toAnnotatedString()
            }

        assertThat(annotatedString.subSequence(0, 3)).isSameInstanceAs(annotatedString)
    }

    @Test
    fun subSequence_doesNot_include_styles_before_the_start() {
        val annotatedString =
            with(AnnotatedString.Builder()) {
                withStyle(SpanStyle(fontSize = 12.sp)) { append("a") }
                withStyle(ParagraphStyle(lineHeight = 14.sp)) { append("b") }
                append("c")
                toAnnotatedString()
            }

        assertThat(annotatedString.subSequence("ab".length, annotatedString.length))
            .isEqualTo(AnnotatedString("c"))
    }

    @Test
    fun subSequence_doesNot_include_styles_after_the_end() {
        val annotatedString =
            with(AnnotatedString.Builder()) {
                append("a")
                withStyle(SpanStyle(fontSize = 12.sp)) { append("b") }
                withStyle(ParagraphStyle(lineHeight = 14.sp)) { append("c") }
                toAnnotatedString()
            }

        assertThat(annotatedString.subSequence(0, "a".length)).isEqualTo(AnnotatedString("a"))
    }

    @Test
    fun subSequence_collapsed_item_with_itemStart_equalTo_rangeStart() {
        val style = SpanStyle(fontSize = 12.sp)
        val annotatedString =
            with(AnnotatedString.Builder()) {
                append("abc")
                // add collapsed item at the beginning of b
                addStyle(style, 1, 1)
                toAnnotatedString()
            }

        assertThat(annotatedString.subSequence(1, 2))
            .isEqualTo(AnnotatedString("b", listOf(Range(style, 0, 0))))
    }

    @Test
    fun subSequence_collapses_included_item() {
        val style = SpanStyle(fontSize = 12.sp)
        val annotatedString =
            with(AnnotatedString.Builder()) {
                append("a")
                // will collapse this style in subsequence
                withStyle(style) { append("b") }
                append("c")
                toAnnotatedString()
            }

        // subsequence with 1,1 will remove text, but include the style
        assertThat(annotatedString.subSequence(1, 1))
            .isEqualTo(AnnotatedString("", listOf(Range(style, 0, 0))))
    }

    @Test
    fun subSequence_collapses_covering_item() {
        val style = SpanStyle(fontSize = 12.sp)
        val annotatedString =
            with(AnnotatedString.Builder()) {
                withStyle(style) { append("abc") }
                toAnnotatedString()
            }

        assertThat(annotatedString.subSequence(1, 1))
            .isEqualTo(AnnotatedString("", listOf(Range(style, 0, 0))))
    }

    @Test
    fun subSequence_with_collapsed_range_with_collapsed_item() {
        val style = SpanStyle(fontSize = 12.sp)
        val annotatedString =
            with(AnnotatedString.Builder()) {
                append("abc")
                // add collapsed item at the beginning of b
                addStyle(style, 1, 1)
                toAnnotatedString()
            }

        assertThat(annotatedString.subSequence(1, 1))
            .isEqualTo(AnnotatedString("", listOf(Range(style, 0, 0))))
    }

    @Test
    fun subSequence_includes_partial_matches() {
        val annotatedString =
            with(AnnotatedString.Builder()) {
                withStyle(SpanStyle(fontSize = 12.sp)) { append("ab") }
                withStyle(SpanStyle(fontSize = 12.sp)) { append("c") }
                withStyle(ParagraphStyle(lineHeight = 14.sp)) { append("de") }
                toAnnotatedString()
            }

        val expectedString =
            with(AnnotatedString.Builder()) {
                withStyle(SpanStyle(fontSize = 12.sp)) { append("b") }
                withStyle(SpanStyle(fontSize = 12.sp)) { append("c") }
                withStyle(ParagraphStyle(lineHeight = 14.sp)) { append("d") }
                toAnnotatedString()
            }

        val subSequence = annotatedString.subSequence("a".length, "abcd".length)

        assertThat(subSequence).isEqualTo(expectedString)
    }

    @Test
    fun subSequence_withAnnotations_noIntersection() {
        val annotatedString = buildAnnotatedString {
            append("ab")
            pushStringAnnotation("scope1", "annotation1")
            append("cd")
            pop()
            append("ef")
        }

        assertThat(annotatedString.subSequence(0, 2)).isEqualTo(AnnotatedString("ab"))
        assertThat(annotatedString.subSequence(4, 6)).isEqualTo(AnnotatedString("ef"))
    }

    @Test
    fun subSequence_withAnnotations_collapsedRange() {
        val annotatedString = buildAnnotatedString {
            append("ab")
            pushStringAnnotation("scope1", "annotation1")
            append("cd")
            pop()
            append("ef")
        }
        // Collapsed range equals to end, no annotation
        assertThat(annotatedString.subSequence(4, 4)).isEqualTo(AnnotatedString(""))

        // Collapsed range equals to start, has annotation
        assertThat(annotatedString.subSequence(2, 2))
            .isEqualTo(
<<<<<<< HEAD
                AnnotatedString("", annotations = listOf(Range("annotation1", 0, 0, "scope1")))
=======
                AnnotatedString(
                    "",
                    annotations = listOf(Range(StringAnnotation("annotation1"), 0, 0, "scope1"))
                )
>>>>>>> 3d4510a6
            )

        // Collapsed range covered by annotation, has annotation
        assertThat(annotatedString.subSequence(3, 3))
            .isEqualTo(
<<<<<<< HEAD
                AnnotatedString("", annotations = listOf(Range("annotation1", 0, 0, "scope1")))
=======
                AnnotatedString(
                    "",
                    annotations = listOf(Range(StringAnnotation("annotation1"), 0, 0, "scope1"))
                )
>>>>>>> 3d4510a6
            )
    }

    @Test
    fun subSequence_withAnnotations_hasIntersection() {
        val annotatedString = buildAnnotatedString {
            append("ab")
            pushStringAnnotation("scope1", "annotation1")
            append("cd")
            pop()
            append("ef")
        }
        // Overlapping range, has annotation
        assertThat(annotatedString.subSequence(0, 3))
            .isEqualTo(
<<<<<<< HEAD
                AnnotatedString("abc", annotations = listOf(Range("annotation1", 2, 3, "scope1")))
=======
                AnnotatedString(
                    "abc",
                    annotations = listOf(Range(StringAnnotation("annotation1"), 2, 3, "scope1"))
                )
>>>>>>> 3d4510a6
            )

        // Overlapping, has annotation
        assertThat(annotatedString.subSequence(3, 5))
            .isEqualTo(
<<<<<<< HEAD
                AnnotatedString("de", annotations = listOf(Range("annotation1", 0, 1, "scope1")))
=======
                AnnotatedString(
                    "de",
                    annotations = listOf(Range(StringAnnotation("annotation1"), 0, 1, "scope1"))
                )
>>>>>>> 3d4510a6
            )
    }

    @Test
    fun subSequence_withAnnotations_containsRange() {
        val annotatedString = buildAnnotatedString {
            append("ab")
            pushStringAnnotation("scope1", "annotation1")
            append("cd")
            pop()
            append("ef")
        }

        // Contains range, has annotation
        assertThat(annotatedString.subSequence(0, 5))
            .isEqualTo(
<<<<<<< HEAD
                AnnotatedString("abcde", annotations = listOf(Range("annotation1", 2, 4, "scope1")))
=======
                AnnotatedString(
                    "abcde",
                    annotations = listOf(Range(StringAnnotation("annotation1"), 2, 4, "scope1"))
                )
>>>>>>> 3d4510a6
            )

        // Full range, has annotation
        assertThat(annotatedString.subSequence(2, 4))
            .isEqualTo(
<<<<<<< HEAD
                AnnotatedString("cd", annotations = listOf(Range("annotation1", 0, 2, "scope1")))
=======
                AnnotatedString(
                    "cd",
                    annotations = listOf(Range(StringAnnotation("annotation1"), 0, 2, "scope1"))
                )
>>>>>>> 3d4510a6
            )
    }

    @Test(expected = IllegalArgumentException::class)
    fun subSequence_throws_exception_for_start_greater_than_end() {
        AnnotatedString("ab").subSequence(1, 0)
    }

    @Test(expected = IndexOutOfBoundsException::class)
    fun subSequence_throws_exception_for_negative_values() {
        AnnotatedString("abc").subSequence(-1, 2)
    }

    @Test(expected = IndexOutOfBoundsException::class)
    fun subSequence_throws_exception_when_start_is_out_of_bounds_values() {
        val text = "abc"
        AnnotatedString(text).subSequence(text.length, text.length + 1)
    }

    @Test(expected = IllegalArgumentException::class)
    fun creating_item_with_start_greater_than_end_throws_exception() {
        Range(SpanStyle(color = Color.Red), 1, 0)
    }

    @Test
    fun creating_item_with_start_equal_to_end_does_not_throw_exception() {
        Range(SpanStyle(color = Color.Red), 1, 1)
    }

    @Test
    fun constructor_function_with_single_spanStyle() {
        val text = "a"
        val spanStyle = SpanStyle(color = Color.Red)
        assertThat(AnnotatedString(text, spanStyle))
            .isEqualTo(AnnotatedString(text, listOf(Range(spanStyle, 0, text.length))))
    }

    @Test
    fun constructor_function_with_single_paragraphStyle() {
        val text = "a"
        val paragraphStyle = ParagraphStyle(lineHeight = 12.sp)
        assertThat(AnnotatedString(text, paragraphStyle))
            .isEqualTo(
                AnnotatedString(text, listOf(), listOf(Range(paragraphStyle, 0, text.length)))
            )
    }

    @Test
    fun constructor_function_with_single_spanStyle_and_paragraphStyle() {
        val text = "a"
        val spanStyle = SpanStyle(color = Color.Red)
        val paragraphStyle = ParagraphStyle(lineHeight = 12.sp)
        assertThat(AnnotatedString(text, spanStyle, paragraphStyle))
            .isEqualTo(
                AnnotatedString(
                    text,
                    listOf(Range(spanStyle, 0, text.length)),
                    listOf(Range(paragraphStyle, 0, text.length))
                )
            )
    }

    @Test
    fun toString_returns_the_plain_string() {
        val text = "abc"
        assertThat(AnnotatedString(text).toString()).isEqualTo(text)
    }

    @Test
    fun toUpperCase_andAnnotatedString_dontCrash() {
        val annotatedString = buildAnnotatedString {
            append("non-empty something")
            pushStringAnnotation("tag", "annotation")
            append("non-empty anything")
            pop()
        }
        annotatedString.toUpperCase()
    }

    @Test
    fun toUpperCase_andAnnotatedString_annotationAtStart_dontCrash() {
        val annotatedString = buildAnnotatedString {
            pushStringAnnotation("tag", "annotation")
            append("non-empty anything")
            pop()
            append("non-empty something")
        }
        annotatedString.toUpperCase()
    }

    @Test
    fun toUpperCase_andAnnotatedString_annotationInMiddle_dontCrash() {
        val annotatedString = buildAnnotatedString {
            append("non-empty before")
            pushStringAnnotation("tag", "annotation")
            append("non-empty anything")
            pop()
            append("non-empty after")
        }
        annotatedString.toUpperCase()
    }

    @Test(expected = IllegalArgumentException::class)
    fun subSequence_throws_exception_for_overlapping_paragraphStyles() {
        buildAnnotatedString {
            append("1234")
            addStyle(ParagraphStyle(), 0, 2)
            addStyle(ParagraphStyle(), 1, 3)
        }
    }

    @Test(expected = IllegalArgumentException::class)
    fun throws_exception_overlapping_exceedsLastMax() {
        buildAnnotatedString {
            append("12345")
            addStyle(ParagraphStyle(), 1, 4)
            addStyle(ParagraphStyle(), 2, 3)
            addStyle(ParagraphStyle(), 3, 5)
        }
    }

    @Test(expected = IllegalArgumentException::class)
    fun throws_exception_overlapping_addsCurrentToStack_whenEmptyStack() {
        buildAnnotatedString {
            append("12345")
            addStyle(ParagraphStyle(), 1, 2)
            addStyle(ParagraphStyle(), 2, 4)
            addStyle(ParagraphStyle(), 3, 5)
        }
    }

    @Test
    fun doesNot_throws_exceedsMax() {
        buildAnnotatedString {
            append("12345")
            addStyle(ParagraphStyle(), 0, 3)
            addStyle(ParagraphStyle(), 1, 2)
            addStyle(ParagraphStyle(), 4, 5)
        }
    }

    @Test
    fun doesNot_throws_stackCleared_insideMaxRange() {
        buildAnnotatedString {
            append("12345")
            addStyle(ParagraphStyle(), 0, 3)
            addStyle(ParagraphStyle(), 1, 2)
            addStyle(ParagraphStyle(), 4, 5)
            addStyle(ParagraphStyle(), 4, 4)
        }
    }

    @Test(expected = IllegalArgumentException::class)
    fun throws_exception_overlapsDisallowedRange() {
        buildAnnotatedString {
            append("1234567890")
            addStyle(ParagraphStyle(), 1, 10)
            addStyle(ParagraphStyle(), 1, 8)
            addStyle(ParagraphStyle(), 1, 6)
            addStyle(ParagraphStyle(), 1, 4)
            addStyle(ParagraphStyle(), 7, 9)
        }
    }

    @Test(expected = IllegalArgumentException::class)
    fun throws_exception_overlapsDisallowedRange_first() {
        buildAnnotatedString {
            append("1234567890")
            addStyle(ParagraphStyle(), 1, 10)
            addStyle(ParagraphStyle(), 1, 8)
            addStyle(ParagraphStyle(), 1, 6)
            addStyle(ParagraphStyle(), 1, 4)
            addStyle(ParagraphStyle(), 3, 5)
        }
    }

    @Test
    fun doesNot_throw_fullyOverlapsDisallowedRange() {
        buildAnnotatedString {
            append("1234567890")
            addStyle(ParagraphStyle(), 1, 10)
            addStyle(ParagraphStyle(), 1, 8)
            addStyle(ParagraphStyle(), 1, 6)
            addStyle(ParagraphStyle(), 1, 4)
            addStyle(ParagraphStyle(), 7, 8)
        }
    }

    @Test
    fun doesNot_throw_insideAllowedRange() {
        buildAnnotatedString {
            append("1234567890")
            addStyle(ParagraphStyle(), 1, 9)
            addStyle(ParagraphStyle(), 2, 8)
            addStyle(ParagraphStyle(), 3, 6)
            addStyle(ParagraphStyle(), 4, 6)
        }
    }

    @Test(expected = IllegalArgumentException::class)
    fun throws_exception_orderMatters_overlapping() {
        buildAnnotatedString {
            append("1234")
            addStyle(par1, 0, 2)
            addStyle(par2, 0, 4)
        }
    }

    @Test
    fun doesNot_throw_exception_orderMatters_nested() {
        buildAnnotatedString {
            append("1234")
            addStyle(par1, 0, 4)
            addStyle(par2, 0, 2)
        }
    }

    @Test
    fun doesNot_throw_exception_if_paragraphStyles_are_nested() {
        buildAnnotatedString {
            append("1234")
            addStyle(ParagraphStyle(), 3, 4)
            addStyle(ParagraphStyle(), 0, 4)
        }
    }

    @Test
    fun doesNot_throw_exception_if_paragraphStyles_are_fully_overlapped() {
        buildAnnotatedString {
            append("1234")
            addStyle(ParagraphStyle(), 3, 4)
            addStyle(ParagraphStyle(), 3, 4)
        }
    }

    @Test
    fun doesNot_throw_exception_if_paragraphStyles_are_not_sorted() {
        buildAnnotatedString {
            append("1234")
            addStyle(ParagraphStyle(), 3, 4)
            addStyle(ParagraphStyle(), 0, 2)
        }
    }

    @Test
    fun AnnotatedStringSaver_isAnnotatedStringSaver() {
        // already covered by existing tests if this is true
        assertThat(AnnotatedString.Saver).isSameInstanceAs(AnnotatedStringSaver)
    }
}<|MERGE_RESOLUTION|>--- conflicted
+++ resolved
@@ -401,27 +401,6 @@
     @Test
     fun plus_operator_creates_a_new_annotated_string() {
         val text1 = "Hello"
-<<<<<<< HEAD
-        val spanStyles1 =
-            listOf(
-                Range(SpanStyle(color = Color.Red), 0, 3),
-                Range(SpanStyle(color = Color.Blue), 2, 4)
-            )
-        val paragraphStyles1 =
-            listOf(
-                Range(ParagraphStyle(lineHeight = 20.sp), 0, 1),
-                Range(ParagraphStyle(lineHeight = 30.sp), 1, 5)
-            )
-        val annotations1 =
-            listOf(Range("annotation1", 0, 2, "scope1"), Range("annotation1", 3, 5, "scope1"))
-        val annotatedString1 =
-            AnnotatedString(
-                text = text1,
-                spanStylesOrNull = spanStyles1,
-                paragraphStylesOrNull = paragraphStyles1,
-                annotations = annotations1
-            )
-=======
         val annotations1 =
             listOf(
                 Range(SpanStyle(color = Color.Red), 0, 3),
@@ -432,7 +411,6 @@
                 Range(StringAnnotation("annotation1"), 3, 5, "scope1")
             )
         val annotatedString1 = AnnotatedString(text = text1, annotations = annotations1)
->>>>>>> 3d4510a6
 
         val text2 = "World"
         val spanStyle = SpanStyle(color = Color.Cyan)
@@ -440,48 +418,29 @@
         val annotatedString2 =
             AnnotatedString(
                 text = text2,
-<<<<<<< HEAD
-                spanStylesOrNull = listOf(Range(spanStyle, 0, text2.length)),
-                paragraphStylesOrNull = listOf(Range(paragraphStyle, 0, text2.length)),
-                annotations = listOf(Range("annotation2", 0, text2.length, "scope2"))
-=======
                 annotations =
                     listOf(
                         Range(spanStyle, 0, text2.length),
                         Range(paragraphStyle, 0, text2.length),
                         Range(StringAnnotation("annotation2"), 0, text2.length, "scope2")
                     ),
->>>>>>> 3d4510a6
             )
 
         assertThat(annotatedString1 + annotatedString2)
             .isEqualTo(
                 AnnotatedString(
                     "$text1$text2",
-<<<<<<< HEAD
-                    spanStyles1 +
-                        listOf(Range(spanStyle, text1.length, text1.length + text2.length)),
-                    paragraphStyles1 +
-                        listOf(Range(paragraphStyle, text1.length, text1.length + text2.length)),
-                    annotations1 +
-                        listOf(
-                            Range(
-                                "annotation2",
-=======
                     annotations1 +
                         listOf(
                             Range(spanStyle, text1.length, text1.length + text2.length),
                             Range(paragraphStyle, text1.length, text1.length + text2.length),
                             Range(
                                 StringAnnotation("annotation2"),
->>>>>>> 3d4510a6
                                 text1.length,
                                 text1.length + text2.length,
                                 "scope2"
                             )
                         )
-<<<<<<< HEAD
-=======
                 )
             )
 
@@ -499,7 +458,6 @@
                     Range(ParagraphStyle(lineHeight = 20.sp), 0, 1),
                     Range(ParagraphStyle(lineHeight = 30.sp), 1, 5),
                     Range(paragraphStyle, text1.length, text1.length + text2.length),
->>>>>>> 3d4510a6
                 )
             )
     }
@@ -678,27 +636,19 @@
         // Collapsed range equals to start, has annotation
         assertThat(annotatedString.subSequence(2, 2))
             .isEqualTo(
-<<<<<<< HEAD
-                AnnotatedString("", annotations = listOf(Range("annotation1", 0, 0, "scope1")))
-=======
                 AnnotatedString(
                     "",
                     annotations = listOf(Range(StringAnnotation("annotation1"), 0, 0, "scope1"))
                 )
->>>>>>> 3d4510a6
             )
 
         // Collapsed range covered by annotation, has annotation
         assertThat(annotatedString.subSequence(3, 3))
             .isEqualTo(
-<<<<<<< HEAD
-                AnnotatedString("", annotations = listOf(Range("annotation1", 0, 0, "scope1")))
-=======
                 AnnotatedString(
                     "",
                     annotations = listOf(Range(StringAnnotation("annotation1"), 0, 0, "scope1"))
                 )
->>>>>>> 3d4510a6
             )
     }
 
@@ -714,27 +664,19 @@
         // Overlapping range, has annotation
         assertThat(annotatedString.subSequence(0, 3))
             .isEqualTo(
-<<<<<<< HEAD
-                AnnotatedString("abc", annotations = listOf(Range("annotation1", 2, 3, "scope1")))
-=======
                 AnnotatedString(
                     "abc",
                     annotations = listOf(Range(StringAnnotation("annotation1"), 2, 3, "scope1"))
                 )
->>>>>>> 3d4510a6
             )
 
         // Overlapping, has annotation
         assertThat(annotatedString.subSequence(3, 5))
             .isEqualTo(
-<<<<<<< HEAD
-                AnnotatedString("de", annotations = listOf(Range("annotation1", 0, 1, "scope1")))
-=======
                 AnnotatedString(
                     "de",
                     annotations = listOf(Range(StringAnnotation("annotation1"), 0, 1, "scope1"))
                 )
->>>>>>> 3d4510a6
             )
     }
 
@@ -751,27 +693,19 @@
         // Contains range, has annotation
         assertThat(annotatedString.subSequence(0, 5))
             .isEqualTo(
-<<<<<<< HEAD
-                AnnotatedString("abcde", annotations = listOf(Range("annotation1", 2, 4, "scope1")))
-=======
                 AnnotatedString(
                     "abcde",
                     annotations = listOf(Range(StringAnnotation("annotation1"), 2, 4, "scope1"))
                 )
->>>>>>> 3d4510a6
             )
 
         // Full range, has annotation
         assertThat(annotatedString.subSequence(2, 4))
             .isEqualTo(
-<<<<<<< HEAD
-                AnnotatedString("cd", annotations = listOf(Range("annotation1", 0, 2, "scope1")))
-=======
                 AnnotatedString(
                     "cd",
                     annotations = listOf(Range(StringAnnotation("annotation1"), 0, 2, "scope1"))
                 )
->>>>>>> 3d4510a6
             )
     }
 
