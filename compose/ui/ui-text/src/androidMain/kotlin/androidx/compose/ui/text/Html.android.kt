--- conflicted
+++ resolved
@@ -353,8 +353,6 @@
 private class AnnotationSpan(val key: String, val value: String)
 
 /**
-<<<<<<< HEAD
-=======
  * A temporary bullet span that holds a [bullet] object, it [start] position and the
  * [indentationLevel] that starts always from 1
  */
@@ -365,7 +363,6 @@
 )
 
 /**
->>>>>>> 3d4510a6
  * This tag is added at the beginning of a string fed to the HTML parser in order to trigger a
  * TagHandler's callback early on so we can replace the ContentHandler with our own
  * [AnnotationContentHandler]. This is needed to handle the opening <annotation> tags since by the
