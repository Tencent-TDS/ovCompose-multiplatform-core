--- conflicted
+++ resolved
@@ -200,12 +200,8 @@
                     endIndex = endIndex,
                     trimFirstLineTop = lineHeightStyle.trim.isTrimFirstLineTop(),
                     trimLastLineBottom = lineHeightStyle.trim.isTrimLastLineBottom(),
-<<<<<<< HEAD
-                    topRatio = lineHeightStyle.alignment.topRatio
-=======
                     topRatio = lineHeightStyle.alignment.topRatio,
                     preserveMinimumHeight = lineHeightStyle.mode == LineHeightStyle.Mode.Minimum,
->>>>>>> 3d4510a6
                 ),
             start = 0,
             end = length
@@ -269,11 +265,7 @@
 
         if (start < 0 || start >= length || end <= start || end > length) continue
 
-<<<<<<< HEAD
-        setSpanStyle(spanStyleRange, density)
-=======
         setSpanStyle(annotationRange.item, start, end, density)
->>>>>>> 3d4510a6
 
         if (annotationRange.item.needsLetterSpacingSpan) {
             hasLetterSpacing = true
@@ -339,15 +331,9 @@
  * [0, 8). The resolved TypefaceSpan should be TypefaceSpan("Sans-serif", "bold") in range [0, 8). As demonstrated above, the fontFamily information is from [contextTextStyle].
  *
  * @param contextTextStyle the global [TextStyle] for the entire string.
-<<<<<<< HEAD
- * @param spanStyles the [spanStyles] to be applied, this function will first filter out the font
- *   related [SpanStyle]s and then apply them to this [Spannable].
- * @param fontFamilyResolver the [Font.ResourceLoader] used to resolve font.
-=======
  * @param annotations the [annotations] to be applied, this function will first filter out the font
  *   related [SpanStyle]s and then apply them to this [Spannable].
  * @param resolveTypeface the lambda used to resolve font.
->>>>>>> 3d4510a6
  * @see flattenFontStylesAndApply
  */
 private fun Spannable.setFontAttributes(
@@ -355,10 +341,6 @@
     annotations: List<AnnotatedString.Range<out AnnotatedString.Annotation>>,
     resolveTypeface: (FontFamily?, FontWeight, FontStyle, FontSynthesis) -> Typeface,
 ) {
-<<<<<<< HEAD
-    val fontRelatedSpanStyles =
-        spanStyles.fastFilter { it.item.hasFontAttributes() || it.item.fontSynthesis != null }
-=======
     @Suppress("UNCHECKED_CAST")
     val fontRelatedSpanStyles =
         annotations.fastFilteredMap({
@@ -366,7 +348,6 @@
         }) {
             it as AnnotatedString.Range<SpanStyle>
         }
->>>>>>> 3d4510a6
 
     // Create a SpanStyle if contextTextStyle has font related attributes, otherwise use
     // null to avoid unnecessary object creation.
