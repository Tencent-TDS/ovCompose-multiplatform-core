/*
 * Copyright 2019 The Android Open Source Project
 *
 * Licensed under the Apache License, Version 2.0 (the "License");
 * you may not use this file except in compliance with the License.
 * You may obtain a copy of the License at
 *
 *      http://www.apache.org/licenses/LICENSE-2.0
 *
 * Unless required by applicable law or agreed to in writing, software
 * distributed under the License is distributed on an "AS IS" BASIS,
 * WITHOUT WARRANTIES OR CONDITIONS OF ANY KIND, either express or implied.
 * See the License for the specific language governing permissions and
 * limitations under the License.
 */

package androidx.compose.ui.text.platform

import android.graphics.Paint
import android.graphics.Typeface
import android.view.View
import androidx.compose.runtime.State
import androidx.compose.ui.text.AnnotatedString
import androidx.compose.ui.text.EmojiSupportMatch
import androidx.compose.ui.text.ParagraphIntrinsics
import androidx.compose.ui.text.Placeholder
import androidx.compose.ui.text.SpanStyle
import androidx.compose.ui.text.TextStyle
import androidx.compose.ui.text.android.LayoutCompat
import androidx.compose.ui.text.android.LayoutIntrinsics
import androidx.compose.ui.text.font.FontFamily
import androidx.compose.ui.text.font.FontStyle
import androidx.compose.ui.text.font.FontSynthesis
import androidx.compose.ui.text.font.FontWeight
import androidx.compose.ui.text.font.TypefaceResult
import androidx.compose.ui.text.intl.LocaleList
import androidx.compose.ui.text.platform.extensions.applySpanStyle
import androidx.compose.ui.text.platform.extensions.setTextMotion
import androidx.compose.ui.text.style.TextDirection
import androidx.compose.ui.unit.Density
import androidx.compose.ui.util.fastFirstOrNull
import androidx.core.text.TextUtilsCompat
import java.util.Locale

<<<<<<< HEAD
@OptIn(InternalPlatformTextApi::class, ExperimentalTextApi::class)
internal class AndroidParagraphIntrinsics
constructor(
=======
internal class AndroidParagraphIntrinsics(
>>>>>>> 3d4510a6
    val text: String,
    val style: TextStyle,
    val annotations: List<AnnotatedString.Range<out AnnotatedString.Annotation>>,
    val placeholders: List<AnnotatedString.Range<Placeholder>>,
    val fontFamilyResolver: FontFamily.Resolver,
    val density: Density
) : ParagraphIntrinsics {

    internal val textPaint = AndroidTextPaint(Paint.ANTI_ALIAS_FLAG, density.density)

    internal val charSequence: CharSequence

    internal val layoutIntrinsics: LayoutIntrinsics

    override val maxIntrinsicWidth: Float
        get() = layoutIntrinsics.maxIntrinsicWidth

    override val minIntrinsicWidth: Float
        get() = layoutIntrinsics.minIntrinsicWidth

    private var resolvedTypefaces: TypefaceDirtyTrackerLinkedList? = null

    /**
     * If emojiCompat is used in the making of this Paragraph
     *
     * This value will never change
     */
    private val emojiCompatProcessed: Boolean =
        if (!style.hasEmojiCompat) {
            false
        } else {
            EmojiCompatStatus.fontLoaded.value
        }

    override val hasStaleResolvedFonts: Boolean
        get() =
            (resolvedTypefaces?.isStaleResolvedFont ?: false) ||
                (!emojiCompatProcessed &&
                    style.hasEmojiCompat &&
                    /* short-circuit this state read */ EmojiCompatStatus.fontLoaded.value)

    internal val textDirectionHeuristic =
        resolveTextDirectionHeuristics(style.textDirection, style.localeList)

    init {
        val resolveTypeface: (FontFamily?, FontWeight, FontStyle, FontSynthesis) -> Typeface =
            { fontFamily, fontWeight, fontStyle, fontSynthesis ->
                val result =
                    fontFamilyResolver.resolve(fontFamily, fontWeight, fontStyle, fontSynthesis)
                if (result !is TypefaceResult.Immutable) {
                    val newHead = TypefaceDirtyTrackerLinkedList(result, resolvedTypefaces)
                    resolvedTypefaces = newHead
                    newHead.typeface
                } else {
                    result.value as Typeface
                }
            }

        textPaint.setTextMotion(style.textMotion)

        val notAppliedStyle =
            textPaint.applySpanStyle(
                style = style.toSpanStyle(),
                resolveTypeface = resolveTypeface,
                density = density,
<<<<<<< HEAD
                requiresLetterSpacing = spanStyles.isNotEmpty(),
=======
                requiresLetterSpacing =
                    annotations.fastFirstOrNull { it.item is SpanStyle } != null,
>>>>>>> 3d4510a6
            )

        val finalSpanStyles =
            if (notAppliedStyle != null) {
                // This is just a prepend operation, written in a lower alloc way
                // equivalent to: `AnnotatedString.Range(...) + spanStyles`
<<<<<<< HEAD
                List(spanStyles.size + 1) { position ->
=======
                List(annotations.size + 1) { position ->
>>>>>>> 3d4510a6
                    when (position) {
                        0 ->
                            AnnotatedString.Range(
                                item = notAppliedStyle,
                                start = 0,
                                end = text.length
                            )
<<<<<<< HEAD
                        else -> spanStyles[position - 1]
                    }
                }
            } else {
                spanStyles
=======
                        else -> annotations[position - 1]
                    }
                }
            } else {
                annotations
>>>>>>> 3d4510a6
            }
        charSequence =
            createCharSequence(
                text = text,
                contextFontSize = textPaint.textSize,
                contextTextStyle = style,
<<<<<<< HEAD
                spanStyles = finalSpanStyles,
=======
                annotations = finalSpanStyles,
>>>>>>> 3d4510a6
                placeholders = placeholders,
                density = density,
                resolveTypeface = resolveTypeface,
                useEmojiCompat = emojiCompatProcessed
            )

        layoutIntrinsics = LayoutIntrinsics(charSequence, textPaint, textDirectionHeuristic)
    }
}

<<<<<<< HEAD
/** For a given [TextDirection] return [TextLayout] constants for text direction heuristics. */
@OptIn(InternalPlatformTextApi::class)
=======
/**
 * For a given [TextDirection] return [androidx.compose.ui.text.android.TextLayout] constants for
 * text direction heuristics.
 */
>>>>>>> 3d4510a6
internal fun resolveTextDirectionHeuristics(
    textDirection: TextDirection,
    localeList: LocaleList? = null
): Int {
    return when (textDirection) {
        TextDirection.ContentOrLtr -> LayoutCompat.TEXT_DIRECTION_FIRST_STRONG_LTR
        TextDirection.ContentOrRtl -> LayoutCompat.TEXT_DIRECTION_FIRST_STRONG_RTL
        TextDirection.Ltr -> LayoutCompat.TEXT_DIRECTION_LTR
        TextDirection.Rtl -> LayoutCompat.TEXT_DIRECTION_RTL
        TextDirection.Content,
        TextDirection.Unspecified -> {
            val currentLocale = localeList?.let { it[0].platformLocale } ?: Locale.getDefault()
            when (TextUtilsCompat.getLayoutDirectionFromLocale(currentLocale)) {
                View.LAYOUT_DIRECTION_LTR -> LayoutCompat.TEXT_DIRECTION_FIRST_STRONG_LTR
                View.LAYOUT_DIRECTION_RTL -> LayoutCompat.TEXT_DIRECTION_FIRST_STRONG_RTL
                else -> LayoutCompat.TEXT_DIRECTION_FIRST_STRONG_LTR
            }
        }
        else -> error("Invalid TextDirection.")
    }
}

internal actual fun ActualParagraphIntrinsics(
    text: String,
    style: TextStyle,
    annotations: List<AnnotatedString.Range<out AnnotatedString.Annotation>>,
    placeholders: List<AnnotatedString.Range<Placeholder>>,
    density: Density,
    fontFamilyResolver: FontFamily.Resolver
): ParagraphIntrinsics =
    AndroidParagraphIntrinsics(
        text = text,
        style = style,
        placeholders = placeholders,
        fontFamilyResolver = fontFamilyResolver,
<<<<<<< HEAD
        spanStyles = spanStyles,
=======
        annotations = annotations,
>>>>>>> 3d4510a6
        density = density
    )

private class TypefaceDirtyTrackerLinkedList(
    private val resolveResult: State<Any>,
    private val next: TypefaceDirtyTrackerLinkedList? = null
) {
    val initial = resolveResult.value
    val typeface: Typeface
        get() = initial as Typeface

    val isStaleResolvedFont: Boolean
        get() = resolveResult.value !== initial || (next != null && next.isStaleResolvedFont)
}

private val TextStyle.hasEmojiCompat: Boolean
    get() = platformStyle?.paragraphStyle?.emojiSupportMatch != EmojiSupportMatch.None<|MERGE_RESOLUTION|>--- conflicted
+++ resolved
@@ -42,13 +42,7 @@
 import androidx.core.text.TextUtilsCompat
 import java.util.Locale
 
-<<<<<<< HEAD
-@OptIn(InternalPlatformTextApi::class, ExperimentalTextApi::class)
-internal class AndroidParagraphIntrinsics
-constructor(
-=======
 internal class AndroidParagraphIntrinsics(
->>>>>>> 3d4510a6
     val text: String,
     val style: TextStyle,
     val annotations: List<AnnotatedString.Range<out AnnotatedString.Annotation>>,
@@ -114,23 +108,15 @@
                 style = style.toSpanStyle(),
                 resolveTypeface = resolveTypeface,
                 density = density,
-<<<<<<< HEAD
-                requiresLetterSpacing = spanStyles.isNotEmpty(),
-=======
                 requiresLetterSpacing =
                     annotations.fastFirstOrNull { it.item is SpanStyle } != null,
->>>>>>> 3d4510a6
             )
 
         val finalSpanStyles =
             if (notAppliedStyle != null) {
                 // This is just a prepend operation, written in a lower alloc way
                 // equivalent to: `AnnotatedString.Range(...) + spanStyles`
-<<<<<<< HEAD
-                List(spanStyles.size + 1) { position ->
-=======
                 List(annotations.size + 1) { position ->
->>>>>>> 3d4510a6
                     when (position) {
                         0 ->
                             AnnotatedString.Range(
@@ -138,30 +124,18 @@
                                 start = 0,
                                 end = text.length
                             )
-<<<<<<< HEAD
-                        else -> spanStyles[position - 1]
-                    }
-                }
-            } else {
-                spanStyles
-=======
                         else -> annotations[position - 1]
                     }
                 }
             } else {
                 annotations
->>>>>>> 3d4510a6
             }
         charSequence =
             createCharSequence(
                 text = text,
                 contextFontSize = textPaint.textSize,
                 contextTextStyle = style,
-<<<<<<< HEAD
-                spanStyles = finalSpanStyles,
-=======
                 annotations = finalSpanStyles,
->>>>>>> 3d4510a6
                 placeholders = placeholders,
                 density = density,
                 resolveTypeface = resolveTypeface,
@@ -172,15 +146,10 @@
     }
 }
 
-<<<<<<< HEAD
-/** For a given [TextDirection] return [TextLayout] constants for text direction heuristics. */
-@OptIn(InternalPlatformTextApi::class)
-=======
 /**
  * For a given [TextDirection] return [androidx.compose.ui.text.android.TextLayout] constants for
  * text direction heuristics.
  */
->>>>>>> 3d4510a6
 internal fun resolveTextDirectionHeuristics(
     textDirection: TextDirection,
     localeList: LocaleList? = null
@@ -216,11 +185,7 @@
         style = style,
         placeholders = placeholders,
         fontFamilyResolver = fontFamilyResolver,
-<<<<<<< HEAD
-        spanStyles = spanStyles,
-=======
         annotations = annotations,
->>>>>>> 3d4510a6
         density = density
     )
 
