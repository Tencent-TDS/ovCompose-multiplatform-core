--- conflicted
+++ resolved
@@ -36,16 +36,11 @@
  * [Strictness], and [WordBreak].
  *
  * @sample androidx.compose.ui.text.samples.LineBreakSample
- *
  * @sample androidx.compose.ui.text.samples.AndroidLineBreakSample
  */
 @Immutable
 @JvmInline
-<<<<<<< HEAD
-actual value class LineBreak private constructor(internal val mask: Int) {
-=======
 actual value class LineBreak internal constructor(internal val mask: Int) {
->>>>>>> 3d4510a6
 
     /**
      * This represents a configuration for line breaking on Android, describing [Strategy],
