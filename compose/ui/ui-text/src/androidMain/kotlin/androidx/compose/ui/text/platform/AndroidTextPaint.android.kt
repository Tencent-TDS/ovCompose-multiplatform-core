/*
 * Copyright 2020 The Android Open Source Project
 *
 * Licensed under the Apache License, Version 2.0 (the "License");
 * you may not use this file except in compliance with the License.
 * You may obtain a copy of the License at
 *
 *      http://www.apache.org/licenses/LICENSE-2.0
 *
 * Unless required by applicable law or agreed to in writing, software
 * distributed under the License is distributed on an "AS IS" BASIS,
 * WITHOUT WARRANTIES OR CONDITIONS OF ANY KIND, either express or implied.
 * See the License for the specific language governing permissions and
 * limitations under the License.
 */

package androidx.compose.ui.text.platform

import android.text.TextPaint
import androidx.annotation.VisibleForTesting
import androidx.compose.runtime.State
import androidx.compose.runtime.derivedStateOf
import androidx.compose.ui.geometry.Size
import androidx.compose.ui.geometry.isSpecified
import androidx.compose.ui.graphics.BlendMode
import androidx.compose.ui.graphics.Brush
import androidx.compose.ui.graphics.Color
import androidx.compose.ui.graphics.Paint
import androidx.compose.ui.graphics.PaintingStyle
import androidx.compose.ui.graphics.Shader
import androidx.compose.ui.graphics.ShaderBrush
import androidx.compose.ui.graphics.Shadow
import androidx.compose.ui.graphics.SolidColor
import androidx.compose.ui.graphics.asComposePaint
import androidx.compose.ui.graphics.drawscope.DrawScope
import androidx.compose.ui.graphics.drawscope.DrawStyle
import androidx.compose.ui.graphics.drawscope.Fill
import androidx.compose.ui.graphics.drawscope.Stroke
import androidx.compose.ui.graphics.isSpecified
import androidx.compose.ui.graphics.toArgb
import androidx.compose.ui.text.platform.extensions.correctBlurRadius
import androidx.compose.ui.text.style.TextDecoration
import androidx.compose.ui.text.style.modulate
import androidx.compose.ui.util.fastCoerceIn
import androidx.compose.ui.util.fastRoundToInt

internal class AndroidTextPaint(flags: Int, density: Float) : TextPaint(flags) {
    init {
        this.density = density
    }

    // A wrapper to use Compose Paint APIs on this TextPaint
    private var backingComposePaint: Paint? = null
    private val composePaint: Paint
        get() {
            val finalBackingComposePaint = backingComposePaint
            if (finalBackingComposePaint != null) return finalBackingComposePaint
            return this.asComposePaint().also { backingComposePaint = it }
        }

    private var textDecoration: TextDecoration = TextDecoration.None

    private var backingBlendMode: BlendMode = DrawScope.DefaultBlendMode

    @VisibleForTesting internal var shadow: Shadow = Shadow.None

<<<<<<< HEAD
=======
    /**
     * Different than other backing properties, this variable only exists to enable easy comparison
     * between the last set color and the new color that is going to be set. Color conversion from
     * Compose to platform color primitive integer is expensive, so it is more efficient to skip
     * this conversion if the color is not going to change at all.
     */
    private var lastColor: Color? = null

>>>>>>> 3d4510a6
    @VisibleForTesting internal var brush: Brush? = null

    internal var shaderState: State<Shader?>? = null

    @VisibleForTesting internal var brushSize: Size? = null

    private var drawStyle: DrawStyle? = null

    fun setTextDecoration(textDecoration: TextDecoration?) {
        if (textDecoration == null) return
        if (this.textDecoration != textDecoration) {
            this.textDecoration = textDecoration
            isUnderlineText = TextDecoration.Underline in this.textDecoration
            isStrikeThruText = TextDecoration.LineThrough in this.textDecoration
        }
    }

    fun setShadow(shadow: Shadow?) {
        if (shadow == null) return
        if (this.shadow != shadow) {
            this.shadow = shadow
            if (this.shadow == Shadow.None) {
                clearShadowLayer()
            } else {
                setShadowLayer(
                    correctBlurRadius(this.shadow.blurRadius),
                    this.shadow.offset.x,
                    this.shadow.offset.y,
                    this.shadow.color.toArgb()
                )
            }
        }
    }

    fun setColor(color: Color) {
        if (lastColor != color && color.isSpecified) {
            this.lastColor = color
            this.color = color.toArgb()
            clearShader()
        }
    }

    fun setBrush(brush: Brush?, size: Size, alpha: Float = Float.NaN) {
        when (brush) {
            // null brush should just clear the shader and leave `color` as the final decider
            // while painting
            null -> {
                clearShader()
            }
            // SolidColor brush can be treated just like setting a color.
            is SolidColor -> {
                setColor(brush.value.modulate(alpha))
            }
            // This is the brush type that we mostly refer to when we talk about brush support.
            // Below code is almost equivalent to;
            // val this.shaderState = remember(brush, brushSize) {
            //     derivedStateOf {
            //         brush.createShader(size)
            //     }
            // }
            is ShaderBrush -> {
                if (this.brush != brush || this.brushSize != size) {
                    if (size.isSpecified) {
                        this.brush = brush
                        this.brushSize = size
                        this.shaderState = derivedStateOf { brush.createShader(size) }
                    }
                }
                composePaint.shader = this.shaderState?.value
                this.lastColor = null
                setAlpha(alpha)
            }
        }
    }

    fun setDrawStyle(drawStyle: DrawStyle?) {
        if (drawStyle == null) return
        if (this.drawStyle != drawStyle) {
            this.drawStyle = drawStyle
            when (drawStyle) {
                Fill -> {
                    // Stroke properties such as strokeWidth, strokeMiter are not re-set because
                    // Fill style should make those properties no-op. Next time the style is set
                    // as Stroke, stroke properties get re-set as well.

                    // avoid unnecessarily allocating a composePaint object in hot path.
                    this.style = Style.FILL
                }
                is Stroke -> {
                    composePaint.style = PaintingStyle.Stroke
                    composePaint.strokeWidth = drawStyle.width
                    composePaint.strokeMiterLimit = drawStyle.miter
                    composePaint.strokeJoin = drawStyle.join
                    composePaint.strokeCap = drawStyle.cap
                    composePaint.pathEffect = drawStyle.pathEffect
                }
            }
        }
    }

    // BlendMode is only available to DrawScope.drawText.
    // not intended to be used by TextStyle/SpanStyle.
    var blendMode: BlendMode
        get() {
            return backingBlendMode
        }
        set(value) {
            if (value == backingBlendMode) return
            composePaint.blendMode = value
            backingBlendMode = value
        }

    /** Clears all shader related cache parameters and native shader property. */
    private fun clearShader() {
        this.shaderState = null
        this.brush = null
        this.brushSize = null
        this.shader = null
    }
}

/** Accepts an alpha value in the range [0f, 1f] then maps to an integer value in [0, 255] range. */
internal fun TextPaint.setAlpha(alpha: Float) {
    if (!alpha.isNaN()) {
        val alphaInt = alpha.fastCoerceIn(0f, 1f).times(255).fastRoundToInt()
        setAlpha(alphaInt)
    }
}<|MERGE_RESOLUTION|>--- conflicted
+++ resolved
@@ -64,8 +64,6 @@
 
     @VisibleForTesting internal var shadow: Shadow = Shadow.None
 
-<<<<<<< HEAD
-=======
     /**
      * Different than other backing properties, this variable only exists to enable easy comparison
      * between the last set color and the new color that is going to be set. Color conversion from
@@ -74,7 +72,6 @@
      */
     private var lastColor: Color? = null
 
->>>>>>> 3d4510a6
     @VisibleForTesting internal var brush: Brush? = null
 
     internal var shaderState: State<Shader?>? = null
