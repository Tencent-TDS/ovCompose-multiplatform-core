/*
 * Copyright 2022 The Android Open Source Project
 *
 * Licensed under the Apache License, Version 2.0 (the "License");
 * you may not use this file except in compliance with the License.
 * You may obtain a copy of the License at
 *
 *      http://www.apache.org/licenses/LICENSE-2.0
 *
 * Unless required by applicable law or agreed to in writing, software
 * distributed under the License is distributed on an "AS IS" BASIS,
 * WITHOUT WARRANTIES OR CONDITIONS OF ANY KIND, either express or implied.
 * See the License for the specific language governing permissions and
 * limitations under the License.
 */

@file:JvmName("AndroidParagraph_androidKt")

package androidx.compose.ui.text.platform

import androidx.compose.ui.text.AndroidParagraph
import androidx.compose.ui.text.AnnotatedString
import androidx.compose.ui.text.Paragraph
import androidx.compose.ui.text.ParagraphIntrinsics
import androidx.compose.ui.text.Placeholder
import androidx.compose.ui.text.TextStyle
import androidx.compose.ui.text.ceilToInt
import androidx.compose.ui.text.font.Font
import androidx.compose.ui.text.font.FontFamily
import androidx.compose.ui.text.font.createFontFamilyResolver
import androidx.compose.ui.text.style.TextOverflow
import androidx.compose.ui.unit.Constraints
import androidx.compose.ui.unit.Density

@Suppress("DEPRECATION")
@Deprecated(
    "Font.ResourceLoader is deprecated, instead pass FontFamily.Resolver",
    replaceWith =
        ReplaceWith(
            "ActualParagraph(text, style, spanStyles, placeholders, " +
                "maxLines, ellipsis, width, density, fontFamilyResolver)"
        ),
)
internal actual fun ActualParagraph(
    text: String,
    style: TextStyle,
    annotations: List<AnnotatedString.Range<out AnnotatedString.Annotation>>,
    placeholders: List<AnnotatedString.Range<Placeholder>>,
    maxLines: Int,
    ellipsis: Boolean,
    width: Float,
    density: Density,
    @Suppress("DEPRECATION") resourceLoader: Font.ResourceLoader
): Paragraph =
    AndroidParagraph(
        AndroidParagraphIntrinsics(
            text = text,
            style = style,
            placeholders = placeholders,
<<<<<<< HEAD
            spanStyles = spanStyles,
=======
            annotations = annotations,
>>>>>>> 3d4510a6
            fontFamilyResolver = createFontFamilyResolver(resourceLoader),
            density = density
        ),
        maxLines,
<<<<<<< HEAD
        ellipsis,
=======
        if (ellipsis) TextOverflow.Ellipsis else TextOverflow.Clip,
>>>>>>> 3d4510a6
        Constraints(maxWidth = width.ceilToInt())
    )

internal actual fun ActualParagraph(
    text: String,
    style: TextStyle,
    annotations: List<AnnotatedString.Range<out AnnotatedString.Annotation>>,
    placeholders: List<AnnotatedString.Range<Placeholder>>,
    maxLines: Int,
    overflow: TextOverflow,
    constraints: Constraints,
    density: Density,
    fontFamilyResolver: FontFamily.Resolver
): Paragraph =
    AndroidParagraph(
        AndroidParagraphIntrinsics(
            text = text,
            style = style,
            placeholders = placeholders,
<<<<<<< HEAD
            spanStyles = spanStyles,
=======
            annotations = annotations,
>>>>>>> 3d4510a6
            fontFamilyResolver = fontFamilyResolver,
            density = density
        ),
        maxLines,
<<<<<<< HEAD
        ellipsis,
=======
        overflow,
>>>>>>> 3d4510a6
        constraints
    )

internal actual fun ActualParagraph(
    paragraphIntrinsics: ParagraphIntrinsics,
    maxLines: Int,
    overflow: TextOverflow,
    constraints: Constraints
): Paragraph =
    AndroidParagraph(
        paragraphIntrinsics as AndroidParagraphIntrinsics,
        maxLines,
<<<<<<< HEAD
        ellipsis,
=======
        overflow,
>>>>>>> 3d4510a6
        constraints
    )<|MERGE_RESOLUTION|>--- conflicted
+++ resolved
@@ -57,20 +57,12 @@
             text = text,
             style = style,
             placeholders = placeholders,
-<<<<<<< HEAD
-            spanStyles = spanStyles,
-=======
             annotations = annotations,
->>>>>>> 3d4510a6
             fontFamilyResolver = createFontFamilyResolver(resourceLoader),
             density = density
         ),
         maxLines,
-<<<<<<< HEAD
-        ellipsis,
-=======
         if (ellipsis) TextOverflow.Ellipsis else TextOverflow.Clip,
->>>>>>> 3d4510a6
         Constraints(maxWidth = width.ceilToInt())
     )
 
@@ -90,20 +82,12 @@
             text = text,
             style = style,
             placeholders = placeholders,
-<<<<<<< HEAD
-            spanStyles = spanStyles,
-=======
             annotations = annotations,
->>>>>>> 3d4510a6
             fontFamilyResolver = fontFamilyResolver,
             density = density
         ),
         maxLines,
-<<<<<<< HEAD
-        ellipsis,
-=======
         overflow,
->>>>>>> 3d4510a6
         constraints
     )
 
@@ -116,10 +100,6 @@
     AndroidParagraph(
         paragraphIntrinsics as AndroidParagraphIntrinsics,
         maxLines,
-<<<<<<< HEAD
-        ellipsis,
-=======
         overflow,
->>>>>>> 3d4510a6
         constraints
     )