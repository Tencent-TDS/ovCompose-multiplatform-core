/*
 * Copyright 2019 The Android Open Source Project
 *
 * Licensed under the Apache License, Version 2.0 (the "License");
 * you may not use this file except in compliance with the License.
 * You may obtain a copy of the License at
 *
 *      http://www.apache.org/licenses/LICENSE-2.0
 *
 * Unless required by applicable law or agreed to in writing, software
 * distributed under the License is distributed on an "AS IS" BASIS,
 * WITHOUT WARRANTIES OR CONDITIONS OF ANY KIND, either express or implied.
 * See the License for the specific language governing permissions and
 * limitations under the License.
 */

package androidx.compose.ui.text

import androidx.collection.mutableIntListOf
import androidx.compose.runtime.Immutable
import androidx.compose.runtime.Stable
import androidx.compose.runtime.saveable.Saver
import androidx.compose.ui.text.AnnotatedString.Annotation
import androidx.compose.ui.text.AnnotatedString.Builder
import androidx.compose.ui.text.AnnotatedString.Range
import androidx.compose.ui.text.internal.checkPrecondition
import androidx.compose.ui.text.internal.requirePrecondition
import androidx.compose.ui.text.intl.LocaleList
import androidx.compose.ui.text.style.TextIndent
import androidx.compose.ui.unit.TextUnit
import androidx.compose.ui.unit.TextUnitType.Companion.Em
import androidx.compose.ui.unit.TextUnitType.Companion.Sp
import androidx.compose.ui.unit.em
import androidx.compose.ui.unit.sp
import androidx.compose.ui.util.fastAny
import androidx.compose.ui.util.fastCoerceIn
import androidx.compose.ui.util.fastFilter
import androidx.compose.ui.util.fastFilteredMap
import androidx.compose.ui.util.fastFlatMap
import androidx.compose.ui.util.fastForEach
import androidx.compose.ui.util.fastMap
import kotlin.jvm.JvmName

/**
 * The basic data structure of text with multiple styles. To construct an [AnnotatedString] you can
 * use [Builder].
 */
@Immutable
class AnnotatedString
<<<<<<< HEAD
internal constructor(
    val text: String,
    internal val spanStylesOrNull: List<Range<SpanStyle>>? = null,
    internal val paragraphStylesOrNull: List<Range<ParagraphStyle>>? = null,
    internal val annotations: List<Range<out Any>>? = null
) : CharSequence {
=======
internal constructor(internal val annotations: List<Range<out Annotation>>?, val text: String) :
    CharSequence {

    internal val spanStylesOrNull: List<Range<SpanStyle>>?
>>>>>>> 3d4510a6
    /** All [SpanStyle] that have been applied to a range of this String */
    val spanStyles: List<Range<SpanStyle>>
        get() = spanStylesOrNull ?: listOf()

<<<<<<< HEAD
=======
    internal val paragraphStylesOrNull: List<Range<ParagraphStyle>>?
>>>>>>> 3d4510a6
    /** All [ParagraphStyle] that have been applied to a range of this String */
    val paragraphStyles: List<Range<ParagraphStyle>>
        get() = paragraphStylesOrNull ?: listOf()

    /**
     * The basic data structure of text with multiple styles. To construct an [AnnotatedString] you
     * can use [Builder].
<<<<<<< HEAD
=======
     *
     * If you need to provide other types of [Annotation]s, use an alternative constructor.
>>>>>>> 3d4510a6
     *
     * @param text the text to be displayed.
     * @param spanStyles a list of [Range]s that specifies [SpanStyle]s on certain portion of the
     *   text. These styles will be applied in the order of the list. And the [SpanStyle]s applied
     *   later can override the former styles. Notice that [SpanStyle] attributes which are null or
<<<<<<< HEAD
     *   [androidx.compose.ui.unit.TextUnit.Unspecified] won't change the current ones.
=======
     *   unspecified won't change the current ones.
>>>>>>> 3d4510a6
     * @param paragraphStyles a list of [Range]s that specifies [ParagraphStyle]s on certain portion
     *   of the text. Each [ParagraphStyle] with a [Range] defines a paragraph of text. It's
     *   required that [Range]s of paragraphs don't overlap with each other. If there are gaps
     *   between specified paragraph [Range]s, a default paragraph will be created in between.
     * @throws IllegalArgumentException if [paragraphStyles] contains any two overlapping [Range]s.
     *
     * @sample androidx.compose.ui.text.samples.AnnotatedStringConstructorSample
     * @see SpanStyle
     * @see ParagraphStyle
     */
    constructor(
        text: String,
        spanStyles: List<Range<SpanStyle>> = listOf(),
        paragraphStyles: List<Range<ParagraphStyle>> = listOf()
<<<<<<< HEAD
    ) : this(text, spanStyles.ifEmpty { null }, paragraphStyles.ifEmpty { null }, null)

    init {
        var lastStyleEnd = -1
        @Suppress("ListIterator")
        paragraphStylesOrNull
            ?.sortedBy { it.start }
            ?.fastForEach { paragraphStyle ->
                require(paragraphStyle.start >= lastStyleEnd) {
                    "ParagraphStyle should not overlap"
                }
                require(paragraphStyle.end <= text.length) {
                    "ParagraphStyle range [${paragraphStyle.start}, ${paragraphStyle.end})" +
                        " is out of boundary"
                }
                lastStyleEnd = paragraphStyle.end
            }
=======
    ) : this(constructAnnotationsFromSpansAndParagraphs(spanStyles, paragraphStyles), text)

    /**
     * The basic data structure of text with multiple styles and other annotations. To construct an
     * [AnnotatedString] you may use a [Builder].
     *
     * @param text the text to be displayed.
     * @param annotations a list of [Range]s that specifies [Annotation]s on certain portion of the
     *   text. These annotations will be applied in the order of the list. There're a few properties
     *   that these annotations have:
     * - [Annotation]s applied later can override the former annotations. For example, the
     *   attributes of the last applied [SpanStyle] will override similar attributes of the
     *   previously applied [SpanStyle]s.
     * - [SpanStyle] attributes which are null or Unspecified won't change the styling.
     * - If there are gaps between specified paragraph [Range]s, a default paragraph will be created
     *   in between.
     * - The paragraph [Range]s can't partially overlap. They must either not overlap at all, be
     *   nested (when inner paragraph's range is fully within the range of the outer paragraph) or
     *   fully overlap (when ranges of two paragraph are the same). For more details check the
     *   [AnnotatedString.Builder.addStyle] documentation.
     *
     * @throws IllegalArgumentException if [ParagraphStyle]s contains any two overlapping [Range]s.
     * @sample androidx.compose.ui.text.samples.AnnotatedStringMainConstructorSample
     * @see Annotation
     */
    constructor(
        text: String,
        annotations: List<Range<out Annotation>> = listOf()
    ) : this(annotations.ifEmpty { null }, text)

    init {
        var spanStyles: MutableList<Range<SpanStyle>>? = null
        var paragraphStyles: MutableList<Range<ParagraphStyle>>? = null
        @Suppress("UNCHECKED_CAST")
        annotations?.fastForEach { annotation ->
            if (annotation.item is SpanStyle) {
                if (spanStyles == null) {
                    spanStyles = mutableListOf()
                }
                spanStyles!!.add(annotation as Range<SpanStyle>)
            } else if (annotation.item is ParagraphStyle) {
                if (paragraphStyles == null) {
                    paragraphStyles = mutableListOf()
                }
                paragraphStyles!!.add(annotation as Range<ParagraphStyle>)
            }
        }
        spanStylesOrNull = spanStyles
        paragraphStylesOrNull = paragraphStyles

        @Suppress("ListIterator") val sorted = paragraphStylesOrNull?.sortedBy { it.start }
        if (!sorted.isNullOrEmpty()) {
            val previousEnds = mutableIntListOf(sorted.first().end)
            for (i in 1 until sorted.size) {
                val current = sorted[i]
                // [*************************************].....
                // ..[******]..................................
                // ................[***************]...........
                // ..................[******]..................
                // current can only be one of these relatively to previous (start/end inclusive)
                // ................... [**]...[**]...[**]..[**]
                while (previousEnds.isNotEmpty()) {
                    val previousEnd = previousEnds.last()
                    if (current.start >= previousEnd) {
                        previousEnds.removeAt(previousEnds.lastIndex)
                    } else {
                        requirePrecondition(current.end <= previousEnd) {
                            "Paragraph overlap not allowed, end ${current.end} should be less than or equal to $previousEnd"
                        }
                        break
                    }
                }
                previousEnds.add(current.end)
            }
        }
>>>>>>> 3d4510a6
    }

    override val length: Int
        get() = text.length

    override operator fun get(index: Int): Char = text[index]

    /**
     * Return a substring for the AnnotatedString and include the styles in the range of
     * [startIndex] (inclusive) and [endIndex] (exclusive).
     *
     * @param startIndex the inclusive start offset of the range
     * @param endIndex the exclusive end offset of the range
     */
    override fun subSequence(startIndex: Int, endIndex: Int): AnnotatedString {
        requirePrecondition(startIndex <= endIndex) {
            "start ($startIndex) should be less or equal to end ($endIndex)"
        }
        if (startIndex == 0 && endIndex == text.length) return this
        val text = text.substring(startIndex, endIndex)
        return AnnotatedString(
            text = text,
            annotations = filterRanges(annotations, startIndex, endIndex)
        )
    }

    /**
     * Return a substring for the AnnotatedString and include the styles in the given [range].
     *
     * @param range the text range
     * @see subSequence(start: Int, end: Int)
     */
    fun subSequence(range: TextRange): AnnotatedString {
        return subSequence(range.min, range.max)
    }

    @Stable
    operator fun plus(other: AnnotatedString): AnnotatedString {
        return with(Builder(this)) {
            append(other)
            toAnnotatedString()
        }
    }

    /**
     * Query the string annotations attached on this AnnotatedString. Annotations are metadata
     * attached on the AnnotatedString, for example, a URL is a string metadata attached on the a
     * certain range. Annotations are also store with [Range] like the styles.
     *
     * @param tag the tag of the annotations that is being queried. It's used to distinguish the
     *   annotations for different purposes.
     * @param start the start of the query range, inclusive.
     * @param end the end of the query range, exclusive.
     * @return a list of annotations stored in [Range]. Notice that All annotations that intersect
     *   with the range [start, end) will be returned. When [start] is bigger than [end], an empty
     *   list will be returned.
     */
    @Suppress("UNCHECKED_CAST", "KotlinRedundantDiagnosticSuppress")
    fun getStringAnnotations(tag: String, start: Int, end: Int): List<Range<String>> =
<<<<<<< HEAD
        (annotations?.fastFilter {
            it.item is String && tag == it.tag && intersect(start, end, it.start, it.end)
        } ?: emptyList())
            as List<Range<String>>
=======
        (annotations?.fastFilteredMap({
            it.item is StringAnnotation && tag == it.tag && intersect(start, end, it.start, it.end)
        }) {
            it.unbox()
        } ?: listOf())
>>>>>>> 3d4510a6

    /**
     * Returns true if [getStringAnnotations] with the same parameters would return a non-empty list
     */
    fun hasStringAnnotations(tag: String, start: Int, end: Int): Boolean =
        annotations?.fastAny {
            it.item is StringAnnotation && tag == it.tag && intersect(start, end, it.start, it.end)
        } ?: false

    /**
     * Query all of the string annotations attached on this AnnotatedString.
     *
     * @param start the start of the query range, inclusive.
     * @param end the end of the query range, exclusive.
     * @return a list of annotations stored in [Range]. Notice that All annotations that intersect
     *   with the range [start, end) will be returned. When [start] is bigger than [end], an empty
     *   list will be returned.
     */
    @Suppress("UNCHECKED_CAST", "KotlinRedundantDiagnosticSuppress")
    fun getStringAnnotations(start: Int, end: Int): List<Range<String>> =
<<<<<<< HEAD
        (annotations?.fastFilter { it.item is String && intersect(start, end, it.start, it.end) }
            ?: emptyList())
            as List<Range<String>>
=======
        annotations?.fastFilteredMap({
            it.item is StringAnnotation && intersect(start, end, it.start, it.end)
        }) {
            it.unbox()
        } ?: listOf()
>>>>>>> 3d4510a6

    /**
     * Query all of the [TtsAnnotation]s attached on this [AnnotatedString].
     *
     * @param start the start of the query range, inclusive.
     * @param end the end of the query range, exclusive.
     * @return a list of annotations stored in [Range]. Notice that All annotations that intersect
     *   with the range [start, end) will be returned. When [start] is bigger than [end], an empty
     *   list will be returned.
     */
    @Suppress("UNCHECKED_CAST")
    fun getTtsAnnotations(start: Int, end: Int): List<Range<TtsAnnotation>> =
        ((annotations?.fastFilter {
            it.item is TtsAnnotation && intersect(start, end, it.start, it.end)
<<<<<<< HEAD
        } ?: emptyList())
=======
        } ?: listOf())
>>>>>>> 3d4510a6
            as List<Range<TtsAnnotation>>)

    /**
     * Query all of the [UrlAnnotation]s attached on this [AnnotatedString].
     *
     * @param start the start of the query range, inclusive.
     * @param end the end of the query range, exclusive.
     * @return a list of annotations stored in [Range]. Notice that All annotations that intersect
     *   with the range [start, end) will be returned. When [start] is bigger than [end], an empty
     *   list will be returned.
     */
    @ExperimentalTextApi
    @Suppress("UNCHECKED_CAST", "Deprecation")
    @Deprecated("Use LinkAnnotation API instead", ReplaceWith("getLinkAnnotations(start, end)"))
    fun getUrlAnnotations(start: Int, end: Int): List<Range<UrlAnnotation>> =
        ((annotations?.fastFilter {
            it.item is UrlAnnotation && intersect(start, end, it.start, it.end)
<<<<<<< HEAD
        } ?: emptyList())
=======
        } ?: listOf())
>>>>>>> 3d4510a6
            as List<Range<UrlAnnotation>>)

    /**
     * Query all of the [LinkAnnotation]s attached on this [AnnotatedString].
     *
     * @param start the start of the query range, inclusive.
     * @param end the end of the query range, exclusive.
     * @return a list of annotations stored in [Range]. Notice that All annotations that intersect
     *   with the range [start, end) will be returned. When [start] is bigger than [end], an empty
     *   list will be returned.
     */
    @Suppress("UNCHECKED_CAST")
    fun getLinkAnnotations(start: Int, end: Int): List<Range<LinkAnnotation>> =
        ((annotations?.fastFilter {
            it.item is LinkAnnotation && intersect(start, end, it.start, it.end)
<<<<<<< HEAD
        } ?: emptyList())
=======
        } ?: listOf())
>>>>>>> 3d4510a6
            as List<Range<LinkAnnotation>>)

    /**
     * Returns true if [getLinkAnnotations] with the same parameters would return a non-empty list
     */
    fun hasLinkAnnotations(start: Int, end: Int): Boolean =
        annotations?.fastAny {
            it.item is LinkAnnotation && intersect(start, end, it.start, it.end)
        } ?: false

    override fun equals(other: Any?): Boolean {
        if (this === other) return true
        if (other !is AnnotatedString) return false
        if (text != other.text) return false
        if (annotations != other.annotations) return false
        return true
    }

    override fun hashCode(): Int {
        var result = text.hashCode()
        result = 31 * result + (annotations?.hashCode() ?: 0)
        return result
    }

    override fun toString(): String {
        // AnnotatedString.toString has special value, it converts it into regular String
        // rather than debug string.
        return text
    }

    /**
     * Compare the annotations between this and another AnnotatedString.
     *
     * This may be used for fast partial equality checks.
     *
     * Note that this checks all annotations including [spanStyles] and [paragraphStyles], but
     * [equals] still may be false if [text] is different.
     *
     * @param other to compare annotations with
     * @return true if and only if this compares equal on annotations with other
     */
    fun hasEqualAnnotations(other: AnnotatedString): Boolean = this.annotations == other.annotations
<<<<<<< HEAD
=======

    /**
     * Returns a new [AnnotatedString] where a list of annotations contains the results of applying
     * the given [transform] function to each element in the original annotations list.
     *
     * @sample androidx.compose.ui.text.samples.AnnotatedStringMapAnnotationsSamples
     */
    fun mapAnnotations(
        transform: (Range<out Annotation>) -> Range<out Annotation>
    ): AnnotatedString {
        val builder = Builder(this)
        builder.mapAnnotations(transform)
        return builder.toAnnotatedString()
    }

    /**
     * Returns a new [AnnotatedString] where a list of annotations contains all elements yielded
     * from results [transform] function being invoked on each element of original annotations list.
     *
     * @see mapAnnotations
     */
    fun flatMapAnnotations(
        transform: (Range<out Annotation>) -> List<Range<out Annotation>>
    ): AnnotatedString {
        val builder = Builder(this)
        builder.flatMapAnnotations(transform)
        return builder.toAnnotatedString()
    }
>>>>>>> 3d4510a6

    /**
     * The information attached on the text such as a [SpanStyle].
     *
     * @param item The object attached to [AnnotatedString]s.
     * @param start The start of the range where [item] takes effect. It's inclusive
     * @param end The end of the range where [item] takes effect. It's exclusive
     * @param tag The tag used to distinguish the different ranges. It is useful to store custom
     *   data. And [Range]s with same tag can be queried with functions such as
     *   [getStringAnnotations].
     */
    @Immutable
    data class Range<T>(val item: T, val start: Int, val end: Int, val tag: String) {
        constructor(item: T, start: Int, end: Int) : this(item, start, end, "")

        init {
            requirePrecondition(start <= end) { "Reversed range is not supported" }
        }
    }

    /**
     * Builder class for AnnotatedString. Enables construction of an [AnnotatedString] using methods
     * such as [append] and [addStyle].
     *
     * @sample androidx.compose.ui.text.samples.AnnotatedStringBuilderSample
     *
     * This class implements [Appendable] and can be used with other APIs that don't know about
     * [AnnotatedString]s:
     *
     * @sample androidx.compose.ui.text.samples.AnnotatedStringBuilderAppendableSample
     * @param capacity initial capacity for the internal char buffer
     */
    class Builder(capacity: Int = 16) : Appendable {

        private data class MutableRange<T>(
            val item: T,
            val start: Int,
            var end: Int = Int.MIN_VALUE,
            val tag: String = ""
        ) {
            /**
             * Create an immutable [Range] object.
             *
             * @param defaultEnd if the end is not set yet, it will be set to this value.
             */
            fun toRange(defaultEnd: Int = Int.MIN_VALUE): Range<T> {
                val end = if (end == Int.MIN_VALUE) defaultEnd else end
                checkPrecondition(end != Int.MIN_VALUE) { "Item.end should be set first" }
                return Range(item = item, start = start, end = end, tag = tag)
            }

            /**
             * Create an immutable [Range] object.
             *
             * @param defaultEnd if the end is not set yet, it will be set to this value.
             */
            fun <R> toRange(transform: (T) -> R, defaultEnd: Int = Int.MIN_VALUE): Range<R> {
                val end = if (end == Int.MIN_VALUE) defaultEnd else end
                checkPrecondition(end != Int.MIN_VALUE) { "Item.end should be set first" }
                return Range(item = transform(item), start = start, end = end, tag = tag)
            }

            companion object {
                fun <T> fromRange(range: Range<T>) =
                    MutableRange(range.item, range.start, range.end, range.tag)
            }
        }

        private val text: StringBuilder = StringBuilder(capacity)
        private val styleStack: MutableList<MutableRange<out Any>> = mutableListOf()
<<<<<<< HEAD
=======
        /**
         * Holds all objects of type [AnnotatedString.Annotation] including [SpanStyle]s and
         * [ParagraphStyle]s in order.
         */
        private val annotations = mutableListOf<MutableRange<out Annotation>>()
>>>>>>> 3d4510a6

        /** Create an [Builder] instance using the given [String]. */
        constructor(text: String) : this() {
            append(text)
        }

        /** Create an [Builder] instance using the given [AnnotatedString]. */
        constructor(text: AnnotatedString) : this() {
            append(text)
        }

        /** Returns the length of the [String]. */
        val length: Int
            get() = text.length

        /**
         * Appends the given [String] to this [Builder].
         *
         * @param text the text to append
         */
        fun append(text: String) {
            this.text.append(text)
        }

        @Deprecated(
            message =
                "Replaced by the append(Char) method that returns an Appendable. " +
                    "This method must be kept around for binary compatibility.",
            level = DeprecationLevel.HIDDEN
        )
        @Suppress("FunctionName", "unused")
        // Set the JvmName to preserve compatibility with bytecode that expects a void return type.
        @JvmName("append")
        fun deprecated_append_returning_void(char: Char) {
            append(char)
        }

        /**
         * Appends [text] to this [Builder] if non-null, and returns this [Builder].
         *
         * If [text] is an [AnnotatedString], all spans and annotations will be copied over as well.
         * No other subtypes of [CharSequence] will be treated specially. For example, any
         * platform-specific types, such as `SpannedString` on Android, will only have their text
         * copied and any other information held in the sequence, such as Android `Span`s, will be
         * dropped.
         */
        @Suppress("BuilderSetStyle", "PARAMETER_NAME_CHANGED_ON_OVERRIDE")
        override fun append(text: CharSequence?): Builder {
            if (text is AnnotatedString) {
                append(text)
            } else {
                this.text.append(text)
            }
            return this
        }

        /**
         * Appends the range of [text] between [start] (inclusive) and [end] (exclusive) to this
         * [Builder] if non-null, and returns this [Builder].
         *
         * If [text] is an [AnnotatedString], all spans and annotations from [text] between [start]
         * and [end] will be copied over as well. No other subtypes of [CharSequence] will be
         * treated specially. For example, any platform-specific types, such as `SpannedString` on
         * Android, will only have their text copied and any other information held in the sequence,
         * such as Android `Span`s, will be dropped.
         *
         * @param start The index of the first character in [text] to copy over (inclusive).
         * @param end The index after the last character in [text] to copy over (exclusive).
         */
        @Suppress("BuilderSetStyle", "PARAMETER_NAME_CHANGED_ON_OVERRIDE")
        override fun append(text: CharSequence?, start: Int, end: Int): Builder {
            if (text is AnnotatedString) {
                append(text, start, end)
            } else {
                this.text.append(text, start, end)
            }
            return this
        }

        // Kdoc comes from interface method.
        @Suppress("PARAMETER_NAME_CHANGED_ON_OVERRIDE")
        override fun append(char: Char): Builder {
            this.text.append(char)
            return this
        }

        /**
         * Appends the given [AnnotatedString] to this [Builder].
         *
         * @param text the text to append
         */
        fun append(text: AnnotatedString) {
            val start = this.text.length
            this.text.append(text.text)
            // offset every annotation with start and add to the builder
            text.annotations?.fastForEach {
                annotations.add(MutableRange(it.item, start + it.start, start + it.end, it.tag))
            }
        }

        /**
         * Appends the range of [text] between [start] (inclusive) and [end] (exclusive) to this
         * [Builder]. All spans and annotations from [text] between [start] and [end] will be copied
         * over as well.
         *
         * @param start The index of the first character in [text] to copy over (inclusive).
         * @param end The index after the last character in [text] to copy over (exclusive).
         */
        @Suppress("BuilderSetStyle")
        fun append(text: AnnotatedString, start: Int, end: Int) {
            val insertionStart = this.text.length
            this.text.append(text.text, start, end)
            // offset every annotation with insertionStart and add to the builder
            text.getLocalAnnotations(start, end)?.fastForEach {
                annotations.add(
                    MutableRange(
                        it.item,
                        insertionStart + it.start,
                        insertionStart + it.end,
                        it.tag
                    )
                )
            }
        }

        /**
         * Set a [SpanStyle] for the given range defined by [start] and [end].
         *
         * @param style [SpanStyle] to be applied
         * @param start the inclusive starting offset of the range
         * @param end the exclusive end offset of the range
         */
        fun addStyle(style: SpanStyle, start: Int, end: Int) {
            annotations.add(MutableRange(item = style, start = start, end = end))
        }

        /**
         * Set a [ParagraphStyle] for the given range defined by [start] and [end]. When a
         * [ParagraphStyle] is applied to the [AnnotatedString], it will be rendered as a separate
         * paragraph.
         *
         * **Paragraphs arrangement**
         *
         * AnnotatedString only supports a few ways that arrangements can be arranged.
         *
         * The () and {} below represent different [ParagraphStyle]s passed in that particular order
         * to the AnnotatedString.
         * * **Non-overlapping:** paragraphs don't affect each other. Example: (abc){def} or
         *   abc(def)ghi{jkl}.
         * * **Nested:** one paragraph is completely inside the other. Example: (abc{def}ghi) or
         *   ({abc}def) or (abd{def}). Note that because () is passed before {} to the
         *   AnnotatedString, these are considered nested.
         * * **Fully overlapping:** two paragraphs cover the exact same range of text. Example:
         *   ({abc}).
         * * **Overlapping:** one paragraph partially overlaps the other. Note that this is invalid!
         *   Example: (abc{de)f}.
         *
         * The order in which you apply `ParagraphStyle` can affect how the paragraphs are arranged.
         * For example, when you first add () at range 0..4 and then {} at range 0..2, this
         * paragraphs arrangement is considered nested. But if you first add a () paragraph at range
         * 0..2 and then {} at range 0..4, this arrangement is considered overlapping and is
         * invalid.
         *
         * **Styling**
         *
         * If you don't pass a paragraph style for any part of the text, a paragraph will be created
         * anyway with a default style. In case of nested paragraphs, the outer paragraph will be
         * split on the bounds of inner paragraph when the paragraphs are passed to be measured and
         * rendered. For example, (abc{def}ghi) will be split into (abc)({def})(ghi). The inner
         * paragraph, similarly to fully overlapping paragraphs, will have a style that is a
         * combination of two created using a [ParagraphStyle.merge] method.
         *
         * @param style [ParagraphStyle] to be applied
         * @param start the inclusive starting offset of the range
         * @param end the exclusive end offset of the range
         */
        fun addStyle(style: ParagraphStyle, start: Int, end: Int) {
            annotations.add(MutableRange(item = style, start = start, end = end))
        }

        /**
         * Set an Annotation for the given range defined by [start] and [end].
         *
         * @param tag the tag used to distinguish annotations
         * @param annotation the string annotation that is attached
         * @param start the inclusive starting offset of the range
         * @param end the exclusive end offset of the range
<<<<<<< HEAD
         * @see getStringAnnotations
         *
=======
>>>>>>> 3d4510a6
         * @sample androidx.compose.ui.text.samples.AnnotatedStringAddStringAnnotationSample
         * @see getStringAnnotations
         */
        fun addStringAnnotation(tag: String, annotation: String, start: Int, end: Int) {
            annotations.add(
                MutableRange(
                    item = StringAnnotation(annotation),
                    start = start,
                    end = end,
                    tag = tag
                )
            )
        }

        /**
         * Set a [TtsAnnotation] for the given range defined by [start] and [end].
         *
         * @param ttsAnnotation an object that stores text to speech metadata that intended for the
         *   TTS engine.
         * @param start the inclusive starting offset of the range
         * @param end the exclusive end offset of the range
<<<<<<< HEAD
         * @see getStringAnnotations
         *
=======
>>>>>>> 3d4510a6
         * @sample androidx.compose.ui.text.samples.AnnotatedStringAddStringAnnotationSample
         * @see getStringAnnotations
         */
        @Suppress("SetterReturnsThis")
        fun addTtsAnnotation(ttsAnnotation: TtsAnnotation, start: Int, end: Int) {
            annotations.add(MutableRange(ttsAnnotation, start, end))
        }

        /**
         * Set a [UrlAnnotation] for the given range defined by [start] and [end]. URLs may be
         * treated specially by screen readers, including being identified while reading text with
         * an audio icon or being summarized in a links menu.
         *
         * @param urlAnnotation A [UrlAnnotation] object that stores the URL being linked to.
         * @param start the inclusive starting offset of the range
         * @param end the exclusive end offset of the range
<<<<<<< HEAD
         * @see getStringAnnotations
         *
=======
>>>>>>> 3d4510a6
         * @sample androidx.compose.ui.text.samples.AnnotatedStringAddStringAnnotationSample
         * @see getStringAnnotations
         */
        @ExperimentalTextApi
        @Suppress("SetterReturnsThis", "Deprecation")
        @Deprecated(
            "Use LinkAnnotation API for links instead",
            ReplaceWith("addLink(, start, end)")
        )
        fun addUrlAnnotation(urlAnnotation: UrlAnnotation, start: Int, end: Int) {
            annotations.add(MutableRange(urlAnnotation, start, end))
        }

        /**
         * Set a [LinkAnnotation.Url] for the given range defined by [start] and [end].
         *
         * When clicking on the text in range, the corresponding URL from the [url] annotation will
         * be opened using [androidx.compose.ui.platform.UriHandler].
         *
         * URLs may be treated specially by screen readers, including being identified while reading
         * text with an audio icon or being summarized in a links menu.
         *
         * @param url A [LinkAnnotation.Url] object that stores the URL being linked to.
         * @param start the inclusive starting offset of the range
         * @param end the exclusive end offset of the range
         * @see getStringAnnotations
         */
        @Suppress("SetterReturnsThis")
        fun addLink(url: LinkAnnotation.Url, start: Int, end: Int) {
            annotations.add(MutableRange(url, start, end))
        }

        /**
         * Set a [LinkAnnotation.Clickable] for the given range defined by [start] and [end].
         *
<<<<<<< HEAD
         * When clicking on the text in [range], a [LinkInteractionListener] will be triggered with
=======
         * When clicking on the text in range, a [LinkInteractionListener] will be triggered with
>>>>>>> 3d4510a6
         * the [clickable] object.
         *
         * Clickable link may be treated specially by screen readers, including being identified
         * while reading text with an audio icon or being summarized in a links menu.
         *
         * @param clickable A [LinkAnnotation.Clickable] object that stores the tag being linked to.
         * @param start the inclusive starting offset of the range
         * @param end the exclusive end offset of the range
         * @see getStringAnnotations
         */
        @Suppress("SetterReturnsThis")
        fun addLink(clickable: LinkAnnotation.Clickable, start: Int, end: Int) {
            annotations.add(MutableRange(clickable, start, end))
        }

        /**
<<<<<<< HEAD
         * Applies the given [SpanStyle] to any appended text until a corresponding [pop] is called.
=======
         * Adds an annotation to draw a bullet. Unlike another overload, this one doesn't add a
         * separate [ParagraphStyle]. As so for bullet to be rendered, make sure it starts on a
         * separate line by adding a newline before or wrapping with a [ParagraphStyle].
>>>>>>> 3d4510a6
         *
         * For a convenient API to create a bullet list check [withBulletList].
         *
         * @param bullet a bullet to draw before the text
         * @param start the inclusive starting offset of the range
         * @param end the exclusive end offset of the range
         * @see withBulletList
         */
        internal fun addBullet(bullet: Bullet, start: Int, end: Int) {
            annotations.add(MutableRange(item = bullet, start = start, end = end))
        }

        /**
         * Adds an annotation to draw a [bullet] together with a paragraph that adds an
         * [indentation].
         *
         * @param bullet a bullet to draw before the text
         * @param indentation indentation that is added to the paragraph. Note that this indentation
         *   should be large enough to fit a bullet and a padding between the bullet and beginning
         *   of the paragraph
         * @param start the inclusive starting offset of the range
         * @param end the exclusive end offset of the range
         * @see withBulletList
         */
        internal fun addBullet(bullet: Bullet, indentation: TextUnit, start: Int, end: Int) {
            val bulletParStyle = ParagraphStyle(textIndent = TextIndent(indentation, indentation))
            annotations.add(MutableRange(item = bulletParStyle, start = start, end = end))
            annotations.add(MutableRange(item = bullet, start = start, end = end))
        }

        /**
         * Applies the given [SpanStyle] to any appended text until a corresponding [pop] is called.
         *
         * @sample androidx.compose.ui.text.samples.AnnotatedStringBuilderPushSample
         * @param style SpanStyle to be applied
         */
        fun pushStyle(style: SpanStyle): Int {
            MutableRange(item = style, start = text.length).also {
                styleStack.add(it)
                annotations.add(it)
            }
            return styleStack.size - 1
        }

        /**
         * Applies the given [ParagraphStyle] to any appended text until a corresponding [pop] is
         * called.
         *
         * @sample androidx.compose.ui.text.samples.AnnotatedStringBuilderPushParagraphStyleSample
         * @param style ParagraphStyle to be applied
         */
        fun pushStyle(style: ParagraphStyle): Int {
            MutableRange(item = style, start = text.length).also {
                styleStack.add(it)
                annotations.add(it)
            }
            return styleStack.size - 1
        }

        /**
<<<<<<< HEAD
         * Attach the given [annotation] to any appended text until a corresponding [pop] is called.
=======
         * Applies the given [bullet] annotation to any appended text until a corresponding [pop] is
         * called. For bullet to be rendered, make sure it starts on a separate line by either
         * adding a newline before or by wrapping with a [ParagraphStyle].
>>>>>>> 3d4510a6
         *
         * For a convenient API to create a bullet list check [withBulletList].
         *
         * @see withBulletList
         */
        internal fun pushBullet(bullet: Bullet): Int {
            MutableRange(item = bullet, start = text.length).also {
                styleStack.add(it)
                annotations.add(it)
            }
            return styleStack.size - 1
        }

        /** Scope for a bullet list */
        internal class BulletScope internal constructor(internal val builder: Builder) {
            internal val bulletListSettingStack = mutableListOf<Pair<TextUnit, Bullet>>()
        }

        private val bulletScope = BulletScope(this)

        /**
         * Creates a bullet list which allows to define a common [indentation] and a [bullet] for
         * evey bullet list item created inside the list.
         *
         * Note that when nesting the [withBulletList] calls, the indentation inside the nested list
         * will be a combination of all indentations in the nested chain. For example,
         *
         * withBulletList(10.sp) { withBulletList(15.sp) { // items indentation 25.sp } }
         */
        internal fun <R : Any> withBulletList(
            indentation: TextUnit = DefaultBulletIndentation,
            bullet: Bullet = DefaultBullet,
            block: BulletScope.() -> R
        ): R {
            val adjustedIndentation =
                bulletScope.bulletListSettingStack.lastOrNull()?.first?.let {
                    checkPrecondition(it.type == indentation.type) {
                        "Indentation unit types of nested bullet lists must match. Current $it and previous is $indentation"
                    }
                    when (indentation.type) {
                        Sp -> (indentation.value + it.value).sp
                        Em -> (indentation.value + it.value).em
                        else -> indentation
                    }
                } ?: indentation

            val parIndex =
                pushStyle(
                    ParagraphStyle(
                        textIndent = TextIndent(adjustedIndentation, adjustedIndentation)
                    )
                )
            bulletScope.bulletListSettingStack.add(Pair(adjustedIndentation, bullet))
            return try {
                block(bulletScope)
            } finally {
                if (bulletScope.bulletListSettingStack.isNotEmpty()) {
                    bulletScope.bulletListSettingStack.removeAt(
                        bulletScope.bulletListSettingStack.lastIndex
                    )
                }
                pop(parIndex)
            }
        }

        /**
         * Attach the given [annotation] to any appended text until a corresponding [pop] is called.
         *
         * @sample androidx.compose.ui.text.samples.AnnotatedStringBuilderPushStringAnnotationSample
         * @param tag the tag used to distinguish annotations
         * @param annotation the string annotation attached on this AnnotatedString
         * @see getStringAnnotations
         * @see Range
         */
        fun pushStringAnnotation(tag: String, annotation: String): Int {
            MutableRange(item = StringAnnotation(annotation), start = text.length, tag = tag).also {
                styleStack.add(it)
                annotations.add(it)
            }
            return styleStack.size - 1
        }

        /**
         * Attach the given [ttsAnnotation] to any appended text until a corresponding [pop] is
         * called.
         *
         * @sample androidx.compose.ui.text.samples.AnnotatedStringBuilderPushStringAnnotationSample
         * @param ttsAnnotation an object that stores text to speech metadata that intended for the
         *   TTS engine.
         * @see getStringAnnotations
         * @see Range
         */
        fun pushTtsAnnotation(ttsAnnotation: TtsAnnotation): Int {
            MutableRange(item = ttsAnnotation, start = text.length).also {
                styleStack.add(it)
                annotations.add(it)
            }
            return styleStack.size - 1
        }

        /**
         * Attach the given [UrlAnnotation] to any appended text until a corresponding [pop] is
         * called.
         *
         * @sample androidx.compose.ui.text.samples.AnnotatedStringBuilderPushStringAnnotationSample
         * @param urlAnnotation A [UrlAnnotation] object that stores the URL being linked to.
         * @see getStringAnnotations
         * @see Range
         */
        @ExperimentalTextApi
<<<<<<< HEAD
=======
        @Suppress("BuilderSetStyle", "Deprecation")
>>>>>>> 3d4510a6
        @Deprecated(
            "Use LinkAnnotation API for links instead",
            ReplaceWith("pushLink(, start, end)")
        )
        fun pushUrlAnnotation(urlAnnotation: UrlAnnotation): Int {
            MutableRange(item = urlAnnotation, start = text.length).also {
                styleStack.add(it)
                annotations.add(it)
            }
            return styleStack.size - 1
        }

        /**
         * Attach the given [LinkAnnotation] to any appended text until a corresponding [pop] is
         * called.
         *
         * @param link A [LinkAnnotation] object that stores the URL or clickable tag being linked
         *   to.
         * @see getStringAnnotations
         * @see Range
         */
        @Suppress("BuilderSetStyle")
        fun pushLink(link: LinkAnnotation): Int {
            MutableRange(item = link, start = text.length).also {
                styleStack.add(it)
                annotations.add(it)
            }
            return styleStack.size - 1
        }

        /**
         * Ends the style or annotation that was added via a push operation before.
         *
         * @see pushStyle
         * @see pushStringAnnotation
         */
        fun pop() {
            checkPrecondition(styleStack.isNotEmpty()) { "Nothing to pop." }
            // pop the last element
            val item = styleStack.removeAt(styleStack.size - 1)
            item.end = text.length
        }

        /**
         * Ends the styles or annotation up to and `including` the [pushStyle] or
         * [pushStringAnnotation] that returned the given index.
         *
         * @param index the result of the a previous [pushStyle] or [pushStringAnnotation] in order
         *   to pop to
         * @see pop
         * @see pushStyle
         * @see pushStringAnnotation
         */
        fun pop(index: Int) {
            checkPrecondition(index < styleStack.size) {
                "$index should be less than ${styleStack.size}"
            }
            while ((styleStack.size - 1) >= index) {
                pop()
            }
        }

        /** Constructs an [AnnotatedString] based on the configurations applied to the [Builder]. */
        fun toAnnotatedString(): AnnotatedString {
            return AnnotatedString(
                text = text.toString(),
<<<<<<< HEAD
                spanStylesOrNull = spanStyles.fastMap { it.toRange(text.length) }.ifEmpty { null },
                paragraphStylesOrNull =
                    paragraphStyles.fastMap { it.toRange(text.length) }.ifEmpty { null },
                annotations = annotations.fastMap { it.toRange(text.length) }.ifEmpty { null }
=======
                annotations = annotations.fastMap { it.toRange(text.length) }
>>>>>>> 3d4510a6
            )
        }

        /** @see AnnotatedString.mapAnnotations */
        internal fun mapAnnotations(transform: (Range<out Annotation>) -> Range<out Annotation>) {
            for (i in annotations.indices) {
                val newAnnotation = transform(annotations[i].toRange())
                annotations[i] = MutableRange.fromRange(newAnnotation)
            }
        }

        /** @see AnnotatedString.flatMapAnnotations */
        internal fun flatMapAnnotations(
            transform: (Range<out Annotation>) -> List<Range<out Annotation>>
        ) {
            val replacedAnnotations =
                annotations.fastFlatMap { annotation ->
                    transform(annotation.toRange()).fastMap { MutableRange.fromRange(it) }
                }
            annotations.clear()
            annotations.addAll(replacedAnnotations)
        }
    }

    /**
     * Defines annotations that specify additional information to apply to ranges of text within the
     * given AnnotatedString.
     *
     * The AnnotatedString supports annotations that provide different kind of information, such as
     * * [SpanStyle] specifies character level styling such as color, font, letter spacing etc.
     * * [ParagraphStyle] for configuring styling on a paragraph level such as line heights, text
     *   aligning, text direction etc.
     * * [LinkAnnotation] to mark links in the text.
     * * [TtsAnnotation] provides information to assistive technologies such as screen readers.
     * * Custom annotations using the [StringAnnotation].
     */
    sealed interface Annotation

    // Unused private subclass of the marker interface to avoid exhaustive "when" statement
    @Suppress("unused") private class ExhaustiveAnnotation : Annotation

    companion object {
        /**
         * The default [Saver] implementation for [AnnotatedString].
         *
         * Note this Saver doesn't preserve the [LinkInteractionListener] of the links. You should
         * handle this case manually if required (check
         * https://issuetracker.google.com/issues/332901550 for an example).
         */
        val Saver: Saver<AnnotatedString, *> = AnnotatedStringSaver
    }
}

private fun constructAnnotationsFromSpansAndParagraphs(
    spanStyles: List<Range<SpanStyle>>,
    paragraphStyles: List<Range<ParagraphStyle>>
): List<Range<out Annotation>>? {
    return if (spanStyles.isEmpty() && paragraphStyles.isEmpty()) {
        null
    } else if (paragraphStyles.isEmpty()) {
        spanStyles
    } else if (spanStyles.isEmpty()) {
        paragraphStyles
    } else {
        ArrayList<Range<out Annotation>>(spanStyles.size + paragraphStyles.size).also { array ->
            spanStyles.fastForEach { array.add(it) }
            paragraphStyles.fastForEach { array.add(it) }
        }
    }
}

/**
 * A helper function used to determine the paragraph boundaries in [MultiParagraph].
 *
 * It reads paragraph information from [AnnotatedString.paragraphStyles] where only some parts of
 * text has [ParagraphStyle] specified, and unspecified parts(gaps between specified paragraphs) are
 * considered as default paragraph with default [ParagraphStyle]. For example, the following string
<<<<<<< HEAD
 * with a specified paragraph denoted by "[]" "Hello WorldHi!" [ ] The result paragraphs are "Hello
 * World" and "Hi!".
=======
 * "(Hello World)Hi!" with a specified paragraph denoted by () will result in paragraphs "Hello
 * World" and "Hi!".
 *
 * **Algorithm implementation**
 * * Keep a stack of paragraphs that to be *fully* processed yet and a pointer to the end of last
 *   paragraph already added to the result.
 * * Iterate through each paragraph.
 * * Check if there's a gap between last added paragraph and start of current paragraph. If yes, we
 *   need to add text covered by it to the result, making sure to check the existing state of the
 *   stack to merge the styles correctly.
 * * Add a paragraph to the stack. Depending on its range, we might need to merge its style with the
 *   latest one in the stack.
 * * Along the way handle special cases like fully overlapped or zero-length paragraphs.
 * * After the last iteration, clear the stack by adding additional paragraphs to the result. Also
 *   move the pointer to the end of the text.
>>>>>>> 3d4510a6
 *
 * @param defaultParagraphStyle The default [ParagraphStyle]. It's used for both unspecified default
 *   paragraphs and specified paragraph. When a specified paragraph's [ParagraphStyle] has a null
 *   attribute, the default one will be used instead.
 */
internal fun AnnotatedString.normalizedParagraphStyles(
    defaultParagraphStyle: ParagraphStyle
): List<Range<ParagraphStyle>> {
    @Suppress("ListIterator")
    val sortedParagraphs = paragraphStylesOrNull?.sortedBy { it.start } ?: listOf()
    val result = mutableListOf<Range<ParagraphStyle>>()

    // a pointer to the last character added to the result list, takes values from 0 to text.length
    var lastAdded = 0
    val stack = ArrayDeque<Range<ParagraphStyle>>()

    sortedParagraphs.fastForEach {
        val current = it.copy(defaultParagraphStyle.merge(it.item))
        while (lastAdded < current.start && stack.isNotEmpty()) {
            val lastInStack = stack.last()
            // ..withStyle(A) { <-- last in stack....
            // ....append............................
            // ....withStyle(B) { <-- current........
            // ......append..........................
            // ....}.................................
            // ..}...................................
            if (current.start < lastInStack.end) {
                result.add(Range(lastInStack.item, lastAdded, current.start))
                lastAdded = current.start
            } else {
                // ..withStyle(A) {......................
                // ....append............................
                // ....withStyle(B) { <-- last in stack..
                // ......append..........................
                // ....}.................................
                // ..}...................................
                // withStyle(C) <-- current
                result.add(Range(lastInStack.item, lastAdded, lastInStack.end))
                lastAdded = lastInStack.end
                // We now need to remove it from the stack but also make sure that we remove other
                // stack
                // entrances that have the same ends as the lastAdded
                while (stack.isNotEmpty() && lastAdded == stack.last().end) {
                    stack.removeLast()
                }
            }
        }

        if (lastAdded < current.start) {
            result.add(Range(defaultParagraphStyle, lastAdded, current.start))
            lastAdded = current.start
        }

        val lastInStack = stack.lastOrNull()
        if (lastInStack != null) {
            if (lastInStack.start == current.start && lastInStack.end == current.end) {
                // fully overlapped, we'll merge current with the previous one and remove the
                // previous one from the stack
                stack.removeLast()
                stack.add(Range(lastInStack.item.merge(current.item), current.start, current.end))
            } else if (lastInStack.start == lastInStack.end) {
                // this is a zero-length paragraph
                result.add(Range(lastInStack.item, lastInStack.start, lastInStack.end))
                stack.removeLast()
                stack.add(Range(current.item, current.start, current.end))
            } else if (lastInStack.end < current.end) {
                // This is already handled in the init require checks
                throw IllegalArgumentException()
            } else {
                stack.add(Range(lastInStack.item.merge(current.item), current.start, current.end))
            }
        } else {
            stack.add(Range(current.item, current.start, current.end))
        }
    }

    // The paragraph styles finished so we need to empty the stack to add the remaining to the
    // result
    while (lastAdded <= text.length && stack.isNotEmpty()) {
        // ..withStyle(A) {......................
        // ....append............................
        // ....withStyle(B) { <-- last in stack..
        // ......append..........................
        // ....}.................................
        // ..}...................................
        // ....End of AnnotatedString builder....
        val lastInStack = stack.last()
        result.add(Range(lastInStack.item, lastAdded, lastInStack.end))
        lastAdded = lastInStack.end
        // We now need to remove it from the stack but also make sure that we remove other stack
        // entrances that have the same ends as the lastAdded
        while (stack.isNotEmpty() && lastAdded == stack.last().end) {
            stack.removeLast()
        }
    }

    // There might be a text left at the end that isn't covered with a paragraph so using a default
    if (lastAdded < text.length) {
        result.add(Range(defaultParagraphStyle, lastAdded, text.length))
    }

    // This is a corner case where annotatedString is an empty string without any ParagraphStyle.
    // In this case, an empty ParagraphStyle is created.
    if (result.isEmpty()) {
        result.add(Range(defaultParagraphStyle, 0, 0))
    }
    return result
}

/**
<<<<<<< HEAD
 * Helper function used to find the [SpanStyle]s in the given paragraph range and also convert the
 * range of those [SpanStyle]s to paragraph local range.
 *
 * @param start The start index of the paragraph range, inclusive
 * @param end The end index of the paragraph range, exclusive
 * @return The list of converted [SpanStyle]s in the given paragraph range
 */
private fun AnnotatedString.getLocalSpanStyles(start: Int, end: Int): List<Range<SpanStyle>>? {
    if (start == end) return null
    val spanStyles = spanStylesOrNull ?: return null
    // If the given range covers the whole AnnotatedString, return SpanStyles without conversion.
    if (start == 0 && end >= this.text.length) {
        return spanStyles
    }
    return spanStyles
        .fastFilter { intersect(start, end, it.start, it.end) }
        .fastMap {
            Range(
                it.item,
                it.start.coerceIn(start, end) - start,
                it.end.coerceIn(start, end) - start
            )
        }
}

/**
=======
>>>>>>> 3d4510a6
 * Helper function used to find the [ParagraphStyle]s in the given range and also convert the range
 * of those styles to the local range.
 *
 * @param start The start index of the range, inclusive
 * @param end The end index of the range, exclusive
 */
private fun AnnotatedString.getLocalParagraphStyles(
    start: Int,
    end: Int
): List<Range<ParagraphStyle>>? {
    if (start == end) return null
    val paragraphStyles = paragraphStylesOrNull ?: return null
    // If the given range covers the whole AnnotatedString, return SpanStyles without conversion.
    if (start == 0 && end >= this.text.length) {
        return paragraphStyles
    }
<<<<<<< HEAD
    return paragraphStyles
        .fastFilter { intersect(start, end, it.start, it.end) }
        .fastMap {
            Range(
                it.item,
                it.start.coerceIn(start, end) - start,
                it.end.coerceIn(start, end) - start
            )
        }
}

/**
 * Helper function used to find the annotations in the given range and also convert the range of
 * those annotations to the local range.
 *
 * @param start The start index of the range, inclusive
 * @param end The end index of the range, exclusive
 */
private fun AnnotatedString.getLocalAnnotations(start: Int, end: Int): List<Range<out Any>>? {
=======
    return paragraphStyles.fastFilteredMap({ intersect(start, end, it.start, it.end) }) {
        Range(
            it.item,
            it.start.fastCoerceIn(start, end) - start,
            it.end.fastCoerceIn(start, end) - start
        )
    }
}

/**
 * Helper function used to find the annotations in the given range that match the [predicate], and
 * also convert the range of those annotations to the local range. Null [predicate] means is similar
 * to passing true.
 */
private fun AnnotatedString.getLocalAnnotations(
    start: Int,
    end: Int,
    predicate: ((Annotation) -> Boolean)? = null
): List<Range<out AnnotatedString.Annotation>>? {
>>>>>>> 3d4510a6
    if (start == end) return null
    val annotations = annotations ?: return null
    // If the given range covers the whole AnnotatedString, return it without conversion.
    if (start == 0 && end >= this.text.length) {
<<<<<<< HEAD
        return annotations
    }
    return annotations
        .fastFilter { intersect(start, end, it.start, it.end) }
        .fastMap {
            Range(
                tag = it.tag,
                item = it.item,
                start = it.start.coerceIn(start, end) - start,
                end = it.end.coerceIn(start, end) - start
            )
=======
        return if (predicate == null) {
            annotations
        } else {
            annotations.fastFilter { predicate(it.item) }
>>>>>>> 3d4510a6
        }
    }
    return annotations.fastFilteredMap({
        (predicate?.invoke(it.item) ?: true) && intersect(start, end, it.start, it.end)
    }) {
        Range(
            tag = it.tag,
            item = it.item,
            start = it.start.coerceIn(start, end) - start,
            end = it.end.coerceIn(start, end) - start
        )
    }
}

/**
 * Helper function used to return another AnnotatedString that is a substring from [start] to [end].
 * This will ignore the [ParagraphStyle]s and the resulting [AnnotatedString] will have no
 * [ParagraphStyle]s.
 *
 * @param start The start index of the paragraph range, inclusive
 * @param end The end index of the paragraph range, exclusive
 * @return The list of converted [SpanStyle]s in the given paragraph range
 */
private fun AnnotatedString.substringWithoutParagraphStyles(start: Int, end: Int): AnnotatedString {
    return AnnotatedString(
        text = if (start != end) text.substring(start, end) else "",
        annotations = getLocalAnnotations(start, end) { it !is ParagraphStyle } ?: listOf()
    )
}

internal inline fun <T> AnnotatedString.mapEachParagraphStyle(
    defaultParagraphStyle: ParagraphStyle,
    crossinline block:
        (annotatedString: AnnotatedString, paragraphStyle: Range<ParagraphStyle>) -> T
): List<T> {
    return normalizedParagraphStyles(defaultParagraphStyle).fastMap { paragraphStyleRange ->
        val annotatedString =
            substringWithoutParagraphStyles(paragraphStyleRange.start, paragraphStyleRange.end)
        block(annotatedString, paragraphStyleRange)
    }
}

/**
 * Create upper case transformed [AnnotatedString]
 *
 * The uppercase sometimes maps different number of characters. This function adjusts the text style
 * and paragraph style ranges to transformed offset.
 *
 * Note, if the style's offset is middle of the uppercase mapping context, this function won't
 * transform the character, e.g. style starts from between base alphabet character and accent
 * character.
 *
 * @param localeList A locale list used for upper case mapping. Only the first locale is effective.
 *   If empty locale list is passed, use the current locale instead.
 * @return A uppercase transformed string.
 */
fun AnnotatedString.toUpperCase(localeList: LocaleList = LocaleList.current): AnnotatedString {
    return transform { str, start, end -> str.substring(start, end).toUpperCase(localeList) }
}

/**
 * Create lower case transformed [AnnotatedString]
 *
 * The lowercase sometimes maps different number of characters. This function adjusts the text style
 * and paragraph style ranges to transformed offset.
 *
 * Note, if the style's offset is middle of the lowercase mapping context, this function won't
 * transform the character, e.g. style starts from between base alphabet character and accent
 * character.
 *
 * @param localeList A locale list used for lower case mapping. Only the first locale is effective.
 *   If empty locale list is passed, use the current locale instead.
 * @return A lowercase transformed string.
 */
fun AnnotatedString.toLowerCase(localeList: LocaleList = LocaleList.current): AnnotatedString {
    return transform { str, start, end -> str.substring(start, end).toLowerCase(localeList) }
}

/**
 * Create capitalized [AnnotatedString]
 *
 * The capitalization sometimes maps different number of characters. This function adjusts the text
 * style and paragraph style ranges to transformed offset.
 *
 * Note, if the style's offset is middle of the capitalization context, this function won't
 * transform the character, e.g. style starts from between base alphabet character and accent
 * character.
 *
 * @param localeList A locale list used for capitalize mapping. Only the first locale is effective.
 *   If empty locale list is passed, use the current locale instead. Note that, this locale is
 *   currently ignored since underlying Kotlin method is experimental.
 * @return A capitalized string.
 */
fun AnnotatedString.capitalize(localeList: LocaleList = LocaleList.current): AnnotatedString {
    return transform { str, start, end ->
        if (start == 0) {
            str.substring(start, end).capitalize(localeList)
        } else {
            str.substring(start, end)
        }
    }
}

/**
 * Create capitalized [AnnotatedString]
 *
 * The decapitalization sometimes maps different number of characters. This function adjusts the
 * text style and paragraph style ranges to transformed offset.
 *
 * Note, if the style's offset is middle of the decapitalization context, this function won't
 * transform the character, e.g. style starts from between base alphabet character and accent
 * character.
 *
 * @param localeList A locale list used for decapitalize mapping. Only the first locale is
 *   effective. If empty locale list is passed, use the current locale instead. Note that, this
 *   locale is currently ignored since underlying Kotlin method is experimental.
 * @return A decapitalized string.
 */
fun AnnotatedString.decapitalize(localeList: LocaleList = LocaleList.current): AnnotatedString {
    return transform { str, start, end ->
        if (start == 0) {
            str.substring(start, end).decapitalize(localeList)
        } else {
            str.substring(start, end)
        }
    }
}

/**
 * The core function of [AnnotatedString] transformation.
 *
 * @param transform the transformation method
 * @return newly allocated transformed AnnotatedString
 */
internal expect fun AnnotatedString.transform(
    transform: (String, Int, Int) -> String
): AnnotatedString

/**
 * Pushes [style] to the [AnnotatedString.Builder], executes [block] and then pops the [style].
 *
 * @sample androidx.compose.ui.text.samples.AnnotatedStringBuilderWithStyleSample
 * @param style [SpanStyle] to be applied
 * @param block function to be executed
 * @return result of the [block]
 * @see AnnotatedString.Builder.pushStyle
 * @see AnnotatedString.Builder.pop
 */
inline fun <R : Any> Builder.withStyle(style: SpanStyle, block: Builder.() -> R): R {
    val index = pushStyle(style)
    return try {
        block(this)
    } finally {
        pop(index)
    }
}

/**
 * Pushes [style] to the [AnnotatedString.Builder], executes [block] and then pops the [style].
 *
 * @sample androidx.compose.ui.text.samples.AnnotatedStringBuilderWithStyleSample
 * @param style [SpanStyle] to be applied
 * @param block function to be executed
 * @return result of the [block]
 * @see AnnotatedString.Builder.pushStyle
 * @see AnnotatedString.Builder.pop
 */
inline fun <R : Any> Builder.withStyle(
    style: ParagraphStyle,
    crossinline block: Builder.() -> R
): R {
    val index = pushStyle(style)
    return try {
        block(this)
    } finally {
        pop(index)
    }
}

/**
 * Pushes an annotation to the [AnnotatedString.Builder], executes [block] and then pops the
 * annotation.
 *
 * @param tag the tag used to distinguish annotations
 * @param annotation the string annotation attached on this AnnotatedString
 * @param block function to be executed
 * @return result of the [block]
 * @see AnnotatedString.Builder.pushStringAnnotation
 * @see AnnotatedString.Builder.pop
 */
inline fun <R : Any> Builder.withAnnotation(
    tag: String,
    annotation: String,
    crossinline block: Builder.() -> R
): R {
    val index = pushStringAnnotation(tag, annotation)
    return try {
        block(this)
    } finally {
        pop(index)
    }
}

/**
 * Pushes an [TtsAnnotation] to the [AnnotatedString.Builder], executes [block] and then pops the
 * annotation.
 *
 * @param ttsAnnotation an object that stores text to speech metadata that intended for the TTS
 *   engine.
 * @param block function to be executed
 * @return result of the [block]
 * @see AnnotatedString.Builder.pushStringAnnotation
 * @see AnnotatedString.Builder.pop
 */
inline fun <R : Any> Builder.withAnnotation(
    ttsAnnotation: TtsAnnotation,
    crossinline block: Builder.() -> R
): R {
    val index = pushTtsAnnotation(ttsAnnotation)
    return try {
        block(this)
    } finally {
        pop(index)
    }
}

/**
 * Pushes an [UrlAnnotation] to the [AnnotatedString.Builder], executes [block] and then pops the
 * annotation.
 *
 * @param urlAnnotation A [UrlAnnotation] object that stores the URL being linked to.
 * @param block function to be executed
 * @return result of the [block]
 * @see AnnotatedString.Builder.pushStringAnnotation
 * @see AnnotatedString.Builder.pop
 */
@ExperimentalTextApi
@Deprecated("Use LinkAnnotation API for links instead", ReplaceWith("withLink(, block)"))
@Suppress("Deprecation")
inline fun <R : Any> Builder.withAnnotation(
    urlAnnotation: UrlAnnotation,
    crossinline block: Builder.() -> R
): R {
    val index = pushUrlAnnotation(urlAnnotation)
    return try {
        block(this)
    } finally {
        pop(index)
    }
}

/**
 * Pushes a [LinkAnnotation] to the [AnnotatedString.Builder], executes [block] and then pops the
 * annotation.
 *
 * @param link A [LinkAnnotation] object representing a clickable part of the text
 * @param block function to be executed
 * @return result of the [block]
 * @sample androidx.compose.ui.text.samples.AnnotatedStringWithLinkSample
 *
 * @sample androidx.compose.ui.text.samples.AnnotatedStringWithHoveredLinkStylingSample
<<<<<<< HEAD
 *
=======
>>>>>>> 3d4510a6
 * @sample androidx.compose.ui.text.samples.AnnotatedStringWithListenerSample
 */
inline fun <R : Any> Builder.withLink(link: LinkAnnotation, block: Builder.() -> R): R {
    val index = pushLink(link)
    return try {
        block(this)
    } finally {
        pop(index)
    }
}

/**
 * Creates a bullet list item around the content produced by the [block]. The list item creates a
 * separate paragraph with the indentation to the bullet defined by the preceding
 * [Builder.withBulletList] calls.
 *
 * @param bullet defines the bullet to be drawn
 * @param block function to be executed
 */
internal fun <R : Any> Builder.BulletScope.withBulletListItem(
    bullet: Bullet? = null,
    block: Builder.() -> R
): R {
    val lastItemInStack = bulletListSettingStack.lastOrNull()
    val itemIndentation = lastItemInStack?.first ?: DefaultBulletIndentation
    val itemBullet = bullet ?: (lastItemInStack?.second ?: DefaultBullet)
    val parIndex =
        builder.pushStyle(ParagraphStyle(textIndent = TextIndent(itemIndentation, itemIndentation)))
    val bulletIndex = builder.pushBullet(itemBullet)
    return try {
        block(builder)
    } finally {
        builder.pop(bulletIndex)
        builder.pop(parIndex)
    }
}

/**
 * Filter the range list based on [Range.start] and [Range.end] to include ranges only in the range
 * of [start] (inclusive) and [end] (exclusive).
 *
 * @param start the inclusive start offset of the text range
 * @param end the exclusive end offset of the text range
 */
private fun <T> filterRanges(ranges: List<Range<out T>>?, start: Int, end: Int): List<Range<T>>? {
    requirePrecondition(start <= end) {
        "start ($start) should be less than or equal to end ($end)"
    }
    val nonNullRange = ranges ?: return null

    return nonNullRange
<<<<<<< HEAD
        .fastFilter { intersect(start, end, it.start, it.end) }
        .fastMap {
=======
        .fastFilteredMap({ intersect(start, end, it.start, it.end) }) {
>>>>>>> 3d4510a6
            Range(
                item = it.item,
                start = maxOf(start, it.start) - start,
                end = minOf(end, it.end) - start,
                tag = it.tag
            )
        }
        .ifEmpty { null }
}

/**
 * Create an AnnotatedString with a [spanStyle] that will apply to the whole text.
 *
 * @param spanStyle [SpanStyle] to be applied to whole text
 * @param paragraphStyle [ParagraphStyle] to be applied to whole text
 */
fun AnnotatedString(
    text: String,
    spanStyle: SpanStyle,
    paragraphStyle: ParagraphStyle? = null
): AnnotatedString =
    AnnotatedString(
        text,
        listOf(Range(spanStyle, 0, text.length)),
        if (paragraphStyle == null) listOf() else listOf(Range(paragraphStyle, 0, text.length))
    )

/**
 * Create an AnnotatedString with a [paragraphStyle] that will apply to the whole text.
 *
 * @param paragraphStyle [ParagraphStyle] to be applied to whole text
 */
fun AnnotatedString(text: String, paragraphStyle: ParagraphStyle): AnnotatedString =
    AnnotatedString(text, listOf(), listOf(Range(paragraphStyle, 0, text.length)))

/**
 * Build a new AnnotatedString by populating newly created [AnnotatedString.Builder] provided by
 * [builder].
 *
 * @sample androidx.compose.ui.text.samples.AnnotatedStringBuilderLambdaSample
 * @param builder lambda to modify [AnnotatedString.Builder]
 */
inline fun buildAnnotatedString(builder: (Builder).() -> Unit): AnnotatedString =
    Builder().apply(builder).toAnnotatedString()

/**
 * Helper function that checks if the range [baseStart, baseEnd) contains the range [targetStart,
 * targetEnd).
 *
 * @return true if
 *   [baseStart, baseEnd) contains [targetStart, targetEnd), vice versa. When [baseStart]==[baseEnd]
 *   it return true iff [targetStart]==[targetEnd]==[baseStart].
 */
internal fun contains(baseStart: Int, baseEnd: Int, targetStart: Int, targetEnd: Int) =
    (baseStart <= targetStart && targetEnd <= baseEnd) &&
        (baseEnd != targetEnd || (targetStart == targetEnd) == (baseStart == baseEnd))

/**
 * Helper function that checks if the range [lStart, lEnd) intersects with the range [rStart, rEnd).
 *
 * @return [lStart, lEnd) intersects with range [rStart, rEnd), vice versa.
 */
<<<<<<< HEAD
internal fun intersect(lStart: Int, lEnd: Int, rStart: Int, rEnd: Int) =
    maxOf(lStart, rStart) < minOf(lEnd, rEnd) ||
        contains(lStart, lEnd, rStart, rEnd) ||
        contains(rStart, rEnd, lStart, lEnd)
=======
internal fun intersect(lStart: Int, lEnd: Int, rStart: Int, rEnd: Int): Boolean {
    // We can check if two ranges intersect just by performing the following operation:
    //
    //     lStart < rEnd && rStart < lEnd
    //
    // This operation handles all cases, including when one of the ranges is fully included in the
    // other ranges. This is however not enough in this particular case because our ranges are open
    // at the end, but closed at the start.
    //
    // This means the test above would fail cases like: [1, 4) intersect [1, 1)
    // To address this we check if either one of the ranges is a "point" (empty selection). If
    // that's the case and both ranges share the same start point, then they intersect.
    //
    // In addition, we use bitwise operators (or, and) instead of boolean operators (||, &&) to
    // generate branchless code.
    return ((lStart == lEnd) or (rStart == rEnd) and (lStart == rStart)) or
        ((lStart < rEnd) and (rStart < lEnd))
}
>>>>>>> 3d4510a6

private val EmptyAnnotatedString: AnnotatedString = AnnotatedString("")

/** Returns an AnnotatedString with empty text and no annotations. */
internal fun emptyAnnotatedString() = EmptyAnnotatedString<|MERGE_RESOLUTION|>--- conflicted
+++ resolved
@@ -47,27 +47,15 @@
  */
 @Immutable
 class AnnotatedString
-<<<<<<< HEAD
-internal constructor(
-    val text: String,
-    internal val spanStylesOrNull: List<Range<SpanStyle>>? = null,
-    internal val paragraphStylesOrNull: List<Range<ParagraphStyle>>? = null,
-    internal val annotations: List<Range<out Any>>? = null
-) : CharSequence {
-=======
 internal constructor(internal val annotations: List<Range<out Annotation>>?, val text: String) :
     CharSequence {
 
     internal val spanStylesOrNull: List<Range<SpanStyle>>?
->>>>>>> 3d4510a6
     /** All [SpanStyle] that have been applied to a range of this String */
     val spanStyles: List<Range<SpanStyle>>
         get() = spanStylesOrNull ?: listOf()
 
-<<<<<<< HEAD
-=======
     internal val paragraphStylesOrNull: List<Range<ParagraphStyle>>?
->>>>>>> 3d4510a6
     /** All [ParagraphStyle] that have been applied to a range of this String */
     val paragraphStyles: List<Range<ParagraphStyle>>
         get() = paragraphStylesOrNull ?: listOf()
@@ -75,27 +63,19 @@
     /**
      * The basic data structure of text with multiple styles. To construct an [AnnotatedString] you
      * can use [Builder].
-<<<<<<< HEAD
-=======
      *
      * If you need to provide other types of [Annotation]s, use an alternative constructor.
->>>>>>> 3d4510a6
      *
      * @param text the text to be displayed.
      * @param spanStyles a list of [Range]s that specifies [SpanStyle]s on certain portion of the
      *   text. These styles will be applied in the order of the list. And the [SpanStyle]s applied
      *   later can override the former styles. Notice that [SpanStyle] attributes which are null or
-<<<<<<< HEAD
-     *   [androidx.compose.ui.unit.TextUnit.Unspecified] won't change the current ones.
-=======
      *   unspecified won't change the current ones.
->>>>>>> 3d4510a6
      * @param paragraphStyles a list of [Range]s that specifies [ParagraphStyle]s on certain portion
      *   of the text. Each [ParagraphStyle] with a [Range] defines a paragraph of text. It's
      *   required that [Range]s of paragraphs don't overlap with each other. If there are gaps
      *   between specified paragraph [Range]s, a default paragraph will be created in between.
      * @throws IllegalArgumentException if [paragraphStyles] contains any two overlapping [Range]s.
-     *
      * @sample androidx.compose.ui.text.samples.AnnotatedStringConstructorSample
      * @see SpanStyle
      * @see ParagraphStyle
@@ -104,25 +84,6 @@
         text: String,
         spanStyles: List<Range<SpanStyle>> = listOf(),
         paragraphStyles: List<Range<ParagraphStyle>> = listOf()
-<<<<<<< HEAD
-    ) : this(text, spanStyles.ifEmpty { null }, paragraphStyles.ifEmpty { null }, null)
-
-    init {
-        var lastStyleEnd = -1
-        @Suppress("ListIterator")
-        paragraphStylesOrNull
-            ?.sortedBy { it.start }
-            ?.fastForEach { paragraphStyle ->
-                require(paragraphStyle.start >= lastStyleEnd) {
-                    "ParagraphStyle should not overlap"
-                }
-                require(paragraphStyle.end <= text.length) {
-                    "ParagraphStyle range [${paragraphStyle.start}, ${paragraphStyle.end})" +
-                        " is out of boundary"
-                }
-                lastStyleEnd = paragraphStyle.end
-            }
-=======
     ) : this(constructAnnotationsFromSpansAndParagraphs(spanStyles, paragraphStyles), text)
 
     /**
@@ -198,7 +159,6 @@
                 previousEnds.add(current.end)
             }
         }
->>>>>>> 3d4510a6
     }
 
     override val length: Int
@@ -258,18 +218,11 @@
      */
     @Suppress("UNCHECKED_CAST", "KotlinRedundantDiagnosticSuppress")
     fun getStringAnnotations(tag: String, start: Int, end: Int): List<Range<String>> =
-<<<<<<< HEAD
-        (annotations?.fastFilter {
-            it.item is String && tag == it.tag && intersect(start, end, it.start, it.end)
-        } ?: emptyList())
-            as List<Range<String>>
-=======
         (annotations?.fastFilteredMap({
             it.item is StringAnnotation && tag == it.tag && intersect(start, end, it.start, it.end)
         }) {
             it.unbox()
         } ?: listOf())
->>>>>>> 3d4510a6
 
     /**
      * Returns true if [getStringAnnotations] with the same parameters would return a non-empty list
@@ -290,17 +243,11 @@
      */
     @Suppress("UNCHECKED_CAST", "KotlinRedundantDiagnosticSuppress")
     fun getStringAnnotations(start: Int, end: Int): List<Range<String>> =
-<<<<<<< HEAD
-        (annotations?.fastFilter { it.item is String && intersect(start, end, it.start, it.end) }
-            ?: emptyList())
-            as List<Range<String>>
-=======
         annotations?.fastFilteredMap({
             it.item is StringAnnotation && intersect(start, end, it.start, it.end)
         }) {
             it.unbox()
         } ?: listOf()
->>>>>>> 3d4510a6
 
     /**
      * Query all of the [TtsAnnotation]s attached on this [AnnotatedString].
@@ -315,11 +262,7 @@
     fun getTtsAnnotations(start: Int, end: Int): List<Range<TtsAnnotation>> =
         ((annotations?.fastFilter {
             it.item is TtsAnnotation && intersect(start, end, it.start, it.end)
-<<<<<<< HEAD
-        } ?: emptyList())
-=======
         } ?: listOf())
->>>>>>> 3d4510a6
             as List<Range<TtsAnnotation>>)
 
     /**
@@ -337,11 +280,7 @@
     fun getUrlAnnotations(start: Int, end: Int): List<Range<UrlAnnotation>> =
         ((annotations?.fastFilter {
             it.item is UrlAnnotation && intersect(start, end, it.start, it.end)
-<<<<<<< HEAD
-        } ?: emptyList())
-=======
         } ?: listOf())
->>>>>>> 3d4510a6
             as List<Range<UrlAnnotation>>)
 
     /**
@@ -357,11 +296,7 @@
     fun getLinkAnnotations(start: Int, end: Int): List<Range<LinkAnnotation>> =
         ((annotations?.fastFilter {
             it.item is LinkAnnotation && intersect(start, end, it.start, it.end)
-<<<<<<< HEAD
-        } ?: emptyList())
-=======
         } ?: listOf())
->>>>>>> 3d4510a6
             as List<Range<LinkAnnotation>>)
 
     /**
@@ -404,8 +339,6 @@
      * @return true if and only if this compares equal on annotations with other
      */
     fun hasEqualAnnotations(other: AnnotatedString): Boolean = this.annotations == other.annotations
-<<<<<<< HEAD
-=======
 
     /**
      * Returns a new [AnnotatedString] where a list of annotations contains the results of applying
@@ -434,7 +367,6 @@
         builder.flatMapAnnotations(transform)
         return builder.toAnnotatedString()
     }
->>>>>>> 3d4510a6
 
     /**
      * The information attached on the text such as a [SpanStyle].
@@ -505,14 +437,11 @@
 
         private val text: StringBuilder = StringBuilder(capacity)
         private val styleStack: MutableList<MutableRange<out Any>> = mutableListOf()
-<<<<<<< HEAD
-=======
         /**
          * Holds all objects of type [AnnotatedString.Annotation] including [SpanStyle]s and
          * [ParagraphStyle]s in order.
          */
         private val annotations = mutableListOf<MutableRange<out Annotation>>()
->>>>>>> 3d4510a6
 
         /** Create an [Builder] instance using the given [String]. */
         constructor(text: String) : this() {
@@ -700,11 +629,6 @@
          * @param annotation the string annotation that is attached
          * @param start the inclusive starting offset of the range
          * @param end the exclusive end offset of the range
-<<<<<<< HEAD
-         * @see getStringAnnotations
-         *
-=======
->>>>>>> 3d4510a6
          * @sample androidx.compose.ui.text.samples.AnnotatedStringAddStringAnnotationSample
          * @see getStringAnnotations
          */
@@ -726,11 +650,6 @@
          *   TTS engine.
          * @param start the inclusive starting offset of the range
          * @param end the exclusive end offset of the range
-<<<<<<< HEAD
-         * @see getStringAnnotations
-         *
-=======
->>>>>>> 3d4510a6
          * @sample androidx.compose.ui.text.samples.AnnotatedStringAddStringAnnotationSample
          * @see getStringAnnotations
          */
@@ -747,11 +666,6 @@
          * @param urlAnnotation A [UrlAnnotation] object that stores the URL being linked to.
          * @param start the inclusive starting offset of the range
          * @param end the exclusive end offset of the range
-<<<<<<< HEAD
-         * @see getStringAnnotations
-         *
-=======
->>>>>>> 3d4510a6
          * @sample androidx.compose.ui.text.samples.AnnotatedStringAddStringAnnotationSample
          * @see getStringAnnotations
          */
@@ -787,11 +701,7 @@
         /**
          * Set a [LinkAnnotation.Clickable] for the given range defined by [start] and [end].
          *
-<<<<<<< HEAD
-         * When clicking on the text in [range], a [LinkInteractionListener] will be triggered with
-=======
          * When clicking on the text in range, a [LinkInteractionListener] will be triggered with
->>>>>>> 3d4510a6
          * the [clickable] object.
          *
          * Clickable link may be treated specially by screen readers, including being identified
@@ -808,13 +718,9 @@
         }
 
         /**
-<<<<<<< HEAD
-         * Applies the given [SpanStyle] to any appended text until a corresponding [pop] is called.
-=======
          * Adds an annotation to draw a bullet. Unlike another overload, this one doesn't add a
          * separate [ParagraphStyle]. As so for bullet to be rendered, make sure it starts on a
          * separate line by adding a newline before or wrapping with a [ParagraphStyle].
->>>>>>> 3d4510a6
          *
          * For a convenient API to create a bullet list check [withBulletList].
          *
@@ -875,13 +781,9 @@
         }
 
         /**
-<<<<<<< HEAD
-         * Attach the given [annotation] to any appended text until a corresponding [pop] is called.
-=======
          * Applies the given [bullet] annotation to any appended text until a corresponding [pop] is
          * called. For bullet to be rendered, make sure it starts on a separate line by either
          * adding a newline before or by wrapping with a [ParagraphStyle].
->>>>>>> 3d4510a6
          *
          * For a convenient API to create a bullet list check [withBulletList].
          *
@@ -992,10 +894,7 @@
          * @see Range
          */
         @ExperimentalTextApi
-<<<<<<< HEAD
-=======
         @Suppress("BuilderSetStyle", "Deprecation")
->>>>>>> 3d4510a6
         @Deprecated(
             "Use LinkAnnotation API for links instead",
             ReplaceWith("pushLink(, start, end)")
@@ -1062,14 +961,7 @@
         fun toAnnotatedString(): AnnotatedString {
             return AnnotatedString(
                 text = text.toString(),
-<<<<<<< HEAD
-                spanStylesOrNull = spanStyles.fastMap { it.toRange(text.length) }.ifEmpty { null },
-                paragraphStylesOrNull =
-                    paragraphStyles.fastMap { it.toRange(text.length) }.ifEmpty { null },
-                annotations = annotations.fastMap { it.toRange(text.length) }.ifEmpty { null }
-=======
                 annotations = annotations.fastMap { it.toRange(text.length) }
->>>>>>> 3d4510a6
             )
         }
 
@@ -1147,10 +1039,6 @@
  * It reads paragraph information from [AnnotatedString.paragraphStyles] where only some parts of
  * text has [ParagraphStyle] specified, and unspecified parts(gaps between specified paragraphs) are
  * considered as default paragraph with default [ParagraphStyle]. For example, the following string
-<<<<<<< HEAD
- * with a specified paragraph denoted by "[]" "Hello WorldHi!" [ ] The result paragraphs are "Hello
- * World" and "Hi!".
-=======
  * "(Hello World)Hi!" with a specified paragraph denoted by () will result in paragraphs "Hello
  * World" and "Hi!".
  *
@@ -1166,7 +1054,6 @@
  * * Along the way handle special cases like fully overlapped or zero-length paragraphs.
  * * After the last iteration, clear the stack by adding additional paragraphs to the result. Also
  *   move the pointer to the end of the text.
->>>>>>> 3d4510a6
  *
  * @param defaultParagraphStyle The default [ParagraphStyle]. It's used for both unspecified default
  *   paragraphs and specified paragraph. When a specified paragraph's [ParagraphStyle] has a null
@@ -1277,35 +1164,6 @@
 }
 
 /**
-<<<<<<< HEAD
- * Helper function used to find the [SpanStyle]s in the given paragraph range and also convert the
- * range of those [SpanStyle]s to paragraph local range.
- *
- * @param start The start index of the paragraph range, inclusive
- * @param end The end index of the paragraph range, exclusive
- * @return The list of converted [SpanStyle]s in the given paragraph range
- */
-private fun AnnotatedString.getLocalSpanStyles(start: Int, end: Int): List<Range<SpanStyle>>? {
-    if (start == end) return null
-    val spanStyles = spanStylesOrNull ?: return null
-    // If the given range covers the whole AnnotatedString, return SpanStyles without conversion.
-    if (start == 0 && end >= this.text.length) {
-        return spanStyles
-    }
-    return spanStyles
-        .fastFilter { intersect(start, end, it.start, it.end) }
-        .fastMap {
-            Range(
-                it.item,
-                it.start.coerceIn(start, end) - start,
-                it.end.coerceIn(start, end) - start
-            )
-        }
-}
-
-/**
-=======
->>>>>>> 3d4510a6
  * Helper function used to find the [ParagraphStyle]s in the given range and also convert the range
  * of those styles to the local range.
  *
@@ -1322,27 +1180,6 @@
     if (start == 0 && end >= this.text.length) {
         return paragraphStyles
     }
-<<<<<<< HEAD
-    return paragraphStyles
-        .fastFilter { intersect(start, end, it.start, it.end) }
-        .fastMap {
-            Range(
-                it.item,
-                it.start.coerceIn(start, end) - start,
-                it.end.coerceIn(start, end) - start
-            )
-        }
-}
-
-/**
- * Helper function used to find the annotations in the given range and also convert the range of
- * those annotations to the local range.
- *
- * @param start The start index of the range, inclusive
- * @param end The end index of the range, exclusive
- */
-private fun AnnotatedString.getLocalAnnotations(start: Int, end: Int): List<Range<out Any>>? {
-=======
     return paragraphStyles.fastFilteredMap({ intersect(start, end, it.start, it.end) }) {
         Range(
             it.item,
@@ -1362,29 +1199,14 @@
     end: Int,
     predicate: ((Annotation) -> Boolean)? = null
 ): List<Range<out AnnotatedString.Annotation>>? {
->>>>>>> 3d4510a6
     if (start == end) return null
     val annotations = annotations ?: return null
     // If the given range covers the whole AnnotatedString, return it without conversion.
     if (start == 0 && end >= this.text.length) {
-<<<<<<< HEAD
-        return annotations
-    }
-    return annotations
-        .fastFilter { intersect(start, end, it.start, it.end) }
-        .fastMap {
-            Range(
-                tag = it.tag,
-                item = it.item,
-                start = it.start.coerceIn(start, end) - start,
-                end = it.end.coerceIn(start, end) - start
-            )
-=======
         return if (predicate == null) {
             annotations
         } else {
             annotations.fastFilter { predicate(it.item) }
->>>>>>> 3d4510a6
         }
     }
     return annotations.fastFilteredMap({
@@ -1644,12 +1466,7 @@
  * @param block function to be executed
  * @return result of the [block]
  * @sample androidx.compose.ui.text.samples.AnnotatedStringWithLinkSample
- *
  * @sample androidx.compose.ui.text.samples.AnnotatedStringWithHoveredLinkStylingSample
-<<<<<<< HEAD
- *
-=======
->>>>>>> 3d4510a6
  * @sample androidx.compose.ui.text.samples.AnnotatedStringWithListenerSample
  */
 inline fun <R : Any> Builder.withLink(link: LinkAnnotation, block: Builder.() -> R): R {
@@ -1701,12 +1518,7 @@
     val nonNullRange = ranges ?: return null
 
     return nonNullRange
-<<<<<<< HEAD
-        .fastFilter { intersect(start, end, it.start, it.end) }
-        .fastMap {
-=======
         .fastFilteredMap({ intersect(start, end, it.start, it.end) }) {
->>>>>>> 3d4510a6
             Range(
                 item = it.item,
                 start = maxOf(start, it.start) - start,
@@ -1769,12 +1581,6 @@
  *
  * @return [lStart, lEnd) intersects with range [rStart, rEnd), vice versa.
  */
-<<<<<<< HEAD
-internal fun intersect(lStart: Int, lEnd: Int, rStart: Int, rEnd: Int) =
-    maxOf(lStart, rStart) < minOf(lEnd, rEnd) ||
-        contains(lStart, lEnd, rStart, rEnd) ||
-        contains(rStart, rEnd, lStart, lEnd)
-=======
 internal fun intersect(lStart: Int, lEnd: Int, rStart: Int, rEnd: Int): Boolean {
     // We can check if two ranges intersect just by performing the following operation:
     //
@@ -1793,7 +1599,6 @@
     return ((lStart == lEnd) or (rStart == rEnd) and (lStart == rStart)) or
         ((lStart < rEnd) and (rStart < lEnd))
 }
->>>>>>> 3d4510a6
 
 private val EmptyAnnotatedString: AnnotatedString = AnnotatedString("")
 
