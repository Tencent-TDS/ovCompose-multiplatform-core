--- conflicted
+++ resolved
@@ -60,14 +60,6 @@
                 platformFontLoader = platformFontLoader,
                 onAsyncCompletion = { /* nothing */ },
                 createDefaultTypeface = createDefaultTypeface
-<<<<<<< HEAD
-            ) ?: platformFamilyTypefaceAdapter.resolve(
-                typefaceRequest = typeRequest,
-                platformFontLoader = platformFontLoader,
-                onAsyncCompletion = { /* nothing */ },
-                createDefaultTypeface = createDefaultTypeface
-            ) ?: throw FontLoadFailedException(typeRequest.fontFamily)
-=======
             )
                 ?: platformFamilyTypefaceAdapter.resolve(
                     typefaceRequest = typeRequest,
@@ -75,8 +67,7 @@
                     onAsyncCompletion = { /* nothing */ },
                     createDefaultTypeface = createDefaultTypeface
                 )
-                ?: throw IllegalStateException("Could not load font")
->>>>>>> f5541f29
+                ?: throw FontLoadFailedException(typeRequest.fontFamily)
         }
     }
 
@@ -99,21 +90,6 @@
 
     /** Resolves the final [typefaceRequest] without interceptors. */
     private fun resolve(typefaceRequest: TypefaceRequest): State<Any> {
-<<<<<<< HEAD
-        val result = typefaceRequestCache.runCached(typefaceRequest) { onAsyncCompletion ->
-            fontListFontFamilyTypefaceAdapter.resolve(
-                typefaceRequest,
-                platformFontLoader,
-                onAsyncCompletion,
-                createDefaultTypeface
-            ) ?: platformFamilyTypefaceAdapter.resolve(
-                typefaceRequest,
-                platformFontLoader,
-                onAsyncCompletion,
-                createDefaultTypeface
-            ) ?: throw FontLoadFailedException(typefaceRequest.fontFamily)
-        }
-=======
         val result =
             typefaceRequestCache.runCached(typefaceRequest) { onAsyncCompletion ->
                 fontListFontFamilyTypefaceAdapter.resolve(
@@ -128,9 +104,8 @@
                         onAsyncCompletion,
                         createDefaultTypeface
                     )
-                    ?: throw IllegalStateException("Could not load font")
-            }
->>>>>>> f5541f29
+                    ?: throw FontLoadFailedException(typefaceRequest.fontFamily)
+        }
         return result
     }
 }
@@ -224,8 +199,7 @@
                     // immediately
                     // available without dispatch
 
-                    // this converts an async (state) result to an immutable (val) result to
-                    // optimize
+                    // this converts an async (state) result to an immutable (val) result to optimize
                     // future lookups
                     synchronized(lock) {
                         if (finalResult.cacheable) {
@@ -234,16 +208,10 @@
                             resultCache.remove(typefaceRequest)
                         }
                     }
-                }
-            } catch (cause: Exception) {
-                throw IllegalStateException("Could not load font", cause)
-            }
-<<<<<<< HEAD
+            }
         } catch (cause: Exception) {
             throw FontLoadFailedException(typefaceRequest.fontFamily, cause)
         }
-=======
->>>>>>> f5541f29
         synchronized(lock) {
             // async result may have completed prior to this block entering, do not overwrite
             // final results
@@ -264,20 +232,12 @@
             val prior = synchronized(lock) { resultCache.get(typeRequest) }
             if (prior != null) continue
 
-<<<<<<< HEAD
-            val next = try {
-                resolveTypeface(typeRequest)
-            } catch (cause: Exception) {
-                throw FontLoadFailedException(typeRequest.fontFamily, cause)
-            }
-=======
             val next =
                 try {
                     resolveTypeface(typeRequest)
                 } catch (cause: Exception) {
-                    throw IllegalStateException("Could not load font", cause)
+                    throw FontLoadFailedException(typeRequest.fontFamily, cause)
                 }
->>>>>>> f5541f29
 
             // only cache immutable, should not reach as FontListFontFamilyTypefaceAdapter already
             // has async fonts in permanent cache
@@ -293,10 +253,7 @@
 
     // @VisibleForTesting
     internal val size: Int
-<<<<<<< HEAD
-        get() = synchronized(lock) {
-            resultCache.size
-        }
+        get() = synchronized(lock) { resultCache.size }
 }
 
 internal class FontLoadFailedException(
@@ -305,8 +262,4 @@
 ) : IllegalStateException(
     /* message = */ "Failed to load font $fontFamily. Is it installed on the system?",
     /* cause = */ cause,
-)
-=======
-        get() = synchronized(lock) { resultCache.size }
-}
->>>>>>> f5541f29
+)