--- conflicted
+++ resolved
@@ -42,13 +42,9 @@
         @Stable val Clip = TextOverflow(1)
 
         /**
-<<<<<<< HEAD
-         * Use an ellipsis to indicate that the text has overflowed.
-=======
          * Use an ellipsis at the end of the string to indicate that the text has overflowed.
          *
          * For example, [This is a ...].
->>>>>>> 3d4510a6
          *
          * @sample androidx.compose.ui.text.samples.TextOverflowEllipsisSample
          */
@@ -74,8 +70,6 @@
          * such as `Modifier.clipToBounds`.
          */
         @Stable val Visible = TextOverflow(3)
-<<<<<<< HEAD
-=======
 
         /**
          * Use an ellipsis at the start of the string to indicate that the text has overflowed.
@@ -100,6 +94,5 @@
          * text it will fallback to [Clip].
          */
         @Stable val MiddleEllipsis = TextOverflow(5)
->>>>>>> 3d4510a6
     }
 }