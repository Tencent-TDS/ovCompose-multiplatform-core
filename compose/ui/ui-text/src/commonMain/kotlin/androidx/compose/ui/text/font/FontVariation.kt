--- conflicted
+++ resolved
@@ -208,13 +208,9 @@
      * @param value value for axis, not validated and directly passed to font
      */
     fun Setting(name: String, value: Float): Setting {
-<<<<<<< HEAD
-        require(name.length == 4) { "Name must be exactly four characters. Actual: '$name'" }
-=======
         requirePrecondition(name.length == 4) {
             "Name must be exactly four characters. Actual: '$name'"
         }
->>>>>>> 3d4510a6
         return SettingFloat(name, value)
     }
 
@@ -234,11 +230,7 @@
      * @param value [0.0f, 1.0f]
      */
     fun italic(value: Float): Setting {
-<<<<<<< HEAD
-        require(value in 0.0f..1.0f) { "'ital' must be in 0.0f..1.0f. Actual: $value" }
-=======
         requirePrecondition(value in 0.0f..1.0f) { "'ital' must be in 0.0f..1.0f. Actual: $value" }
->>>>>>> 3d4510a6
         return SettingFloat("ital", value)
     }
 
@@ -260,11 +252,7 @@
      * @param textSize font-size at the expected display, must be in sp
      */
     fun opticalSizing(textSize: TextUnit): Setting {
-<<<<<<< HEAD
-        require(textSize.isSp) { "'opsz' must be provided in sp units" }
-=======
         requirePrecondition(textSize.isSp) { "'opsz' must be provided in sp units" }
->>>>>>> 3d4510a6
         return SettingTextUnit("opsz", textSize)
     }
 
@@ -279,11 +267,7 @@
      * @param value -90f to 90f, represents an angle
      */
     fun slant(value: Float): Setting {
-<<<<<<< HEAD
-        require(value in -90f..90f) { "'slnt' must be in -90f..90f. Actual: $value" }
-=======
         requirePrecondition(value in -90f..90f) { "'slnt' must be in -90f..90f. Actual: $value" }
->>>>>>> 3d4510a6
         return SettingFloat("slnt", value)
     }
 
@@ -299,11 +283,7 @@
      * @param value > 0.0f represents the width
      */
     fun width(value: Float): Setting {
-<<<<<<< HEAD
-        require(value > 0.0f) { "'wdth' must be strictly > 0.0f. Actual: $value" }
-=======
         requirePrecondition(value > 0.0f) { "'wdth' must be strictly > 0.0f. Actual: $value" }
->>>>>>> 3d4510a6
         return SettingFloat("wdth", value)
     }
 
@@ -328,13 +308,9 @@
      * @param value weight, in 1..1000
      */
     fun weight(value: Int): Setting {
-<<<<<<< HEAD
-        require(value in 1..1000) { "'wght' value must be in [1, 1000]. Actual: $value" }
-=======
         requirePrecondition(value in 1..1000) {
             "'wght' value must be in [1, 1000]. Actual: $value"
         }
->>>>>>> 3d4510a6
         return SettingInt("wght", value)
     }
 
@@ -354,11 +330,7 @@
      * @param value grade, in -1000..1000
      */
     fun grade(value: Int): Setting {
-<<<<<<< HEAD
-        require(value in -1000..1000) { "'GRAD' must be in -1000..1000" }
-=======
         requirePrecondition(value in -1000..1000) { "'GRAD' must be in -1000..1000" }
->>>>>>> 3d4510a6
         return SettingInt("GRAD", value)
     }
 
