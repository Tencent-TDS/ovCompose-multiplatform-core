--- conflicted
+++ resolved
@@ -43,7 +43,6 @@
  * was added.
  *
  * @sample androidx.compose.ui.text.samples.ParagraphStyleSample
- *
  * @sample androidx.compose.ui.text.samples.ParagraphStyleAnnotatedStringsSample
  * @param textAlign The alignment of the text within the lines of the paragraph.
  * @param textDirection The algorithm to be used to resolve the final text direction: Left To Right
@@ -206,13 +205,9 @@
     init {
         if (lineHeight != TextUnit.Unspecified) {
             // Since we are checking if it's negative, no need to convert Sp into Px at this point.
-<<<<<<< HEAD
-            check(lineHeight.value >= 0f) { "lineHeight can't be negative (${lineHeight.value})" }
-=======
             checkPrecondition(lineHeight.value >= 0f) {
                 "lineHeight can't be negative (${lineHeight.value})"
             }
->>>>>>> 3d4510a6
         }
     }
 
