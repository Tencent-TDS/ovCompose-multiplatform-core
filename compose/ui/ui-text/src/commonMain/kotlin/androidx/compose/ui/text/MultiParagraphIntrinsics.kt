--- conflicted
+++ resolved
@@ -106,11 +106,7 @@
                         ParagraphIntrinsics(
                             text = annotatedString.text,
                             style = style.merge(currentParagraphStyle),
-<<<<<<< HEAD
-                            spanStyles = annotatedString.spanStyles,
-=======
                             annotations = annotatedString.annotations ?: emptyList(),
->>>>>>> 3d4510a6
                             placeholders =
                                 placeholders.getLocalPlaceholders(
                                     paragraphStyleItem.start,
@@ -146,19 +142,12 @@
 }
 
 private fun List<AnnotatedString.Range<Placeholder>>.getLocalPlaceholders(start: Int, end: Int) =
-<<<<<<< HEAD
-    fastFilter { intersect(start, end, it.start, it.end) }
-        .fastMap {
-            require(start <= it.start && it.end <= end) {
-                "placeholder can not overlap with paragraph."
-            }
-            AnnotatedString.Range(it.item, it.start - start, it.end - start)
-=======
     fastFilteredMap({ intersect(start, end, it.start, it.end) }) {
         requirePrecondition(start <= it.start && it.end <= end) {
             "placeholder can not overlap with paragraph."
->>>>>>> 3d4510a6
         }
+        AnnotatedString.Range(it.item, it.start - start, it.end - start)
+    }
 
 internal data class ParagraphIntrinsicInfo(
     val intrinsics: ParagraphIntrinsics,
