--- conflicted
+++ resolved
@@ -34,7 +34,6 @@
  * it with [stopInput].
  */
 // Open for testing purposes.
-@Deprecated("Use PlatformTextInputModifierNode instead.")
 open class TextInputService(private val platformTextInputService: PlatformTextInputService) {
     private val _currentInputSession: AtomicReference<TextInputSession?> = AtomicReference(null)
 
@@ -286,10 +285,6 @@
 }
 
 /** Platform specific text input service. */
-<<<<<<< HEAD
-@Deprecated("Use PlatformTextInputModifierNode instead.")
-=======
->>>>>>> 3d4510a6
 interface PlatformTextInputService {
     /**
      * Start text input session for given client.
