/*
 * Copyright 2019 The Android Open Source Project
 *
 * Licensed under the Apache License, Version 2.0 (the "License");
 * you may not use this file except in compliance with the License.
 * You may obtain a copy of the License at
 *
 *      http://www.apache.org/licenses/LICENSE-2.0
 *
 * Unless required by applicable law or agreed to in writing, software
 * distributed under the License is distributed on an "AS IS" BASIS,
 * WITHOUT WARRANTIES OR CONDITIONS OF ANY KIND, either express or implied.
 * See the License for the specific language governing permissions and
 * limitations under the License.
 */
package androidx.compose.ui.text.font

private const val AllFlags = 0xffff
private const val WeightFlag = 0x1
private const val StyleFlag = 0x2

/**
 * Possible options for font synthesis.
 *
 * `FontSynthesis` is used to specify whether the system should fake bold or slanted glyphs when the
 * [FontFamily] used does not contain bold or oblique [Font]s.
 *
 * If the font family does not include a requested [FontWeight] or [FontStyle], the system fakes
 * bold or slanted glyphs when the [Weight] or [Style], respectively, or both when [All] is set. If
 * this is not desired, use [None] to disable font synthesis.
 *
 * It is possible to fake an increase of [FontWeight] but not a decrease. It is possible to fake a
 * regular font slanted, but not vice versa.
 *
 * `FontSynthesis` works the same way as the
 * [CSS font-synthesis](https://www.w3.org/TR/css-fonts-4/#font-synthesis) property.
 *
 * @sample androidx.compose.ui.text.samples.FontFamilySynthesisSample
 */
@kotlin.jvm.JvmInline
value class FontSynthesis internal constructor(internal val value: Int) {

    override fun toString(): String {
        return when (this) {
            None -> "None"
            Weight -> "Weight"
            Style -> "Style"
            All -> "All"
            else -> "Invalid"
        }
    }

    // NOTE: The values below are selected to be used as flags. See isWeightOn for instance.
    companion object {
        /**
         * Turns off font synthesis. Neither bold nor slanted faces are synthesized if they don't
         * exist in the [FontFamily]
         */
        val None = FontSynthesis(0)

        /**
         * Only a bold font is synthesized, if it is not available in the [FontFamily]. Slanted
         * fonts will not be synthesized.
         */
        val Weight = FontSynthesis(WeightFlag)

        /**
<<<<<<< HEAD
         * Only a bold font is synthesized, if it is not available in the [FontFamily]. Slanted
=======
         * Only an slanted font is synthesized, if it is not available in the [FontFamily]. Bold
>>>>>>> 3d4510a6
         * fonts will not be synthesized.
         */
        val Style = FontSynthesis(StyleFlag)

        /**
<<<<<<< HEAD
         * Only an slanted font is synthesized, if it is not available in the [FontFamily]. Bold
         * fonts will not be synthesized.
=======
         * The system synthesizes both bold and slanted fonts if either of them are not available in
         * the [FontFamily]
>>>>>>> 3d4510a6
         */
        val All = FontSynthesis(AllFlags)
    }

    internal val isWeightOn: Boolean
        get() = value and WeightFlag != 0

    internal val isStyleOn: Boolean
        get() = value and StyleFlag != 0
}

/**
 * Perform platform-specific font synthesis such as fake bold or fake italic.
 *
 * Platforms are not required to support synthesis, in which case they should return [typeface].
 *
 * Platforms that support synthesis should check [FontSynthesis.isWeightOn] and
 * [FontSynthesis.isStyleOn] in this method before synthesizing bold or italic, respectively.
 *
 * @param typeface a platform-specific typeface
 * @param font initial font that generated the typeface via loading
 * @param requestedWeight app-requested weight (may be different than the font's weight)
 * @param requestedStyle app-requested style (may be different than the font's style)
 * @return a synthesized typeface, or the passed [typeface] if synthesis is not needed or supported.
 */
internal expect fun FontSynthesis.synthesizeTypeface(
    typeface: Any,
    font: Font,
    requestedWeight: FontWeight,
    requestedStyle: FontStyle
): Any<|MERGE_RESOLUTION|>--- conflicted
+++ resolved
@@ -65,23 +65,14 @@
         val Weight = FontSynthesis(WeightFlag)
 
         /**
-<<<<<<< HEAD
-         * Only a bold font is synthesized, if it is not available in the [FontFamily]. Slanted
-=======
          * Only an slanted font is synthesized, if it is not available in the [FontFamily]. Bold
->>>>>>> 3d4510a6
          * fonts will not be synthesized.
          */
         val Style = FontSynthesis(StyleFlag)
 
         /**
-<<<<<<< HEAD
-         * Only an slanted font is synthesized, if it is not available in the [FontFamily]. Bold
-         * fonts will not be synthesized.
-=======
          * The system synthesizes both bold and slanted fonts if either of them are not available in
          * the [FontFamily]
->>>>>>> 3d4510a6
          */
         val All = FontSynthesis(AllFlags)
     }
