--- conflicted
+++ resolved
@@ -58,11 +58,7 @@
         var selectionChanged = false
         val compositionChanged = value.composition != mBuffer.composition
 
-<<<<<<< HEAD
-        if (mBufferState.annotatedString != value.annotatedString) {
-=======
         if (mBufferState.annotatedString.text != value.annotatedString.text) {
->>>>>>> 3d4510a6
             mBuffer = EditingBuffer(text = value.annotatedString, selection = value.selection)
             textChanged = true
         } else if (mBufferState.selection != value.selection) {
