/*
 * Copyright 2022 The Android Open Source Project
 *
 * Licensed under the Apache License, Version 2.0 (the "License");
 * you may not use this file except in compliance with the License.
 * You may obtain a copy of the License at
 *
 *      http://www.apache.org/licenses/LICENSE-2.0
 *
 * Unless required by applicable law or agreed to in writing, software
 * distributed under the License is distributed on an "AS IS" BASIS,
 * WITHOUT WARRANTIES OR CONDITIONS OF ANY KIND, either express or implied.
 * See the License for the specific language governing permissions and
 * limitations under the License.
 */

package androidx.compose.ui.text.style

import androidx.compose.runtime.Immutable
import androidx.compose.runtime.Stable
import androidx.compose.ui.text.style.LineBreak.Companion.Heading
import androidx.compose.ui.text.style.LineBreak.Companion.Paragraph
import androidx.compose.ui.text.style.LineBreak.Companion.Simple
import kotlin.jvm.JvmInline

/**
 * When soft wrap is enabled and the width of the text exceeds the width of its container, line
 * breaks are inserted in the text to split it over multiple lines.
 *
 * There are a number of parameters that affect how the line breaks are inserted. For example, the
 * breaking algorithm can be changed to one with improved readability at the cost of speed. Another
 * example is the strictness, which in some languages determines which symbols can appear at the
 * start of a line.
 *
 * `LineBreak` represents a configuration for line breaking, offering several presets for different
 * use cases: [Simple], [Heading], [Paragraph].
 *
 * @sample androidx.compose.ui.text.samples.LineBreakSample
 *
 * For further customization, each platform has its own parameters. An example on Android:
 *
 * @sample androidx.compose.ui.text.samples.AndroidLineBreakSample
 */
@JvmInline
@Immutable
<<<<<<< HEAD
expect value class LineBreak private constructor(private val mask: Int) {
=======
expect value class LineBreak private constructor(internal val mask: Int) {
>>>>>>> 3d4510a6
    companion object {
        /**
         * Basic, fast line breaking. Ideal for text input fields, as it will cause minimal text
         * reflow when editing.
         */
        @Stable val Simple: LineBreak

        /**
         * Looser breaking rules, suitable for short text such as titles or narrow newspaper
         * columns. For longer lines of text, use [Paragraph] for improved readability.
         */
        @Stable val Heading: LineBreak

        /**
         * Slower, higher quality line breaking for improved readability. Suitable for larger
         * amounts of text.
         */
        @Stable val Paragraph: LineBreak

        /**
         * This represents an unset value, a usual replacement for "null" when a primitive value is
         * desired.
         */
        @Stable val Unspecified: LineBreak
    }
}<|MERGE_RESOLUTION|>--- conflicted
+++ resolved
@@ -43,11 +43,7 @@
  */
 @JvmInline
 @Immutable
-<<<<<<< HEAD
-expect value class LineBreak private constructor(private val mask: Int) {
-=======
 expect value class LineBreak private constructor(internal val mask: Int) {
->>>>>>> 3d4510a6
     companion object {
         /**
          * Basic, fast line breaking. Ideal for text input fields, as it will cause minimal text
