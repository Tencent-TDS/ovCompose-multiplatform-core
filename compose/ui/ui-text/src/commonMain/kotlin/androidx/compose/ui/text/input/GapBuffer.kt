--- conflicted
+++ resolved
@@ -242,11 +242,7 @@
         requirePrecondition(start <= end) {
             "start index must be less than or equal to end index: $start > $end"
         }
-<<<<<<< HEAD
-        require(start >= 0) { "start must be non-negative, but was $start" }
-=======
         requirePrecondition(start >= 0) { "start must be non-negative, but was $start" }
->>>>>>> 3d4510a6
 
         val buffer = buffer
         if (buffer == null) { // First time to create gap buffer
