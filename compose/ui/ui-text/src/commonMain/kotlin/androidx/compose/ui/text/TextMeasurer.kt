--- conflicted
+++ resolved
@@ -80,12 +80,7 @@
  *   would miss the cache.
  */
 @Immutable
-<<<<<<< HEAD
-class TextMeasurer
-constructor(
-=======
 class TextMeasurer(
->>>>>>> 3d4510a6
     private val defaultFontFamilyResolver: FontFamily.Resolver,
     private val defaultDensity: Density,
     private val defaultLayoutDirection: LayoutDirection,
@@ -280,53 +275,6 @@
                         fontFamilyResolver = fontFamilyResolver,
                         placeholders = placeholders
                     )
-<<<<<<< HEAD
-
-                val minWidth = constraints.minWidth
-                val widthMatters = softWrap || overflow == TextOverflow.Ellipsis
-                val maxWidth =
-                    if (widthMatters && constraints.hasBoundedWidth) {
-                        constraints.maxWidth
-                    } else {
-                        Constraints.Infinity
-                    }
-
-                // This is a fallback behavior because native text layout doesn't support multiple
-                // ellipsis in one text layout.
-                // When softWrap is turned off and overflow is ellipsis, it's expected that each
-                // line
-                // that exceeds maxWidth will be ellipsized.
-                // For example,
-                // input text:
-                //     "AAAA\nAAAA"
-                // maxWidth:
-                //     3 * fontSize that only allow 3 characters to be displayed each line.
-                // expected output:
-                //     AA…
-                //     AA…
-                // Here we assume there won't be any '\n' character when softWrap is false. And make
-                // maxLines 1 to implement the similar behavior.
-                val overwriteMaxLines = !softWrap && overflow == TextOverflow.Ellipsis
-                val finalMaxLines = if (overwriteMaxLines) 1 else maxLines
-
-                // if minWidth == maxWidth the width is fixed.
-                //    therefore we can pass that value to our paragraph and use it
-                // if minWidth != maxWidth there is a range
-                //    then we should check if the max intrinsic width is in this range to decide the
-                //    width to be passed to Paragraph
-                //        if max intrinsic width is between minWidth and maxWidth
-                //           we can use it to layout
-                //        else if max intrinsic width is greater than maxWidth, we can only use
-                // maxWidth
-                //        else if max intrinsic width is less than minWidth, we should use minWidth
-                val width =
-                    if (minWidth == maxWidth) {
-                        maxWidth
-                    } else {
-                        nonNullIntrinsics.maxIntrinsicWidth.ceilToInt().coerceIn(minWidth, maxWidth)
-                    }
-
-=======
 
                 val minWidth = constraints.minWidth
                 val widthMatters = softWrap || overflow.isEllipsis
@@ -372,17 +320,10 @@
                         nonNullIntrinsics.maxIntrinsicWidth.ceilToInt().coerceIn(minWidth, maxWidth)
                     }
 
->>>>>>> 3d4510a6
                 val multiParagraph =
                     MultiParagraph(
                         intrinsics = nonNullIntrinsics,
                         constraints =
-<<<<<<< HEAD
-                            Constraints(maxWidth = width, maxHeight = constraints.maxHeight),
-                        // This is a fallback behavior for ellipsis. Native
-                        maxLines = finalMaxLines,
-                        ellipsis = overflow == TextOverflow.Ellipsis
-=======
                             Constraints.fitPrioritizingWidth(
                                 minWidth = 0,
                                 maxWidth = width,
@@ -392,7 +333,6 @@
                         // This is a fallback behavior for ellipsis. Native
                         maxLines = finalMaxLines,
                         overflow = overflow
->>>>>>> 3d4510a6
                     )
 
                 return TextLayoutResult(
@@ -411,17 +351,10 @@
 }
 
 /**
-<<<<<<< HEAD
- * Keeps an LRU layout cache of TextLayoutInput, TextLayoutResult pairs. Any non-layout affecting
- * change in TextLayoutInput (color, brush, shadow, TextDecoration) is ignored by this cache.
- *
- * @param capacity Maximum size of LRU cache. Size unit is the number of [CacheTextLayoutInput] and
-=======
  * Keeps a layout cache of TextLayoutInput, TextLayoutResult pairs. Any non-layout affecting change
  * in TextLayoutInput (color, brush, shadow, TextDecoration) is ignored by this cache.
  *
  * @param capacity Maximum size of the cache. Size unit is the number of [CacheTextLayoutInput] and
->>>>>>> 3d4510a6
  *   [TextLayoutResult] pairs.
  * @throws IllegalArgumentException if capacity is not a positive integer.
  */
@@ -488,12 +421,7 @@
             result = 31 * result + density.hashCode()
             result = 31 * result + layoutDirection.hashCode()
             result = 31 * result + fontFamilyResolver.hashCode()
-<<<<<<< HEAD
-            result = 31 * result + constraints.maxWidth.hashCode()
-            result = 31 * result + constraints.maxHeight.hashCode()
-=======
             result = 31 * result + constraints.hashCode()
->>>>>>> 3d4510a6
             return result
         }
 
