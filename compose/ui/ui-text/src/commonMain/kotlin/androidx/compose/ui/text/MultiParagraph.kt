/*
 * Copyright 2019 The Android Open Source Project
 *
 * Licensed under the Apache License, Version 2.0 (the "License");
 * you may not use this file except in compliance with the License.
 * You may obtain a copy of the License at
 *
 *      http://www.apache.org/licenses/LICENSE-2.0
 *
 * Unless required by applicable law or agreed to in writing, software
 * distributed under the License is distributed on an "AS IS" BASIS,
 * WITHOUT WARRANTIES OR CONDITIONS OF ANY KIND, either express or implied.
 * See the License for the specific language governing permissions and
 * limitations under the License.
 */

package androidx.compose.ui.text

import androidx.annotation.IntRange
import androidx.compose.ui.geometry.Offset
import androidx.compose.ui.geometry.Rect
import androidx.compose.ui.graphics.BlendMode
import androidx.compose.ui.graphics.Brush
import androidx.compose.ui.graphics.Canvas
import androidx.compose.ui.graphics.Color
import androidx.compose.ui.graphics.Path
import androidx.compose.ui.graphics.Shadow
import androidx.compose.ui.graphics.drawscope.DrawScope
import androidx.compose.ui.graphics.drawscope.DrawStyle
import androidx.compose.ui.text.font.Font
import androidx.compose.ui.text.font.FontFamily
import androidx.compose.ui.text.font.createFontFamilyResolver
import androidx.compose.ui.text.internal.requirePrecondition
import androidx.compose.ui.text.platform.drawMultiParagraph
import androidx.compose.ui.text.style.ResolvedTextDirection
import androidx.compose.ui.text.style.TextDecoration
import androidx.compose.ui.text.style.TextOverflow
import androidx.compose.ui.unit.Constraints
import androidx.compose.ui.unit.Density
import androidx.compose.ui.util.fastFlatMap
import androidx.compose.ui.util.fastForEach
import androidx.compose.ui.util.fastJoinToString
import androidx.compose.ui.util.fastMap

/**
 * Lays out and renders multiple paragraphs at once. Unlike [Paragraph], supports multiple
 * [ParagraphStyle]s in a given text.
 *
 * @param intrinsics previously calculated text intrinsics
 * @param constraints how wide and tall the text is allowed to be. [Constraints.maxWidth] will
 *   define the width of the MultiParagraph. [Constraints.maxHeight] helps defining the number of
 *   lines that fit with ellipsis is true. Minimum components of the [Constraints] object are no-op.
 * @param maxLines the maximum number of lines that the text can have
 * @param overflow configures how visual overflow is handled. Ellipsis is applied only when
 *   [maxLines] is set
 */
class MultiParagraph(
    val intrinsics: MultiParagraphIntrinsics,
    constraints: Constraints,
    val maxLines: Int = DefaultMaxLines,
    overflow: TextOverflow = TextOverflow.Clip,
) {

    /**
     * Lays out and renders multiple paragraphs at once. Unlike [Paragraph], supports multiple
     * [ParagraphStyle]s in a given text.
     *
     * @param intrinsics previously calculated text intrinsics
     * @param constraints how wide and tall the text is allowed to be. [Constraints.maxWidth] will
     *   define the width of the MultiParagraph. [Constraints.maxHeight] helps defining the number
     *   of lines that fit with ellipsis is true. Minimum components of the [Constraints] object are
     *   no-op.
     * @param maxLines the maximum number of lines that the text can have
     * @param ellipsis whether to ellipsize text, applied only when [maxLines] is set
     */
    @Deprecated(
        "Constructor with `ellipsis: Boolean` is deprecated, pass TextOverflow instead",
        level = DeprecationLevel.HIDDEN
    )
    constructor(
        intrinsics: MultiParagraphIntrinsics,
        constraints: Constraints,
        maxLines: Int = DefaultMaxLines,
        ellipsis: Boolean = false,
    ) : this(
        intrinsics = intrinsics,
        constraints = constraints,
        maxLines = maxLines,
        overflow = if (ellipsis) TextOverflow.Ellipsis else TextOverflow.Clip
    )

    /**
     * Lays out and renders multiple paragraphs at once. Unlike [Paragraph], supports multiple
     * [ParagraphStyle]s in a given text.
     *
     * @param intrinsics previously calculated text intrinsics
     * @param maxLines the maximum number of lines that the text can have
     * @param ellipsis whether to ellipsize text, applied only when [maxLines] is set
     * @param width how wide the text is allowed to be
     */
    @Deprecated(
        "MultiParagraph that takes maximum allowed width is deprecated, pass constraints instead.",
        ReplaceWith(
            "MultiParagraph(intrinsics, Constraints(maxWidth = ceil(width).toInt()), " +
                "maxLines, ellipsis)",
            "kotlin.math.ceil",
            "androidx.compose.ui.unit.Constraints"
        )
    )
    constructor(
        intrinsics: MultiParagraphIntrinsics,
        maxLines: Int = DefaultMaxLines,
        ellipsis: Boolean = false,
        width: Float
    ) : this(
        intrinsics,
        Constraints(maxWidth = width.ceilToInt()),
        maxLines,
        if (ellipsis) TextOverflow.Ellipsis else TextOverflow.Clip
    )

    /**
     * Lays out a given [annotatedString] with the given constraints. Unlike a [Paragraph],
     * [MultiParagraph] can handle a text what has multiple paragraph styles.
     *
     * @param annotatedString the text to be laid out
     * @param style the [TextStyle] to be applied to the whole text
     * @param placeholders a list of [Placeholder]s that specify ranges of text which will be
     *   skipped during layout and replaced with [Placeholder]. It's required that the range of each
     *   [Placeholder] doesn't cross paragraph boundary, otherwise [IllegalArgumentException] is
     *   thrown.
     * @param maxLines the maximum number of lines that the text can have
     * @param ellipsis whether to ellipsize text, applied only when [maxLines] is set
     * @param width how wide the text is allowed to be
     * @param density density of the device
     * @param resourceLoader [Font.ResourceLoader] to be used to load the font given in [SpanStyle]s
     * @throws IllegalArgumentException if [ParagraphStyle.textDirection] is not set, or any of the
     *   [placeholders] crosses paragraph boundary.
     * @see Placeholder
     */
    @Suppress("DEPRECATION")
    @Deprecated(
        "Font.ResourceLoader is deprecated, use fontFamilyResolver instead",
        replaceWith =
            ReplaceWith(
                "MultiParagraph(annotatedString, style, " +
                    "placeholders, maxLines, ellipsis, width, density, fontFamilyResolver)"
            )
    )
    constructor(
        annotatedString: AnnotatedString,
        style: TextStyle,
        placeholders: List<AnnotatedString.Range<Placeholder>> = listOf(),
        maxLines: Int = Int.MAX_VALUE,
        ellipsis: Boolean = false,
        width: Float,
        density: Density,
        resourceLoader: Font.ResourceLoader
    ) : this(
        intrinsics =
            MultiParagraphIntrinsics(
                annotatedString = annotatedString,
                style = style,
                placeholders = placeholders,
                density = density,
                fontFamilyResolver = createFontFamilyResolver(resourceLoader)
            ),
        maxLines = maxLines,
        overflow = if (ellipsis) TextOverflow.Ellipsis else TextOverflow.Clip,
        constraints = Constraints(maxWidth = width.ceilToInt())
    )

    /**
     * Lays out a given [annotatedString] with the given constraints. Unlike a [Paragraph],
     * [MultiParagraph] can handle a text what has multiple paragraph styles.
     *
     * @param annotatedString the text to be laid out
     * @param style the [TextStyle] to be applied to the whole text
     * @param width how wide the text is allowed to be
     * @param density density of the device
     * @param fontFamilyResolver to be used to load the font given in [SpanStyle]s
     * @param placeholders a list of [Placeholder]s that specify ranges of text which will be
     *   skipped during layout and replaced with [Placeholder]. It's required that the range of each
     *   [Placeholder] doesn't cross paragraph boundary, otherwise [IllegalArgumentException] is
     *   thrown.
     * @param maxLines the maximum number of lines that the text can have
     * @param ellipsis whether to ellipsize text, applied only when [maxLines] is set
     * @throws IllegalArgumentException if [ParagraphStyle.textDirection] is not set, or any of the
     *   [placeholders] crosses paragraph boundary.
     * @see Placeholder
     */
    @Deprecated(
        "MultiParagraph that takes maximum allowed width is deprecated, pass constraints instead.",
        ReplaceWith(
            "MultiParagraph(annotatedString, style, Constraints(maxWidth = ceil(width).toInt()), " +
                "density, fontFamilyResolver, placeholders, maxLines, ellipsis)",
            "kotlin.math.ceil",
            "androidx.compose.ui.unit.Constraints"
        )
    )
    constructor(
        annotatedString: AnnotatedString,
        style: TextStyle,
        width: Float,
        density: Density,
        fontFamilyResolver: FontFamily.Resolver,
        placeholders: List<AnnotatedString.Range<Placeholder>> = listOf(),
        maxLines: Int = Int.MAX_VALUE,
        ellipsis: Boolean = false
    ) : this(
        intrinsics =
            MultiParagraphIntrinsics(
                annotatedString = annotatedString,
                style = style,
                placeholders = placeholders,
                density = density,
                fontFamilyResolver = fontFamilyResolver
            ),
        maxLines = maxLines,
        overflow = if (ellipsis) TextOverflow.Ellipsis else TextOverflow.Clip,
        constraints = Constraints(maxWidth = width.ceilToInt())
    )

    /**
     * Lays out a given [annotatedString] with the given constraints. Unlike a [Paragraph],
     * [MultiParagraph] can handle a text what has multiple paragraph styles.
     *
     * @param annotatedString the text to be laid out
     * @param style the [TextStyle] to be applied to the whole text
     * @param constraints how wide and tall the text is allowed to be. [Constraints.maxWidth] will
     *   define the width of the MultiParagraph. [Constraints.maxHeight] helps defining the number
     *   of lines that fit with ellipsis is true. Minimum components of the [Constraints] object are
     *   no-op.
     * @param density density of the device
     * @param fontFamilyResolver to be used to load the font given in [SpanStyle]s
     * @param placeholders a list of [Placeholder]s that specify ranges of text which will be
     *   skipped during layout and replaced with [Placeholder]. It's required that the range of each
     *   [Placeholder] doesn't cross paragraph boundary, otherwise [IllegalArgumentException] is
     *   thrown.
     * @param maxLines the maximum number of lines that the text can have
     * @param ellipsis whether to ellipsize text, applied only when [maxLines] is set
     * @throws IllegalArgumentException if [ParagraphStyle.textDirection] is not set, or any of the
     *   [placeholders] crosses paragraph boundary.
     * @see Placeholder
     */
    @Deprecated(
        "Constructor with `ellipsis: Boolean` is deprecated, pass TextOverflow instead",
        level = DeprecationLevel.HIDDEN
    )
    constructor(
        annotatedString: AnnotatedString,
        style: TextStyle,
        constraints: Constraints,
        density: Density,
        fontFamilyResolver: FontFamily.Resolver,
        placeholders: List<AnnotatedString.Range<Placeholder>> = listOf(),
        maxLines: Int = Int.MAX_VALUE,
        ellipsis: Boolean = false
    ) : this(
        intrinsics =
            MultiParagraphIntrinsics(
                annotatedString = annotatedString,
                style = style,
                placeholders = placeholders,
                density = density,
                fontFamilyResolver = fontFamilyResolver
            ),
        maxLines = maxLines,
        overflow = if (ellipsis) TextOverflow.Ellipsis else TextOverflow.Clip,
        constraints = constraints
    )

    /**
     * Lays out a given [annotatedString] with the given constraints. Unlike a [Paragraph],
     * [MultiParagraph] can handle a text what has multiple paragraph styles.
     *
     * @param annotatedString the text to be laid out
     * @param style the [TextStyle] to be applied to the whole text
     * @param constraints how wide and tall the text is allowed to be. [Constraints.maxWidth] will
     *   define the width of the MultiParagraph. [Constraints.maxHeight] helps defining the number
     *   of lines that fit with ellipsis is true. Minimum components of the [Constraints] object are
     *   no-op.
     * @param density density of the device
     * @param fontFamilyResolver to be used to load the font given in [SpanStyle]s
     * @param placeholders a list of [Placeholder]s that specify ranges of text which will be
     *   skipped during layout and replaced with [Placeholder]. It's required that the range of each
     *   [Placeholder] doesn't cross paragraph boundary, otherwise [IllegalArgumentException] is
     *   thrown.
     * @param maxLines the maximum number of lines that the text can have
     * @param overflow configures how visual overflow is handled. Ellipsis is applied only when
     *   [maxLines] is set
     * @throws IllegalArgumentException if [ParagraphStyle.textDirection] is not set, or any of the
     *   [placeholders] crosses paragraph boundary.
     * @see Placeholder
     */
    constructor(
        annotatedString: AnnotatedString,
        style: TextStyle,
        constraints: Constraints,
        density: Density,
        fontFamilyResolver: FontFamily.Resolver,
        placeholders: List<AnnotatedString.Range<Placeholder>> = listOf(),
        maxLines: Int = Int.MAX_VALUE,
        overflow: TextOverflow = TextOverflow.Clip
    ) : this(
        intrinsics =
            MultiParagraphIntrinsics(
                annotatedString = annotatedString,
                style = style,
                placeholders = placeholders,
                density = density,
                fontFamilyResolver = fontFamilyResolver
            ),
        maxLines = maxLines,
        overflow = overflow,
        constraints = constraints
    )

    private val annotatedString
        get() = intrinsics.annotatedString

    /** The width for text if all soft wrap opportunities were taken. */
    val minIntrinsicWidth: Float
        get() = intrinsics.minIntrinsicWidth

    /** Returns the smallest width beyond which increasing the width never decreases the height. */
    val maxIntrinsicWidth: Float
        get() = intrinsics.maxIntrinsicWidth

    /**
     * True if there is more vertical content, but the text was truncated, either because we reached
     * `maxLines` lines of text or because the `maxLines` was null, `ellipsis` was not null, and one
     * of the lines exceeded the width constraint.
     */
    val didExceedMaxLines: Boolean

    /** The amount of horizontal space this paragraph occupies. */
    val width: Float

    /**
     * The amount of vertical space this paragraph occupies.
     *
     * Valid only after layout has been called.
     */
    val height: Float

    /**
     * The distance from the top of the paragraph to the alphabetic baseline of the first line, in
     * logical pixels.
     */
    val firstBaseline: Float
        get() {
            return if (paragraphInfoList.isEmpty()) {
                0f
            } else {
                paragraphInfoList[0].paragraph.firstBaseline
            }
        }

    /**
     * The distance from the top of the paragraph to the alphabetic baseline of the first line, in
     * logical pixels.
     */
    val lastBaseline: Float
        get() {
            return if (paragraphInfoList.isEmpty()) {
                0f
            } else {
                with(paragraphInfoList.last()) { paragraph.lastBaseline.toGlobalYPosition() }
            }
        }

    /** The total number of lines in the text. */
    val lineCount: Int

    /**
     * The bounding boxes reserved for the input placeholders in this MultiParagraph. Their
     * locations are relative to this MultiParagraph's coordinate. The order of this list
     * corresponds to that of input placeholders. Notice that [Rect] in [placeholderRects] is
     * nullable. When [Rect] is null, it indicates that the corresponding [Placeholder] is
     * ellipsized.
     */
    val placeholderRects: List<Rect?>

    /* This is internal for testing purpose. */
    internal val paragraphInfoList: List<ParagraphInfo>

    init {
        requirePrecondition(constraints.minWidth == 0 && constraints.minHeight == 0) {
            "Setting Constraints.minWidth and Constraints.minHeight is not supported, " +
                "these should be the default zero values instead."
        }

        var currentHeight = 0f
        var currentLineCount = 0
        var didExceedMaxLines = false

        // create sub paragraphs and layouts
        val paragraphInfoList = mutableListOf<ParagraphInfo>()
        val infoList = intrinsics.infoList
        for (index in infoList.indices) {
            val paragraphInfo = infoList[index]
            val paragraph =
                Paragraph(
                    paragraphInfo.intrinsics,
                    Constraints(
                        maxWidth = constraints.maxWidth,
                        maxHeight =
                            if (constraints.hasBoundedHeight) {
                                (constraints.maxHeight - currentHeight.ceilToInt()).coerceAtLeast(0)
                            } else {
                                constraints.maxHeight
                            }
                    ),
                    maxLines - currentLineCount,
                    overflow,
                )

            val paragraphTop = currentHeight
            val paragraphBottom = currentHeight + paragraph.height
            currentHeight = paragraphBottom

            val startLineIndex = currentLineCount
            val endLineIndex = startLineIndex + paragraph.lineCount
            currentLineCount = endLineIndex

            paragraphInfoList.add(
                ParagraphInfo(
                    paragraph = paragraph,
                    startIndex = paragraphInfo.startIndex,
                    endIndex = paragraphInfo.endIndex,
                    startLineIndex = startLineIndex,
                    endLineIndex = endLineIndex,
                    top = paragraphTop,
                    bottom = paragraphBottom
                )
            )

            if (
                paragraph.didExceedMaxLines ||
                    (endLineIndex == maxLines && index != intrinsics.infoList.lastIndex)
            ) {
                didExceedMaxLines = true
                break
            }
        }

        this.height = currentHeight
        this.lineCount = currentLineCount
        this.didExceedMaxLines = didExceedMaxLines
        this.paragraphInfoList = paragraphInfoList
        this.width = constraints.maxWidth.toFloat()
        this.placeholderRects =
            paragraphInfoList
                .fastFlatMap { paragraphInfo ->
                    with(paragraphInfo) { paragraph.placeholderRects.fastMap { it?.toGlobal() } }
                }
                .let {
                    // When paragraphs get ellipsized, the size of this list will be smaller than
                    // the input placeholders. In this case, fill this list with null so that it has
                    // the
                    // same size as the input placeholders.
                    if (it.size < intrinsics.placeholders.size) {
                        it + List(intrinsics.placeholders.size - it.size) { null }
                    } else {
                        it
                    }
                }
    }

    /** Paint the paragraphs to canvas. */
    @Deprecated(
        "Use the new paint function that takes canvas as the only required parameter.",
        level = DeprecationLevel.HIDDEN
    )
    fun paint(
        canvas: Canvas,
        color: Color = Color.Unspecified,
        shadow: Shadow? = null,
        decoration: TextDecoration? = null
    ) {
        canvas.save()
        paragraphInfoList.fastForEach {
            it.paragraph.paint(canvas, color, shadow, decoration)
            canvas.translate(0f, it.paragraph.height)
        }
        canvas.restore()
    }

    /** Paint the paragraphs to canvas. */
    fun paint(
        canvas: Canvas,
        color: Color = Color.Unspecified,
        shadow: Shadow? = null,
        decoration: TextDecoration? = null,
        drawStyle: DrawStyle? = null,
        blendMode: BlendMode = DrawScope.DefaultBlendMode
    ) {
        canvas.save()
        paragraphInfoList.fastForEach {
            it.paragraph.paint(canvas, color, shadow, decoration, drawStyle, blendMode)
            canvas.translate(0f, it.paragraph.height)
        }
        canvas.restore()
    }

    /** Paint the paragraphs to canvas. */
    fun paint(
        canvas: Canvas,
        brush: Brush,
        alpha: Float = Float.NaN,
        shadow: Shadow? = null,
        decoration: TextDecoration? = null,
        drawStyle: DrawStyle? = null,
        blendMode: BlendMode = DrawScope.DefaultBlendMode
    ) {
        drawMultiParagraph(canvas, brush, alpha, shadow, decoration, drawStyle, blendMode)
    }

    /** Returns path that enclose the given text range. */
    fun getPathForRange(start: Int, end: Int): Path {
        requirePrecondition(start in 0..end && end <= annotatedString.text.length) {
            "Start($start) or End($end) is out of range [0..${annotatedString.text.length})," +
                " or start > end!"
        }

        if (start == end) return Path()

        val path = Path()
        findParagraphsByRange(paragraphInfoList, TextRange(start, end)) { paragraphInfo ->
            with(paragraphInfo) {
                path.addPath(
                    path =
                        paragraph
                            .getPathForRange(start = start.toLocalIndex(), end = end.toLocalIndex())
                            .toGlobal()
                )
            }
        }

        return path
    }

    /**
     * Returns line number closest to the given graphical vertical position. If you ask for a
     * vertical position before 0, you get 0; if you ask for a vertical position beyond the last
     * line, you get the last line.
     */
    fun getLineForVerticalPosition(vertical: Float): Int {
        val paragraphIndex = findParagraphByY(paragraphInfoList, vertical)
        return with(paragraphInfoList[paragraphIndex]) {
            if (length == 0) {
                startLineIndex
            } else {
                paragraph
                    .getLineForVerticalPosition(vertical.toLocalYPosition())
                    .toGlobalLineIndex()
            }
        }
    }

    /** Returns the character offset closest to the given graphical position. */
    fun getOffsetForPosition(position: Offset): Int {
        val paragraphIndex = findParagraphByY(paragraphInfoList, position.y)
        return with(paragraphInfoList[paragraphIndex]) {
            if (length == 0) {
                startIndex
            } else {
                paragraph.getOffsetForPosition(position.toLocal()).toGlobalIndex()
            }
        }
    }

    /**
     * Find the range of text which is inside the specified [rect]. This method will break text into
     * small text segments based on the given [granularity] such as character or word. It also
     * support different [inclusionStrategy], which determines when a small text segments is
     * considered as inside the [rect]. Note that the word/character breaking is both operating
     * system and language dependent. In the certain cases, the text may be break into smaller
     * segments than the specified the [granularity]. If a text segment spans multiple lines or
     * multiple directional runs (e.g. a hyphenated word), the text segment is divided into pieces
     * at the line and run breaks, then the text segment is considered to be inside the area if any
     * of its pieces are inside the area.
     *
     * @param rect the rectangle area in which the text range will be found.
     * @param granularity the granularity of the text, it controls how text is segmented.
     * @param inclusionStrategy the strategy that determines whether a range of text's bounds is
     *   inside the given [rect] or not.
     * @return the [TextRange] that is inside the given [rect], or [TextRange.Zero] if no text is
     *   found.
     */
    fun getRangeForRect(
        rect: Rect,
        granularity: TextGranularity,
        inclusionStrategy: TextInclusionStrategy
    ): TextRange {
        var firstParagraph = findParagraphByY(paragraphInfoList, rect.top)
        // The first paragraph contains the entire rect, return early in this case.
        if (
            paragraphInfoList[firstParagraph].bottom >= rect.bottom ||
                firstParagraph == paragraphInfoList.lastIndex
        ) {
            return with(paragraphInfoList[firstParagraph]) {
                paragraph.getRangeForRect(rect.toLocal(), granularity, inclusionStrategy).toGlobal()
            }
        }

        var lastParagraph = findParagraphByY(paragraphInfoList, rect.bottom)

        var startRange: TextRange = TextRange.Zero
        while (startRange == TextRange.Zero && firstParagraph <= lastParagraph) {
            startRange =
                with(paragraphInfoList[firstParagraph]) {
                    paragraph
                        .getRangeForRect(rect.toLocal(), granularity, inclusionStrategy)
                        .toGlobal()
                }
            ++firstParagraph
        }

        if (startRange == TextRange.Zero) {
            return TextRange.Zero
        }

        var endRange: TextRange = TextRange.Zero
        while (endRange == TextRange.Zero && firstParagraph <= lastParagraph) {
            endRange =
                with(paragraphInfoList[lastParagraph]) {
                    paragraph
                        .getRangeForRect(rect.toLocal(), granularity, inclusionStrategy)
                        .toGlobal()
                }
            --lastParagraph
        }

        if (endRange == TextRange.Zero) return startRange
        return TextRange(startRange.start, endRange.end)
    }

    /**
     * Returns the bounding box as Rect of the character for given character offset. Rect includes
     * the top, bottom, left and right of a character.
     */
    fun getBoundingBox(offset: Int): Rect {
        requireIndexInRange(offset)

        val paragraphIndex = findParagraphByIndex(paragraphInfoList, offset)
        return with(paragraphInfoList[paragraphIndex]) {
            paragraph.getBoundingBox(offset.toLocalIndex()).toGlobal()
        }
    }

    /**
     * Fills the bounding boxes for characters provided in the [range] into [array]. The array is
     * filled starting from [arrayStart] (inclusive). The coordinates are in local text layout
     * coordinates.
     *
     * The returned information consists of left/right of a character; line top and bottom for the
     * same character.
     *
     * For the grapheme consists of multiple code points, e.g. ligatures, combining marks, the first
     * character has the total width and the remaining are returned as zero-width.
     *
     * The array divided into segments of four where each index in that segment represents left,
     * top, right, bottom of the character.
     *
     * The size of the provided [array] should be greater or equal than the four times * [TextRange]
     * length.
     *
     * The final order of characters in the [array] is from [TextRange.min] to [TextRange.max].
     *
     * @param range the [TextRange] representing the start and end indices in the [Paragraph].
     * @param array the array to fill in the values. The array divided into segments of four where
     *   each index in that segment represents left, top, right, bottom of the character.
     * @param arrayStart the inclusive start index in the array where the function will start
     *   filling in the values from
     */
    fun fillBoundingBoxes(
        range: TextRange,
        array: FloatArray,
        @IntRange(from = 0) arrayStart: Int
    ): FloatArray {
        requireIndexInRange(range.min)
        requireIndexInRangeInclusiveEnd(range.max)

        var currentArrayStart = arrayStart
        var currentHeight = 0f
        findParagraphsByRange(paragraphInfoList, range) { paragraphInfo ->
            with(paragraphInfo) {
                val paragraphStart = if (startIndex > range.min) startIndex else range.min
                val paragraphEnd = if (endIndex < range.max) endIndex else range.max
                val finalRange =
                    TextRange(paragraphStart.toLocalIndex(), paragraphEnd.toLocalIndex())
                paragraph.fillBoundingBoxes(finalRange, array, currentArrayStart)
                val currentArrayEnd = currentArrayStart + finalRange.length * 4
                var arrayIndex = currentArrayStart
                while (arrayIndex < currentArrayEnd) {
                    // update top and bottom
                    array[arrayIndex + 1] += currentHeight
                    array[arrayIndex + 3] += currentHeight
                    arrayIndex += 4
                }
                currentArrayStart = currentArrayEnd
                currentHeight += paragraphInfo.paragraph.height
            }
        }

        return array
    }

    /**
     * Compute the horizontal position where a newly inserted character at [offset] would be.
     *
     * If the inserted character at [offset] is within a LTR/RTL run, the returned position will be
     * the left(right) edge of the character.
     *
     * ```
     * For example:
     *     Paragraph's direction is LTR.
     *     Text in logic order:               L0 L1 L2 R3 R4 R5
     *     Text in visual order:              L0 L1 L2 R5 R4 R3
     *         position of the offset(2):          |
     *         position of the offset(4):                   |
     * ```
     *
     * However, when the [offset] is at the BiDi transition offset, there will be two possible
     * visual positions, which depends on the direction of the inserted character.
     *
     * ```
     * For example:
     *     Paragraph's direction is LTR.
     *     Text in logic order:               L0 L1 L2 R3 R4 R5
     *     Text in visual order:              L0 L1 L2 R5 R4 R3
     *         position of the offset(3):             |           (The inserted character is LTR)
     *                                                         |  (The inserted character is RTL)
     * ```
     *
     * In this case, [usePrimaryDirection] will be used to resolve the ambiguity. If true, the
     * inserted character's direction is assumed to be the same as Paragraph's direction. Otherwise,
     * the inserted character's direction is assumed to be the opposite of the Paragraph's
     * direction.
     *
     * ```
     * For example:
     *     Paragraph's direction is LTR.
     *     Text in logic order:               L0 L1 L2 R3 R4 R5
     *     Text in visual order:              L0 L1 L2 R5 R4 R3
     *         position of the offset(3):             |           (usePrimaryDirection is true)
     *                                                         |  (usePrimaryDirection is false)
     * ```
     *
     * This method is useful to compute cursor position.
     *
     * @param offset the offset of the character, in the range of [0, length].
     * @param usePrimaryDirection whether the paragraph direction is respected when [offset] points
     *   to a BiDi transition point.
     * @return a float number representing the horizontal position in the unit of pixel.
     */
    fun getHorizontalPosition(offset: Int, usePrimaryDirection: Boolean): Float {
        requireIndexInRangeInclusiveEnd(offset)

        val paragraphIndex =
            if (offset == annotatedString.length) {
                paragraphInfoList.lastIndex
            } else {
                findParagraphByIndex(paragraphInfoList, offset)
            }

        return with(paragraphInfoList[paragraphIndex]) {
            paragraph.getHorizontalPosition(offset.toLocalIndex(), usePrimaryDirection)
        }
    }

    /** Get the text direction of the paragraph containing the given offset. */
    fun getParagraphDirection(offset: Int): ResolvedTextDirection {
        requireIndexInRangeInclusiveEnd(offset)

        val paragraphIndex =
            if (offset == annotatedString.length) {
                paragraphInfoList.lastIndex
            } else {
                findParagraphByIndex(paragraphInfoList, offset)
            }

        return with(paragraphInfoList[paragraphIndex]) {
            paragraph.getParagraphDirection(offset.toLocalIndex())
        }
    }

    /** Get the text direction of the character at the given offset. */
    fun getBidiRunDirection(offset: Int): ResolvedTextDirection {
        requireIndexInRangeInclusiveEnd(offset)

        val paragraphIndex =
            if (offset == annotatedString.length) {
                paragraphInfoList.lastIndex
            } else {
                findParagraphByIndex(paragraphInfoList, offset)
            }

        return with(paragraphInfoList[paragraphIndex]) {
            paragraph.getBidiRunDirection(offset.toLocalIndex())
        }
    }

    /**
     * Returns the TextRange of the word at the given character offset. Characters not part of a
     * word, such as spaces, symbols, and punctuation, have word breaks on both sides. In such
     * cases, this method will return TextRange(offset, offset+1). Word boundaries are defined more
     * precisely in Unicode Standard Annex #29 http://www.unicode.org/reports/tr29/#Word_Boundaries
     */
    fun getWordBoundary(offset: Int): TextRange {
        requireIndexInRangeInclusiveEnd(offset)

        val paragraphIndex =
            if (offset == annotatedString.length) {
                paragraphInfoList.lastIndex
            } else {
                findParagraphByIndex(paragraphInfoList, offset)
            }

        return with(paragraphInfoList[paragraphIndex]) {
            paragraph.getWordBoundary(offset.toLocalIndex()).toGlobal(treatZeroAsNull = false)
        }
    }

    /** Returns rectangle of the cursor area. */
    fun getCursorRect(offset: Int): Rect {
        requireIndexInRangeInclusiveEnd(offset)

        val paragraphIndex =
            if (offset == annotatedString.length) {
                paragraphInfoList.lastIndex
            } else {
                findParagraphByIndex(paragraphInfoList, offset)
            }

        return with(paragraphInfoList[paragraphIndex]) {
            paragraph.getCursorRect(offset.toLocalIndex()).toGlobal()
        }
    }

    /**
     * Returns the line number on which the specified text offset appears. If you ask for a position
     * before 0, you get 0; if you ask for a position beyond the end of the text, you get the last
     * line.
     */
    fun getLineForOffset(offset: Int): Int {
        val paragraphIndex =
            if (offset >= annotatedString.length) {
                paragraphInfoList.lastIndex
            } else if (offset < 0) {
                0
            } else {
                findParagraphByIndex(paragraphInfoList, offset)
            }
        return with(paragraphInfoList[paragraphIndex]) {
            paragraph.getLineForOffset(offset.toLocalIndex()).toGlobalLineIndex()
        }
    }

    /** Returns the left x Coordinate of the given line. */
    fun getLineLeft(lineIndex: Int): Float {
        requireLineIndexInRange(lineIndex)

        val paragraphIndex = findParagraphByLineIndex(paragraphInfoList, lineIndex)

        return with(paragraphInfoList[paragraphIndex]) {
            paragraph.getLineLeft(lineIndex.toLocalLineIndex())
        }
    }

    /** Returns the right x Coordinate of the given line. */
    fun getLineRight(lineIndex: Int): Float {
        requireLineIndexInRange(lineIndex)

        val paragraphIndex = findParagraphByLineIndex(paragraphInfoList, lineIndex)

        return with(paragraphInfoList[paragraphIndex]) {
            paragraph.getLineRight(lineIndex.toLocalLineIndex())
        }
    }

    /** Returns the top y coordinate of the given line. */
    fun getLineTop(lineIndex: Int): Float {
        requireLineIndexInRange(lineIndex)

        val paragraphIndex = findParagraphByLineIndex(paragraphInfoList, lineIndex)

        return with(paragraphInfoList[paragraphIndex]) {
            paragraph.getLineTop(lineIndex.toLocalLineIndex()).toGlobalYPosition()
        }
    }

    /**
     * Returns the distance from the top of the [MultiParagraph] to the alphabetic baseline of the
     * given line.
     */
    fun getLineBaseline(lineIndex: Int): Float {
        requireLineIndexInRange(lineIndex)

        val paragraphIndex = findParagraphByLineIndex(paragraphInfoList, lineIndex)

        return with(paragraphInfoList[paragraphIndex]) {
            paragraph.getLineBaseline(lineIndex.toLocalLineIndex()).toGlobalYPosition()
        }
    }

    /** Returns the bottom y coordinate of the given line. */
    fun getLineBottom(lineIndex: Int): Float {
        requireLineIndexInRange(lineIndex)

        val paragraphIndex = findParagraphByLineIndex(paragraphInfoList, lineIndex)

        return with(paragraphInfoList[paragraphIndex]) {
            paragraph.getLineBottom(lineIndex.toLocalLineIndex()).toGlobalYPosition()
        }
    }

    /** Returns the height of the given line. */
    fun getLineHeight(lineIndex: Int): Float {
        requireLineIndexInRange(lineIndex)

        val paragraphIndex = findParagraphByLineIndex(paragraphInfoList, lineIndex)

        return with(paragraphInfoList[paragraphIndex]) {
            paragraph.getLineHeight(lineIndex.toLocalLineIndex())
        }
    }

    /** Returns the width of the given line. */
    fun getLineWidth(lineIndex: Int): Float {
        requireLineIndexInRange(lineIndex)

        val paragraphIndex = findParagraphByLineIndex(paragraphInfoList, lineIndex)

        return with(paragraphInfoList[paragraphIndex]) {
            paragraph.getLineWidth(lineIndex.toLocalLineIndex())
        }
    }

    /** Returns the start offset of the given line, inclusive. */
    fun getLineStart(lineIndex: Int): Int {
        requireLineIndexInRange(lineIndex)

        val paragraphIndex = findParagraphByLineIndex(paragraphInfoList, lineIndex)

        return with(paragraphInfoList[paragraphIndex]) {
            paragraph.getLineStart(lineIndex.toLocalLineIndex()).toGlobalIndex()
        }
    }

    /**
     * Returns the end offset of the given line
     *
     * Characters being ellipsized are treated as invisible characters. So that if visibleEnd is
     * false, it will return line end including the ellipsized characters and vice verse.
     *
     * @param lineIndex the line number
     * @param visibleEnd if true, the returned line end will not count trailing whitespaces or
     *   linefeed characters. Otherwise, this function will return the logical line end. By default
     *   it's false.
     * @return an exclusive end offset of the line.
     */
    fun getLineEnd(lineIndex: Int, visibleEnd: Boolean = false): Int {
        requireLineIndexInRange(lineIndex)

        val paragraphIndex = findParagraphByLineIndex(paragraphInfoList, lineIndex)

        return with(paragraphInfoList[paragraphIndex]) {
            paragraph.getLineEnd(lineIndex.toLocalLineIndex(), visibleEnd).toGlobalIndex()
        }
    }

    /**
     * Returns true if the given line is ellipsized, otherwise returns false.
     *
     * @param lineIndex a 0 based line index
     * @return true if the given line is ellipsized, otherwise false
     */
    fun isLineEllipsized(lineIndex: Int): Boolean {
        requireLineIndexInRange(lineIndex)
        val paragraphIndex = findParagraphByLineIndex(paragraphInfoList, lineIndex)
        return with(paragraphInfoList[paragraphIndex]) { paragraph.isLineEllipsized(lineIndex) }
    }

    private fun requireIndexInRange(offset: Int) {
        requirePrecondition(offset in annotatedString.text.indices) {
            "offset($offset) is out of bounds [0, ${annotatedString.length})"
        }
    }

    private fun requireIndexInRangeInclusiveEnd(offset: Int) {
        requirePrecondition(offset in 0..annotatedString.text.length) {
            "offset($offset) is out of bounds [0, ${annotatedString.length}]"
        }
    }

    private fun requireLineIndexInRange(lineIndex: Int) {
        requirePrecondition(lineIndex in 0 until lineCount) {
            "lineIndex($lineIndex) is out of bounds [0, $lineCount)"
        }
    }
}

/**
 * Given an character index of [MultiParagraph.annotatedString], find the corresponding
 * [ParagraphInfo] which covers the provided index.
 *
 * @param paragraphInfoList The list of [ParagraphInfo] containing the information of each paragraph
 *   in the [MultiParagraph].
 * @param index The target index in the [MultiParagraph]. It should be in the range of [0,
 *   text.length)
 * @return The index of the target [ParagraphInfo] in [paragraphInfoList].
 */
internal fun findParagraphByIndex(paragraphInfoList: List<ParagraphInfo>, index: Int): Int {
    val lastLineEnd = paragraphInfoList.last().endIndex
<<<<<<< HEAD
    require(index <= paragraphInfoList.last().endIndex) {
        "Index $index should be less or equal than last line's end $lastLineEnd"
    }
    return paragraphInfoList.fastBinarySearch { paragraphInfo ->
        when {
            paragraphInfo.startIndex > index -> 1
            paragraphInfo.endIndex <= index -> -1
            else -> 0
=======
    requirePrecondition(index <= paragraphInfoList.last().endIndex) {
        "Index $index should be less or equal than last line's end $lastLineEnd"
    }
    val paragraphIndex =
        paragraphInfoList.fastBinarySearch { paragraphInfo ->
            when {
                paragraphInfo.startIndex > index -> 1
                paragraphInfo.endIndex <= index -> -1
                else -> 0
            }
>>>>>>> f83b2287
        }
    requirePrecondition(paragraphIndex in paragraphInfoList.indices) {
        "Found paragraph index $paragraphIndex should be in range [0, ${paragraphInfoList.size}).\n" +
            "Debug info: index=$index, paragraphs=[${paragraphInfoList.fastJoinToString { "[${it.startIndex}, ${it.endIndex})" }}]"
    }
    return paragraphIndex
}

/**
 * Given the y graphical position relative to this [MultiParagraph], find the index of the
 * corresponding [ParagraphInfo] which occupies the provided position.
 *
 * @param paragraphInfoList The list of [ParagraphInfo] containing the information of each paragraph
 *   in the [MultiParagraph].
 * @param y The y coordinate position relative to the [MultiParagraph].
 * @return The index of the target [ParagraphInfo] in [paragraphInfoList].
 */
internal fun findParagraphByY(paragraphInfoList: List<ParagraphInfo>, y: Float): Int {
    if (y <= 0) return 0
    if (y >= paragraphInfoList.last().bottom) return paragraphInfoList.lastIndex
    return paragraphInfoList.fastBinarySearch { paragraphInfo ->
        when {
            paragraphInfo.top > y -> 1
            paragraphInfo.bottom <= y -> -1
            else -> 0
        }
    }
}

internal fun findParagraphsByRange(
    paragraphInfoList: List<ParagraphInfo>,
    range: TextRange,
    action: (ParagraphInfo) -> Unit
) {
    val paragraphIndex = findParagraphByIndex(paragraphInfoList, range.min)
    for (i in paragraphIndex until paragraphInfoList.size) {
        val paragraph = paragraphInfoList[i]
        if (paragraph.startIndex >= range.max) break
        if (paragraph.startIndex == paragraph.endIndex) continue
        action(paragraph)
    }
}

/**
 * Given an line index in [MultiParagraph], find the corresponding [ParagraphInfo] which covers the
 * provided line index.
 *
 * @param paragraphInfoList The list of [ParagraphInfo] containing the information of each paragraph
 *   in the [MultiParagraph].
 * @param lineIndex The target line index in the [MultiParagraph], it should be in the range of
 *   [0, [MultiParagraph.lineCount])
 * @return The index of the target [ParagraphInfo] in [paragraphInfoList].
 */
internal fun findParagraphByLineIndex(paragraphInfoList: List<ParagraphInfo>, lineIndex: Int): Int {
    return paragraphInfoList.fastBinarySearch { paragraphInfo ->
        when {
            paragraphInfo.startLineIndex > lineIndex -> 1
            paragraphInfo.endLineIndex <= lineIndex -> -1
            else -> 0
        }
    }
}

private inline fun <T> List<T>.fastBinarySearch(comparison: (T) -> Int): Int {
    var low = 0
    var high = size - 1

    while (low <= high) {
        val mid = (low + high).ushr(1) // safe from overflows
        val midVal = get(mid)
        val cmp = comparison(midVal)

        if (cmp < 0) low = mid + 1 else if (cmp > 0) high = mid - 1 else return mid // key found
    }
    return -(low + 1) // key not found
}

/**
 * This is a helper data structure to store the information of a single [Paragraph] in an
 * [MultiParagraph]. It's mainly used to convert a global index, lineNumber and [Offset] to the
 * local ones inside the [paragraph], and vice versa.
 *
 * @param paragraph The [Paragraph] object corresponding to this [ParagraphInfo].
 * @param startIndex The start index of this paragraph in the parent [MultiParagraph], inclusive.
 * @param endIndex The end index of this paragraph in the parent [MultiParagraph], exclusive.
 * @param startLineIndex The start line index of this paragraph in the parent [MultiParagraph],
 *   inclusive.
 * @param endLineIndex The end line index of this paragraph in the parent [MultiParagraph],
 *   exclusive.
 * @param top The top position of the [paragraph] relative to the parent [MultiParagraph].
 * @param bottom The bottom position of the [paragraph] relative to the parent [MultiParagraph].
 */
internal data class ParagraphInfo(
    val paragraph: Paragraph,
    val startIndex: Int,
    val endIndex: Int,
    var startLineIndex: Int = -1,
    var endLineIndex: Int = -1,
    var top: Float = -1.0f,
    var bottom: Float = -1.0f
) {

    /** The length of the text in the covered by this paragraph. */
    val length
        get() = endIndex - startIndex

    /** Convert an index in the parent [MultiParagraph] to the local index in the [paragraph]. */
    fun Int.toLocalIndex(): Int {
        return this.coerceIn(startIndex, endIndex) - startIndex
    }

    /**
     * Convert a local index in the [paragraph] to the global index in the parent [MultiParagraph].
     */
    fun Int.toGlobalIndex(): Int {
        return this + startIndex
    }

    /**
     * Convert a line index in the parent [MultiParagraph] to the local line index in the
     * [paragraph].
     */
    fun Int.toLocalLineIndex(): Int {
        return this - startLineIndex
    }

    /**
     * Convert a local line index in the [paragraph] to the global line index in the parent
     * [MultiParagraph].
     */
    fun Int.toGlobalLineIndex(): Int {
        return this + startLineIndex
    }

    /**
     * Convert a local y position relative to [paragraph] to the global y position relative to the
     * parent [MultiParagraph].
     */
    fun Float.toGlobalYPosition(): Float {
        return this + top
    }

    /**
     * Convert a global y position relative to the parent [MultiParagraph] to a local y position
     * relative to [paragraph].
     */
    fun Float.toLocalYPosition(): Float {
        return this - top
    }

    /**
     * Convert a [Offset] relative to the parent [MultiParagraph] to the local [Offset] relative to
     * the [paragraph].
     */
    fun Offset.toLocal(): Offset {
        return Offset(x, y - top)
    }

    /**
     * Convert a [Rect] relative to the [paragraph] to the [Rect] relative to the parent
     * [MultiParagraph].
     */
    fun Rect.toGlobal(): Rect {
        return translate(Offset(0f, this@ParagraphInfo.top))
    }

    /**
     * Convert a [Rect] relative to the parent [MultiParagraph] to the local [Rect] relative to this
     * [paragraph].
     */
    fun Rect.toLocal(): Rect {
        return translate(Offset(0f, -this@ParagraphInfo.top))
    }

    /**
     * Convert a [Path] relative to the [paragraph] to the [Path] relative to the parent
     * [MultiParagraph].
     *
     * Notice that this function changes the input value.
     */
    fun Path.toGlobal(): Path {
        translate(Offset(0f, top))
        return this
    }

    /**
     * Convert a [TextRange] in to the [paragraph] to the [TextRange] in the parent
     * [MultiParagraph].
     *
     * @param treatZeroAsNull whether [TextRange.Zero] is used represents `null`. When it's true,
     *   [TextRange.Zero] is not mapped to global index and is returned directly.
     */
    fun TextRange.toGlobal(treatZeroAsNull: Boolean = true): TextRange {
        if (treatZeroAsNull && this == TextRange.Zero) {
            return TextRange.Zero
        }
        return TextRange(start = start.toGlobalIndex(), end = end.toGlobalIndex())
    }
}<|MERGE_RESOLUTION|>--- conflicted
+++ resolved
@@ -1015,16 +1015,6 @@
  */
 internal fun findParagraphByIndex(paragraphInfoList: List<ParagraphInfo>, index: Int): Int {
     val lastLineEnd = paragraphInfoList.last().endIndex
-<<<<<<< HEAD
-    require(index <= paragraphInfoList.last().endIndex) {
-        "Index $index should be less or equal than last line's end $lastLineEnd"
-    }
-    return paragraphInfoList.fastBinarySearch { paragraphInfo ->
-        when {
-            paragraphInfo.startIndex > index -> 1
-            paragraphInfo.endIndex <= index -> -1
-            else -> 0
-=======
     requirePrecondition(index <= paragraphInfoList.last().endIndex) {
         "Index $index should be less or equal than last line's end $lastLineEnd"
     }
@@ -1035,7 +1025,6 @@
                 paragraphInfo.endIndex <= index -> -1
                 else -> 0
             }
->>>>>>> f83b2287
         }
     requirePrecondition(paragraphIndex in paragraphInfoList.indices) {
         "Found paragraph index $paragraphIndex should be in range [0, ${paragraphInfoList.size}).\n" +
