/*
 * Copyright 2019 The Android Open Source Project
 *
 * Licensed under the Apache License, Version 2.0 (the "License");
 * you may not use this file except in compliance with the License.
 * You may obtain a copy of the License at
 *
 *      http://www.apache.org/licenses/LICENSE-2.0
 *
 * Unless required by applicable law or agreed to in writing, software
 * distributed under the License is distributed on an "AS IS" BASIS,
 * WITHOUT WARRANTIES OR CONDITIONS OF ANY KIND, either express or implied.
 * See the License for the specific language governing permissions and
 * limitations under the License.
 */

package androidx.compose.ui.text

import androidx.compose.runtime.Immutable
import androidx.compose.ui.util.packInts
import androidx.compose.ui.util.unpackInt1
import androidx.compose.ui.util.unpackInt2

fun CharSequence.substring(range: TextRange): String = this.substring(range.min, range.max)

/**
 * An immutable text range class, represents a text range from [start] (inclusive) to [end]
 * (exclusive). [end] can be smaller than [start] and in those cases [min] and [max] can be
 * used in order to fetch the values.
 *
 * @param start the inclusive start offset of the range. Must be non-negative, otherwise an
 * exception will be thrown.
 * @param end the exclusive end offset of the range. Must be non-negative, otherwise an
 * exception will be thrown.
 */
fun TextRange(/*@IntRange(from = 0)*/ start: Int, /*@IntRange(from = 0)*/ end: Int) =
    TextRange(packWithCheck(start, end))

/**
 * An immutable text range class, represents a text range from [start] (inclusive) to [end]
 * (exclusive). [end] can be smaller than [start] and in those cases [min] and [max] can be
 * used in order to fetch the values.
 */
@kotlin.jvm.JvmInline
@Immutable
value class TextRange internal constructor(private val packedValue: Long) {

    val start: Int get() = unpackInt1(packedValue)

    val end: Int get() = unpackInt2(packedValue)

    /** The minimum offset of the range. */
    val min: Int get() = if (start > end) end else start

    /** The maximum offset of the range. */
    val max: Int get() = if (start > end) start else end

    /**
     * Returns true if the range is collapsed
     */
    val collapsed: Boolean get() = start == end

    /**
     * Returns true if the start offset is larger than the end offset.
     */
    val reversed: Boolean get() = start > end

    /**
     * Returns the length of the range.
     */
    val length: Int get() = max - min

    /**
     * Returns true if the given range has intersection with this range
     */
    fun intersects(other: TextRange): Boolean = min < other.max && other.min < max

    /**
     * Returns true if this range covers including equals with the given range.
     */
    operator fun contains(other: TextRange): Boolean = min <= other.min && other.max <= max

    /**
     * Returns true if the given offset is a part of this range.
     */
    operator fun contains(offset: Int): Boolean = offset in min until max

    override fun toString(): String {
        return "TextRange($start, $end)"
    }

    companion object {
        val Zero = TextRange(0)
    }
}

/**
 * Creates a [TextRange] where start is equal to end, and the value of those are [index].
 */
fun TextRange(index: Int): TextRange = TextRange(start = index, end = index)

/**
 * Ensures that [TextRange.start] and [TextRange.end] values lies in the specified range
 * [minimumValue] and [maximumValue]. For each [TextRange.start] and [TextRange.end] values:
 * - if value is smaller than [minimumValue], value is replaced by [minimumValue]
 * - if value is greater than [maximumValue], value is replaced by [maximumValue]
 *
 * @param minimumValue the minimum value that [TextRange.start] or [TextRange.end] can be.
 * @param maximumValue the exclusive maximum value that [TextRange.start] or [TextRange.end] can be.
 */
<<<<<<< HEAD
internal fun TextRange.constrain(minimumValue: Int, maximumValue: Int): TextRange {
=======
fun TextRange.coerceIn(minimumValue: Int, maximumValue: Int): TextRange {
>>>>>>> fdff00cc
    val newStart = start.coerceIn(minimumValue, maximumValue)
    val newEnd = end.coerceIn(minimumValue, maximumValue)
    if (newStart != start || newEnd != end) {
        return TextRange(newStart, newEnd)
    }
    return this
}

private fun packWithCheck(start: Int, end: Int): Long {
    require(start >= 0) {
        "start cannot be negative. [start: $start, end: $end]"
    }
    require(end >= 0) {
        "end cannot be negative. [start: $start, end: $end]"
    }
    return packInts(start, end)
}<|MERGE_RESOLUTION|>--- conflicted
+++ resolved
@@ -108,11 +108,7 @@
  * @param minimumValue the minimum value that [TextRange.start] or [TextRange.end] can be.
  * @param maximumValue the exclusive maximum value that [TextRange.start] or [TextRange.end] can be.
  */
-<<<<<<< HEAD
-internal fun TextRange.constrain(minimumValue: Int, maximumValue: Int): TextRange {
-=======
 fun TextRange.coerceIn(minimumValue: Int, maximumValue: Int): TextRange {
->>>>>>> fdff00cc
     val newStart = start.coerceIn(minimumValue, maximumValue)
     val newEnd = end.coerceIn(minimumValue, maximumValue)
     if (newStart != start || newEnd != end) {
