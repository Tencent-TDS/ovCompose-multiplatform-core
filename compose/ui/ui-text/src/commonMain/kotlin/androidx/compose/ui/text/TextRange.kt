--- conflicted
+++ resolved
@@ -57,19 +57,11 @@
 
     /** The minimum offset of the range. */
     val min: Int
-<<<<<<< HEAD
-        get() = if (start > end) end else start
-
-    /** The maximum offset of the range. */
-    val max: Int
-        get() = if (start > end) start else end
-=======
         get() = min(start, end)
 
     /** The maximum offset of the range. */
     val max: Int
         get() = max(start, end)
->>>>>>> 3d4510a6
 
     /** Returns true if the range is collapsed */
     val collapsed: Boolean
@@ -84,17 +76,10 @@
         get() = max - min
 
     /** Returns true if the given range has intersection with this range */
-<<<<<<< HEAD
-    fun intersects(other: TextRange): Boolean = min < other.max && other.min < max
-
-    /** Returns true if this range covers including equals with the given range. */
-    operator fun contains(other: TextRange): Boolean = min <= other.min && other.max <= max
-=======
     fun intersects(other: TextRange): Boolean = (min < other.max) and (other.min < max)
 
     /** Returns true if this range covers including equals with the given range. */
     operator fun contains(other: TextRange): Boolean = (min <= other.min) and (other.max <= max)
->>>>>>> 3d4510a6
 
     /** Returns true if the given offset is a part of this range. */
     operator fun contains(offset: Int): Boolean = offset in min until max
@@ -130,13 +115,8 @@
 }
 
 private fun packWithCheck(start: Int, end: Int): Long {
-<<<<<<< HEAD
-    require(start >= 0) { "start cannot be negative. [start: $start, end: $end]" }
-    require(end >= 0) { "end cannot be negative. [start: $start, end: $end]" }
-=======
     requirePrecondition(start >= 0 && end >= 0) {
         "start and end cannot be negative. [start: $start, end: $end]"
     }
->>>>>>> 3d4510a6
     return packInts(start, end)
 }