/*
 * Copyright 2019 The Android Open Source Project
 *
 * Licensed under the Apache License, Version 2.0 (the "License");
 * you may not use this file except in compliance with the License.
 * You may obtain a copy of the License at
 *
 *      http://www.apache.org/licenses/LICENSE-2.0
 *
 * Unless required by applicable law or agreed to in writing, software
 * distributed under the License is distributed on an "AS IS" BASIS,
 * WITHOUT WARRANTIES OR CONDITIONS OF ANY KIND, either express or implied.
 * See the License for the specific language governing permissions and
 * limitations under the License.
 */

package androidx.compose.ui.text

import androidx.compose.ui.text.font.Font
import androidx.compose.ui.text.font.FontFamily
import androidx.compose.ui.text.font.createFontFamilyResolver
import androidx.compose.ui.text.platform.ActualParagraphIntrinsics
import androidx.compose.ui.unit.Density

/** Calculates and presents the intrinsic width and height of text. */
interface ParagraphIntrinsics {
    /** The width for text if all soft wrap opportunities were taken. */
    val minIntrinsicWidth: Float

    /** Returns the smallest width beyond which increasing the width never decreases the height. */
    val maxIntrinsicWidth: Float

    /**
     * Any [Paragraph] rendered using this [ParagraphIntrinsics] will be measured and drawn using
     * stale resolved fonts.
     *
     * If this is false, this [ParagraphIntrinsics] is using the most current font resolution from
     * [FontFamily.Resolver].
     *
     * If this is true, recreating this [ParagraphIntrinsics] will use new fonts from
     * [FontFamily.Resolver] for both display and measurement. Recreating this [ParagraphIntrinsics]
     * and displaying the resulting [Paragraph] causes user-visible reflow of the displayed text.
     *
     * Once true, this will never become false without recreating this [ParagraphIntrinsics].
     *
     * It is discouraged, but safe, to continue to use this object after this becomes true. The only
     * impact of using this object after [hasStaleResolvedFonts] becomes true is stale resolutions
     * of async fonts for measurement and display.
     */
    val hasStaleResolvedFonts: Boolean
        get() = false
}

/**
 * Factory method to create a [ParagraphIntrinsics].
 *
 * If the [style] does not contain any [androidx.compose.ui.text.style.TextDirection],
 * [androidx.compose.ui.text.style.TextDirection.Content] is used as the default value.
 *
 * @see ParagraphIntrinsics
 */
@Suppress("DEPRECATION")
@Deprecated(
    "Font.ResourceLoader is deprecated, instead use FontFamily.Resolver",
    ReplaceWith(
        "ParagraphIntrinsics(text, style, spanStyles, placeholders, density, " +
            "fontFamilyResolver"
    )
)
fun ParagraphIntrinsics(
    text: String,
    style: TextStyle,
    spanStyles: List<AnnotatedString.Range<SpanStyle>> = listOf(),
    placeholders: List<AnnotatedString.Range<Placeholder>> = listOf(),
    density: Density,
    resourceLoader: Font.ResourceLoader
): ParagraphIntrinsics =
    ActualParagraphIntrinsics(
        text = text,
        style = style,
<<<<<<< HEAD
        spanStyles = spanStyles,
=======
        annotations = spanStyles,
>>>>>>> 3d4510a6
        placeholders = placeholders,
        density = density,
        fontFamilyResolver = createFontFamilyResolver(resourceLoader)
    )

@Deprecated(
    "Use an overload that takes `annotations` instead",
    ReplaceWith(
        "ParagraphIntrinsics(text, style, spanStyles, density, fontFamilyResolver, placeholders)"
    )
)
fun ParagraphIntrinsics(
    text: String,
    style: TextStyle,
    spanStyles: List<AnnotatedString.Range<SpanStyle>> = listOf(),
    placeholders: List<AnnotatedString.Range<Placeholder>> = listOf(),
    density: Density,
    fontFamilyResolver: FontFamily.Resolver
): ParagraphIntrinsics =
    ActualParagraphIntrinsics(
        text = text,
        style = style,
<<<<<<< HEAD
        spanStyles = spanStyles,
=======
        annotations = spanStyles,
        placeholders = placeholders,
        density = density,
        fontFamilyResolver = fontFamilyResolver
    )

/**
 * Factory method to create a [ParagraphIntrinsics].
 *
 * If the [style] does not contain any [androidx.compose.ui.text.style.TextDirection],
 * [androidx.compose.ui.text.style.TextDirection.Content] is used as the default value.
 *
 * @see ParagraphIntrinsics
 */
fun ParagraphIntrinsics(
    text: String,
    style: TextStyle,
    annotations: List<AnnotatedString.Range<out AnnotatedString.Annotation>>,
    density: Density,
    fontFamilyResolver: FontFamily.Resolver,
    placeholders: List<AnnotatedString.Range<Placeholder>> = listOf()
): ParagraphIntrinsics =
    ActualParagraphIntrinsics(
        text = text,
        style = style,
        annotations = annotations,
>>>>>>> 3d4510a6
        placeholders = placeholders,
        density = density,
        fontFamilyResolver = fontFamilyResolver
    )<|MERGE_RESOLUTION|>--- conflicted
+++ resolved
@@ -78,11 +78,7 @@
     ActualParagraphIntrinsics(
         text = text,
         style = style,
-<<<<<<< HEAD
-        spanStyles = spanStyles,
-=======
         annotations = spanStyles,
->>>>>>> 3d4510a6
         placeholders = placeholders,
         density = density,
         fontFamilyResolver = createFontFamilyResolver(resourceLoader)
@@ -105,9 +101,6 @@
     ActualParagraphIntrinsics(
         text = text,
         style = style,
-<<<<<<< HEAD
-        spanStyles = spanStyles,
-=======
         annotations = spanStyles,
         placeholders = placeholders,
         density = density,
@@ -134,7 +127,6 @@
         text = text,
         style = style,
         annotations = annotations,
->>>>>>> 3d4510a6
         placeholders = placeholders,
         density = density,
         fontFamilyResolver = fontFamilyResolver
