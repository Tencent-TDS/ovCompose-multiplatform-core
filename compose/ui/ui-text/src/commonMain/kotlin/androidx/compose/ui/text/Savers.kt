--- conflicted
+++ resolved
@@ -98,34 +98,17 @@
         save = {
             arrayListOf(
                 save(it.text),
-<<<<<<< HEAD
-                save(it.spanStyles, AnnotationRangeListSaver, this),
-                save(it.paragraphStyles, AnnotationRangeListSaver, this),
-=======
->>>>>>> 3d4510a6
                 save(it.annotations, AnnotationRangeListSaver, this),
             )
         },
         restore = {
             val list = it as List<Any?>
             // lift these to make types work
-<<<<<<< HEAD
-            val spanStylesOrNull: List<AnnotatedString.Range<SpanStyle>>? =
-                restore(list[1], AnnotationRangeListSaver)
-            val paragraphStylesOrNull: List<AnnotatedString.Range<ParagraphStyle>>? =
-                restore(list[2], AnnotationRangeListSaver)
-            AnnotatedString(
-                text = restore(list[0])!!,
-                spanStylesOrNull = spanStylesOrNull?.ifEmpty { null },
-                paragraphStylesOrNull = paragraphStylesOrNull?.ifEmpty { null },
-                annotations = restore(list[3], AnnotationRangeListSaver),
-=======
             val annotationsOrNull: List<AnnotatedString.Range<out AnnotatedString.Annotation>>? =
                 restore(list[1], AnnotationRangeListSaver)
             AnnotatedString(
                 text = restore(list[0])!!,
                 annotations = annotationsOrNull,
->>>>>>> 3d4510a6
             )
         }
     )
@@ -164,12 +147,8 @@
                     is UrlAnnotation -> AnnotationType.Url
                     is LinkAnnotation.Url -> AnnotationType.Link
                     is LinkAnnotation.Clickable -> AnnotationType.Clickable
-<<<<<<< HEAD
-                    else -> AnnotationType.String
-=======
                     is StringAnnotation -> AnnotationType.String
                     else -> throw UnsupportedOperationException()
->>>>>>> 3d4510a6
                 }
 
             val item =
@@ -183,11 +162,7 @@
                     AnnotationType.Link -> save(it.item as LinkAnnotation.Url, LinkSaver, this)
                     AnnotationType.Clickable ->
                         save(it.item as LinkAnnotation.Clickable, ClickableSaver, this)
-<<<<<<< HEAD
-                    AnnotationType.String -> save(it.item)
-=======
                     AnnotationType.String -> save((it.item as StringAnnotation).value)
->>>>>>> 3d4510a6
                 }
 
             arrayListOf(save(marker), item, save(it.start), save(it.end), save(it.tag))
@@ -226,16 +201,12 @@
                 }
                 AnnotationType.String -> {
                     val item: String = restore(list[1])!!
-<<<<<<< HEAD
-                    AnnotatedString.Range(item = item, start = start, end = end, tag = tag)
-=======
                     AnnotatedString.Range(
                         item = StringAnnotation(item),
                         start = start,
                         end = end,
                         tag = tag
                     )
->>>>>>> 3d4510a6
                 }
             }
         }
@@ -296,16 +267,12 @@
                 save(it.textAlign),
                 save(it.textDirection),
                 save(it.lineHeight, TextUnit.Saver, this),
-<<<<<<< HEAD
-                save(it.textIndent, TextIndent.Saver, this)
-=======
                 save(it.textIndent, TextIndent.Saver, this),
                 save(it.platformStyle, PlatformParagraphStyle.Saver, this),
                 save(it.lineHeightStyle, LineHeightStyle.Saver, this),
                 save(it.lineBreak, LineBreak.Saver, this),
                 save(it.hyphens),
                 save(it.textMotion, TextMotion.Saver, this)
->>>>>>> 3d4510a6
             )
         },
         restore = {
@@ -314,16 +281,12 @@
                 textAlign = restore(list[0])!!,
                 textDirection = restore(list[1])!!,
                 lineHeight = restore(list[2], TextUnit.Saver)!!,
-<<<<<<< HEAD
-                textIndent = restore(list[3], TextIndent.Saver)
-=======
                 textIndent = restore(list[3], TextIndent.Saver),
                 platformStyle = restore(list[4], PlatformParagraphStyle.Saver),
                 lineHeightStyle = restore(list[5], LineHeightStyle.Saver),
                 lineBreak = restore(list[6], LineBreak.Saver)!!,
                 hyphens = restore(list[7])!!,
                 textMotion = restore(list[8], TextMotion.Saver)
->>>>>>> 3d4510a6
             )
         }
     )
@@ -557,9 +520,6 @@
     Saver<Locale, Any>(
         save = { it.toLanguageTag() },
         restore = { Locale(languageTag = it as String) }
-<<<<<<< HEAD
-    )
-=======
     )
 
 internal val LineHeightStyle.Companion.Saver: Saver<LineHeightStyle, Any>
@@ -582,5 +542,4 @@
 
 internal expect val LineBreak.Companion.Saver: Saver<LineBreak, Any>
 
-internal expect val TextMotion.Companion.Saver: Saver<TextMotion, Any>
->>>>>>> 3d4510a6
+internal expect val TextMotion.Companion.Saver: Saver<TextMotion, Any>