--- conflicted
+++ resolved
@@ -89,12 +89,8 @@
                 Constraints(
                     maxWidth =
                         ceil(paragraphIntrinsics.maxIntrinsicWidth / preferredLineCount).toInt()
-<<<<<<< HEAD
-                )
-=======
                 ),
             overflow = TextOverflow.Clip
->>>>>>> 3d4510a6
         )
     }
 
