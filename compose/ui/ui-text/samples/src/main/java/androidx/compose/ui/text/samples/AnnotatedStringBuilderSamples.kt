--- conflicted
+++ resolved
@@ -48,8 +48,6 @@
                 AnnotatedString.Range(ParagraphStyle(textAlign = TextAlign.Center), 0, 6),
                 AnnotatedString.Range(ParagraphStyle(textIndent = TextIndent(5.sp)), 6, 11)
             )
-<<<<<<< HEAD
-=======
     )
 }
 
@@ -68,7 +66,6 @@
                 AnnotatedString.Range(ParagraphStyle(textAlign = TextAlign.Center), 0, 8),
                 AnnotatedString.Range(SpanStyle(fontStyle = FontStyle.Italic), 8, 15)
             )
->>>>>>> 3d4510a6
     )
 }
 
