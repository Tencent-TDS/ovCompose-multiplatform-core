// Signature format: 4.0
package androidx.compose.ui.text {

  public final class AndroidTextStyle_androidKt {
    method public static androidx.compose.ui.text.PlatformParagraphStyle lerp(androidx.compose.ui.text.PlatformParagraphStyle start, androidx.compose.ui.text.PlatformParagraphStyle stop, float fraction);
    method public static androidx.compose.ui.text.PlatformSpanStyle lerp(androidx.compose.ui.text.PlatformSpanStyle start, androidx.compose.ui.text.PlatformSpanStyle stop, float fraction);
  }

  @androidx.compose.runtime.Immutable public final class AnnotatedString implements java.lang.CharSequence {
    ctor public AnnotatedString(String text, optional java.util.List<androidx.compose.ui.text.AnnotatedString.Range<androidx.compose.ui.text.SpanStyle>> spanStyles, optional java.util.List<androidx.compose.ui.text.AnnotatedString.Range<androidx.compose.ui.text.ParagraphStyle>> paragraphStyles);
    method public operator char get(int index);
    method public int getLength();
    method public java.util.List<androidx.compose.ui.text.AnnotatedString.Range<androidx.compose.ui.text.ParagraphStyle>> getParagraphStyles();
    method public java.util.List<androidx.compose.ui.text.AnnotatedString.Range<androidx.compose.ui.text.SpanStyle>> getSpanStyles();
    method public java.util.List<androidx.compose.ui.text.AnnotatedString.Range<java.lang.String>> getStringAnnotations(String tag, int start, int end);
    method public java.util.List<androidx.compose.ui.text.AnnotatedString.Range<java.lang.String>> getStringAnnotations(int start, int end);
    method public String getText();
    method public java.util.List<androidx.compose.ui.text.AnnotatedString.Range<androidx.compose.ui.text.TtsAnnotation>> getTtsAnnotations(int start, int end);
    method public boolean hasStringAnnotations(String tag, int start, int end);
    method @androidx.compose.runtime.Stable public operator androidx.compose.ui.text.AnnotatedString plus(androidx.compose.ui.text.AnnotatedString other);
    method public androidx.compose.ui.text.AnnotatedString subSequence(int startIndex, int endIndex);
    method public androidx.compose.ui.text.AnnotatedString subSequence(long range);
    property public int length;
    property public final java.util.List<androidx.compose.ui.text.AnnotatedString.Range<androidx.compose.ui.text.ParagraphStyle>> paragraphStyles;
    property public final java.util.List<androidx.compose.ui.text.AnnotatedString.Range<androidx.compose.ui.text.SpanStyle>> spanStyles;
    property public final String text;
  }

  public static final class AnnotatedString.Builder implements java.lang.Appendable {
    ctor public AnnotatedString.Builder(optional int capacity);
    ctor public AnnotatedString.Builder(String text);
    ctor public AnnotatedString.Builder(androidx.compose.ui.text.AnnotatedString text);
    method public void addStringAnnotation(String tag, String annotation, int start, int end);
    method public void addStyle(androidx.compose.ui.text.SpanStyle style, int start, int end);
    method public void addStyle(androidx.compose.ui.text.ParagraphStyle style, int start, int end);
    method public void append(String text);
    method public androidx.compose.ui.text.AnnotatedString.Builder append(CharSequence? text);
    method public androidx.compose.ui.text.AnnotatedString.Builder append(CharSequence? text, int start, int end);
    method public androidx.compose.ui.text.AnnotatedString.Builder append(char char);
    method public void append(androidx.compose.ui.text.AnnotatedString text);
    method public void append(androidx.compose.ui.text.AnnotatedString text, int start, int end);
    method @Deprecated public void deprecated_append_returning_void(char char);
    method public int getLength();
    method public void pop();
    method public void pop(int index);
    method public int pushStringAnnotation(String tag, String annotation);
    method public int pushStyle(androidx.compose.ui.text.SpanStyle style);
    method public int pushStyle(androidx.compose.ui.text.ParagraphStyle style);
    method public int pushTtsAnnotation(androidx.compose.ui.text.TtsAnnotation ttsAnnotation);
    method public androidx.compose.ui.text.AnnotatedString toAnnotatedString();
    property public final int length;
  }

  @androidx.compose.runtime.Immutable public static final class AnnotatedString.Range<T> {
    ctor public AnnotatedString.Range(T item, int start, int end, String tag);
    ctor public AnnotatedString.Range(T item, int start, int end);
    method public T component1();
    method public int component2();
    method public int component3();
    method public String component4();
    method public androidx.compose.ui.text.AnnotatedString.Range<T> copy(T! item, int start, int end, String tag);
    method public int getEnd();
    method public T getItem();
    method public int getStart();
    method public String getTag();
    property public final int end;
    property public final T item;
    property public final int start;
    property public final String tag;
  }

  public final class AnnotatedStringKt {
    method public static androidx.compose.ui.text.AnnotatedString AnnotatedString(String text, androidx.compose.ui.text.SpanStyle spanStyle, optional androidx.compose.ui.text.ParagraphStyle? paragraphStyle);
    method public static androidx.compose.ui.text.AnnotatedString AnnotatedString(String text, androidx.compose.ui.text.ParagraphStyle paragraphStyle);
    method public static inline androidx.compose.ui.text.AnnotatedString buildAnnotatedString(kotlin.jvm.functions.Function1<? super androidx.compose.ui.text.AnnotatedString.Builder,kotlin.Unit> builder);
    method public static androidx.compose.ui.text.AnnotatedString capitalize(androidx.compose.ui.text.AnnotatedString, optional androidx.compose.ui.text.intl.LocaleList localeList);
    method public static androidx.compose.ui.text.AnnotatedString decapitalize(androidx.compose.ui.text.AnnotatedString, optional androidx.compose.ui.text.intl.LocaleList localeList);
    method public static androidx.compose.ui.text.AnnotatedString toLowerCase(androidx.compose.ui.text.AnnotatedString, optional androidx.compose.ui.text.intl.LocaleList localeList);
    method public static androidx.compose.ui.text.AnnotatedString toUpperCase(androidx.compose.ui.text.AnnotatedString, optional androidx.compose.ui.text.intl.LocaleList localeList);
    method public static inline <R> R withStyle(androidx.compose.ui.text.AnnotatedString.Builder, androidx.compose.ui.text.SpanStyle style, kotlin.jvm.functions.Function1<? super androidx.compose.ui.text.AnnotatedString.Builder,? extends R> block);
    method public static inline <R> R withStyle(androidx.compose.ui.text.AnnotatedString.Builder, androidx.compose.ui.text.ParagraphStyle style, kotlin.jvm.functions.Function1<? super androidx.compose.ui.text.AnnotatedString.Builder,? extends R> block);
  }

  @kotlin.jvm.JvmInline public final value class EmojiSupportMatch {
    field public static final androidx.compose.ui.text.EmojiSupportMatch.Companion Companion;
  }

  public static final class EmojiSupportMatch.Companion {
    method public int getDefault();
    method public int getNone();
    property public final int Default;
    property public final int None;
  }

  public final class MultiParagraph {
    ctor public MultiParagraph(androidx.compose.ui.text.MultiParagraphIntrinsics intrinsics, long constraints, optional int maxLines, optional boolean ellipsis);
    ctor @Deprecated public MultiParagraph(androidx.compose.ui.text.MultiParagraphIntrinsics intrinsics, optional int maxLines, optional boolean ellipsis, float width);
    ctor @Deprecated public MultiParagraph(androidx.compose.ui.text.AnnotatedString annotatedString, androidx.compose.ui.text.TextStyle style, optional java.util.List<androidx.compose.ui.text.AnnotatedString.Range<androidx.compose.ui.text.Placeholder>> placeholders, optional int maxLines, optional boolean ellipsis, float width, androidx.compose.ui.unit.Density density, androidx.compose.ui.text.font.Font.ResourceLoader resourceLoader);
    ctor @Deprecated public MultiParagraph(androidx.compose.ui.text.AnnotatedString annotatedString, androidx.compose.ui.text.TextStyle style, float width, androidx.compose.ui.unit.Density density, androidx.compose.ui.text.font.FontFamily.Resolver fontFamilyResolver, optional java.util.List<androidx.compose.ui.text.AnnotatedString.Range<androidx.compose.ui.text.Placeholder>> placeholders, optional int maxLines, optional boolean ellipsis);
    ctor public MultiParagraph(androidx.compose.ui.text.AnnotatedString annotatedString, androidx.compose.ui.text.TextStyle style, long constraints, androidx.compose.ui.unit.Density density, androidx.compose.ui.text.font.FontFamily.Resolver fontFamilyResolver, optional java.util.List<androidx.compose.ui.text.AnnotatedString.Range<androidx.compose.ui.text.Placeholder>> placeholders, optional int maxLines, optional boolean ellipsis);
    method public androidx.compose.ui.text.style.ResolvedTextDirection getBidiRunDirection(int offset);
    method public androidx.compose.ui.geometry.Rect getBoundingBox(int offset);
    method public androidx.compose.ui.geometry.Rect getCursorRect(int offset);
    method public boolean getDidExceedMaxLines();
    method public float getFirstBaseline();
    method public float getHeight();
    method public float getHorizontalPosition(int offset, boolean usePrimaryDirection);
    method public androidx.compose.ui.text.MultiParagraphIntrinsics getIntrinsics();
    method public float getLastBaseline();
    method public float getLineBottom(int lineIndex);
    method public int getLineCount();
    method public int getLineEnd(int lineIndex, optional boolean visibleEnd);
    method public int getLineForOffset(int offset);
    method public int getLineForVerticalPosition(float vertical);
    method public float getLineHeight(int lineIndex);
    method public float getLineLeft(int lineIndex);
    method public float getLineRight(int lineIndex);
    method public int getLineStart(int lineIndex);
    method public float getLineTop(int lineIndex);
    method public float getLineWidth(int lineIndex);
    method public float getMaxIntrinsicWidth();
    method public int getMaxLines();
    method public float getMinIntrinsicWidth();
    method public int getOffsetForPosition(long position);
    method public androidx.compose.ui.text.style.ResolvedTextDirection getParagraphDirection(int offset);
    method public androidx.compose.ui.graphics.Path getPathForRange(int start, int end);
    method public java.util.List<androidx.compose.ui.geometry.Rect> getPlaceholderRects();
    method public float getWidth();
    method public long getWordBoundary(int offset);
    method public boolean isLineEllipsized(int lineIndex);
    method public void paint(androidx.compose.ui.graphics.Canvas canvas, optional long color, optional androidx.compose.ui.graphics.Shadow? shadow, optional androidx.compose.ui.text.style.TextDecoration? decoration, optional androidx.compose.ui.graphics.drawscope.DrawStyle? drawStyle, optional int blendMode);
    method public void paint(androidx.compose.ui.graphics.Canvas canvas, androidx.compose.ui.graphics.Brush brush, optional float alpha, optional androidx.compose.ui.graphics.Shadow? shadow, optional androidx.compose.ui.text.style.TextDecoration? decoration, optional androidx.compose.ui.graphics.drawscope.DrawStyle? drawStyle, optional int blendMode);
    method @Deprecated public void paint(androidx.compose.ui.graphics.Canvas canvas, optional long color, optional androidx.compose.ui.graphics.Shadow? shadow, optional androidx.compose.ui.text.style.TextDecoration? decoration);
    property public final boolean didExceedMaxLines;
    property public final float firstBaseline;
    property public final float height;
    property public final androidx.compose.ui.text.MultiParagraphIntrinsics intrinsics;
    property public final float lastBaseline;
    property public final int lineCount;
    property public final float maxIntrinsicWidth;
    property public final int maxLines;
    property public final float minIntrinsicWidth;
    property public final java.util.List<androidx.compose.ui.geometry.Rect> placeholderRects;
    property public final float width;
  }

  public final class MultiParagraphIntrinsics implements androidx.compose.ui.text.ParagraphIntrinsics {
    ctor public MultiParagraphIntrinsics(androidx.compose.ui.text.AnnotatedString annotatedString, androidx.compose.ui.text.TextStyle style, java.util.List<androidx.compose.ui.text.AnnotatedString.Range<androidx.compose.ui.text.Placeholder>> placeholders, androidx.compose.ui.unit.Density density, androidx.compose.ui.text.font.FontFamily.Resolver fontFamilyResolver);
    ctor @Deprecated public MultiParagraphIntrinsics(androidx.compose.ui.text.AnnotatedString annotatedString, androidx.compose.ui.text.TextStyle style, java.util.List<androidx.compose.ui.text.AnnotatedString.Range<androidx.compose.ui.text.Placeholder>> placeholders, androidx.compose.ui.unit.Density density, androidx.compose.ui.text.font.Font.ResourceLoader resourceLoader);
    method public androidx.compose.ui.text.AnnotatedString getAnnotatedString();
    method public float getMaxIntrinsicWidth();
    method public float getMinIntrinsicWidth();
    method public java.util.List<androidx.compose.ui.text.AnnotatedString.Range<androidx.compose.ui.text.Placeholder>> getPlaceholders();
    property public final androidx.compose.ui.text.AnnotatedString annotatedString;
    property public boolean hasStaleResolvedFonts;
    property public float maxIntrinsicWidth;
    property public float minIntrinsicWidth;
    property public final java.util.List<androidx.compose.ui.text.AnnotatedString.Range<androidx.compose.ui.text.Placeholder>> placeholders;
  }

  public sealed interface Paragraph {
    method public androidx.compose.ui.text.style.ResolvedTextDirection getBidiRunDirection(int offset);
    method public androidx.compose.ui.geometry.Rect getBoundingBox(int offset);
    method public androidx.compose.ui.geometry.Rect getCursorRect(int offset);
    method public boolean getDidExceedMaxLines();
    method public float getFirstBaseline();
    method public float getHeight();
    method public float getHorizontalPosition(int offset, boolean usePrimaryDirection);
    method public float getLastBaseline();
    method public float getLineBottom(int lineIndex);
    method public int getLineCount();
    method public int getLineEnd(int lineIndex, boolean visibleEnd);
    method public int getLineForOffset(int offset);
    method public int getLineForVerticalPosition(float vertical);
    method public float getLineHeight(int lineIndex);
    method public float getLineLeft(int lineIndex);
    method public float getLineRight(int lineIndex);
    method public int getLineStart(int lineIndex);
    method public float getLineTop(int lineIndex);
    method public float getLineWidth(int lineIndex);
    method public float getMaxIntrinsicWidth();
    method public float getMinIntrinsicWidth();
    method public int getOffsetForPosition(long position);
    method public androidx.compose.ui.text.style.ResolvedTextDirection getParagraphDirection(int offset);
    method public androidx.compose.ui.graphics.Path getPathForRange(int start, int end);
    method public java.util.List<androidx.compose.ui.geometry.Rect> getPlaceholderRects();
    method public float getWidth();
    method public long getWordBoundary(int offset);
    method public boolean isLineEllipsized(int lineIndex);
    method public void paint(androidx.compose.ui.graphics.Canvas canvas, long color, androidx.compose.ui.graphics.Shadow? shadow, androidx.compose.ui.text.style.TextDecoration? textDecoration);
    method public void paint(androidx.compose.ui.graphics.Canvas canvas, long color, androidx.compose.ui.graphics.Shadow? shadow, androidx.compose.ui.text.style.TextDecoration? textDecoration, androidx.compose.ui.graphics.drawscope.DrawStyle? drawStyle, int blendMode);
    method public void paint(androidx.compose.ui.graphics.Canvas canvas, androidx.compose.ui.graphics.Brush brush, float alpha, androidx.compose.ui.graphics.Shadow? shadow, androidx.compose.ui.text.style.TextDecoration? textDecoration, androidx.compose.ui.graphics.drawscope.DrawStyle? drawStyle, int blendMode);
    property public abstract boolean didExceedMaxLines;
    property public abstract float firstBaseline;
    property public abstract float height;
    property public abstract float lastBaseline;
    property public abstract int lineCount;
    property public abstract float maxIntrinsicWidth;
    property public abstract float minIntrinsicWidth;
    property public abstract java.util.List<androidx.compose.ui.geometry.Rect> placeholderRects;
    property public abstract float width;
  }

  public interface ParagraphIntrinsics {
    method public default boolean getHasStaleResolvedFonts();
    method public float getMaxIntrinsicWidth();
    method public float getMinIntrinsicWidth();
    property public default boolean hasStaleResolvedFonts;
    property public abstract float maxIntrinsicWidth;
    property public abstract float minIntrinsicWidth;
  }

  public final class ParagraphIntrinsicsKt {
    method @Deprecated public static androidx.compose.ui.text.ParagraphIntrinsics ParagraphIntrinsics(String text, androidx.compose.ui.text.TextStyle style, optional java.util.List<androidx.compose.ui.text.AnnotatedString.Range<androidx.compose.ui.text.SpanStyle>> spanStyles, optional java.util.List<androidx.compose.ui.text.AnnotatedString.Range<androidx.compose.ui.text.Placeholder>> placeholders, androidx.compose.ui.unit.Density density, androidx.compose.ui.text.font.Font.ResourceLoader resourceLoader);
    method public static androidx.compose.ui.text.ParagraphIntrinsics ParagraphIntrinsics(String text, androidx.compose.ui.text.TextStyle style, optional java.util.List<androidx.compose.ui.text.AnnotatedString.Range<androidx.compose.ui.text.SpanStyle>> spanStyles, optional java.util.List<androidx.compose.ui.text.AnnotatedString.Range<androidx.compose.ui.text.Placeholder>> placeholders, androidx.compose.ui.unit.Density density, androidx.compose.ui.text.font.FontFamily.Resolver fontFamilyResolver);
  }

  public final class ParagraphKt {
    method @Deprecated public static androidx.compose.ui.text.Paragraph Paragraph(String text, androidx.compose.ui.text.TextStyle style, optional java.util.List<androidx.compose.ui.text.AnnotatedString.Range<androidx.compose.ui.text.SpanStyle>> spanStyles, optional java.util.List<androidx.compose.ui.text.AnnotatedString.Range<androidx.compose.ui.text.Placeholder>> placeholders, optional int maxLines, optional boolean ellipsis, float width, androidx.compose.ui.unit.Density density, androidx.compose.ui.text.font.Font.ResourceLoader resourceLoader);
    method @Deprecated public static androidx.compose.ui.text.Paragraph Paragraph(String text, androidx.compose.ui.text.TextStyle style, float width, androidx.compose.ui.unit.Density density, androidx.compose.ui.text.font.FontFamily.Resolver fontFamilyResolver, optional java.util.List<androidx.compose.ui.text.AnnotatedString.Range<androidx.compose.ui.text.SpanStyle>> spanStyles, optional java.util.List<androidx.compose.ui.text.AnnotatedString.Range<androidx.compose.ui.text.Placeholder>> placeholders, optional int maxLines, optional boolean ellipsis);
    method public static androidx.compose.ui.text.Paragraph Paragraph(String text, androidx.compose.ui.text.TextStyle style, long constraints, androidx.compose.ui.unit.Density density, androidx.compose.ui.text.font.FontFamily.Resolver fontFamilyResolver, optional java.util.List<androidx.compose.ui.text.AnnotatedString.Range<androidx.compose.ui.text.SpanStyle>> spanStyles, optional java.util.List<androidx.compose.ui.text.AnnotatedString.Range<androidx.compose.ui.text.Placeholder>> placeholders, optional int maxLines, optional boolean ellipsis);
    method @Deprecated public static androidx.compose.ui.text.Paragraph Paragraph(androidx.compose.ui.text.ParagraphIntrinsics paragraphIntrinsics, optional int maxLines, optional boolean ellipsis, float width);
    method public static androidx.compose.ui.text.Paragraph Paragraph(androidx.compose.ui.text.ParagraphIntrinsics paragraphIntrinsics, long constraints, optional int maxLines, optional boolean ellipsis);
  }

  @androidx.compose.runtime.Immutable public final class ParagraphStyle {
    ctor public ParagraphStyle(optional androidx.compose.ui.text.style.TextAlign? textAlign, optional androidx.compose.ui.text.style.TextDirection? textDirection, optional long lineHeight, optional androidx.compose.ui.text.style.TextIndent? textIndent, optional androidx.compose.ui.text.PlatformParagraphStyle? platformStyle, optional androidx.compose.ui.text.style.LineHeightStyle? lineHeightStyle, optional androidx.compose.ui.text.style.LineBreak? lineBreak, optional androidx.compose.ui.text.style.Hyphens? hyphens, optional androidx.compose.ui.text.style.TextMotion? textMotion);
    ctor @Deprecated public ParagraphStyle(optional androidx.compose.ui.text.style.TextAlign? textAlign, optional androidx.compose.ui.text.style.TextDirection? textDirection, optional long lineHeight, optional androidx.compose.ui.text.style.TextIndent? textIndent);
    ctor @Deprecated public ParagraphStyle(optional androidx.compose.ui.text.style.TextAlign? textAlign, optional androidx.compose.ui.text.style.TextDirection? textDirection, optional long lineHeight, optional androidx.compose.ui.text.style.TextIndent? textIndent, optional androidx.compose.ui.text.PlatformParagraphStyle? platformStyle, optional androidx.compose.ui.text.style.LineHeightStyle? lineHeightStyle);
    ctor @Deprecated public ParagraphStyle(optional androidx.compose.ui.text.style.TextAlign? textAlign, optional androidx.compose.ui.text.style.TextDirection? textDirection, optional long lineHeight, optional androidx.compose.ui.text.style.TextIndent? textIndent, optional androidx.compose.ui.text.PlatformParagraphStyle? platformStyle, optional androidx.compose.ui.text.style.LineHeightStyle? lineHeightStyle, optional androidx.compose.ui.text.style.LineBreak? lineBreak, optional androidx.compose.ui.text.style.Hyphens? hyphens);
    method public androidx.compose.ui.text.ParagraphStyle copy(optional androidx.compose.ui.text.style.TextAlign? textAlign, optional androidx.compose.ui.text.style.TextDirection? textDirection, optional long lineHeight, optional androidx.compose.ui.text.style.TextIndent? textIndent, optional androidx.compose.ui.text.PlatformParagraphStyle? platformStyle, optional androidx.compose.ui.text.style.LineHeightStyle? lineHeightStyle, optional androidx.compose.ui.text.style.LineBreak? lineBreak, optional androidx.compose.ui.text.style.Hyphens? hyphens, optional androidx.compose.ui.text.style.TextMotion? textMotion);
    method @Deprecated public androidx.compose.ui.text.ParagraphStyle copy(optional androidx.compose.ui.text.style.TextAlign? textAlign, optional androidx.compose.ui.text.style.TextDirection? textDirection, optional long lineHeight, optional androidx.compose.ui.text.style.TextIndent? textIndent);
    method @Deprecated public androidx.compose.ui.text.ParagraphStyle copy(optional androidx.compose.ui.text.style.TextAlign? textAlign, optional androidx.compose.ui.text.style.TextDirection? textDirection, optional long lineHeight, optional androidx.compose.ui.text.style.TextIndent? textIndent, optional androidx.compose.ui.text.PlatformParagraphStyle? platformStyle, optional androidx.compose.ui.text.style.LineHeightStyle? lineHeightStyle);
    method @Deprecated public androidx.compose.ui.text.ParagraphStyle copy(optional androidx.compose.ui.text.style.TextAlign? textAlign, optional androidx.compose.ui.text.style.TextDirection? textDirection, optional long lineHeight, optional androidx.compose.ui.text.style.TextIndent? textIndent, optional androidx.compose.ui.text.PlatformParagraphStyle? platformStyle, optional androidx.compose.ui.text.style.LineHeightStyle? lineHeightStyle, optional androidx.compose.ui.text.style.LineBreak? lineBreak, optional androidx.compose.ui.text.style.Hyphens? hyphens);
    method public androidx.compose.ui.text.style.Hyphens? getHyphens();
    method public androidx.compose.ui.text.style.LineBreak? getLineBreak();
    method public long getLineHeight();
    method public androidx.compose.ui.text.style.LineHeightStyle? getLineHeightStyle();
    method public androidx.compose.ui.text.PlatformParagraphStyle? getPlatformStyle();
    method public androidx.compose.ui.text.style.TextAlign? getTextAlign();
    method public androidx.compose.ui.text.style.TextDirection? getTextDirection();
    method public androidx.compose.ui.text.style.TextIndent? getTextIndent();
    method public androidx.compose.ui.text.style.TextMotion? getTextMotion();
    method @androidx.compose.runtime.Stable public androidx.compose.ui.text.ParagraphStyle merge(optional androidx.compose.ui.text.ParagraphStyle? other);
    method @androidx.compose.runtime.Stable public operator androidx.compose.ui.text.ParagraphStyle plus(androidx.compose.ui.text.ParagraphStyle other);
    property public final androidx.compose.ui.text.style.Hyphens? hyphens;
    property public final androidx.compose.ui.text.style.LineBreak? lineBreak;
    property public final long lineHeight;
    property public final androidx.compose.ui.text.style.LineHeightStyle? lineHeightStyle;
    property public final androidx.compose.ui.text.PlatformParagraphStyle? platformStyle;
    property public final androidx.compose.ui.text.style.TextAlign? textAlign;
    property public final androidx.compose.ui.text.style.TextDirection? textDirection;
    property public final androidx.compose.ui.text.style.TextIndent? textIndent;
    property public final androidx.compose.ui.text.style.TextMotion? textMotion;
  }

  public final class ParagraphStyleKt {
    method @androidx.compose.runtime.Stable public static androidx.compose.ui.text.ParagraphStyle lerp(androidx.compose.ui.text.ParagraphStyle start, androidx.compose.ui.text.ParagraphStyle stop, float fraction);
  }

  @androidx.compose.runtime.Immutable public final class Placeholder {
    ctor public Placeholder(long width, long height, int placeholderVerticalAlign);
    method public androidx.compose.ui.text.Placeholder copy(optional long width, optional long height, optional int placeholderVerticalAlign);
    method public long getHeight();
    method public int getPlaceholderVerticalAlign();
    method public long getWidth();
    property public final long height;
    property public final int placeholderVerticalAlign;
    property public final long width;
  }

  @kotlin.jvm.JvmInline public final value class PlaceholderVerticalAlign {
    field public static final androidx.compose.ui.text.PlaceholderVerticalAlign.Companion Companion;
  }

  public static final class PlaceholderVerticalAlign.Companion {
    method public int getAboveBaseline();
    method public int getBottom();
    method public int getCenter();
    method public int getTextBottom();
    method public int getTextCenter();
    method public int getTextTop();
    method public int getTop();
    property public final int AboveBaseline;
    property public final int Bottom;
    property public final int Center;
    property public final int TextBottom;
    property public final int TextCenter;
    property public final int TextTop;
    property public final int Top;
  }

  public final class PlatformParagraphStyle {
    ctor public PlatformParagraphStyle(optional boolean includeFontPadding);
    ctor public PlatformParagraphStyle(optional int emojiSupportMatch, optional boolean includeFontPadding);
    ctor public PlatformParagraphStyle(optional int emojiSupportMatch);
    method public int getEmojiSupportMatch();
    method public boolean getIncludeFontPadding();
    method public androidx.compose.ui.text.PlatformParagraphStyle merge(androidx.compose.ui.text.PlatformParagraphStyle? other);
    property public final int emojiSupportMatch;
    property public final boolean includeFontPadding;
    field public static final androidx.compose.ui.text.PlatformParagraphStyle.Companion Companion;
  }

  public static final class PlatformParagraphStyle.Companion {
    method public androidx.compose.ui.text.PlatformParagraphStyle getDefault();
    property public final androidx.compose.ui.text.PlatformParagraphStyle Default;
  }

  public final class PlatformSpanStyle {
    ctor public PlatformSpanStyle();
    method public androidx.compose.ui.text.PlatformSpanStyle merge(androidx.compose.ui.text.PlatformSpanStyle? other);
    field public static final androidx.compose.ui.text.PlatformSpanStyle.Companion Companion;
  }

  public static final class PlatformSpanStyle.Companion {
    method public androidx.compose.ui.text.PlatformSpanStyle getDefault();
    property public final androidx.compose.ui.text.PlatformSpanStyle Default;
  }

  public final class PlatformTextStyle {
    ctor public PlatformTextStyle(androidx.compose.ui.text.PlatformSpanStyle? spanStyle, androidx.compose.ui.text.PlatformParagraphStyle? paragraphStyle);
    ctor public PlatformTextStyle(optional boolean includeFontPadding);
    ctor public PlatformTextStyle(int emojiSupportMatch);
    method public androidx.compose.ui.text.PlatformParagraphStyle? getParagraphStyle();
    method public androidx.compose.ui.text.PlatformSpanStyle? getSpanStyle();
    property public final androidx.compose.ui.text.PlatformParagraphStyle? paragraphStyle;
    property public final androidx.compose.ui.text.PlatformSpanStyle? spanStyle;
  }

  @androidx.compose.runtime.Immutable public final class SpanStyle {
    ctor public SpanStyle(optional long color, optional long fontSize, optional androidx.compose.ui.text.font.FontWeight? fontWeight, optional androidx.compose.ui.text.font.FontStyle? fontStyle, optional androidx.compose.ui.text.font.FontSynthesis? fontSynthesis, optional androidx.compose.ui.text.font.FontFamily? fontFamily, optional String? fontFeatureSettings, optional long letterSpacing, optional androidx.compose.ui.text.style.BaselineShift? baselineShift, optional androidx.compose.ui.text.style.TextGeometricTransform? textGeometricTransform, optional androidx.compose.ui.text.intl.LocaleList? localeList, optional long background, optional androidx.compose.ui.text.style.TextDecoration? textDecoration, optional androidx.compose.ui.graphics.Shadow? shadow, optional androidx.compose.ui.text.PlatformSpanStyle? platformStyle, optional androidx.compose.ui.graphics.drawscope.DrawStyle? drawStyle);
    ctor public SpanStyle(androidx.compose.ui.graphics.Brush? brush, optional float alpha, optional long fontSize, optional androidx.compose.ui.text.font.FontWeight? fontWeight, optional androidx.compose.ui.text.font.FontStyle? fontStyle, optional androidx.compose.ui.text.font.FontSynthesis? fontSynthesis, optional androidx.compose.ui.text.font.FontFamily? fontFamily, optional String? fontFeatureSettings, optional long letterSpacing, optional androidx.compose.ui.text.style.BaselineShift? baselineShift, optional androidx.compose.ui.text.style.TextGeometricTransform? textGeometricTransform, optional androidx.compose.ui.text.intl.LocaleList? localeList, optional long background, optional androidx.compose.ui.text.style.TextDecoration? textDecoration, optional androidx.compose.ui.graphics.Shadow? shadow, optional androidx.compose.ui.text.PlatformSpanStyle? platformStyle, optional androidx.compose.ui.graphics.drawscope.DrawStyle? drawStyle);
    ctor @Deprecated public SpanStyle(optional long color, optional long fontSize, optional androidx.compose.ui.text.font.FontWeight? fontWeight, optional androidx.compose.ui.text.font.FontStyle? fontStyle, optional androidx.compose.ui.text.font.FontSynthesis? fontSynthesis, optional androidx.compose.ui.text.font.FontFamily? fontFamily, optional String? fontFeatureSettings, optional long letterSpacing, optional androidx.compose.ui.text.style.BaselineShift? baselineShift, optional androidx.compose.ui.text.style.TextGeometricTransform? textGeometricTransform, optional androidx.compose.ui.text.intl.LocaleList? localeList, optional long background, optional androidx.compose.ui.text.style.TextDecoration? textDecoration, optional androidx.compose.ui.graphics.Shadow? shadow);
    ctor @Deprecated public SpanStyle(optional long color, optional long fontSize, optional androidx.compose.ui.text.font.FontWeight? fontWeight, optional androidx.compose.ui.text.font.FontStyle? fontStyle, optional androidx.compose.ui.text.font.FontSynthesis? fontSynthesis, optional androidx.compose.ui.text.font.FontFamily? fontFamily, optional String? fontFeatureSettings, optional long letterSpacing, optional androidx.compose.ui.text.style.BaselineShift? baselineShift, optional androidx.compose.ui.text.style.TextGeometricTransform? textGeometricTransform, optional androidx.compose.ui.text.intl.LocaleList? localeList, optional long background, optional androidx.compose.ui.text.style.TextDecoration? textDecoration, optional androidx.compose.ui.graphics.Shadow? shadow, optional androidx.compose.ui.text.PlatformSpanStyle? platformStyle);
    method public androidx.compose.ui.text.SpanStyle copy(optional long color, optional long fontSize, optional androidx.compose.ui.text.font.FontWeight? fontWeight, optional androidx.compose.ui.text.font.FontStyle? fontStyle, optional androidx.compose.ui.text.font.FontSynthesis? fontSynthesis, optional androidx.compose.ui.text.font.FontFamily? fontFamily, optional String? fontFeatureSettings, optional long letterSpacing, optional androidx.compose.ui.text.style.BaselineShift? baselineShift, optional androidx.compose.ui.text.style.TextGeometricTransform? textGeometricTransform, optional androidx.compose.ui.text.intl.LocaleList? localeList, optional long background, optional androidx.compose.ui.text.style.TextDecoration? textDecoration, optional androidx.compose.ui.graphics.Shadow? shadow, optional androidx.compose.ui.text.PlatformSpanStyle? platformStyle, optional androidx.compose.ui.graphics.drawscope.DrawStyle? drawStyle);
    method public androidx.compose.ui.text.SpanStyle copy(androidx.compose.ui.graphics.Brush? brush, optional float alpha, optional long fontSize, optional androidx.compose.ui.text.font.FontWeight? fontWeight, optional androidx.compose.ui.text.font.FontStyle? fontStyle, optional androidx.compose.ui.text.font.FontSynthesis? fontSynthesis, optional androidx.compose.ui.text.font.FontFamily? fontFamily, optional String? fontFeatureSettings, optional long letterSpacing, optional androidx.compose.ui.text.style.BaselineShift? baselineShift, optional androidx.compose.ui.text.style.TextGeometricTransform? textGeometricTransform, optional androidx.compose.ui.text.intl.LocaleList? localeList, optional long background, optional androidx.compose.ui.text.style.TextDecoration? textDecoration, optional androidx.compose.ui.graphics.Shadow? shadow, optional androidx.compose.ui.text.PlatformSpanStyle? platformStyle, optional androidx.compose.ui.graphics.drawscope.DrawStyle? drawStyle);
    method @Deprecated public androidx.compose.ui.text.SpanStyle copy(optional long color, optional long fontSize, optional androidx.compose.ui.text.font.FontWeight? fontWeight, optional androidx.compose.ui.text.font.FontStyle? fontStyle, optional androidx.compose.ui.text.font.FontSynthesis? fontSynthesis, optional androidx.compose.ui.text.font.FontFamily? fontFamily, optional String? fontFeatureSettings, optional long letterSpacing, optional androidx.compose.ui.text.style.BaselineShift? baselineShift, optional androidx.compose.ui.text.style.TextGeometricTransform? textGeometricTransform, optional androidx.compose.ui.text.intl.LocaleList? localeList, optional long background, optional androidx.compose.ui.text.style.TextDecoration? textDecoration, optional androidx.compose.ui.graphics.Shadow? shadow);
    method @Deprecated public androidx.compose.ui.text.SpanStyle copy(optional long color, optional long fontSize, optional androidx.compose.ui.text.font.FontWeight? fontWeight, optional androidx.compose.ui.text.font.FontStyle? fontStyle, optional androidx.compose.ui.text.font.FontSynthesis? fontSynthesis, optional androidx.compose.ui.text.font.FontFamily? fontFamily, optional String? fontFeatureSettings, optional long letterSpacing, optional androidx.compose.ui.text.style.BaselineShift? baselineShift, optional androidx.compose.ui.text.style.TextGeometricTransform? textGeometricTransform, optional androidx.compose.ui.text.intl.LocaleList? localeList, optional long background, optional androidx.compose.ui.text.style.TextDecoration? textDecoration, optional androidx.compose.ui.graphics.Shadow? shadow, optional androidx.compose.ui.text.PlatformSpanStyle? platformStyle);
    method public float getAlpha();
    method public long getBackground();
    method public androidx.compose.ui.text.style.BaselineShift? getBaselineShift();
    method public androidx.compose.ui.graphics.Brush? getBrush();
    method public long getColor();
    method public androidx.compose.ui.graphics.drawscope.DrawStyle? getDrawStyle();
    method public androidx.compose.ui.text.font.FontFamily? getFontFamily();
    method public String? getFontFeatureSettings();
    method public long getFontSize();
    method public androidx.compose.ui.text.font.FontStyle? getFontStyle();
    method public androidx.compose.ui.text.font.FontSynthesis? getFontSynthesis();
    method public androidx.compose.ui.text.font.FontWeight? getFontWeight();
    method public long getLetterSpacing();
    method public androidx.compose.ui.text.intl.LocaleList? getLocaleList();
    method public androidx.compose.ui.text.PlatformSpanStyle? getPlatformStyle();
    method public androidx.compose.ui.graphics.Shadow? getShadow();
    method public androidx.compose.ui.text.style.TextDecoration? getTextDecoration();
    method public androidx.compose.ui.text.style.TextGeometricTransform? getTextGeometricTransform();
    method @androidx.compose.runtime.Stable public androidx.compose.ui.text.SpanStyle merge(optional androidx.compose.ui.text.SpanStyle? other);
    method @androidx.compose.runtime.Stable public operator androidx.compose.ui.text.SpanStyle plus(androidx.compose.ui.text.SpanStyle other);
    property public final float alpha;
    property public final long background;
    property public final androidx.compose.ui.text.style.BaselineShift? baselineShift;
    property public final androidx.compose.ui.graphics.Brush? brush;
    property public final long color;
    property public final androidx.compose.ui.graphics.drawscope.DrawStyle? drawStyle;
    property public final androidx.compose.ui.text.font.FontFamily? fontFamily;
    property public final String? fontFeatureSettings;
    property public final long fontSize;
    property public final androidx.compose.ui.text.font.FontStyle? fontStyle;
    property public final androidx.compose.ui.text.font.FontSynthesis? fontSynthesis;
    property public final androidx.compose.ui.text.font.FontWeight? fontWeight;
    property public final long letterSpacing;
    property public final androidx.compose.ui.text.intl.LocaleList? localeList;
    property public final androidx.compose.ui.text.PlatformSpanStyle? platformStyle;
    property public final androidx.compose.ui.graphics.Shadow? shadow;
    property public final androidx.compose.ui.text.style.TextDecoration? textDecoration;
    property public final androidx.compose.ui.text.style.TextGeometricTransform? textGeometricTransform;
  }

  public final class SpanStyleKt {
    method public static androidx.compose.ui.text.SpanStyle lerp(androidx.compose.ui.text.SpanStyle start, androidx.compose.ui.text.SpanStyle stop, float fraction);
  }

  public final class StringKt {
    method public static String capitalize(String, androidx.compose.ui.text.intl.Locale locale);
    method public static String capitalize(String, androidx.compose.ui.text.intl.LocaleList localeList);
    method public static String decapitalize(String, androidx.compose.ui.text.intl.Locale locale);
    method public static String decapitalize(String, androidx.compose.ui.text.intl.LocaleList localeList);
    method public static String toLowerCase(String, androidx.compose.ui.text.intl.Locale locale);
    method public static String toLowerCase(String, androidx.compose.ui.text.intl.LocaleList localeList);
    method public static String toUpperCase(String, androidx.compose.ui.text.intl.Locale locale);
    method public static String toUpperCase(String, androidx.compose.ui.text.intl.LocaleList localeList);
  }

  public final class TextLayoutInput {
    ctor @Deprecated public TextLayoutInput(androidx.compose.ui.text.AnnotatedString text, androidx.compose.ui.text.TextStyle style, java.util.List<androidx.compose.ui.text.AnnotatedString.Range<androidx.compose.ui.text.Placeholder>> placeholders, int maxLines, boolean softWrap, int overflow, androidx.compose.ui.unit.Density density, androidx.compose.ui.unit.LayoutDirection layoutDirection, androidx.compose.ui.text.font.Font.ResourceLoader resourceLoader, long constraints);
    ctor public TextLayoutInput(androidx.compose.ui.text.AnnotatedString text, androidx.compose.ui.text.TextStyle style, java.util.List<androidx.compose.ui.text.AnnotatedString.Range<androidx.compose.ui.text.Placeholder>> placeholders, int maxLines, boolean softWrap, int overflow, androidx.compose.ui.unit.Density density, androidx.compose.ui.unit.LayoutDirection layoutDirection, androidx.compose.ui.text.font.FontFamily.Resolver fontFamilyResolver, long constraints);
    method @Deprecated public androidx.compose.ui.text.TextLayoutInput copy(optional androidx.compose.ui.text.AnnotatedString text, optional androidx.compose.ui.text.TextStyle style, optional java.util.List<androidx.compose.ui.text.AnnotatedString.Range<androidx.compose.ui.text.Placeholder>> placeholders, optional int maxLines, optional boolean softWrap, optional int overflow, optional androidx.compose.ui.unit.Density density, optional androidx.compose.ui.unit.LayoutDirection layoutDirection, optional androidx.compose.ui.text.font.Font.ResourceLoader resourceLoader, optional long constraints);
    method public long getConstraints();
    method public androidx.compose.ui.unit.Density getDensity();
    method public androidx.compose.ui.text.font.FontFamily.Resolver getFontFamilyResolver();
    method public androidx.compose.ui.unit.LayoutDirection getLayoutDirection();
    method public int getMaxLines();
    method public int getOverflow();
    method public java.util.List<androidx.compose.ui.text.AnnotatedString.Range<androidx.compose.ui.text.Placeholder>> getPlaceholders();
    method @Deprecated public androidx.compose.ui.text.font.Font.ResourceLoader getResourceLoader();
    method public boolean getSoftWrap();
    method public androidx.compose.ui.text.TextStyle getStyle();
    method public androidx.compose.ui.text.AnnotatedString getText();
    property public final long constraints;
    property public final androidx.compose.ui.unit.Density density;
    property public final androidx.compose.ui.text.font.FontFamily.Resolver fontFamilyResolver;
    property public final androidx.compose.ui.unit.LayoutDirection layoutDirection;
    property public final int maxLines;
    property public final int overflow;
    property public final java.util.List<androidx.compose.ui.text.AnnotatedString.Range<androidx.compose.ui.text.Placeholder>> placeholders;
    property @Deprecated public final androidx.compose.ui.text.font.Font.ResourceLoader resourceLoader;
    property public final boolean softWrap;
    property public final androidx.compose.ui.text.TextStyle style;
    property public final androidx.compose.ui.text.AnnotatedString text;
  }

  public final class TextLayoutResult {
    ctor public TextLayoutResult(androidx.compose.ui.text.TextLayoutInput layoutInput, androidx.compose.ui.text.MultiParagraph multiParagraph, long size);
    method public androidx.compose.ui.text.TextLayoutResult copy(optional androidx.compose.ui.text.TextLayoutInput layoutInput, optional long size);
    method public androidx.compose.ui.text.style.ResolvedTextDirection getBidiRunDirection(int offset);
    method public androidx.compose.ui.geometry.Rect getBoundingBox(int offset);
    method public androidx.compose.ui.geometry.Rect getCursorRect(int offset);
    method public boolean getDidOverflowHeight();
    method public boolean getDidOverflowWidth();
    method public float getFirstBaseline();
    method public boolean getHasVisualOverflow();
    method public float getHorizontalPosition(int offset, boolean usePrimaryDirection);
    method public float getLastBaseline();
    method public androidx.compose.ui.text.TextLayoutInput getLayoutInput();
    method public float getLineBottom(int lineIndex);
    method public int getLineCount();
    method public int getLineEnd(int lineIndex, optional boolean visibleEnd);
    method public int getLineForOffset(int offset);
    method public int getLineForVerticalPosition(float vertical);
    method public float getLineLeft(int lineIndex);
    method public float getLineRight(int lineIndex);
    method public int getLineStart(int lineIndex);
    method public float getLineTop(int lineIndex);
    method public androidx.compose.ui.text.MultiParagraph getMultiParagraph();
    method public int getOffsetForPosition(long position);
    method public androidx.compose.ui.text.style.ResolvedTextDirection getParagraphDirection(int offset);
    method public androidx.compose.ui.graphics.Path getPathForRange(int start, int end);
    method public java.util.List<androidx.compose.ui.geometry.Rect> getPlaceholderRects();
    method public long getSize();
    method public long getWordBoundary(int offset);
    method public boolean isLineEllipsized(int lineIndex);
    property public final boolean didOverflowHeight;
    property public final boolean didOverflowWidth;
    property public final float firstBaseline;
    property public final boolean hasVisualOverflow;
    property public final float lastBaseline;
    property public final androidx.compose.ui.text.TextLayoutInput layoutInput;
    property public final int lineCount;
    property public final androidx.compose.ui.text.MultiParagraph multiParagraph;
    property public final java.util.List<androidx.compose.ui.geometry.Rect> placeholderRects;
    property public final long size;
  }

  public final class TextPainter {
    method public void paint(androidx.compose.ui.graphics.Canvas canvas, androidx.compose.ui.text.TextLayoutResult textLayoutResult);
    field public static final androidx.compose.ui.text.TextPainter INSTANCE;
  }

  public final class TextPainterKt {
    method public static void drawText(androidx.compose.ui.graphics.drawscope.DrawScope, androidx.compose.ui.text.TextMeasurer textMeasurer, androidx.compose.ui.text.AnnotatedString text, optional long topLeft, optional androidx.compose.ui.text.TextStyle style, optional int overflow, optional boolean softWrap, optional int maxLines, optional java.util.List<androidx.compose.ui.text.AnnotatedString.Range<androidx.compose.ui.text.Placeholder>> placeholders, optional long size, optional int blendMode);
    method public static void drawText(androidx.compose.ui.graphics.drawscope.DrawScope, androidx.compose.ui.text.TextMeasurer textMeasurer, String text, optional long topLeft, optional androidx.compose.ui.text.TextStyle style, optional int overflow, optional boolean softWrap, optional int maxLines, optional long size, optional int blendMode);
    method public static void drawText(androidx.compose.ui.graphics.drawscope.DrawScope, androidx.compose.ui.text.TextLayoutResult textLayoutResult, optional long color, optional long topLeft, optional float alpha, optional androidx.compose.ui.graphics.Shadow? shadow, optional androidx.compose.ui.text.style.TextDecoration? textDecoration, optional androidx.compose.ui.graphics.drawscope.DrawStyle? drawStyle, optional int blendMode);
    method public static void drawText(androidx.compose.ui.graphics.drawscope.DrawScope, androidx.compose.ui.text.TextLayoutResult textLayoutResult, androidx.compose.ui.graphics.Brush brush, optional long topLeft, optional float alpha, optional androidx.compose.ui.graphics.Shadow? shadow, optional androidx.compose.ui.text.style.TextDecoration? textDecoration, optional androidx.compose.ui.graphics.drawscope.DrawStyle? drawStyle, optional int blendMode);
  }

  @androidx.compose.runtime.Immutable @kotlin.jvm.JvmInline public final value class TextRange {
    method public operator boolean contains(long other);
    method public operator boolean contains(int offset);
    method public boolean getCollapsed();
    method public int getEnd();
    method public int getLength();
    method public int getMax();
    method public int getMin();
    method public boolean getReversed();
    method public int getStart();
    method public boolean intersects(long other);
    property public final boolean collapsed;
    property public final int end;
    property public final int length;
    property public final int max;
    property public final int min;
    property public final boolean reversed;
    property public final int start;
    field public static final androidx.compose.ui.text.TextRange.Companion Companion;
  }

  public static final class TextRange.Companion {
    method public long getZero();
    property public final long Zero;
  }

  public final class TextRangeKt {
    method public static long TextRange(int start, int end);
    method public static long TextRange(int index);
<<<<<<< HEAD
=======
    method public static long coerceIn(long, int minimumValue, int maximumValue);
>>>>>>> fdff00cc
    method public static String substring(CharSequence, long range);
  }

  @androidx.compose.runtime.Immutable public final class TextStyle {
    ctor public TextStyle(optional long color, optional long fontSize, optional androidx.compose.ui.text.font.FontWeight? fontWeight, optional androidx.compose.ui.text.font.FontStyle? fontStyle, optional androidx.compose.ui.text.font.FontSynthesis? fontSynthesis, optional androidx.compose.ui.text.font.FontFamily? fontFamily, optional String? fontFeatureSettings, optional long letterSpacing, optional androidx.compose.ui.text.style.BaselineShift? baselineShift, optional androidx.compose.ui.text.style.TextGeometricTransform? textGeometricTransform, optional androidx.compose.ui.text.intl.LocaleList? localeList, optional long background, optional androidx.compose.ui.text.style.TextDecoration? textDecoration, optional androidx.compose.ui.graphics.Shadow? shadow, optional androidx.compose.ui.graphics.drawscope.DrawStyle? drawStyle, optional androidx.compose.ui.text.style.TextAlign? textAlign, optional androidx.compose.ui.text.style.TextDirection? textDirection, optional long lineHeight, optional androidx.compose.ui.text.style.TextIndent? textIndent, optional androidx.compose.ui.text.PlatformTextStyle? platformStyle, optional androidx.compose.ui.text.style.LineHeightStyle? lineHeightStyle, optional androidx.compose.ui.text.style.LineBreak? lineBreak, optional androidx.compose.ui.text.style.Hyphens? hyphens, optional androidx.compose.ui.text.style.TextMotion? textMotion);
    ctor public TextStyle(androidx.compose.ui.graphics.Brush? brush, optional float alpha, optional long fontSize, optional androidx.compose.ui.text.font.FontWeight? fontWeight, optional androidx.compose.ui.text.font.FontStyle? fontStyle, optional androidx.compose.ui.text.font.FontSynthesis? fontSynthesis, optional androidx.compose.ui.text.font.FontFamily? fontFamily, optional String? fontFeatureSettings, optional long letterSpacing, optional androidx.compose.ui.text.style.BaselineShift? baselineShift, optional androidx.compose.ui.text.style.TextGeometricTransform? textGeometricTransform, optional androidx.compose.ui.text.intl.LocaleList? localeList, optional long background, optional androidx.compose.ui.text.style.TextDecoration? textDecoration, optional androidx.compose.ui.graphics.Shadow? shadow, optional androidx.compose.ui.graphics.drawscope.DrawStyle? drawStyle, optional androidx.compose.ui.text.style.TextAlign? textAlign, optional androidx.compose.ui.text.style.TextDirection? textDirection, optional long lineHeight, optional androidx.compose.ui.text.style.TextIndent? textIndent, optional androidx.compose.ui.text.PlatformTextStyle? platformStyle, optional androidx.compose.ui.text.style.LineHeightStyle? lineHeightStyle, optional androidx.compose.ui.text.style.LineBreak? lineBreak, optional androidx.compose.ui.text.style.Hyphens? hyphens, optional androidx.compose.ui.text.style.TextMotion? textMotion);
    ctor @Deprecated public TextStyle(optional long color, optional long fontSize, optional androidx.compose.ui.text.font.FontWeight? fontWeight, optional androidx.compose.ui.text.font.FontStyle? fontStyle, optional androidx.compose.ui.text.font.FontSynthesis? fontSynthesis, optional androidx.compose.ui.text.font.FontFamily? fontFamily, optional String? fontFeatureSettings, optional long letterSpacing, optional androidx.compose.ui.text.style.BaselineShift? baselineShift, optional androidx.compose.ui.text.style.TextGeometricTransform? textGeometricTransform, optional androidx.compose.ui.text.intl.LocaleList? localeList, optional long background, optional androidx.compose.ui.text.style.TextDecoration? textDecoration, optional androidx.compose.ui.graphics.Shadow? shadow, optional androidx.compose.ui.text.style.TextAlign? textAlign, optional androidx.compose.ui.text.style.TextDirection? textDirection, optional long lineHeight, optional androidx.compose.ui.text.style.TextIndent? textIndent);
    ctor @Deprecated public TextStyle(optional long color, optional long fontSize, optional androidx.compose.ui.text.font.FontWeight? fontWeight, optional androidx.compose.ui.text.font.FontStyle? fontStyle, optional androidx.compose.ui.text.font.FontSynthesis? fontSynthesis, optional androidx.compose.ui.text.font.FontFamily? fontFamily, optional String? fontFeatureSettings, optional long letterSpacing, optional androidx.compose.ui.text.style.BaselineShift? baselineShift, optional androidx.compose.ui.text.style.TextGeometricTransform? textGeometricTransform, optional androidx.compose.ui.text.intl.LocaleList? localeList, optional long background, optional androidx.compose.ui.text.style.TextDecoration? textDecoration, optional androidx.compose.ui.graphics.Shadow? shadow, optional androidx.compose.ui.text.style.TextAlign? textAlign, optional androidx.compose.ui.text.style.TextDirection? textDirection, optional long lineHeight, optional androidx.compose.ui.text.style.TextIndent? textIndent, optional androidx.compose.ui.text.PlatformTextStyle? platformStyle, optional androidx.compose.ui.text.style.LineHeightStyle? lineHeightStyle);
    ctor @Deprecated public TextStyle(optional long color, optional long fontSize, optional androidx.compose.ui.text.font.FontWeight? fontWeight, optional androidx.compose.ui.text.font.FontStyle? fontStyle, optional androidx.compose.ui.text.font.FontSynthesis? fontSynthesis, optional androidx.compose.ui.text.font.FontFamily? fontFamily, optional String? fontFeatureSettings, optional long letterSpacing, optional androidx.compose.ui.text.style.BaselineShift? baselineShift, optional androidx.compose.ui.text.style.TextGeometricTransform? textGeometricTransform, optional androidx.compose.ui.text.intl.LocaleList? localeList, optional long background, optional androidx.compose.ui.text.style.TextDecoration? textDecoration, optional androidx.compose.ui.graphics.Shadow? shadow, optional androidx.compose.ui.text.style.TextAlign? textAlign, optional androidx.compose.ui.text.style.TextDirection? textDirection, optional long lineHeight, optional androidx.compose.ui.text.style.TextIndent? textIndent, optional androidx.compose.ui.text.PlatformTextStyle? platformStyle, optional androidx.compose.ui.text.style.LineHeightStyle? lineHeightStyle, optional androidx.compose.ui.text.style.LineBreak? lineBreak, optional androidx.compose.ui.text.style.Hyphens? hyphens);
    method public androidx.compose.ui.text.TextStyle copy(optional long color, optional long fontSize, optional androidx.compose.ui.text.font.FontWeight? fontWeight, optional androidx.compose.ui.text.font.FontStyle? fontStyle, optional androidx.compose.ui.text.font.FontSynthesis? fontSynthesis, optional androidx.compose.ui.text.font.FontFamily? fontFamily, optional String? fontFeatureSettings, optional long letterSpacing, optional androidx.compose.ui.text.style.BaselineShift? baselineShift, optional androidx.compose.ui.text.style.TextGeometricTransform? textGeometricTransform, optional androidx.compose.ui.text.intl.LocaleList? localeList, optional long background, optional androidx.compose.ui.text.style.TextDecoration? textDecoration, optional androidx.compose.ui.graphics.Shadow? shadow, optional androidx.compose.ui.graphics.drawscope.DrawStyle? drawStyle, optional androidx.compose.ui.text.style.TextAlign? textAlign, optional androidx.compose.ui.text.style.TextDirection? textDirection, optional long lineHeight, optional androidx.compose.ui.text.style.TextIndent? textIndent, optional androidx.compose.ui.text.PlatformTextStyle? platformStyle, optional androidx.compose.ui.text.style.LineHeightStyle? lineHeightStyle, optional androidx.compose.ui.text.style.LineBreak? lineBreak, optional androidx.compose.ui.text.style.Hyphens? hyphens, optional androidx.compose.ui.text.style.TextMotion? textMotion);
    method public androidx.compose.ui.text.TextStyle copy(androidx.compose.ui.graphics.Brush? brush, optional float alpha, optional long fontSize, optional androidx.compose.ui.text.font.FontWeight? fontWeight, optional androidx.compose.ui.text.font.FontStyle? fontStyle, optional androidx.compose.ui.text.font.FontSynthesis? fontSynthesis, optional androidx.compose.ui.text.font.FontFamily? fontFamily, optional String? fontFeatureSettings, optional long letterSpacing, optional androidx.compose.ui.text.style.BaselineShift? baselineShift, optional androidx.compose.ui.text.style.TextGeometricTransform? textGeometricTransform, optional androidx.compose.ui.text.intl.LocaleList? localeList, optional long background, optional androidx.compose.ui.text.style.TextDecoration? textDecoration, optional androidx.compose.ui.graphics.Shadow? shadow, optional androidx.compose.ui.graphics.drawscope.DrawStyle? drawStyle, optional androidx.compose.ui.text.style.TextAlign? textAlign, optional androidx.compose.ui.text.style.TextDirection? textDirection, optional long lineHeight, optional androidx.compose.ui.text.style.TextIndent? textIndent, optional androidx.compose.ui.text.PlatformTextStyle? platformStyle, optional androidx.compose.ui.text.style.LineHeightStyle? lineHeightStyle, optional androidx.compose.ui.text.style.LineBreak? lineBreak, optional androidx.compose.ui.text.style.Hyphens? hyphens, optional androidx.compose.ui.text.style.TextMotion? textMotion);
    method @Deprecated public androidx.compose.ui.text.TextStyle copy(optional long color, optional long fontSize, optional androidx.compose.ui.text.font.FontWeight? fontWeight, optional androidx.compose.ui.text.font.FontStyle? fontStyle, optional androidx.compose.ui.text.font.FontSynthesis? fontSynthesis, optional androidx.compose.ui.text.font.FontFamily? fontFamily, optional String? fontFeatureSettings, optional long letterSpacing, optional androidx.compose.ui.text.style.BaselineShift? baselineShift, optional androidx.compose.ui.text.style.TextGeometricTransform? textGeometricTransform, optional androidx.compose.ui.text.intl.LocaleList? localeList, optional long background, optional androidx.compose.ui.text.style.TextDecoration? textDecoration, optional androidx.compose.ui.graphics.Shadow? shadow, optional androidx.compose.ui.text.style.TextAlign? textAlign, optional androidx.compose.ui.text.style.TextDirection? textDirection, optional long lineHeight, optional androidx.compose.ui.text.style.TextIndent? textIndent);
    method @Deprecated public androidx.compose.ui.text.TextStyle copy(optional long color, optional long fontSize, optional androidx.compose.ui.text.font.FontWeight? fontWeight, optional androidx.compose.ui.text.font.FontStyle? fontStyle, optional androidx.compose.ui.text.font.FontSynthesis? fontSynthesis, optional androidx.compose.ui.text.font.FontFamily? fontFamily, optional String? fontFeatureSettings, optional long letterSpacing, optional androidx.compose.ui.text.style.BaselineShift? baselineShift, optional androidx.compose.ui.text.style.TextGeometricTransform? textGeometricTransform, optional androidx.compose.ui.text.intl.LocaleList? localeList, optional long background, optional androidx.compose.ui.text.style.TextDecoration? textDecoration, optional androidx.compose.ui.graphics.Shadow? shadow, optional androidx.compose.ui.text.style.TextAlign? textAlign, optional androidx.compose.ui.text.style.TextDirection? textDirection, optional long lineHeight, optional androidx.compose.ui.text.style.TextIndent? textIndent, optional androidx.compose.ui.text.PlatformTextStyle? platformStyle, optional androidx.compose.ui.text.style.LineHeightStyle? lineHeightStyle);
    method @Deprecated public androidx.compose.ui.text.TextStyle copy(optional long color, optional long fontSize, optional androidx.compose.ui.text.font.FontWeight? fontWeight, optional androidx.compose.ui.text.font.FontStyle? fontStyle, optional androidx.compose.ui.text.font.FontSynthesis? fontSynthesis, optional androidx.compose.ui.text.font.FontFamily? fontFamily, optional String? fontFeatureSettings, optional long letterSpacing, optional androidx.compose.ui.text.style.BaselineShift? baselineShift, optional androidx.compose.ui.text.style.TextGeometricTransform? textGeometricTransform, optional androidx.compose.ui.text.intl.LocaleList? localeList, optional long background, optional androidx.compose.ui.text.style.TextDecoration? textDecoration, optional androidx.compose.ui.graphics.Shadow? shadow, optional androidx.compose.ui.text.style.TextAlign? textAlign, optional androidx.compose.ui.text.style.TextDirection? textDirection, optional long lineHeight, optional androidx.compose.ui.text.style.TextIndent? textIndent, optional androidx.compose.ui.text.PlatformTextStyle? platformStyle, optional androidx.compose.ui.text.style.LineHeightStyle? lineHeightStyle, optional androidx.compose.ui.text.style.LineBreak? lineBreak, optional androidx.compose.ui.text.style.Hyphens? hyphens);
    method public float getAlpha();
    method public long getBackground();
    method public androidx.compose.ui.text.style.BaselineShift? getBaselineShift();
    method public androidx.compose.ui.graphics.Brush? getBrush();
    method public long getColor();
    method public androidx.compose.ui.graphics.drawscope.DrawStyle? getDrawStyle();
    method public androidx.compose.ui.text.font.FontFamily? getFontFamily();
    method public String? getFontFeatureSettings();
    method public long getFontSize();
    method public androidx.compose.ui.text.font.FontStyle? getFontStyle();
    method public androidx.compose.ui.text.font.FontSynthesis? getFontSynthesis();
    method public androidx.compose.ui.text.font.FontWeight? getFontWeight();
    method public androidx.compose.ui.text.style.Hyphens? getHyphens();
    method public long getLetterSpacing();
    method public androidx.compose.ui.text.style.LineBreak? getLineBreak();
    method public long getLineHeight();
    method public androidx.compose.ui.text.style.LineHeightStyle? getLineHeightStyle();
    method public androidx.compose.ui.text.intl.LocaleList? getLocaleList();
    method public androidx.compose.ui.text.PlatformTextStyle? getPlatformStyle();
    method public androidx.compose.ui.graphics.Shadow? getShadow();
    method public androidx.compose.ui.text.style.TextAlign? getTextAlign();
    method public androidx.compose.ui.text.style.TextDecoration? getTextDecoration();
    method public androidx.compose.ui.text.style.TextDirection? getTextDirection();
    method public androidx.compose.ui.text.style.TextGeometricTransform? getTextGeometricTransform();
    method public androidx.compose.ui.text.style.TextIndent? getTextIndent();
    method public androidx.compose.ui.text.style.TextMotion? getTextMotion();
    method public boolean hasSameDrawAffectingAttributes(androidx.compose.ui.text.TextStyle other);
    method public boolean hasSameLayoutAffectingAttributes(androidx.compose.ui.text.TextStyle other);
    method @androidx.compose.runtime.Stable public androidx.compose.ui.text.TextStyle merge(optional androidx.compose.ui.text.TextStyle? other);
    method @androidx.compose.runtime.Stable public androidx.compose.ui.text.TextStyle merge(optional long color, optional long fontSize, optional androidx.compose.ui.text.font.FontWeight? fontWeight, optional androidx.compose.ui.text.font.FontStyle? fontStyle, optional androidx.compose.ui.text.font.FontSynthesis? fontSynthesis, optional androidx.compose.ui.text.font.FontFamily? fontFamily, optional String? fontFeatureSettings, optional long letterSpacing, optional androidx.compose.ui.text.style.BaselineShift? baselineShift, optional androidx.compose.ui.text.style.TextGeometricTransform? textGeometricTransform, optional androidx.compose.ui.text.intl.LocaleList? localeList, optional long background, optional androidx.compose.ui.text.style.TextDecoration? textDecoration, optional androidx.compose.ui.graphics.Shadow? shadow, optional androidx.compose.ui.graphics.drawscope.DrawStyle? drawStyle, optional androidx.compose.ui.text.style.TextAlign? textAlign, optional androidx.compose.ui.text.style.TextDirection? textDirection, optional long lineHeight, optional androidx.compose.ui.text.style.TextIndent? textIndent, optional androidx.compose.ui.text.style.LineHeightStyle? lineHeightStyle, optional androidx.compose.ui.text.style.LineBreak? lineBreak, optional androidx.compose.ui.text.style.Hyphens? hyphens, optional androidx.compose.ui.text.PlatformTextStyle? platformStyle, optional androidx.compose.ui.text.style.TextMotion? textMotion);
    method @androidx.compose.runtime.Stable public androidx.compose.ui.text.TextStyle merge(androidx.compose.ui.text.SpanStyle other);
    method @androidx.compose.runtime.Stable public androidx.compose.ui.text.TextStyle merge(androidx.compose.ui.text.ParagraphStyle other);
    method @androidx.compose.runtime.Stable public operator androidx.compose.ui.text.TextStyle plus(androidx.compose.ui.text.TextStyle other);
    method @androidx.compose.runtime.Stable public operator androidx.compose.ui.text.TextStyle plus(androidx.compose.ui.text.ParagraphStyle other);
    method @androidx.compose.runtime.Stable public operator androidx.compose.ui.text.TextStyle plus(androidx.compose.ui.text.SpanStyle other);
    method @androidx.compose.runtime.Stable public androidx.compose.ui.text.ParagraphStyle toParagraphStyle();
    method @androidx.compose.runtime.Stable public androidx.compose.ui.text.SpanStyle toSpanStyle();
    property public final float alpha;
    property public final long background;
    property public final androidx.compose.ui.text.style.BaselineShift? baselineShift;
    property public final androidx.compose.ui.graphics.Brush? brush;
    property public final long color;
    property public final androidx.compose.ui.graphics.drawscope.DrawStyle? drawStyle;
    property public final androidx.compose.ui.text.font.FontFamily? fontFamily;
    property public final String? fontFeatureSettings;
    property public final long fontSize;
    property public final androidx.compose.ui.text.font.FontStyle? fontStyle;
    property public final androidx.compose.ui.text.font.FontSynthesis? fontSynthesis;
    property public final androidx.compose.ui.text.font.FontWeight? fontWeight;
    property public final androidx.compose.ui.text.style.Hyphens? hyphens;
    property public final long letterSpacing;
    property public final androidx.compose.ui.text.style.LineBreak? lineBreak;
    property public final long lineHeight;
    property public final androidx.compose.ui.text.style.LineHeightStyle? lineHeightStyle;
    property public final androidx.compose.ui.text.intl.LocaleList? localeList;
    property public final androidx.compose.ui.text.PlatformTextStyle? platformStyle;
    property public final androidx.compose.ui.graphics.Shadow? shadow;
    property public final androidx.compose.ui.text.style.TextAlign? textAlign;
    property public final androidx.compose.ui.text.style.TextDecoration? textDecoration;
    property public final androidx.compose.ui.text.style.TextDirection? textDirection;
    property public final androidx.compose.ui.text.style.TextGeometricTransform? textGeometricTransform;
    property public final androidx.compose.ui.text.style.TextIndent? textIndent;
    property public final androidx.compose.ui.text.style.TextMotion? textMotion;
    field public static final androidx.compose.ui.text.TextStyle.Companion Companion;
  }

  public static final class TextStyle.Companion {
    method public androidx.compose.ui.text.TextStyle getDefault();
    property public final androidx.compose.ui.text.TextStyle Default;
  }

  public final class TextStyleKt {
    method public static androidx.compose.ui.text.TextStyle lerp(androidx.compose.ui.text.TextStyle start, androidx.compose.ui.text.TextStyle stop, float fraction);
    method public static androidx.compose.ui.text.TextStyle resolveDefaults(androidx.compose.ui.text.TextStyle style, androidx.compose.ui.unit.LayoutDirection direction);
  }

  public abstract sealed class TtsAnnotation {
  }

  public final class VerbatimTtsAnnotation extends androidx.compose.ui.text.TtsAnnotation {
    ctor public VerbatimTtsAnnotation(String verbatim);
    method public String getVerbatim();
    property public final String verbatim;
  }

}

package androidx.compose.ui.text.font {

  public abstract class AndroidFont implements androidx.compose.ui.text.font.Font {
    ctor public AndroidFont(int loadingStrategy, androidx.compose.ui.text.font.AndroidFont.TypefaceLoader typefaceLoader, androidx.compose.ui.text.font.FontVariation.Settings variationSettings);
    ctor @Deprecated public AndroidFont(int loadingStrategy, androidx.compose.ui.text.font.AndroidFont.TypefaceLoader typefaceLoader);
    method public final int getLoadingStrategy();
    method public final androidx.compose.ui.text.font.AndroidFont.TypefaceLoader getTypefaceLoader();
    method public final androidx.compose.ui.text.font.FontVariation.Settings getVariationSettings();
    property public final int loadingStrategy;
    property public final androidx.compose.ui.text.font.AndroidFont.TypefaceLoader typefaceLoader;
    property public final androidx.compose.ui.text.font.FontVariation.Settings variationSettings;
  }

  public static interface AndroidFont.TypefaceLoader {
    method public suspend Object? awaitLoad(android.content.Context context, androidx.compose.ui.text.font.AndroidFont font, kotlin.coroutines.Continuation<? super android.graphics.Typeface>);
    method public android.graphics.Typeface? loadBlocking(android.content.Context context, androidx.compose.ui.text.font.AndroidFont font);
  }

  public final class AndroidFontKt {
    method @androidx.compose.runtime.Stable public static androidx.compose.ui.text.font.Font Font(String path, android.content.res.AssetManager assetManager, optional androidx.compose.ui.text.font.FontWeight weight, optional int style, optional androidx.compose.ui.text.font.FontVariation.Settings variationSettings);
    method @androidx.compose.runtime.Stable public static androidx.compose.ui.text.font.Font Font(java.io.File file, optional androidx.compose.ui.text.font.FontWeight weight, optional int style, optional androidx.compose.ui.text.font.FontVariation.Settings variationSettings);
    method @RequiresApi(26) @androidx.compose.runtime.Stable public static androidx.compose.ui.text.font.Font Font(android.os.ParcelFileDescriptor fileDescriptor, optional androidx.compose.ui.text.font.FontWeight weight, optional int style, optional androidx.compose.ui.text.font.FontVariation.Settings variationSettings);
  }

  public final class AndroidTypeface_androidKt {
    method public static androidx.compose.ui.text.font.FontFamily FontFamily(android.graphics.Typeface typeface);
    method @Deprecated public static androidx.compose.ui.text.font.Typeface Typeface(android.content.Context context, androidx.compose.ui.text.font.FontFamily fontFamily, optional java.util.List<kotlin.Pair<androidx.compose.ui.text.font.FontWeight,androidx.compose.ui.text.font.FontStyle>>? styles);
    method public static androidx.compose.ui.text.font.Typeface Typeface(android.graphics.Typeface typeface);
  }

  public final class DelegatingFontLoaderForDeprecatedUsage_androidKt {
    method @Deprecated public static androidx.compose.ui.text.font.FontFamily.Resolver createFontFamilyResolver(androidx.compose.ui.text.font.Font.ResourceLoader fontResourceLoader, android.content.Context context);
  }

  @kotlin.jvm.JvmInline public final value class DeviceFontFamilyName {
    ctor public DeviceFontFamilyName(String name);
    method public String getName();
    property public final String name;
  }

  public final class DeviceFontFamilyNameFontKt {
    method public static androidx.compose.ui.text.font.Font Font(String familyName, optional androidx.compose.ui.text.font.FontWeight weight, optional int style, optional androidx.compose.ui.text.font.FontVariation.Settings variationSettings);
  }

  public abstract sealed class FileBasedFontFamily extends androidx.compose.ui.text.font.FontFamily {
  }

  @androidx.compose.runtime.Immutable public interface Font {
    method public default int getLoadingStrategy();
    method public int getStyle();
    method public androidx.compose.ui.text.font.FontWeight getWeight();
    property public default int loadingStrategy;
    property public abstract int style;
    property public abstract androidx.compose.ui.text.font.FontWeight weight;
    field public static final androidx.compose.ui.text.font.Font.Companion Companion;
    field public static final long MaximumAsyncTimeoutMillis = 15000L; // 0x3a98L
  }

  public static final class Font.Companion {
    field public static final long MaximumAsyncTimeoutMillis = 15000L; // 0x3a98L
  }

  @Deprecated public static interface Font.ResourceLoader {
    method @Deprecated public Object load(androidx.compose.ui.text.font.Font font);
  }

  @androidx.compose.runtime.Immutable public abstract sealed class FontFamily {
    method @Deprecated public final boolean getCanLoadSynchronously();
    property @Deprecated public final boolean canLoadSynchronously;
    field public static final androidx.compose.ui.text.font.FontFamily.Companion Companion;
  }

  public static final class FontFamily.Companion {
    method public androidx.compose.ui.text.font.GenericFontFamily getCursive();
    method public androidx.compose.ui.text.font.SystemFontFamily getDefault();
    method public androidx.compose.ui.text.font.GenericFontFamily getMonospace();
    method public androidx.compose.ui.text.font.GenericFontFamily getSansSerif();
    method public androidx.compose.ui.text.font.GenericFontFamily getSerif();
    property public final androidx.compose.ui.text.font.GenericFontFamily Cursive;
    property public final androidx.compose.ui.text.font.SystemFontFamily Default;
    property public final androidx.compose.ui.text.font.GenericFontFamily Monospace;
    property public final androidx.compose.ui.text.font.GenericFontFamily SansSerif;
    property public final androidx.compose.ui.text.font.GenericFontFamily Serif;
  }

  public static sealed interface FontFamily.Resolver {
    method public suspend Object? preload(androidx.compose.ui.text.font.FontFamily fontFamily, kotlin.coroutines.Continuation<? super kotlin.Unit>);
    method public androidx.compose.runtime.State<java.lang.Object> resolve(optional androidx.compose.ui.text.font.FontFamily? fontFamily, optional androidx.compose.ui.text.font.FontWeight fontWeight, optional int fontStyle, optional int fontSynthesis);
  }

  public final class FontFamilyKt {
    method @androidx.compose.runtime.Stable public static androidx.compose.ui.text.font.FontFamily FontFamily(java.util.List<? extends androidx.compose.ui.text.font.Font> fonts);
    method @androidx.compose.runtime.Stable public static androidx.compose.ui.text.font.FontFamily FontFamily(androidx.compose.ui.text.font.Font... fonts);
    method @androidx.compose.runtime.Stable public static androidx.compose.ui.text.font.FontFamily FontFamily(androidx.compose.ui.text.font.Typeface typeface);
  }

  public final class FontFamilyResolver_androidKt {
    method public static androidx.compose.ui.text.font.FontFamily.Resolver createFontFamilyResolver(android.content.Context context);
    method public static androidx.compose.ui.text.font.FontFamily.Resolver createFontFamilyResolver(android.content.Context context, kotlin.coroutines.CoroutineContext coroutineContext);
    method public static androidx.compose.runtime.State<android.graphics.Typeface> resolveAsTypeface(androidx.compose.ui.text.font.FontFamily.Resolver, optional androidx.compose.ui.text.font.FontFamily? fontFamily, optional androidx.compose.ui.text.font.FontWeight fontWeight, optional int fontStyle, optional int fontSynthesis);
  }

  public final class FontKt {
    method @androidx.compose.runtime.Stable public static androidx.compose.ui.text.font.Font Font(int resId, optional androidx.compose.ui.text.font.FontWeight weight, optional int style, optional int loadingStrategy);
    method @Deprecated @androidx.compose.runtime.Stable public static androidx.compose.ui.text.font.Font Font(int resId, optional androidx.compose.ui.text.font.FontWeight weight, optional int style);
    method @androidx.compose.runtime.Stable public static androidx.compose.ui.text.font.FontFamily toFontFamily(androidx.compose.ui.text.font.Font);
  }

  @androidx.compose.runtime.Immutable public final class FontListFontFamily extends androidx.compose.ui.text.font.FileBasedFontFamily implements kotlin.jvm.internal.markers.KMappedMarker java.util.List<androidx.compose.ui.text.font.Font> {
    method public java.util.List<androidx.compose.ui.text.font.Font> getFonts();
    property public final java.util.List<androidx.compose.ui.text.font.Font> fonts;
  }

  @kotlin.jvm.JvmInline public final value class FontLoadingStrategy {
    method public int getValue();
    property public final int value;
    field public static final androidx.compose.ui.text.font.FontLoadingStrategy.Companion Companion;
  }

  public static final class FontLoadingStrategy.Companion {
    method public int getAsync();
    method public int getBlocking();
    method public int getOptionalLocal();
    property public final int Async;
    property public final int Blocking;
    property public final int OptionalLocal;
  }

  @kotlin.jvm.JvmInline public final value class FontStyle {
    ctor public FontStyle(int value);
    method public int getValue();
    property public final int value;
    field public static final androidx.compose.ui.text.font.FontStyle.Companion Companion;
  }

  public static final class FontStyle.Companion {
    method public int getItalic();
    method public int getNormal();
    method public java.util.List<androidx.compose.ui.text.font.FontStyle> values();
    property public final int Italic;
    property public final int Normal;
  }

  @kotlin.jvm.JvmInline public final value class FontSynthesis {
    field public static final androidx.compose.ui.text.font.FontSynthesis.Companion Companion;
  }

  public static final class FontSynthesis.Companion {
    method public int getAll();
    method public int getNone();
    method public int getStyle();
    method public int getWeight();
    property public final int All;
    property public final int None;
    property public final int Style;
    property public final int Weight;
  }

  public final class FontVariation {
    method public androidx.compose.ui.text.font.FontVariation.Setting Setting(String name, float value);
    method public androidx.compose.ui.text.font.FontVariation.Settings Settings(androidx.compose.ui.text.font.FontWeight weight, int style, androidx.compose.ui.text.font.FontVariation.Setting... settings);
    method public androidx.compose.ui.text.font.FontVariation.Setting grade(int value);
    method public androidx.compose.ui.text.font.FontVariation.Setting italic(float value);
    method public androidx.compose.ui.text.font.FontVariation.Setting opticalSizing(long textSize);
    method public androidx.compose.ui.text.font.FontVariation.Setting slant(float value);
    method public androidx.compose.ui.text.font.FontVariation.Setting weight(int value);
    method public androidx.compose.ui.text.font.FontVariation.Setting width(float value);
    field public static final androidx.compose.ui.text.font.FontVariation INSTANCE;
  }

  @androidx.compose.runtime.Immutable public static sealed interface FontVariation.Setting {
    method public String getAxisName();
    method public boolean getNeedsDensity();
    method public float toVariationValue(androidx.compose.ui.unit.Density? density);
    property public abstract String axisName;
    property public abstract boolean needsDensity;
  }

  @androidx.compose.runtime.Immutable public static final class FontVariation.Settings {
    ctor public FontVariation.Settings(androidx.compose.ui.text.font.FontVariation.Setting... settings);
    method public java.util.List<androidx.compose.ui.text.font.FontVariation.Setting> getSettings();
    property public final java.util.List<androidx.compose.ui.text.font.FontVariation.Setting> settings;
  }

  @androidx.compose.runtime.Immutable public final class FontWeight implements java.lang.Comparable<androidx.compose.ui.text.font.FontWeight> {
    ctor public FontWeight(int weight);
    method public operator int compareTo(androidx.compose.ui.text.font.FontWeight other);
    method public int getWeight();
    property public final int weight;
    field public static final androidx.compose.ui.text.font.FontWeight.Companion Companion;
  }

  public static final class FontWeight.Companion {
    method public androidx.compose.ui.text.font.FontWeight getBlack();
    method public androidx.compose.ui.text.font.FontWeight getBold();
    method public androidx.compose.ui.text.font.FontWeight getExtraBold();
    method public androidx.compose.ui.text.font.FontWeight getExtraLight();
    method public androidx.compose.ui.text.font.FontWeight getLight();
    method public androidx.compose.ui.text.font.FontWeight getMedium();
    method public androidx.compose.ui.text.font.FontWeight getNormal();
    method public androidx.compose.ui.text.font.FontWeight getSemiBold();
    method public androidx.compose.ui.text.font.FontWeight getThin();
    method public androidx.compose.ui.text.font.FontWeight getW100();
    method public androidx.compose.ui.text.font.FontWeight getW200();
    method public androidx.compose.ui.text.font.FontWeight getW300();
    method public androidx.compose.ui.text.font.FontWeight getW400();
    method public androidx.compose.ui.text.font.FontWeight getW500();
    method public androidx.compose.ui.text.font.FontWeight getW600();
    method public androidx.compose.ui.text.font.FontWeight getW700();
    method public androidx.compose.ui.text.font.FontWeight getW800();
    method public androidx.compose.ui.text.font.FontWeight getW900();
    property public final androidx.compose.ui.text.font.FontWeight Black;
    property public final androidx.compose.ui.text.font.FontWeight Bold;
    property public final androidx.compose.ui.text.font.FontWeight ExtraBold;
    property public final androidx.compose.ui.text.font.FontWeight ExtraLight;
    property public final androidx.compose.ui.text.font.FontWeight Light;
    property public final androidx.compose.ui.text.font.FontWeight Medium;
    property public final androidx.compose.ui.text.font.FontWeight Normal;
    property public final androidx.compose.ui.text.font.FontWeight SemiBold;
    property public final androidx.compose.ui.text.font.FontWeight Thin;
    property public final androidx.compose.ui.text.font.FontWeight W100;
    property public final androidx.compose.ui.text.font.FontWeight W200;
    property public final androidx.compose.ui.text.font.FontWeight W300;
    property public final androidx.compose.ui.text.font.FontWeight W400;
    property public final androidx.compose.ui.text.font.FontWeight W500;
    property public final androidx.compose.ui.text.font.FontWeight W600;
    property public final androidx.compose.ui.text.font.FontWeight W700;
    property public final androidx.compose.ui.text.font.FontWeight W800;
    property public final androidx.compose.ui.text.font.FontWeight W900;
  }

  public final class FontWeightKt {
    method public static androidx.compose.ui.text.font.FontWeight lerp(androidx.compose.ui.text.font.FontWeight start, androidx.compose.ui.text.font.FontWeight stop, float fraction);
  }

  @androidx.compose.runtime.Immutable public final class GenericFontFamily extends androidx.compose.ui.text.font.SystemFontFamily {
    method public String getName();
    property public final String name;
  }

  public final class LoadedFontFamily extends androidx.compose.ui.text.font.FontFamily {
    method public androidx.compose.ui.text.font.Typeface getTypeface();
    property public final androidx.compose.ui.text.font.Typeface typeface;
  }

  public final class ResourceFont implements androidx.compose.ui.text.font.Font {
    method public androidx.compose.ui.text.font.ResourceFont copy(optional int resId, optional androidx.compose.ui.text.font.FontWeight weight, optional int style);
    method public int getResId();
    method public int getStyle();
    method public androidx.compose.ui.text.font.FontWeight getWeight();
    property public final int resId;
    property public int style;
    property public androidx.compose.ui.text.font.FontWeight weight;
  }

  public abstract sealed class SystemFontFamily extends androidx.compose.ui.text.font.FontFamily {
  }

  public interface Typeface {
    method public androidx.compose.ui.text.font.FontFamily? getFontFamily();
    property public abstract androidx.compose.ui.text.font.FontFamily? fontFamily;
  }

}

package androidx.compose.ui.text.input {

  public final class BackspaceCommand implements androidx.compose.ui.text.input.EditCommand {
    ctor public BackspaceCommand();
    method public void applyTo(androidx.compose.ui.text.input.EditingBuffer buffer);
  }

  public final class CommitTextCommand implements androidx.compose.ui.text.input.EditCommand {
    ctor public CommitTextCommand(androidx.compose.ui.text.AnnotatedString annotatedString, int newCursorPosition);
    ctor public CommitTextCommand(String text, int newCursorPosition);
    method public void applyTo(androidx.compose.ui.text.input.EditingBuffer buffer);
    method public androidx.compose.ui.text.AnnotatedString getAnnotatedString();
    method public int getNewCursorPosition();
    method public String getText();
    property public final androidx.compose.ui.text.AnnotatedString annotatedString;
    property public final int newCursorPosition;
    property public final String text;
  }

  public final class DeleteAllCommand implements androidx.compose.ui.text.input.EditCommand {
    ctor public DeleteAllCommand();
    method public void applyTo(androidx.compose.ui.text.input.EditingBuffer buffer);
  }

  public final class DeleteSurroundingTextCommand implements androidx.compose.ui.text.input.EditCommand {
    ctor public DeleteSurroundingTextCommand(int lengthBeforeCursor, int lengthAfterCursor);
    method public void applyTo(androidx.compose.ui.text.input.EditingBuffer buffer);
    method public int getLengthAfterCursor();
    method public int getLengthBeforeCursor();
    property public final int lengthAfterCursor;
    property public final int lengthBeforeCursor;
  }

  public final class DeleteSurroundingTextInCodePointsCommand implements androidx.compose.ui.text.input.EditCommand {
    ctor public DeleteSurroundingTextInCodePointsCommand(int lengthBeforeCursor, int lengthAfterCursor);
    method public void applyTo(androidx.compose.ui.text.input.EditingBuffer buffer);
    method public int getLengthAfterCursor();
    method public int getLengthBeforeCursor();
    property public final int lengthAfterCursor;
    property public final int lengthBeforeCursor;
  }

  public interface EditCommand {
    method public void applyTo(androidx.compose.ui.text.input.EditingBuffer buffer);
  }

  public final class EditProcessor {
    ctor public EditProcessor();
    method public androidx.compose.ui.text.input.TextFieldValue apply(java.util.List<? extends androidx.compose.ui.text.input.EditCommand> editCommands);
    method public void reset(androidx.compose.ui.text.input.TextFieldValue value, androidx.compose.ui.text.input.TextInputSession? textInputSession);
    method public androidx.compose.ui.text.input.TextFieldValue toTextFieldValue();
  }

  public final class EditingBuffer {
    ctor public EditingBuffer(androidx.compose.ui.text.AnnotatedString text, long selection);
  }

  public final class FinishComposingTextCommand implements androidx.compose.ui.text.input.EditCommand {
    ctor public FinishComposingTextCommand();
    method public void applyTo(androidx.compose.ui.text.input.EditingBuffer buffer);
  }

  @kotlin.jvm.JvmInline public final value class ImeAction {
    field public static final androidx.compose.ui.text.input.ImeAction.Companion Companion;
  }

  public static final class ImeAction.Companion {
    method public int getDefault();
    method public int getDone();
    method public int getGo();
    method public int getNext();
    method public int getNone();
    method public int getPrevious();
    method public int getSearch();
    method public int getSend();
    property public final int Default;
    property public final int Done;
    property public final int Go;
    property public final int Next;
    property public final int None;
    property public final int Previous;
    property public final int Search;
    property public final int Send;
  }

  @androidx.compose.runtime.Immutable public final class ImeOptions {
    ctor public ImeOptions(optional boolean singleLine, optional int capitalization, optional boolean autoCorrect, optional int keyboardType, optional int imeAction);
    method public androidx.compose.ui.text.input.ImeOptions copy(optional boolean singleLine, optional int capitalization, optional boolean autoCorrect, optional int keyboardType, optional int imeAction);
    method public boolean getAutoCorrect();
    method public int getCapitalization();
    method public int getImeAction();
    method public int getKeyboardType();
    method public boolean getSingleLine();
    property public final boolean autoCorrect;
    property public final int capitalization;
    property public final int imeAction;
    property public final int keyboardType;
    property public final boolean singleLine;
    field public static final androidx.compose.ui.text.input.ImeOptions.Companion Companion;
  }

  public static final class ImeOptions.Companion {
    method public androidx.compose.ui.text.input.ImeOptions getDefault();
    property public final androidx.compose.ui.text.input.ImeOptions Default;
  }

  @Deprecated public interface InputEventCallback {
    method @Deprecated public void onEditCommands(java.util.List<? extends androidx.compose.ui.text.input.EditCommand> editCommands);
    method @Deprecated public void onImeAction(int imeAction);
  }

  @kotlin.jvm.JvmInline public final value class KeyboardCapitalization {
    field public static final androidx.compose.ui.text.input.KeyboardCapitalization.Companion Companion;
  }

  public static final class KeyboardCapitalization.Companion {
    method public int getCharacters();
    method public int getNone();
    method public int getSentences();
    method public int getWords();
    property public final int Characters;
    property public final int None;
    property public final int Sentences;
    property public final int Words;
  }

  @kotlin.jvm.JvmInline public final value class KeyboardType {
    field public static final androidx.compose.ui.text.input.KeyboardType.Companion Companion;
  }

  public static final class KeyboardType.Companion {
    method public int getAscii();
    method public int getDecimal();
    method public int getEmail();
    method public int getNumber();
    method public int getNumberPassword();
    method public int getPassword();
    method public int getPhone();
    method public int getText();
    method public int getUri();
    property public final int Ascii;
    property public final int Decimal;
    property public final int Email;
    property public final int Number;
    property public final int NumberPassword;
    property public final int Password;
    property public final int Phone;
    property public final int Text;
    property public final int Uri;
  }

  public final class MoveCursorCommand implements androidx.compose.ui.text.input.EditCommand {
    ctor public MoveCursorCommand(int amount);
    method public void applyTo(androidx.compose.ui.text.input.EditingBuffer buffer);
    method public int getAmount();
    property public final int amount;
  }

  public interface OffsetMapping {
    method public int originalToTransformed(int offset);
    method public int transformedToOriginal(int offset);
    field public static final androidx.compose.ui.text.input.OffsetMapping.Companion Companion;
  }

  public static final class OffsetMapping.Companion {
    method public androidx.compose.ui.text.input.OffsetMapping getIdentity();
    property public final androidx.compose.ui.text.input.OffsetMapping Identity;
  }

  public final class PasswordVisualTransformation implements androidx.compose.ui.text.input.VisualTransformation {
    ctor public PasswordVisualTransformation(optional char mask);
    method public androidx.compose.ui.text.input.TransformedText filter(androidx.compose.ui.text.AnnotatedString text);
    method public char getMask();
    property public final char mask;
  }

  public interface PlatformTextInputService {
    method public void hideSoftwareKeyboard();
    method public default void notifyFocusedRect(androidx.compose.ui.geometry.Rect rect);
    method public void showSoftwareKeyboard();
    method public void startInput(androidx.compose.ui.text.input.TextFieldValue value, androidx.compose.ui.text.input.ImeOptions imeOptions, kotlin.jvm.functions.Function1<? super java.util.List<? extends androidx.compose.ui.text.input.EditCommand>,kotlin.Unit> onEditCommand, kotlin.jvm.functions.Function1<? super androidx.compose.ui.text.input.ImeAction,kotlin.Unit> onImeActionPerformed);
    method public void stopInput();
    method public void updateState(androidx.compose.ui.text.input.TextFieldValue? oldValue, androidx.compose.ui.text.input.TextFieldValue newValue);
  }

  public final class SetComposingRegionCommand implements androidx.compose.ui.text.input.EditCommand {
    ctor public SetComposingRegionCommand(int start, int end);
    method public void applyTo(androidx.compose.ui.text.input.EditingBuffer buffer);
    method public int getEnd();
    method public int getStart();
    property public final int end;
    property public final int start;
  }

  public final class SetComposingTextCommand implements androidx.compose.ui.text.input.EditCommand {
    ctor public SetComposingTextCommand(androidx.compose.ui.text.AnnotatedString annotatedString, int newCursorPosition);
    ctor public SetComposingTextCommand(String text, int newCursorPosition);
    method public void applyTo(androidx.compose.ui.text.input.EditingBuffer buffer);
    method public androidx.compose.ui.text.AnnotatedString getAnnotatedString();
    method public int getNewCursorPosition();
    method public String getText();
    property public final androidx.compose.ui.text.AnnotatedString annotatedString;
    property public final int newCursorPosition;
    property public final String text;
  }

  public final class SetSelectionCommand implements androidx.compose.ui.text.input.EditCommand {
    ctor public SetSelectionCommand(int start, int end);
    method public void applyTo(androidx.compose.ui.text.input.EditingBuffer buffer);
    method public int getEnd();
    method public int getStart();
    property public final int end;
    property public final int start;
  }

  @androidx.compose.runtime.Immutable public final class TextFieldValue {
    ctor public TextFieldValue(androidx.compose.ui.text.AnnotatedString annotatedString, optional long selection, optional androidx.compose.ui.text.TextRange? composition);
    ctor public TextFieldValue(optional String text, optional long selection, optional androidx.compose.ui.text.TextRange? composition);
    method public androidx.compose.ui.text.input.TextFieldValue copy(optional androidx.compose.ui.text.AnnotatedString annotatedString, optional long selection, optional androidx.compose.ui.text.TextRange? composition);
    method public androidx.compose.ui.text.input.TextFieldValue copy(String text, optional long selection, optional androidx.compose.ui.text.TextRange? composition);
    method public androidx.compose.ui.text.AnnotatedString getAnnotatedString();
    method public androidx.compose.ui.text.TextRange? getComposition();
    method public long getSelection();
    method public String getText();
    property public final androidx.compose.ui.text.AnnotatedString annotatedString;
    property public final androidx.compose.ui.text.TextRange? composition;
    property public final long selection;
    property public final String text;
    field public static final androidx.compose.ui.text.input.TextFieldValue.Companion Companion;
  }

  public static final class TextFieldValue.Companion {
    method public androidx.compose.runtime.saveable.Saver<androidx.compose.ui.text.input.TextFieldValue,java.lang.Object> getSaver();
    property public final androidx.compose.runtime.saveable.Saver<androidx.compose.ui.text.input.TextFieldValue,java.lang.Object> Saver;
  }

  public final class TextFieldValueKt {
    method public static androidx.compose.ui.text.AnnotatedString getSelectedText(androidx.compose.ui.text.input.TextFieldValue);
    method public static androidx.compose.ui.text.AnnotatedString getTextAfterSelection(androidx.compose.ui.text.input.TextFieldValue, int maxChars);
    method public static androidx.compose.ui.text.AnnotatedString getTextBeforeSelection(androidx.compose.ui.text.input.TextFieldValue, int maxChars);
  }

  public class TextInputService {
    ctor public TextInputService(androidx.compose.ui.text.input.PlatformTextInputService platformTextInputService);
    method @Deprecated public final void hideSoftwareKeyboard();
    method @Deprecated public final void showSoftwareKeyboard();
    method public androidx.compose.ui.text.input.TextInputSession startInput(androidx.compose.ui.text.input.TextFieldValue value, androidx.compose.ui.text.input.ImeOptions imeOptions, kotlin.jvm.functions.Function1<? super java.util.List<? extends androidx.compose.ui.text.input.EditCommand>,kotlin.Unit> onEditCommand, kotlin.jvm.functions.Function1<? super androidx.compose.ui.text.input.ImeAction,kotlin.Unit> onImeActionPerformed);
    method public void stopInput(androidx.compose.ui.text.input.TextInputSession session);
  }

  public final class TextInputSession {
    ctor public TextInputSession(androidx.compose.ui.text.input.TextInputService textInputService, androidx.compose.ui.text.input.PlatformTextInputService platformTextInputService);
    method public void dispose();
    method public boolean hideSoftwareKeyboard();
    method public boolean isOpen();
    method public boolean notifyFocusedRect(androidx.compose.ui.geometry.Rect rect);
    method public boolean showSoftwareKeyboard();
    method public boolean updateState(androidx.compose.ui.text.input.TextFieldValue? oldValue, androidx.compose.ui.text.input.TextFieldValue newValue);
    property public final boolean isOpen;
  }

  public final class TransformedText {
    ctor public TransformedText(androidx.compose.ui.text.AnnotatedString text, androidx.compose.ui.text.input.OffsetMapping offsetMapping);
    method public androidx.compose.ui.text.input.OffsetMapping getOffsetMapping();
    method public androidx.compose.ui.text.AnnotatedString getText();
    property public final androidx.compose.ui.text.input.OffsetMapping offsetMapping;
    property public final androidx.compose.ui.text.AnnotatedString text;
  }

  @androidx.compose.runtime.Immutable public fun interface VisualTransformation {
    method public androidx.compose.ui.text.input.TransformedText filter(androidx.compose.ui.text.AnnotatedString text);
    field public static final androidx.compose.ui.text.input.VisualTransformation.Companion Companion;
  }

  public static final class VisualTransformation.Companion {
    method public androidx.compose.ui.text.input.VisualTransformation getNone();
    property public final androidx.compose.ui.text.input.VisualTransformation None;
  }

}

package androidx.compose.ui.text.intl {

  @androidx.compose.runtime.Immutable public final class Locale {
    ctor public Locale(String languageTag);
    method public String getLanguage();
    method public String getRegion();
    method public String getScript();
    method public String toLanguageTag();
    property public final String language;
    property public final String region;
    property public final String script;
    field public static final androidx.compose.ui.text.intl.Locale.Companion Companion;
  }

  public static final class Locale.Companion {
    method public androidx.compose.ui.text.intl.Locale getCurrent();
    property public final androidx.compose.ui.text.intl.Locale current;
  }

  @androidx.compose.runtime.Immutable public final class LocaleList implements java.util.Collection<androidx.compose.ui.text.intl.Locale> kotlin.jvm.internal.markers.KMappedMarker {
    ctor public LocaleList(java.util.List<androidx.compose.ui.text.intl.Locale> localeList);
    ctor public LocaleList(String languageTags);
    ctor public LocaleList(androidx.compose.ui.text.intl.Locale... locales);
    method public operator boolean contains(androidx.compose.ui.text.intl.Locale element);
    method public boolean containsAll(java.util.Collection<E!> elements);
    method public operator androidx.compose.ui.text.intl.Locale get(int i);
    method public java.util.List<androidx.compose.ui.text.intl.Locale> getLocaleList();
    method public int getSize();
    method public boolean isEmpty();
    method public java.util.Iterator<androidx.compose.ui.text.intl.Locale> iterator();
    property public final java.util.List<androidx.compose.ui.text.intl.Locale> localeList;
    property public int size;
    field public static final androidx.compose.ui.text.intl.LocaleList.Companion Companion;
  }

  public static final class LocaleList.Companion {
    method public androidx.compose.ui.text.intl.LocaleList getCurrent();
    property public final androidx.compose.ui.text.intl.LocaleList current;
  }

}

package androidx.compose.ui.text.platform.extensions {

  public final class TtsAnnotationExtensions_androidKt {
    method public static android.text.style.TtsSpan toSpan(androidx.compose.ui.text.TtsAnnotation);
    method public static android.text.style.TtsSpan toSpan(androidx.compose.ui.text.VerbatimTtsAnnotation);
  }

}

package androidx.compose.ui.text.style {

  @androidx.compose.runtime.Immutable @kotlin.jvm.JvmInline public final value class BaselineShift {
    ctor public BaselineShift(float multiplier);
    method public float getMultiplier();
    property public final float multiplier;
    field public static final androidx.compose.ui.text.style.BaselineShift.Companion Companion;
  }

  public static final class BaselineShift.Companion {
    method public float getNone();
    method public float getSubscript();
    method public float getSuperscript();
    property public final float None;
    property public final float Subscript;
    property public final float Superscript;
  }

  public final class BaselineShiftKt {
    method @androidx.compose.runtime.Stable public static float lerp(float start, float stop, float fraction);
  }

  @kotlin.jvm.JvmInline public final value class Hyphens {
    field public static final androidx.compose.ui.text.style.Hyphens.Companion Companion;
  }

  public static final class Hyphens.Companion {
    method public int getAuto();
    method public int getNone();
    property public final int Auto;
    property public final int None;
  }

  @androidx.compose.runtime.Immutable @kotlin.jvm.JvmInline public final value class LineBreak {
    ctor public LineBreak(int strategy, int strictness, int wordBreak);
    method public int copy(optional int strategy, optional int strictness, optional int wordBreak);
    method public int getStrategy();
    method public int getStrictness();
    method public int getWordBreak();
    property public final int strategy;
    property public final int strictness;
    property public final int wordBreak;
    field public static final androidx.compose.ui.text.style.LineBreak.Companion Companion;
  }

  public static final class LineBreak.Companion {
    method public int getHeading();
    method public int getParagraph();
    method public int getSimple();
    property public final int Heading;
    property public final int Paragraph;
    property public final int Simple;
  }

  @kotlin.jvm.JvmInline public static final value class LineBreak.Strategy {
    field public static final androidx.compose.ui.text.style.LineBreak.Strategy.Companion Companion;
  }

  public static final class LineBreak.Strategy.Companion {
    method public int getBalanced();
    method public int getHighQuality();
    method public int getSimple();
    property public final int Balanced;
    property public final int HighQuality;
    property public final int Simple;
  }

  @kotlin.jvm.JvmInline public static final value class LineBreak.Strictness {
    field public static final androidx.compose.ui.text.style.LineBreak.Strictness.Companion Companion;
  }

  public static final class LineBreak.Strictness.Companion {
    method public int getDefault();
    method public int getLoose();
    method public int getNormal();
    method public int getStrict();
    property public final int Default;
    property public final int Loose;
    property public final int Normal;
    property public final int Strict;
  }

  @kotlin.jvm.JvmInline public static final value class LineBreak.WordBreak {
    field public static final androidx.compose.ui.text.style.LineBreak.WordBreak.Companion Companion;
  }

  public static final class LineBreak.WordBreak.Companion {
    method public int getDefault();
    method public int getPhrase();
    property public final int Default;
    property public final int Phrase;
  }

  public final class LineHeightStyle {
    ctor public LineHeightStyle(float alignment, int trim);
    method public float getAlignment();
    method public int getTrim();
    property public final float alignment;
    property public final int trim;
    field public static final androidx.compose.ui.text.style.LineHeightStyle.Companion Companion;
  }

  @kotlin.jvm.JvmInline public static final value class LineHeightStyle.Alignment {
    field public static final androidx.compose.ui.text.style.LineHeightStyle.Alignment.Companion Companion;
  }

  public static final class LineHeightStyle.Alignment.Companion {
    method public float getBottom();
    method public float getCenter();
    method public float getProportional();
    method public float getTop();
    property public final float Bottom;
    property public final float Center;
    property public final float Proportional;
    property public final float Top;
  }

  public static final class LineHeightStyle.Companion {
    method public androidx.compose.ui.text.style.LineHeightStyle getDefault();
    property public final androidx.compose.ui.text.style.LineHeightStyle Default;
  }

  @kotlin.jvm.JvmInline public static final value class LineHeightStyle.Trim {
    field public static final androidx.compose.ui.text.style.LineHeightStyle.Trim.Companion Companion;
  }

  public static final class LineHeightStyle.Trim.Companion {
    method public int getBoth();
    method public int getFirstLineTop();
    method public int getLastLineBottom();
    method public int getNone();
    property public final int Both;
    property public final int FirstLineTop;
    property public final int LastLineBottom;
    property public final int None;
  }

  public enum ResolvedTextDirection {
    method public static androidx.compose.ui.text.style.ResolvedTextDirection valueOf(String name) throws java.lang.IllegalArgumentException;
    method public static androidx.compose.ui.text.style.ResolvedTextDirection[] values();
    enum_constant public static final androidx.compose.ui.text.style.ResolvedTextDirection Ltr;
    enum_constant public static final androidx.compose.ui.text.style.ResolvedTextDirection Rtl;
  }

  @kotlin.jvm.JvmInline public final value class TextAlign {
    field public static final androidx.compose.ui.text.style.TextAlign.Companion Companion;
  }

  public static final class TextAlign.Companion {
    method public int getCenter();
    method public int getEnd();
    method public int getJustify();
    method public int getLeft();
    method public int getRight();
    method public int getStart();
    method public java.util.List<androidx.compose.ui.text.style.TextAlign> values();
    property public final int Center;
    property public final int End;
    property public final int Justify;
    property public final int Left;
    property public final int Right;
    property public final int Start;
  }

  @androidx.compose.runtime.Immutable public final class TextDecoration {
    method public operator boolean contains(androidx.compose.ui.text.style.TextDecoration other);
    method public int getMask();
    method public operator androidx.compose.ui.text.style.TextDecoration plus(androidx.compose.ui.text.style.TextDecoration decoration);
    property public final int mask;
    field public static final androidx.compose.ui.text.style.TextDecoration.Companion Companion;
  }

  public static final class TextDecoration.Companion {
    method public androidx.compose.ui.text.style.TextDecoration combine(java.util.List<androidx.compose.ui.text.style.TextDecoration> decorations);
    method public androidx.compose.ui.text.style.TextDecoration getLineThrough();
    method public androidx.compose.ui.text.style.TextDecoration getNone();
    method public androidx.compose.ui.text.style.TextDecoration getUnderline();
    property public final androidx.compose.ui.text.style.TextDecoration LineThrough;
    property public final androidx.compose.ui.text.style.TextDecoration None;
    property public final androidx.compose.ui.text.style.TextDecoration Underline;
  }

  @kotlin.jvm.JvmInline public final value class TextDirection {
    field public static final androidx.compose.ui.text.style.TextDirection.Companion Companion;
  }

  public static final class TextDirection.Companion {
    method public int getContent();
    method public int getContentOrLtr();
    method public int getContentOrRtl();
    method public int getLtr();
    method public int getRtl();
    property public final int Content;
    property public final int ContentOrLtr;
    property public final int ContentOrRtl;
    property public final int Ltr;
    property public final int Rtl;
  }

  @androidx.compose.runtime.Immutable public final class TextGeometricTransform {
    ctor public TextGeometricTransform(optional float scaleX, optional float skewX);
    method public androidx.compose.ui.text.style.TextGeometricTransform copy(optional float scaleX, optional float skewX);
    method public float getScaleX();
    method public float getSkewX();
    property public final float scaleX;
    property public final float skewX;
    field public static final androidx.compose.ui.text.style.TextGeometricTransform.Companion Companion;
  }

  public static final class TextGeometricTransform.Companion {
  }

  public final class TextGeometricTransformKt {
    method public static androidx.compose.ui.text.style.TextGeometricTransform lerp(androidx.compose.ui.text.style.TextGeometricTransform start, androidx.compose.ui.text.style.TextGeometricTransform stop, float fraction);
  }

  @androidx.compose.runtime.Immutable public final class TextIndent {
    ctor public TextIndent(optional long firstLine, optional long restLine);
    method public androidx.compose.ui.text.style.TextIndent copy(optional long firstLine, optional long restLine);
    method public long getFirstLine();
    method public long getRestLine();
    property public final long firstLine;
    property public final long restLine;
    field public static final androidx.compose.ui.text.style.TextIndent.Companion Companion;
  }

  public static final class TextIndent.Companion {
    method public androidx.compose.ui.text.style.TextIndent getNone();
    property public final androidx.compose.ui.text.style.TextIndent None;
  }

  public final class TextIndentKt {
    method public static androidx.compose.ui.text.style.TextIndent lerp(androidx.compose.ui.text.style.TextIndent start, androidx.compose.ui.text.style.TextIndent stop, float fraction);
  }

  @androidx.compose.runtime.Immutable public final class TextMotion {
    field public static final androidx.compose.ui.text.style.TextMotion.Companion Companion;
  }

  public static final class TextMotion.Companion {
    method public androidx.compose.ui.text.style.TextMotion getAnimated();
    method public androidx.compose.ui.text.style.TextMotion getStatic();
    property public final androidx.compose.ui.text.style.TextMotion Animated;
    property public final androidx.compose.ui.text.style.TextMotion Static;
  }

  @kotlin.jvm.JvmInline public final value class TextOverflow {
    field public static final androidx.compose.ui.text.style.TextOverflow.Companion Companion;
  }

  public static final class TextOverflow.Companion {
    method public int getClip();
    method public int getEllipsis();
    method public int getVisible();
    property public final int Clip;
    property public final int Ellipsis;
    property public final int Visible;
  }

}
<|MERGE_RESOLUTION|>--- conflicted
+++ resolved
@@ -39,7 +39,7 @@
     method public androidx.compose.ui.text.AnnotatedString.Builder append(char char);
     method public void append(androidx.compose.ui.text.AnnotatedString text);
     method public void append(androidx.compose.ui.text.AnnotatedString text, int start, int end);
-    method @Deprecated public void deprecated_append_returning_void(char char);
+    method @Deprecated public void append(char char);
     method public int getLength();
     method public void pop();
     method public void pop(int index);
@@ -462,6 +462,12 @@
     property public final long size;
   }
 
+  @androidx.compose.runtime.Immutable public final class TextMeasurer {
+    ctor public TextMeasurer(androidx.compose.ui.text.font.FontFamily.Resolver fallbackFontFamilyResolver, androidx.compose.ui.unit.Density fallbackDensity, androidx.compose.ui.unit.LayoutDirection fallbackLayoutDirection, optional int cacheSize);
+    method @androidx.compose.runtime.Stable public androidx.compose.ui.text.TextLayoutResult measure(androidx.compose.ui.text.AnnotatedString text, optional androidx.compose.ui.text.TextStyle style, optional int overflow, optional boolean softWrap, optional int maxLines, optional java.util.List<androidx.compose.ui.text.AnnotatedString.Range<androidx.compose.ui.text.Placeholder>> placeholders, optional long constraints, optional androidx.compose.ui.unit.LayoutDirection layoutDirection, optional androidx.compose.ui.unit.Density density, optional androidx.compose.ui.text.font.FontFamily.Resolver fontFamilyResolver, optional boolean skipCache);
+    method @androidx.compose.runtime.Stable public androidx.compose.ui.text.TextLayoutResult measure(String text, optional androidx.compose.ui.text.TextStyle style, optional int overflow, optional boolean softWrap, optional int maxLines, optional long constraints, optional androidx.compose.ui.unit.LayoutDirection layoutDirection, optional androidx.compose.ui.unit.Density density, optional androidx.compose.ui.text.font.FontFamily.Resolver fontFamilyResolver, optional boolean skipCache);
+  }
+
   public final class TextPainter {
     method public void paint(androidx.compose.ui.graphics.Canvas canvas, androidx.compose.ui.text.TextLayoutResult textLayoutResult);
     field public static final androidx.compose.ui.text.TextPainter INSTANCE;
@@ -503,10 +509,7 @@
   public final class TextRangeKt {
     method public static long TextRange(int start, int end);
     method public static long TextRange(int index);
-<<<<<<< HEAD
-=======
     method public static long coerceIn(long, int minimumValue, int maximumValue);
->>>>>>> fdff00cc
     method public static String substring(CharSequence, long range);
   }
 
@@ -1308,6 +1311,7 @@
   }
 
   @kotlin.jvm.JvmInline public static final value class LineHeightStyle.Alignment {
+    ctor public LineHeightStyle.Alignment(float topRatio);
     field public static final androidx.compose.ui.text.style.LineHeightStyle.Alignment.Companion Companion;
   }
 
@@ -1343,7 +1347,7 @@
   }
 
   public enum ResolvedTextDirection {
-    method public static androidx.compose.ui.text.style.ResolvedTextDirection valueOf(String name) throws java.lang.IllegalArgumentException;
+    method public static androidx.compose.ui.text.style.ResolvedTextDirection valueOf(String value) throws java.lang.IllegalArgumentException, java.lang.NullPointerException;
     method public static androidx.compose.ui.text.style.ResolvedTextDirection[] values();
     enum_constant public static final androidx.compose.ui.text.style.ResolvedTextDirection Ltr;
     enum_constant public static final androidx.compose.ui.text.style.ResolvedTextDirection Rtl;
