--- conflicted
+++ resolved
@@ -61,14 +61,11 @@
             }
         }
 
-<<<<<<< HEAD
-=======
         commonTest {
             dependencies {
             }
         }
 
->>>>>>> f83b2287
         jvmMain {
             dependsOn(commonMain)
             dependencies {
@@ -132,10 +129,6 @@
                 implementation(libs.byteBuddy)
             }
         }
-<<<<<<< HEAD
-        androidMain.kotlin.srcDirs("${supportRootFolder}/text/text/src/main/java")
-=======
->>>>>>> f83b2287
     }
 }
 
