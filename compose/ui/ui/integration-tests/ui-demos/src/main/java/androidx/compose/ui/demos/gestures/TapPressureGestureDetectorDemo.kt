/*
 * Copyright 2022 The Android Open Source Project
 *
 * Licensed under the Apache License, Version 2.0 (the "License");
 * you may not use this file except in compliance with the License.
 * You may obtain a copy of the License at
 *
 *      http://www.apache.org/licenses/LICENSE-2.0
 *
 * Unless required by applicable law or agreed to in writing, software
 * distributed under the License is distributed on an "AS IS" BASIS,
 * WITHOUT WARRANTIES OR CONDITIONS OF ANY KIND, either express or implied.
 * See the License for the specific language governing permissions and
 * limitations under the License.
 */

package androidx.compose.ui.demos.gestures

import androidx.compose.foundation.BorderStroke
import androidx.compose.foundation.background
import androidx.compose.foundation.border
import androidx.compose.foundation.gestures.detectDragGestures
import androidx.compose.foundation.gestures.detectTapGestures
import androidx.compose.foundation.layout.Box
import androidx.compose.foundation.layout.Column
import androidx.compose.foundation.layout.fillMaxSize
import androidx.compose.foundation.layout.fillMaxWidth
import androidx.compose.foundation.layout.padding
import androidx.compose.foundation.layout.wrapContentSize
import androidx.compose.material.Text
import androidx.compose.runtime.Composable
import androidx.compose.runtime.getValue
import androidx.compose.runtime.mutableFloatStateOf
import androidx.compose.runtime.mutableStateOf
import androidx.compose.runtime.remember
import androidx.compose.runtime.setValue
import androidx.compose.ui.Alignment
import androidx.compose.ui.Modifier
import androidx.compose.ui.draw.clipToBounds
import androidx.compose.ui.geometry.Offset
import androidx.compose.ui.graphics.Color
import androidx.compose.ui.input.pointer.PointerInputChange
import androidx.compose.ui.input.pointer.pointerInput
import androidx.compose.ui.text.style.TextAlign
import androidx.compose.ui.unit.dp
import androidx.compose.ui.unit.sp

/** Simple demonstration of subscribing to pressure changes. */
<<<<<<< HEAD
@OptIn(ExperimentalComposeUiApi::class)
=======
>>>>>>> 3d4510a6
@Composable
fun DetectTapPressureGesturesDemo() {
    val pressureBoxTextSize = 28.sp

    Column(modifier = Modifier.fillMaxSize().padding(8.dp)) {
        Text(
            modifier = Modifier.fillMaxWidth().weight(1f),
            textAlign = TextAlign.Center,
            text =
                "Each box displays pressure (with and without gestures).\n" +
                    "Use a stylus or finger to see pressure values.\n" +
                    "For some pen supported devices, a finger touch pressure will equal 1.0."
        )

        var gestureOffsetX by remember { mutableFloatStateOf(0f) }
        var gestureOffsetY by remember { mutableFloatStateOf(0f) }
        var gesturePressure by remember { mutableFloatStateOf(0f) }

        // Gestures (detectDragGestures) with pressure.
        Box(
            modifier =
                Modifier.fillMaxWidth()
                    .weight(3f)
                    .background(Color.Blue)
                    .wrapContentSize(Alignment.Center)
                    .clipToBounds()
                    .border(BorderStroke(2.dp, BorderColor))
                    // Resets x & y when a new press is detected (not necessarily needed for
                    // pressure).
                    .pointerInput(Unit) {
                        detectTapGestures(
                            onPress = {
                                gestureOffsetX = 0f
                                gestureOffsetY = 0f
                            }
                        )
                    }
                    // Retrieves pressure from [PointerInputChange].
                    .pointerInput(Unit) {
                        detectDragGestures { change: PointerInputChange, dragAmount: Offset ->
                            change.consume()
                            gestureOffsetX += dragAmount.x
                            gestureOffsetY += dragAmount.y
                            gesturePressure = change.pressure
                        }
                    },
            contentAlignment = Alignment.TopCenter
        ) {
            Text(
                modifier = Modifier.fillMaxSize(),
                fontSize = pressureBoxTextSize,
                textAlign = TextAlign.Center,
                color = Color.White,
                text =
                    "detectDragGestures + pressure:\n" +
                        "x: $gestureOffsetX, y: $gestureOffsetY,\n" +
                        "pressure: $gesturePressure"
            )
        }

        var awaitPointerEventScopePressureMessage by remember { mutableStateOf("Press for value") }

        // awaitPointerEventScope with pressure.
        Box(
            modifier =
                Modifier.fillMaxWidth()
                    .weight(3f)
                    .background(Color.Green)
                    .wrapContentSize(Alignment.Center)
                    .clipToBounds()
                    .border(BorderStroke(2.dp, BorderColor))
                    // Retrieves pressure from [PointerInputChange].
                    .pointerInput(Unit) {
                        awaitPointerEventScope {
                            while (true) {
                                val event = awaitPointerEvent()
                                event.changes.forEach {
                                    awaitPointerEventScopePressureMessage = "${it.pressure}"
                                    it.consume()
                                }
                            }
                        }
                    },
            contentAlignment = Alignment.TopCenter
        ) {
            Text(
                modifier = Modifier.fillMaxSize(),
                fontSize = pressureBoxTextSize,
                textAlign = TextAlign.Center,
                text = "awaitPointerEventScope + pressure:\n$awaitPointerEventScopePressureMessage"
            )
        }
    }
}<|MERGE_RESOLUTION|>--- conflicted
+++ resolved
@@ -46,10 +46,6 @@
 import androidx.compose.ui.unit.sp
 
 /** Simple demonstration of subscribing to pressure changes. */
-<<<<<<< HEAD
-@OptIn(ExperimentalComposeUiApi::class)
-=======
->>>>>>> 3d4510a6
 @Composable
 fun DetectTapPressureGesturesDemo() {
     val pressureBoxTextSize = 28.sp
