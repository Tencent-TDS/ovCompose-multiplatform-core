--- conflicted
+++ resolved
@@ -62,22 +62,15 @@
 import androidx.compose.ui.viewinterop.AndroidView
 import kotlin.random.Random
 
-<<<<<<< HEAD
-@OptIn(ExperimentalComposeUiApi::class)
-=======
->>>>>>> 3d4510a6
 val AndroidInComposeDemos =
     DemoCategory(
         "Android In Compose Interop",
         listOf(
             ComposableDemo("4 Android tap in Compose") { FourAndroidTapInCompose() },
             ComposableDemo("Android tap in Compose tap") { AndroidTapInComposeTap() },
-<<<<<<< HEAD
-=======
             ComposableDemo("Android tap in Compose with Compose sibling") {
                 AndroidTapInComposeWithComposeSibling()
             },
->>>>>>> 3d4510a6
             ComposableDemo("Android tap in Compose scroll") { AndroidTapInComposeScroll() },
             ComposableDemo("Android scroll in Compose scroll (different orientation)") {
                 AndroidScrollInComposeScrollDifferentOrientation()
@@ -89,12 +82,9 @@
                 TwoAndroidScrollViewsInCompose()
             },
             ComposableDemo("MotionEventPointerInputFilter") { PointerInteropFilterDemo() },
-<<<<<<< HEAD
-=======
             ComposableDemo("Sharing event with sibling of parent Demo") {
                 SharingEventWithSiblingOfParent()
             },
->>>>>>> 3d4510a6
         )
     )
 
