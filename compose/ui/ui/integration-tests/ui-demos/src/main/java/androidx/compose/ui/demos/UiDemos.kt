/*
 * Copyright 2020 The Android Open Source Project
 *
 * Licensed under the Apache License, Version 2.0 (the "License");
 * you may not use this file except in compliance with the License.
 * You may obtain a copy of the License at
 *
 *      http://www.apache.org/licenses/LICENSE-2.0
 *
 * Unless required by applicable law or agreed to in writing, software
 * distributed under the License is distributed on an "AS IS" BASIS,
 * WITHOUT WARRANTIES OR CONDITIONS OF ANY KIND, either express or implied.
 * See the License for the specific language governing permissions and
 * limitations under the License.
 */

package androidx.compose.ui.demos

import android.os.Build
import android.os.Build.VERSION.SDK_INT
import androidx.annotation.RequiresApi
import androidx.compose.foundation.demos.text.SoftwareKeyboardControllerDemo
import androidx.compose.integration.demos.common.ActivityDemo
import androidx.compose.integration.demos.common.ComposableDemo
import androidx.compose.integration.demos.common.DemoCategory
import androidx.compose.ui.demos.accessibility.LinearProgressIndicatorDemo
import androidx.compose.ui.demos.accessibility.NestedContainersFalseDemo
import androidx.compose.ui.demos.accessibility.NestedContainersTrueDemo
import androidx.compose.ui.demos.accessibility.SampleScrollingTooltipScreen
import androidx.compose.ui.demos.accessibility.ScaffoldSampleDemo
import androidx.compose.ui.demos.accessibility.ScaffoldSampleScrollDemo
import androidx.compose.ui.demos.accessibility.ScrollingColumnDemo
import androidx.compose.ui.demos.accessibility.SimpleRtlLayoutDemo
import androidx.compose.ui.demos.autofill.AutofillNavigation
import androidx.compose.ui.demos.autofill.BTFResetCredentialsDemo
import androidx.compose.ui.demos.autofill.BasicSecureTextFieldAutofillDemo
import androidx.compose.ui.demos.autofill.BasicTextFieldAutofill
import androidx.compose.ui.demos.autofill.ExplicitAutofillTypesDemo
import androidx.compose.ui.demos.autofill.LegacyTextFieldAutofillDemo
import androidx.compose.ui.demos.autofill.MixedOldNewAutofillDemo
import androidx.compose.ui.demos.autofill.MultiPageLoginDemo
import androidx.compose.ui.demos.autofill.OutlinedTextFieldAutofillDemo
import androidx.compose.ui.demos.autofill.OutlinedTextFieldVisualTransformationAutofillDemo
import androidx.compose.ui.demos.focus.AdjacentScrollablesFocusDemo
import androidx.compose.ui.demos.focus.CancelFocusDemo
import androidx.compose.ui.demos.focus.CaptureFocusDemo
import androidx.compose.ui.demos.focus.ClickableInLazyColumnDemo
import androidx.compose.ui.demos.focus.ConditionalFocusabilityDemo
import androidx.compose.ui.demos.focus.CustomFocusOrderDemo
import androidx.compose.ui.demos.focus.ExplicitEnterExitWithCustomFocusEnterExitDemo
import androidx.compose.ui.demos.focus.FocusInDialogDemo
import androidx.compose.ui.demos.focus.FocusInPopupDemo
import androidx.compose.ui.demos.focus.FocusManagerMoveFocusDemo
import androidx.compose.ui.demos.focus.FocusRestorationDemo
import androidx.compose.ui.demos.focus.FocusableDemo
import androidx.compose.ui.demos.focus.LazyListChildFocusDemos
import androidx.compose.ui.demos.focus.NestedLazyListFocusSearchDemo
import androidx.compose.ui.demos.focus.OneDimensionalFocusSearchDemo
import androidx.compose.ui.demos.focus.ReuseFocusRequesterDemo
import androidx.compose.ui.demos.focus.ScrollableLazyRowFocusDemo
import androidx.compose.ui.demos.focus.ScrollableRowFocusDemo
import androidx.compose.ui.demos.focus.TwoDimensionalFocusSearchDemo
import androidx.compose.ui.demos.gestures.ButtonMetaStateDemo
import androidx.compose.ui.demos.gestures.DetectTapGesturesDemo
import androidx.compose.ui.demos.gestures.DetectTapPressureGesturesDemo
import androidx.compose.ui.demos.gestures.DoubleTapGestureFilterDemo
import androidx.compose.ui.demos.gestures.DoubleTapInTapDemo
import androidx.compose.ui.demos.gestures.DragAndScaleGestureFilterDemo
import androidx.compose.ui.demos.gestures.DragGestureFilterDemo
import androidx.compose.ui.demos.gestures.DragSlopExceededGestureFilterDemo
import androidx.compose.ui.demos.gestures.EventTypesDemo
import androidx.compose.ui.demos.gestures.HorizontalScrollersInVerticalScrollersDemo
import androidx.compose.ui.demos.gestures.LongPressChangesHierarchyDemo
import androidx.compose.ui.demos.gestures.LongPressDragGestureFilterDemo
import androidx.compose.ui.demos.gestures.LongPressGestureDetectorDemo
import androidx.compose.ui.demos.gestures.MultiButtonsWithLoggingUsingOnClick
import androidx.compose.ui.demos.gestures.MultiButtonsWithLoggingUsingPointerInput
import androidx.compose.ui.demos.gestures.NestedLongPressDemo
import androidx.compose.ui.demos.gestures.NestedPressingDemo
import androidx.compose.ui.demos.gestures.NestedScrollDispatchDemo
import androidx.compose.ui.demos.gestures.NestedScrollingDemo
import androidx.compose.ui.demos.gestures.PointerInputDuringSubComp
import androidx.compose.ui.demos.gestures.PointerInputLambdaExecutions
import androidx.compose.ui.demos.gestures.PointerInputLambdaExecutionsUsingExternalFunctions
import androidx.compose.ui.demos.gestures.PopupDragDemo
import androidx.compose.ui.demos.gestures.PressIndicatorGestureFilterDemo
import androidx.compose.ui.demos.gestures.RawDragGestureFilterDemo
import androidx.compose.ui.demos.gestures.ScaleGestureFilterDemo
import androidx.compose.ui.demos.gestures.ScrollGestureFilterDemo
import androidx.compose.ui.demos.gestures.VerticalScrollerInDrawerDemo
import androidx.compose.ui.demos.input.TouchModeDemo
import androidx.compose.ui.demos.keyinput.InterceptEnterToSendMessageDemo
import androidx.compose.ui.demos.keyinput.KeyInputDemo
import androidx.compose.ui.demos.modifier.CommunicatingModifierDemo
import androidx.compose.ui.demos.recyclerview.RecyclerViewDemos
import androidx.compose.ui.demos.viewinterop.AndroidInComposeDemos
import androidx.compose.ui.demos.viewinterop.BottomSheetFragmentNestedScrollInteropDemo
import androidx.compose.ui.demos.viewinterop.ComplexTouchInterop
import androidx.compose.ui.demos.viewinterop.ComposeInAndroidCoordinatorLayout
import androidx.compose.ui.demos.viewinterop.ComposeInAndroidDemos
import androidx.compose.ui.demos.viewinterop.ComposeInSwipeToRefreshLayout
import androidx.compose.ui.demos.viewinterop.ComposeViewComposeNestedInterop
import androidx.compose.ui.demos.viewinterop.EditTextInteropDemo
import androidx.compose.ui.demos.viewinterop.FocusInteropDemo
import androidx.compose.ui.demos.viewinterop.NestedScrollInteropComposeParentWithAndroidChild
import androidx.compose.ui.demos.viewinterop.RecyclerViewFocusTransferDemo
import androidx.compose.ui.demos.viewinterop.ResizeComposeViewDemo
import androidx.compose.ui.demos.viewinterop.ScrollingAndroidViewsDemo
import androidx.compose.ui.demos.viewinterop.ViewComposeViewNestedScrollInteropDemo
import androidx.compose.ui.demos.viewinterop.ViewInteropDemo
import androidx.compose.ui.samples.NestedScrollConnectionSample
import androidx.compose.ui.samples.TraverseModifierDemo

private val GestureDemos =
    DemoCategory(
        "Gestures",
        listOf(
            DemoCategory(
                "Common Gestures",
                listOf(
                    ComposableDemo("Press Indication") { PressIndicatorGestureFilterDemo() },
                    ComposableDemo("Tap") { DetectTapGesturesDemo() },
                    ComposableDemo("Pressure Tap") { DetectTapPressureGesturesDemo() },
                    ComposableDemo("Double Tap") { DoubleTapGestureFilterDemo() },
                    ComposableDemo("Long Press") { LongPressGestureDetectorDemo() },
<<<<<<< HEAD
=======
                    ComposableDemo("Long Press (changes hierarchy)") {
                        LongPressChangesHierarchyDemo()
                    },
>>>>>>> 3d4510a6
                    ComposableDemo("Scroll") { ScrollGestureFilterDemo() },
                    ComposableDemo("Drag") { DragGestureFilterDemo() },
                    ComposableDemo("Long Press Drag") { LongPressDragGestureFilterDemo() },
                    ComposableDemo("Scale") { ScaleGestureFilterDemo() },
                    ComposableDemo("Button/Meta State") { ButtonMetaStateDemo() },
                    ComposableDemo("Buttons with Logging using onClick") {
                        MultiButtonsWithLoggingUsingOnClick()
                    },
                    ComposableDemo("Buttons with Logging using pointerInput") {
                        MultiButtonsWithLoggingUsingPointerInput()
                    },
                    ComposableDemo("Event Types") { EventTypesDemo() },
                )
            ),
            DemoCategory(
                "Building Block Gestures",
                listOf(
                    ComposableDemo("Drag Slop Exceeded") { DragSlopExceededGestureFilterDemo() },
                    ComposableDemo("Raw Drag") { RawDragGestureFilterDemo() }
                )
            ),
            DemoCategory(
                "Combinations / Case Studies",
                listOf(
                    ComposableDemo("Nested Pressing") { NestedPressingDemo() },
                    ComposableDemo("Horizontal Scrollers In Vertical Scroller") {
                        HorizontalScrollersInVerticalScrollersDemo()
                    },
                    ComposableDemo("Vertical Scroller in Nav Drawer") {
                        VerticalScrollerInDrawerDemo()
                    },
                    ComposableDemo("Nested Scrolling") { NestedScrollingDemo() },
                    ComposableDemo("Drag and Scale") { DragAndScaleGestureFilterDemo() },
                    ComposableDemo("Popup Drag") { PopupDragDemo() },
                    ComposableDemo("Double Tap in Tap") { DoubleTapInTapDemo() },
                    ComposableDemo("Nested Long Press") { NestedLongPressDemo() },
<<<<<<< HEAD
                    ComposableDemo("Pointer Input During Sub Comp") { PointerInputDuringSubComp() }
=======
                    ComposableDemo("Pointer Input During Sub Comp") { PointerInputDuringSubComp() },
                    ComposableDemo("Pointer Input Lambda Stats") { PointerInputLambdaExecutions() },
                    ComposableDemo("Pointer Input Lambda Stats w/ external function") {
                        PointerInputLambdaExecutionsUsingExternalFunctions()
                    }
>>>>>>> 3d4510a6
                )
            ),
            DemoCategory(
                "New nested scroll",
                listOf(
                    ComposableDemo("Nested scroll connection") { NestedScrollConnectionSample() },
                    ComposableDemo("Nested scroll dispatch") { NestedScrollDispatchDemo() }
                )
            )
        )
    )

private val FocusDemos =
    DemoCategory(
        "Focus",
        listOf(
            ComposableDemo("Focusable Siblings") { FocusableDemo() },
            ComposableDemo("Focus Within Dialog") { FocusInDialogDemo() },
            ComposableDemo("Focus Within Popup") { FocusInPopupDemo() },
            ComposableDemo("Reuse Focus Requester") { ReuseFocusRequesterDemo() },
            ComposableDemo("1D Focus Search") { OneDimensionalFocusSearchDemo() },
            ComposableDemo("2D Focus Search") { TwoDimensionalFocusSearchDemo() },
            ComposableDemo("Custom Focus Order") { CustomFocusOrderDemo() },
            ComposableDemo("Explicit Enter/Exit Focus Group") {
                ExplicitEnterExitWithCustomFocusEnterExitDemo()
            },
            ComposableDemo("Cancel Focus Move") { CancelFocusDemo() },
            ComposableDemo("FocusManager.moveFocus()") { FocusManagerMoveFocusDemo() },
            ComposableDemo("Capture/Free Focus") { CaptureFocusDemo() },
            ComposableDemo("Focus Restoration") { FocusRestorationDemo() },
            ComposableDemo("Focus In Scrollable Row") { ScrollableRowFocusDemo() },
            ComposableDemo("Focus in Lazy Row") { ScrollableLazyRowFocusDemo() },
            ComposableDemo("LazyList Child Focusability") { LazyListChildFocusDemos() },
            ComposableDemo("Focus In Adjacent Scrollable Rows") { AdjacentScrollablesFocusDemo() },
            ComposableDemo("Clickable in LazyColumn") { ClickableInLazyColumnDemo() },
            ComposableDemo("Nested LazyLists") { NestedLazyListFocusSearchDemo() },
            ComposableDemo("Conditional Focusability") { ConditionalFocusabilityDemo() }
        )
    )

private val KeyInputDemos =
    DemoCategory(
        "KeyInput",
        listOf(
            ComposableDemo("onKeyEvent") { KeyInputDemo() },
            ComposableDemo("onPreviewKeyEvent") { InterceptEnterToSendMessageDemo() },
        )
    )

private val GraphicsDemos =
    DemoCategory(
        "Graphics",
        listOf(
            ComposableDemo("VectorGraphicsDemo") { VectorGraphicsDemo() },
            ComposableDemo("DeclarativeGraphicsDemo") { DeclarativeGraphicsDemo() },
            ActivityDemo("Painter Resources Demo", PainterResourcesDemoActivity::class)
        )
    )

private val NestedScrollInteropDemos =
    DemoCategory(
        "Nested Scroll Interop",
        listOf(
            ActivityDemo(
                "(Collaborating) View -> Compose",
                ComposeInAndroidCoordinatorLayout::class
            ),
            ActivityDemo("Compose -> Sliding Pane", ComposeInSwipeToRefreshLayout::class),
            ActivityDemo(
                "(Collaborating) View -> Compose -> View",
                ViewComposeViewNestedScrollInteropDemo::class
            ),
            ActivityDemo(
                "Material Bottom Sheet Interop",
                BottomSheetFragmentNestedScrollInteropDemo::class
            ),
            ComposableDemo("Compose -> View") {
                NestedScrollInteropComposeParentWithAndroidChild()
            },
            ComposableDemo("Compose -> (Collaborating) View -> Compose Interop") {
                ComposeViewComposeNestedInterop()
            }
        )
    )

private val ViewInteropDemos =
    DemoCategory(
        "View Interop",
        listOf(
            ComposableDemo("Views interoperability") { ViewInteropDemo() },
            ComposeInAndroidDemos,
            AndroidInComposeDemos,
            ComplexTouchInterop,
            ComposableDemo("TextField Interop") { EditTextInteropDemo() },
            ComposableDemo("Focus Interop") { FocusInteropDemo() },
            ComposableDemo("RecyclerView Focus Transfer") { RecyclerViewFocusTransferDemo() },
            NestedScrollInteropDemos,
            ComposableDemo("Resize ComposeView") { ResizeComposeViewDemo() },
            ComposableDemo("LazyColumn of Android Views") { ScrollingAndroidViewsDemo() }
        )
    )

private val ModifierDemos =
    DemoCategory(
        "Modifiers",
        listOf(
            ComposableDemo("Inter-Modifier Communication") { CommunicatingModifierDemo() },
            ComposableDemo("Traversing Modifiers") { TraverseModifierDemo() }
        )
    )

<<<<<<< HEAD
val AccessibilityDemos =
    DemoCategory(
        "Accessibility",
        listOf(
            ComposableDemo("Scaffold Top Bar") { ScaffoldSampleDemo() },
            ComposableDemo("Scaffold with Scrolling") { ScaffoldSampleScrollDemo() },
            ComposableDemo("Simple Top Bar with Scrolling") { ScrollingColumnDemo() },
            ComposableDemo("Nested Containers—True") { NestedContainersTrueDemo() },
            ComposableDemo("Nested Containers—False") { NestedContainersFalseDemo() },
            ComposableDemo("Linear Progress Indicator") { LinearProgressIndicatorDemo() },
            ComposableDemo("Dual LTR and RTL Scene") { SimpleRtlLayoutDemo() }
        )
    )

val CoreDemos =
    DemoCategory(
        "Framework",
        listOf(
            ModifierDemos,
=======
@RequiresApi(Build.VERSION_CODES.O)
private val AutofillDemos =
    DemoCategory(
        "Autofill",
        listOf(
            ComposableDemo("S: New login") { BTFResetCredentialsDemo() },
            ComposableDemo("S: BasicTextField Autofill") { BasicTextFieldAutofill() },
            ComposableDemo("S: BasicSecureTextField Autofill") {
                BasicSecureTextFieldAutofillDemo()
            },
            ComposableDemo("S: TextField Autofill") { LegacyTextFieldAutofillDemo() },
            ComposableDemo("S: OutlinedTextField Autofill") { OutlinedTextFieldAutofillDemo() },
            ComposableDemo("S: OutlinedTextField with Visual Transformation Autofill") {
                OutlinedTextFieldVisualTransformationAutofillDemo()
            },
            ComposableDemo("Navigation Sample") { AutofillNavigation() },
            ComposableDemo("Multipage Navigation Sample") { MultiPageLoginDemo() },
            ComposableDemo("Old and New Autofill Mixed") { MixedOldNewAutofillDemo() }
        )
    )

val AccessibilityDemos =
    DemoCategory(
        "Accessibility",
        listOf(
            ComposableDemo("Scaffold Top Bar") { ScaffoldSampleDemo() },
            ComposableDemo("Scaffold with Scrolling") { ScaffoldSampleScrollDemo() },
            ComposableDemo("Simple Top Bar with Scrolling") { ScrollingColumnDemo() },
            ComposableDemo("Nested Containers—True") { NestedContainersTrueDemo() },
            ComposableDemo("Nested Containers—False") { NestedContainersFalseDemo() },
            ComposableDemo("Linear Progress Indicator") { LinearProgressIndicatorDemo() },
            ComposableDemo("Dual LTR and RTL Scene") { SimpleRtlLayoutDemo() },
            ComposableDemo("Scrolling Tooltip scene") { SampleScrollingTooltipScreen() }
        )
    )

val CoreDemos =
    DemoCategory(
        "Framework",
        listOfNotNull(
            ModifierDemos,
            if (SDK_INT >= 26) AutofillDemos else null,
>>>>>>> 3d4510a6
            ComposableDemo("Explicit autofill types") { ExplicitAutofillTypesDemo() },
            FocusDemos,
            KeyInputDemos,
            ComposableDemo("TouchMode") { TouchModeDemo() },
            ComposableDemo("Multiple collects measure") { MultipleCollectTest() },
            ComposableDemo("Dialog") { DialogDemo() },
            ComposableDemo("Popup") { PopupDemo() },
            GraphicsDemos,
            GestureDemos,
            ViewInteropDemos,
            ComposableDemo("Software Keyboard Controller") { SoftwareKeyboardControllerDemo() },
            RecyclerViewDemos,
            AccessibilityDemos,
            ComposableDemo("Screen coordinates") { ScreenCoordinatesDemo(it) },
            ComposableDemo("Clipboard") { ClipboardDemo() },
            ActivityDemo("Simple chat", SimpleChatActivity::class)
        )
    )<|MERGE_RESOLUTION|>--- conflicted
+++ resolved
@@ -123,12 +123,9 @@
                     ComposableDemo("Pressure Tap") { DetectTapPressureGesturesDemo() },
                     ComposableDemo("Double Tap") { DoubleTapGestureFilterDemo() },
                     ComposableDemo("Long Press") { LongPressGestureDetectorDemo() },
-<<<<<<< HEAD
-=======
                     ComposableDemo("Long Press (changes hierarchy)") {
                         LongPressChangesHierarchyDemo()
                     },
->>>>>>> 3d4510a6
                     ComposableDemo("Scroll") { ScrollGestureFilterDemo() },
                     ComposableDemo("Drag") { DragGestureFilterDemo() },
                     ComposableDemo("Long Press Drag") { LongPressDragGestureFilterDemo() },
@@ -165,15 +162,11 @@
                     ComposableDemo("Popup Drag") { PopupDragDemo() },
                     ComposableDemo("Double Tap in Tap") { DoubleTapInTapDemo() },
                     ComposableDemo("Nested Long Press") { NestedLongPressDemo() },
-<<<<<<< HEAD
-                    ComposableDemo("Pointer Input During Sub Comp") { PointerInputDuringSubComp() }
-=======
                     ComposableDemo("Pointer Input During Sub Comp") { PointerInputDuringSubComp() },
                     ComposableDemo("Pointer Input Lambda Stats") { PointerInputLambdaExecutions() },
                     ComposableDemo("Pointer Input Lambda Stats w/ external function") {
                         PointerInputLambdaExecutionsUsingExternalFunctions()
                     }
->>>>>>> 3d4510a6
                 )
             ),
             DemoCategory(
@@ -285,27 +278,6 @@
         )
     )
 
-<<<<<<< HEAD
-val AccessibilityDemos =
-    DemoCategory(
-        "Accessibility",
-        listOf(
-            ComposableDemo("Scaffold Top Bar") { ScaffoldSampleDemo() },
-            ComposableDemo("Scaffold with Scrolling") { ScaffoldSampleScrollDemo() },
-            ComposableDemo("Simple Top Bar with Scrolling") { ScrollingColumnDemo() },
-            ComposableDemo("Nested Containers—True") { NestedContainersTrueDemo() },
-            ComposableDemo("Nested Containers—False") { NestedContainersFalseDemo() },
-            ComposableDemo("Linear Progress Indicator") { LinearProgressIndicatorDemo() },
-            ComposableDemo("Dual LTR and RTL Scene") { SimpleRtlLayoutDemo() }
-        )
-    )
-
-val CoreDemos =
-    DemoCategory(
-        "Framework",
-        listOf(
-            ModifierDemos,
-=======
 @RequiresApi(Build.VERSION_CODES.O)
 private val AutofillDemos =
     DemoCategory(
@@ -348,7 +320,6 @@
         listOfNotNull(
             ModifierDemos,
             if (SDK_INT >= 26) AutofillDemos else null,
->>>>>>> 3d4510a6
             ComposableDemo("Explicit autofill types") { ExplicitAutofillTypesDemo() },
             FocusDemos,
             KeyInputDemos,
