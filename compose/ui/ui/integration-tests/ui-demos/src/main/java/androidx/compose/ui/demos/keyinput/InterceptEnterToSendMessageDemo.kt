/*
 * Copyright 2021 The Android Open Source Project
 *
 * Licensed under the Apache License, Version 2.0 (the "License");
 * you may not use this file except in compliance with the License.
 * You may obtain a copy of the License at
 *
 *      http://www.apache.org/licenses/LICENSE-2.0
 *
 * Unless required by applicable law or agreed to in writing, software
 * distributed under the License is distributed on an "AS IS" BASIS,
 * WITHOUT WARRANTIES OR CONDITIONS OF ANY KIND, either express or implied.
 * See the License for the specific language governing permissions and
 * limitations under the License.
 */

package androidx.compose.ui.demos.keyinput

import androidx.compose.foundation.layout.Column
import androidx.compose.foundation.layout.Spacer
import androidx.compose.foundation.layout.fillMaxSize
import androidx.compose.foundation.layout.height
import androidx.compose.foundation.layout.padding
import androidx.compose.material.OutlinedTextField
import androidx.compose.material.Scaffold
import androidx.compose.material.Text
import androidx.compose.material.rememberScaffoldState
import androidx.compose.runtime.Composable
import androidx.compose.runtime.getValue
import androidx.compose.runtime.mutableStateOf
import androidx.compose.runtime.remember
import androidx.compose.runtime.rememberCoroutineScope
import androidx.compose.runtime.setValue
import androidx.compose.ui.Modifier
import androidx.compose.ui.graphics.Color
import androidx.compose.ui.input.key.Key
import androidx.compose.ui.input.key.KeyEventType.Companion.KeyDown
import androidx.compose.ui.input.key.isCtrlPressed
import androidx.compose.ui.input.key.isShiftPressed
import androidx.compose.ui.input.key.key
import androidx.compose.ui.input.key.onPreviewKeyEvent
import androidx.compose.ui.input.key.type
import androidx.compose.ui.text.TextRange
import androidx.compose.ui.text.TextStyle
import androidx.compose.ui.text.input.TextFieldValue
import androidx.compose.ui.unit.dp
import kotlinx.coroutines.launch

@Composable
fun InterceptEnterToSendMessageDemo() {
    val scaffoldState = rememberScaffoldState()
    val coroutineScope = rememberCoroutineScope()
    var textFieldValue by remember { mutableStateOf(TextFieldValue("")) }
    Scaffold(scaffoldState = scaffoldState) { innerPadding ->
        Column(Modifier.padding(innerPadding)) {
            Text(
                text =
                    "Use a physical keyboard with this demo. As you enter text into this " +
                        "textfield, notice how the enter key is intercepted to show a snackbar." +
                        "You can use Ctrl+Enter or Shift+Enter to start a new line."
            )
            Spacer(modifier = Modifier.height(30.dp))
            OutlinedTextField(
                value = textFieldValue,
                onValueChange = { textFieldValue = it },
                modifier =
                    Modifier.padding(10.dp).fillMaxSize().onPreviewKeyEvent {
<<<<<<< HEAD
                        @OptIn(ExperimentalComposeUiApi::class)
=======
>>>>>>> 3d4510a6
                        // Intercept all the "Enter" key events.
                        if (it.key == Key.Enter && it.type == KeyDown) {
                            // If this is a ctrl or shift key is pressed, we want to enter a new
                            // line.
                            // Sending ctrl+enter or shift+enter to the text field does not generate
                            // a
                            // new line, so we have to add the new line ourselves.
                            if (it.isCtrlPressed || it.isShiftPressed) {
                                textFieldValue = textFieldValue.insertString("\n")
                            } else {
                                // Perform Send Message and clear the textfield.
                                coroutineScope.launch {
                                    scaffoldState.snackbarHostState.showSnackbar("Message is sent")
                                }
                                textFieldValue = TextFieldValue("")
                            }
                            // Consume the key event so that it is not propagated further.
                            true
                        } else {
                            // Let all other key events pass through.
                            false
                        }
                    },
                textStyle = TextStyle(color = Color.Blue)
            )
        }
    }
}

private fun TextFieldValue.insertString(value: String): TextFieldValue {
    val cursorLocation = selection.start + value.length
    return copy(
        annotatedString.replaceRange(selection.start, selection.end, value).toString(),
        TextRange(cursorLocation, cursorLocation)
    )
}<|MERGE_RESOLUTION|>--- conflicted
+++ resolved
@@ -65,10 +65,6 @@
                 onValueChange = { textFieldValue = it },
                 modifier =
                     Modifier.padding(10.dp).fillMaxSize().onPreviewKeyEvent {
-<<<<<<< HEAD
-                        @OptIn(ExperimentalComposeUiApi::class)
-=======
->>>>>>> 3d4510a6
                         // Intercept all the "Enter" key events.
                         if (it.key == Key.Enter && it.type == KeyDown) {
                             // If this is a ctrl or shift key is pressed, we want to enter a new
