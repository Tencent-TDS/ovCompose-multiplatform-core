--- conflicted
+++ resolved
@@ -60,16 +60,8 @@
         val focusRequester = remember { FocusRequester() }
         LazyRow(
             Modifier.focusRequester(focusRequester).focusProperties {
-<<<<<<< HEAD
-                exit = {
-                    focusRequester.saveFocusedChild()
-                    Default
-                }
-                enter = { if (focusRequester.restoreFocusedChild()) Cancel else Default }
-=======
                 onExit = { focusRequester.saveFocusedChild() }
                 onEnter = { if (focusRequester.restoreFocusedChild()) cancelFocusChange() }
->>>>>>> 3d4510a6
             }
         ) {
             item { Button("1") }
