--- conflicted
+++ resolved
@@ -38,9 +38,6 @@
 import androidx.compose.ui.platform.LocalAutofillTree
 import androidx.compose.ui.text.input.TextFieldValue
 import androidx.compose.ui.unit.dp
-
-// TODO(333102566): will add demos when semantic autofill goes live. For now, see
-// AndroidSemanticAutofillTest.kt which can reference the internal properties.
 
 @Composable
 fun ExplicitAutofillTypesDemo() {
@@ -89,13 +86,6 @@
     onFill: ((String) -> Unit),
     content: @Composable BoxScope.() -> Unit
 ) {
-<<<<<<< HEAD
-    val autofill = LocalAutofill.current
-    val autofillTree = LocalAutofillTree.current
-    val autofillNode =
-        remember(autofillTypes, onFill) {
-            AutofillNode(onFill = onFill, autofillTypes = autofillTypes)
-=======
     val autofill = @Suppress("Deprecation") LocalAutofill.current
     val autofillTree = @Suppress("Deprecation") LocalAutofillTree.current
     val autofillNode =
@@ -105,7 +95,6 @@
                 onFill = onFill,
                 autofillTypes = autofillTypes
             )
->>>>>>> 3d4510a6
         }
 
     Box(
