/*
 * Copyright 2021 The Android Open Source Project
 *
 * Licensed under the Apache License, Version 2.0 (the "License");
 * you may not use this file except in compliance with the License.
 * You may obtain a copy of the License at
 *
 *      http://www.apache.org/licenses/LICENSE-2.0
 *
 * Unless required by applicable law or agreed to in writing, software
 * distributed under the License is distributed on an "AS IS" BASIS,
 * WITHOUT WARRANTIES OR CONDITIONS OF ANY KIND, either express or implied.
 * See the License for the specific language governing permissions and
 * limitations under the License.
 */
package androidx.compose.ui.awt

import androidx.compose.runtime.Composable
import androidx.compose.runtime.DisposableEffect
import androidx.compose.runtime.SideEffect
import androidx.compose.runtime.remember
import androidx.compose.runtime.snapshots.SnapshotStateObserver
import androidx.compose.ui.Modifier
import androidx.compose.ui.draw.drawBehind
import androidx.compose.ui.focus.FocusDirection
import androidx.compose.ui.focus.FocusManager
import androidx.compose.ui.focus.FocusRequester
import androidx.compose.ui.focus.focusRequester
import androidx.compose.ui.focus.focusTarget
import androidx.compose.ui.focus.onFocusChanged
import androidx.compose.ui.geometry.Rect
import androidx.compose.ui.graphics.BlendMode
import androidx.compose.ui.graphics.Color
import androidx.compose.ui.input.pointer.PointerEvent
import androidx.compose.ui.input.pointer.PointerEventPass
import androidx.compose.ui.input.pointer.PointerInputFilter
import androidx.compose.ui.input.pointer.PointerInputModifier
import androidx.compose.ui.input.pointer.changedToDownIgnoreConsumed
import androidx.compose.ui.input.pointer.changedToUpIgnoreConsumed
import androidx.compose.ui.layout.Layout
import androidx.compose.ui.layout.boundsInWindow
import androidx.compose.ui.layout.onGloballyPositioned
import androidx.compose.ui.platform.LocalDensity
import androidx.compose.ui.platform.LocalFocusManager
import androidx.compose.ui.unit.Density
import androidx.compose.ui.unit.IntRect
import androidx.compose.ui.unit.IntSize
import androidx.compose.ui.util.fastAny
import androidx.compose.ui.util.fastForEach
import java.awt.BorderLayout
import java.awt.Component
import java.awt.Container
import java.awt.Point
import java.awt.event.FocusEvent
import java.awt.event.FocusListener
import java.awt.event.MouseEvent
import java.util.concurrent.atomic.AtomicBoolean
import javax.swing.JPanel
import javax.swing.LayoutFocusTraversalPolicy
import javax.swing.SwingUtilities
import kotlin.math.ceil
import kotlin.math.floor

val NoOpUpdate: Component.() -> Unit = {}

/**
 * Composes an AWT/Swing component obtained from [factory]. The [factory]
 * block will be called to obtain the [Component] to be composed.
 *
 * The Swing component is placed on
 * top of the Compose layer (that means that Compose content can't overlap or clip it).
 * This can be changed in the future, when the better interop with Swing will be implemented. See related issues:
 * https://github.com/JetBrains/compose-jb/issues/1521
 * https://github.com/JetBrains/compose-jb/issues/1202
 * https://github.com/JetBrains/compose-jb/issues/1449
 *
 * The [update] block runs due to recomposition, this is the place to set [Component] properties
 * depending on state. When state changes, the block will be reexecuted to set the new properties.
 *
 * @param background Background color of SwingPanel
 * @param factory The block creating the [Component] to be composed.
 * @param modifier The modifier to be applied to the layout.
 * @param update The callback to be invoked after the layout is inflated.
 */
@Composable
public fun <T : Component> SwingPanel(
    background: Color = Color.White,
    factory: () -> T,
    modifier: Modifier = Modifier,
    update: (T) -> Unit = NoOpUpdate,
) {
    val componentInfo = remember { ComponentInfo<T>() }

    val root = LocalLayerContainer.current
    val density = LocalDensity.current
    val focusManager = LocalFocusManager.current
    val focusSwitcher = remember { FocusSwitcher(componentInfo, focusManager) }

    Box(
<<<<<<< HEAD
        modifier = modifier.onGloballyPositioned { childCoordinates ->
            val coordinates = childCoordinates.parentCoordinates!!
            val bounds = coordinates.boundsInWindow().round(density)
            componentInfo.container.setBounds(bounds.left, bounds.top, bounds.width, bounds.height)
=======
        modifier = modifier.onGloballyPositioned { coordinates ->
            val location = coordinates.localToWindow(Offset.Zero).round()
            val size = coordinates.size
            componentInfo.container.setBounds(
                (location.x / density).toInt(),
                (location.y / density).toInt(),
                (size.width / density).toInt(),
                (size.height / density).toInt()
            )
>>>>>>> f9d8a452
            componentInfo.container.validate()
            componentInfo.container.repaint()
        }.drawBehind {
            // Clear interop area to make visible the component under our canvas.
            drawRect(Color.Transparent, blendMode = BlendMode.Clear)
        }.then(InteropPointerInputModifier(root, componentInfo))
    ) {
        focusSwitcher.Content()
    }

    DisposableEffect(factory) {
        val focusListener = object : FocusListener {
            override fun focusGained(e: FocusEvent) {
                if (componentInfo.container.isParentOf(e.oppositeComponent)) {
                    when (e.cause) {
                        FocusEvent.Cause.TRAVERSAL_FORWARD -> focusSwitcher.moveForward()
                        FocusEvent.Cause.TRAVERSAL_BACKWARD -> focusSwitcher.moveBackward()
                        else -> Unit
                    }
                }
            }

            override fun focusLost(e: FocusEvent) = Unit
        }
        root.addFocusListener(focusListener)
        componentInfo.component = factory()
        componentInfo.container = JPanel().apply {
            layout = BorderLayout(0, 0)
            focusTraversalPolicy = object : LayoutFocusTraversalPolicy() {
                override fun getComponentAfter(aContainer: Container?, aComponent: Component?): Component? {
                    return if (aComponent == getLastComponent(aContainer)) {
                        root
                    } else {
                        super.getComponentAfter(aContainer, aComponent)
                    }
                }

                override fun getComponentBefore(aContainer: Container?, aComponent: Component?): Component? {
                    return if (aComponent == getFirstComponent(aContainer)) {
                        root
                    } else {
                        super.getComponentBefore(aContainer, aComponent)
                    }
                }
            }
            isFocusCycleRoot = true
            add(componentInfo.component)
        }
        componentInfo.updater = Updater(componentInfo.component, update)
        root.add(componentInfo.container)
        onDispose {
            root.remove(componentInfo.container)
            componentInfo.updater.dispose()
            root.removeFocusListener(focusListener)
        }
    }

    SideEffect {
        componentInfo.container.background = parseColor(background)
        componentInfo.updater.update = update
    }
}

private class FocusSwitcher<T : Component>(
    private val info: ComponentInfo<T>,
    private val focusManager: FocusManager,
) {
    private val backwardRequester = FocusRequester()
    private val forwardRequester = FocusRequester()
    private var isRequesting = false

    fun moveBackward() {
        try {
            isRequesting = true
            backwardRequester.requestFocus()
        } finally {
            isRequesting = false
        }
        focusManager.moveFocus(FocusDirection.Previous)
    }

    fun moveForward() {
        try {
            isRequesting = true
            forwardRequester.requestFocus()
        } finally {
            isRequesting = false
        }
        focusManager.moveFocus(FocusDirection.Next)
    }

    @Composable
    fun Content() {
        Box(
            Modifier
                .focusRequester(backwardRequester)
                .onFocusChanged {
                    if (it.isFocused && !isRequesting) {
                        focusManager.clearFocus(force = true)

                        val component = info.container.focusTraversalPolicy.getFirstComponent(info.container)
                        if (component != null) {
                            component.requestFocus(FocusEvent.Cause.TRAVERSAL_FORWARD)
                        } else {
                            moveForward()
                        }
                    }
                }
                .focusTarget()
        )
        Box(
            Modifier
                .focusRequester(forwardRequester)
                .onFocusChanged {
                    if (it.isFocused && !isRequesting) {
                        focusManager.clearFocus(force = true)

                        val component = info.container.focusTraversalPolicy.getLastComponent(info.container)
                        if (component != null) {
                            component.requestFocus(FocusEvent.Cause.TRAVERSAL_BACKWARD)
                        } else {
                            moveBackward()
                        }
                    }
                }
                .focusTarget()
        )
    }
}

@Composable
private fun Box(modifier: Modifier, content: @Composable () -> Unit = {}) {
    Layout(
        content = content,
        modifier = modifier,
        measurePolicy = { measurables, constraints ->
            val placeables = measurables.map { it.measure(constraints) }
            layout(
                placeables.maxOfOrNull { it.width } ?: 0,
                placeables.maxOfOrNull { it.height } ?: 0
            ) {
                placeables.forEach {
                    it.place(0, 0)
                }
            }
        }
    )
}

private fun parseColor(color: Color): java.awt.Color {
    return java.awt.Color(
        color.component1(),
        color.component2(),
        color.component3(),
        color.component4()
    )
}

private class ComponentInfo<T : Component> {
    lateinit var container: Container
    lateinit var component: T
    lateinit var updater: Updater<T>
}

private class Updater<T : Component>(
    private val component: T,
    update: (T) -> Unit,
) {
    private var isDisposed = false
    private val isUpdateScheduled = AtomicBoolean()
    private val snapshotObserver = SnapshotStateObserver { command ->
        command()
    }

    private val scheduleUpdate = { _: T ->
        if (!isUpdateScheduled.getAndSet(true)) {
            SwingUtilities.invokeLater {
                isUpdateScheduled.set(false)
                if (!isDisposed) {
                    performUpdate()
                }
            }
        }
    }

    var update: (T) -> Unit = update
        set(value) {
            if (field != value) {
                field = value
                performUpdate()
            }
        }

    private fun performUpdate() {
        // don't replace scheduleUpdate by lambda reference,
        // scheduleUpdate should always be the same instance
        snapshotObserver.observeReads(component, scheduleUpdate) {
            update(component)
        }
    }

    init {
        snapshotObserver.start()
        performUpdate()
    }

    fun dispose() {
        snapshotObserver.stop()
        snapshotObserver.clear()
        isDisposed = true
    }
}

private fun Rect.round(density: Density): IntRect {
    val left = floor(left / density.density).toInt()
    val top = floor(top / density.density).toInt()
    val right = ceil(right / density.density).toInt()
    val bottom = ceil(bottom / density.density).toInt()
    return IntRect(left, top, right, bottom)
}

private class InteropPointerInputModifier<T : Component>(
    private val root: Container,
    private val componentInfo: ComponentInfo<T>,
) : PointerInputFilter(), PointerInputModifier {
    override val pointerInputFilter: PointerInputFilter = this

    override fun onPointerEvent(
        pointerEvent: PointerEvent,
        pass: PointerEventPass,
        bounds: IntSize,
    ) {
        val dispatchDuringInitialTunnel = pointerEvent.changes.fastAny {
            it.changedToDownIgnoreConsumed() || it.changedToUpIgnoreConsumed()
        }
        if (pass == PointerEventPass.Initial && dispatchDuringInitialTunnel) {
            dispatchToView(pointerEvent)
        }
        if (pass == PointerEventPass.Final && !dispatchDuringInitialTunnel) {
            dispatchToView(pointerEvent)
        }
    }

    override fun onCancel() {
    }

    private fun dispatchToView(pointerEvent: PointerEvent) {
        val e = pointerEvent.awtEventOrNull ?: return
        val containerPoint = SwingUtilities.convertPoint(root, e.point, componentInfo.component)
        val component = SwingUtilities.getDeepestComponentAt(
            componentInfo.component,
            containerPoint.x,
            containerPoint.y
        )
        if (component != null) {
            val componentPoint = SwingUtilities.convertPoint(root, e.point, component)
            component.dispatchEvent(e.copy(component, componentPoint))
            pointerEvent.changes.fastForEach {
                it.consume()
            }
        }
    }
}

private fun MouseEvent.copy(
    component: Component,
    point: Point
) = MouseEvent(
    /* source = */ component,
    /* id = */ id,
    /* when = */ `when`,
    /* modifiers = */ modifiersEx,
    /* x = */ point.x,
    /* y = */ point.y,
    /* clickCount = */ clickCount,
    /* popupTrigger = */ isPopupTrigger,
    /* button = */ button
)<|MERGE_RESOLUTION|>--- conflicted
+++ resolved
@@ -97,22 +97,9 @@
     val focusSwitcher = remember { FocusSwitcher(componentInfo, focusManager) }
 
     Box(
-<<<<<<< HEAD
-        modifier = modifier.onGloballyPositioned { childCoordinates ->
-            val coordinates = childCoordinates.parentCoordinates!!
+        modifier = modifier.onGloballyPositioned { coordinates ->
             val bounds = coordinates.boundsInWindow().round(density)
             componentInfo.container.setBounds(bounds.left, bounds.top, bounds.width, bounds.height)
-=======
-        modifier = modifier.onGloballyPositioned { coordinates ->
-            val location = coordinates.localToWindow(Offset.Zero).round()
-            val size = coordinates.size
-            componentInfo.container.setBounds(
-                (location.x / density).toInt(),
-                (location.y / density).toInt(),
-                (size.width / density).toInt(),
-                (size.height / density).toInt()
-            )
->>>>>>> f9d8a452
             componentInfo.container.validate()
             componentInfo.container.repaint()
         }.drawBehind {
