/*
 * Copyright 2019 The Android Open Source Project
 *
 * Licensed under the Apache License, Version 2.0 (the "License");
 * you may not use this file except in compliance with the License.
 * You may obtain a copy of the License at
 *
 *      http://www.apache.org/licenses/LICENSE-2.0
 *
 * Unless required by applicable law or agreed to in writing, software
 * distributed under the License is distributed on an "AS IS" BASIS,
 * WITHOUT WARRANTIES OR CONDITIONS OF ANY KIND, either express or implied.
 * See the License for the specific language governing permissions and
 * limitations under the License.
 */

package androidx.compose.ui.platform

import android.content.Context
import android.content.res.Configuration
import android.graphics.Rect
import android.os.Build
import android.os.Looper
import android.os.SystemClock
import android.util.Log
import android.util.LongSparseArray
import android.util.SparseArray
import android.view.DragEvent
import android.view.KeyEvent as AndroidKeyEvent
import android.view.MotionEvent
import android.view.MotionEvent.ACTION_CANCEL
import android.view.MotionEvent.ACTION_DOWN
import android.view.MotionEvent.ACTION_HOVER_ENTER
import android.view.MotionEvent.ACTION_HOVER_EXIT
import android.view.MotionEvent.ACTION_HOVER_MOVE
import android.view.MotionEvent.ACTION_MOVE
import android.view.MotionEvent.ACTION_POINTER_DOWN
import android.view.MotionEvent.ACTION_POINTER_UP
import android.view.MotionEvent.ACTION_SCROLL
import android.view.MotionEvent.ACTION_UP
import android.view.MotionEvent.TOOL_TYPE_MOUSE
import android.view.View
import android.view.ViewGroup
import android.view.ViewStructure
import android.view.ViewTreeObserver
import android.view.accessibility.AccessibilityNodeInfo
import android.view.animation.AnimationUtils
import android.view.autofill.AutofillValue
import android.view.inputmethod.EditorInfo
import android.view.inputmethod.InputConnection
import android.view.translation.ViewTranslationCallback
import android.view.translation.ViewTranslationRequest
import android.view.translation.ViewTranslationResponse
import androidx.annotation.DoNotInline
import androidx.annotation.RequiresApi
import androidx.annotation.VisibleForTesting
import androidx.collection.ArraySet
import androidx.compose.runtime.collection.mutableVectorOf
import androidx.compose.runtime.derivedStateOf
import androidx.compose.runtime.getValue
import androidx.compose.runtime.mutableStateOf
import androidx.compose.runtime.referentialEqualityPolicy
import androidx.compose.runtime.setValue
import androidx.compose.runtime.snapshots.Snapshot
import androidx.compose.ui.ExperimentalComposeUiApi
import androidx.compose.ui.InternalComposeUiApi
import androidx.compose.ui.Modifier
import androidx.compose.ui.SessionMutex
import androidx.compose.ui.autofill.AndroidAutofill
import androidx.compose.ui.autofill.Autofill
import androidx.compose.ui.autofill.AutofillCallback
import androidx.compose.ui.autofill.AutofillTree
import androidx.compose.ui.autofill.performAutofill
import androidx.compose.ui.autofill.populateViewStructure
import androidx.compose.ui.draganddrop.ComposeDragShadowBuilder
import androidx.compose.ui.draganddrop.DragAndDropEvent
import androidx.compose.ui.draganddrop.DragAndDropManager
import androidx.compose.ui.draganddrop.DragAndDropModifierNode
import androidx.compose.ui.draganddrop.DragAndDropNode
import androidx.compose.ui.draganddrop.DragAndDropTransferData
import androidx.compose.ui.focus.FocusDirection
import androidx.compose.ui.focus.FocusDirection.Companion.Down
import androidx.compose.ui.focus.FocusDirection.Companion.Exit
import androidx.compose.ui.focus.FocusDirection.Companion.Left
import androidx.compose.ui.focus.FocusDirection.Companion.Next
import androidx.compose.ui.focus.FocusDirection.Companion.Previous
import androidx.compose.ui.focus.FocusDirection.Companion.Right
import androidx.compose.ui.focus.FocusDirection.Companion.Up
import androidx.compose.ui.focus.FocusOwner
import androidx.compose.ui.focus.FocusOwnerImpl
import androidx.compose.ui.geometry.Offset
import androidx.compose.ui.geometry.Size
import androidx.compose.ui.graphics.Canvas
import androidx.compose.ui.graphics.CanvasHolder
import androidx.compose.ui.graphics.Matrix
import androidx.compose.ui.graphics.drawscope.DrawScope
import androidx.compose.ui.graphics.setFrom
import androidx.compose.ui.hapticfeedback.HapticFeedback
import androidx.compose.ui.hapticfeedback.PlatformHapticFeedback
import androidx.compose.ui.input.InputMode.Companion.Keyboard
import androidx.compose.ui.input.InputMode.Companion.Touch
import androidx.compose.ui.input.InputModeManager
import androidx.compose.ui.input.InputModeManagerImpl
import androidx.compose.ui.input.key.Key.Companion.Back
import androidx.compose.ui.input.key.Key.Companion.DirectionCenter
import androidx.compose.ui.input.key.Key.Companion.DirectionDown
import androidx.compose.ui.input.key.Key.Companion.DirectionLeft
import androidx.compose.ui.input.key.Key.Companion.DirectionRight
import androidx.compose.ui.input.key.Key.Companion.DirectionUp
import androidx.compose.ui.input.key.Key.Companion.Enter
import androidx.compose.ui.input.key.Key.Companion.Escape
import androidx.compose.ui.input.key.Key.Companion.NumPadEnter
import androidx.compose.ui.input.key.Key.Companion.PageDown
import androidx.compose.ui.input.key.Key.Companion.PageUp
import androidx.compose.ui.input.key.Key.Companion.Tab
import androidx.compose.ui.input.key.KeyEvent
import androidx.compose.ui.input.key.KeyEventType.Companion.KeyDown
import androidx.compose.ui.input.key.isShiftPressed
import androidx.compose.ui.input.key.key
import androidx.compose.ui.input.key.onKeyEvent
import androidx.compose.ui.input.key.type
import androidx.compose.ui.input.pointer.AndroidPointerIcon
import androidx.compose.ui.input.pointer.AndroidPointerIconType
import androidx.compose.ui.input.pointer.MotionEventAdapter
import androidx.compose.ui.input.pointer.PointerIcon
import androidx.compose.ui.input.pointer.PointerIconService
import androidx.compose.ui.input.pointer.PointerInputEventProcessor
import androidx.compose.ui.input.pointer.PointerKeyboardModifiers
import androidx.compose.ui.input.pointer.PositionCalculator
import androidx.compose.ui.input.pointer.ProcessResult
import androidx.compose.ui.input.rotary.RotaryScrollEvent
import androidx.compose.ui.input.rotary.onRotaryScrollEvent
import androidx.compose.ui.layout.Placeable
import androidx.compose.ui.layout.PlacementScope
import androidx.compose.ui.layout.RootMeasurePolicy
import androidx.compose.ui.modifier.ModifierLocalManager
import androidx.compose.ui.node.InternalCoreApi
import androidx.compose.ui.node.LayoutNode
import androidx.compose.ui.node.LayoutNode.UsageByParent
import androidx.compose.ui.node.LayoutNodeDrawScope
import androidx.compose.ui.node.MeasureAndLayoutDelegate
import androidx.compose.ui.node.ModifierNodeElement
import androidx.compose.ui.node.Nodes
import androidx.compose.ui.node.OwnedLayer
import androidx.compose.ui.node.Owner
import androidx.compose.ui.node.OwnerSnapshotObserver
import androidx.compose.ui.node.RootForTest
import androidx.compose.ui.platform.MotionEventVerifierApi29.isValidMotionEvent
import androidx.compose.ui.semantics.EmptySemanticsElement
import androidx.compose.ui.semantics.SemanticsOwner
import androidx.compose.ui.semantics.findClosestParentNode
import androidx.compose.ui.text.font.Font
import androidx.compose.ui.text.font.FontFamily
import androidx.compose.ui.text.font.createFontFamilyResolver
import androidx.compose.ui.text.input.PlatformTextInputService
import androidx.compose.ui.text.input.TextInputService
import androidx.compose.ui.text.input.TextInputServiceAndroid
import androidx.compose.ui.unit.Constraints
import androidx.compose.ui.unit.Density
import androidx.compose.ui.unit.IntOffset
import androidx.compose.ui.unit.LayoutDirection
import androidx.compose.ui.util.fastLastOrNull
import androidx.compose.ui.util.trace
import androidx.compose.ui.viewinterop.AndroidViewHolder
import androidx.core.view.AccessibilityDelegateCompat
import androidx.core.view.InputDeviceCompat.SOURCE_ROTARY_ENCODER
import androidx.core.view.MotionEventCompat.AXIS_SCROLL
import androidx.core.view.ViewCompat
import androidx.core.view.ViewConfigurationCompat.getScaledHorizontalScrollFactor
import androidx.core.view.ViewConfigurationCompat.getScaledVerticalScrollFactor
import androidx.core.view.accessibility.AccessibilityNodeInfoCompat
import androidx.core.view.accessibility.AccessibilityNodeProviderCompat
import androidx.lifecycle.DefaultLifecycleObserver
import androidx.lifecycle.Lifecycle
import androidx.lifecycle.LifecycleOwner
import androidx.lifecycle.findViewTreeLifecycleOwner
import androidx.savedstate.SavedStateRegistryOwner
import androidx.savedstate.findViewTreeSavedStateRegistryOwner
import java.lang.reflect.Method
import java.util.function.Consumer
import kotlin.coroutines.CoroutineContext
import kotlin.math.roundToInt

/**
 * Allows tests to inject a custom [PlatformTextInputService].
 */
internal var platformTextInputServiceInterceptor:
        (PlatformTextInputService) -> PlatformTextInputService = { it }

@Suppress("ViewConstructor", "VisibleForTests", "ConstPropertyName", "NullAnnotationGroup")
@OptIn(ExperimentalComposeUiApi::class, InternalComposeUiApi::class)
internal class AndroidComposeView(
    context: Context,
    override val coroutineContext: CoroutineContext
) : ViewGroup(context), Owner, ViewRootForTest, PositionCalculator, DefaultLifecycleObserver {

    /**
     * Remembers the position of the last pointer input event that was down. This position will be
     * used to calculate whether this view is considered scrollable via [canScrollHorizontally]/
     * [canScrollVertically].
     */
    private var lastDownPointerPosition: Offset = Offset.Unspecified

    /**
     * Signal that AndroidComposeView's superclass constructors have finished running.
     * If this is false, it's because the runtime's default uninitialized value is currently
     * visible and AndroidComposeView's constructor hasn't started running yet. In this state
     * other expected invariants do not hold, e.g. property delegates may not be initialized.
     * View/ViewGroup have a history of calling non-final methods in their constructors that
     * can lead to this case, e.g. [onRtlPropertiesChanged].
     */
    private var superclassInitComplete = true

    override val sharedDrawScope = LayoutNodeDrawScope()

    override val view: View get() = this

    override var density = Density(context)
        private set

    private val semanticsModifier = EmptySemanticsElement

    override val focusOwner: FocusOwner = FocusOwnerImpl { registerOnEndApplyChangesListener(it) }

    private val dragAndDropModifierOnDragListener = DragAndDropModifierOnDragListener(
        ::startDrag
    )

    override val dragAndDropManager: DragAndDropManager = dragAndDropModifierOnDragListener

    private val _windowInfo: WindowInfoImpl = WindowInfoImpl()
    override val windowInfo: WindowInfo
        get() = _windowInfo

    // TODO(b/177931787) : Consider creating a KeyInputManager like we have for FocusManager so
    //  that this common logic can be used by all owners.
    private val keyInputModifier = Modifier.onKeyEvent {
        val focusDirection = getFocusDirection(it)
        if (focusDirection == null || it.type != KeyDown) return@onKeyEvent false

        // Consume the key event if we moved focus.
        focusOwner.moveFocus(focusDirection)
    }

    private val rotaryInputModifier = Modifier.onRotaryScrollEvent {
        // TODO(b/210748692): call focusManager.moveFocus() in response to rotary events.
        false
    }

    private val canvasHolder = CanvasHolder()

    override val root = LayoutNode().also {
        it.measurePolicy = RootMeasurePolicy
        it.density = density
        // Composed modifiers cannot be added here directly
        it.modifier = Modifier
            .then(semanticsModifier)
            .then(rotaryInputModifier)
            .then(focusOwner.modifier)
            .then(keyInputModifier)
            .then(dragAndDropModifierOnDragListener.modifier)
    }

    override val rootForTest: RootForTest = this

    override val semanticsOwner: SemanticsOwner = SemanticsOwner(root)
    private val composeAccessibilityDelegate = AndroidComposeViewAccessibilityDelegateCompat(this)

    // Used by components that want to provide autofill semantic information.
    // TODO: Replace with SemanticsTree: Temporary hack until we have a semantics tree implemented.
    // TODO: Replace with SemanticsTree.
    //  This is a temporary hack until we have a semantics tree implemented.
    override val autofillTree = AutofillTree()

    // OwnedLayers that are dirty and should be redrawn.
    private val dirtyLayers = mutableListOf<OwnedLayer>()

    // OwnerLayers that invalidated themselves during their last draw. They will be redrawn
    // during the next AndroidComposeView dispatchDraw pass.
    private var postponedDirtyLayers: MutableList<OwnedLayer>? = null

    private var isDrawingContent = false

    private val motionEventAdapter = MotionEventAdapter()
    private val pointerInputEventProcessor = PointerInputEventProcessor(root)

    // TODO(mount): reinstate when coroutines are supported by IR compiler
    // private val ownerScope = CoroutineScope(Dispatchers.Main.immediate + Job())

    /**
     * Used for updating LocalConfiguration when configuration changes - consume LocalConfiguration
     * instead of changing this observer if you are writing a component that adapts to
     * configuration changes.
     */
    var configurationChangeObserver: (Configuration) -> Unit = {}

    private val _autofill = if (autofillSupported()) AndroidAutofill(this, autofillTree) else null

    // Used as a CompositionLocal for performing autofill.
    override val autofill: Autofill? get() = _autofill

    private var observationClearRequested = false

    /**
     * Provide clipboard manager to the user. Use the Android version of clipboard manager.
     */
    override val clipboardManager = AndroidClipboardManager(context)

    /**
     * Provide accessibility manager to the user. Use the Android version of accessibility manager.
     */
    override val accessibilityManager = AndroidAccessibilityManager(context)

    override val snapshotObserver = OwnerSnapshotObserver { command ->
        if (handler?.looper === Looper.myLooper()) {
            command()
        } else {
            handler?.post(command)
        }
    }

    @Suppress("UnnecessaryOptInAnnotation")
    @OptIn(InternalCoreApi::class)
    override var showLayoutBounds = false

    private var _androidViewsHandler: AndroidViewsHandler? = null
    internal val androidViewsHandler: AndroidViewsHandler
        get() {
            if (_androidViewsHandler == null) {
                _androidViewsHandler = AndroidViewsHandler(context)
                addView(_androidViewsHandler)
            }
            return _androidViewsHandler!!
        }
    private var viewLayersContainer: DrawChildContainer? = null

    // The constraints being used by the last onMeasure. It is set to null in onLayout. It allows
    // us to detect the case when the View was measured twice with different constraints within
    // the same measure pass.
    private var onMeasureConstraints: Constraints? = null

    // Will be set to true when we were measured twice with different constraints during the last
    // measure pass.
    private var wasMeasuredWithMultipleConstraints = false

    private val measureAndLayoutDelegate = MeasureAndLayoutDelegate(root)

    override val measureIteration: Long get() = measureAndLayoutDelegate.measureIteration
    override val viewConfiguration: ViewConfiguration =
        AndroidViewConfiguration(android.view.ViewConfiguration.get(context))

    override val hasPendingMeasureOrLayout
        get() = measureAndLayoutDelegate.hasPendingMeasureOrLayout

    private var globalPosition: IntOffset = IntOffset(Int.MAX_VALUE, Int.MAX_VALUE)

    private val tmpPositionArray = intArrayOf(0, 0)
    private val tmpMatrix = Matrix()
    private val viewToWindowMatrix = Matrix()
    private val windowToViewMatrix = Matrix()

    @VisibleForTesting
    internal var lastMatrixRecalculationAnimationTime = -1L
    private var forceUseMatrixCache = false

    /**
     * On some devices, the `getLocationOnScreen()` returns `(0, 0)` even when the Window
     * is offset in special circumstances. This contains the screen coordinates of the containing
     * Window the last time the [viewToWindowMatrix] and [windowToViewMatrix] were recalculated.
     */
    private var windowPosition = Offset.Infinite

    // Used to track whether or not there was an exception while creating an MRenderNode
    // so that we don't have to continue using try/catch after fails once.
    private var isRenderNodeCompatible = true

    private var _viewTreeOwners: ViewTreeOwners? by mutableStateOf(null)

    // Having an extra derived state here (instead of directly using _viewTreeOwners) is a
    // workaround for b/271579465 to avoid unnecessary extra recompositions when this is mutated
    // before setContent is called.
    /**
     * Current [ViewTreeOwners]. Use [setOnViewTreeOwnersAvailable] if you want to
     * execute your code when the object will be created.
     */
    val viewTreeOwners: ViewTreeOwners? by derivedStateOf { _viewTreeOwners }

    private var onViewTreeOwnersAvailable: ((ViewTreeOwners) -> Unit)? = null

    // executed when the layout pass has been finished. as a result of it our view could be moved
    // inside the window (we are interested not only in the event when our parent positioned us
    // on a different position, but also in the position of each of the grandparents as all these
    // positions add up to final global position)
    private val globalLayoutListener = ViewTreeObserver.OnGlobalLayoutListener {
        updatePositionCacheAndDispatch()
    }

    // executed when a scrolling container like ScrollView of RecyclerView performed the scroll,
    // this could affect our global position
    private val scrollChangedListener = ViewTreeObserver.OnScrollChangedListener {
        updatePositionCacheAndDispatch()
    }

    // executed whenever the touch mode changes.
    private val touchModeChangeListener = ViewTreeObserver.OnTouchModeChangeListener { touchMode ->
        _inputModeManager.inputMode = if (touchMode) Touch else Keyboard
    }

    private val legacyTextInputServiceAndroid = TextInputServiceAndroid(view, this)

    /**
     * The legacy text input service. This is only used for new text input sessions if
     * [textInputSessionMutex] is null.
     */
    override val textInputService
        get() = TextInputService(
            platformTextInputServiceInterceptor(
                legacyTextInputServiceAndroid
            )
        )

    private val textInputSessionMutex = SessionMutex<AndroidPlatformTextInputSession>()

    override val placementScope: Placeable.PlacementScope
        get() = PlacementScope(this)

    override suspend fun textInputSession(
        session: suspend PlatformTextInputSessionScope.() -> Nothing
    ): Nothing = textInputSessionMutex.withSessionCancellingPrevious(
        sessionInitializer = {
            AndroidPlatformTextInputSession(
                view = this,
                textInputService = textInputService,
                coroutineScope = it
            )
        },
        session = session
    )

    @Deprecated(
        "fontLoader is deprecated, use fontFamilyResolver",
        replaceWith = ReplaceWith("fontFamilyResolver")
    )
    @Suppress("DEPRECATION")
    override val fontLoader: Font.ResourceLoader = AndroidFontResourceLoader(context)

    // Backed by mutableStateOf so that the local provider recomposes when it changes
    // FontFamily.Resolver is not guaranteed to be stable or immutable, hence referential check
    override var fontFamilyResolver: FontFamily.Resolver by mutableStateOf(
        createFontFamilyResolver(context),
        referentialEqualityPolicy()
    )
        private set

    // keeps track of changes in font weight adjustment to update fontFamilyResolver
    private var currentFontWeightAdjustment: Int =
        context.resources.configuration.fontWeightAdjustmentCompat

    private val Configuration.fontWeightAdjustmentCompat: Int
        get() = if (Build.VERSION.SDK_INT >= Build.VERSION_CODES.S) fontWeightAdjustment else 0

    // Backed by mutableStateOf so that the ambient provider recomposes when it changes
    override var layoutDirection by mutableStateOf(
        context.resources.configuration.localeLayoutDirection
    )
        private set

    /**
     * Provide haptic feedback to the user. Use the Android version of haptic feedback.
     */
    override val hapticFeedBack: HapticFeedback =
        PlatformHapticFeedback(this)

    /**
     * Provide an instance of [InputModeManager] which is available as a CompositionLocal.
     */
    private val _inputModeManager = InputModeManagerImpl(
        initialInputMode = if (isInTouchMode) Touch else Keyboard,
        onRequestInputModeChange = {
            when (it) {
                // Android doesn't support programmatically switching to touch mode, so we
                // don't do anything, but just return true if we are already in touch mode.
                Touch -> isInTouchMode

                // If we are already in keyboard mode, we return true, otherwise, we call
                // requestFocusFromTouch, which puts the system in non-touch mode.
                Keyboard -> if (isInTouchMode) requestFocusFromTouch() else true

                else -> false
            }
        }
    )
    override val inputModeManager: InputModeManager get() = _inputModeManager

    override val modifierLocalManager: ModifierLocalManager = ModifierLocalManager(this)

    /**
     * Provide textToolbar to the user, for text-related operation. Use the Android version of
     * floating toolbar(post-M) and primary toolbar(pre-M).
     */
    override val textToolbar: TextToolbar = AndroidTextToolbar(this)

    /**
     * When the first event for a mouse is ACTION_DOWN, an ACTION_HOVER_ENTER is never sent.
     * This means that we won't receive an `Enter` event for the first mouse. In order to prevent
     * this problem, we track whether or not the previous event was with the mouse inside and
     * if not, we can create a simulated mouse enter event to force an enter.
     */
    private var previousMotionEvent: MotionEvent? = null

    /**
     * The time of the last layout. This is used to send a synthetic MotionEvent.
     */
    private var relayoutTime = 0L

    /**
     * A cache for OwnedLayers. Recreating ViewLayers is expensive, so we avoid it as much
     * as possible. This also helps a little with RenderNodeLayers as well.
     */
    private val layerCache = WeakCache<OwnedLayer>()

    /**
     * List of lambdas to be called when [onEndApplyChanges] is called.
     */
    private val endApplyChangesListeners = mutableVectorOf<(() -> Unit)?>()

    /**
     * Runnable used to update the pointer position after layout. If
     * another pointer event comes in before this runs, this Runnable will be removed and
     * not executed.
     */
    private val resendMotionEventRunnable = object : Runnable {
        override fun run() {
            removeCallbacks(this)
            val lastMotionEvent = previousMotionEvent
            if (lastMotionEvent != null) {
                val wasMouseEvent = lastMotionEvent.getToolType(0) == TOOL_TYPE_MOUSE
                val action = lastMotionEvent.actionMasked
                val resend = if (wasMouseEvent) {
                    action != ACTION_HOVER_EXIT && action != ACTION_UP
                } else {
                    action != ACTION_UP
                }
                if (resend) {
                    val newAction =
                        if (action == ACTION_HOVER_MOVE || action == ACTION_HOVER_ENTER) {
                            ACTION_HOVER_MOVE
                        } else {
                            ACTION_MOVE
                        }
                    sendSimulatedEvent(lastMotionEvent, newAction, relayoutTime, forceHover = false)
                }
            }
        }
    }

    /**
     * If an [ACTION_HOVER_EXIT] event is received, it could be because an [ACTION_DOWN] is coming
     * from a mouse or stylus. We can't know for certain until the next event is sent. This message
     * is posted after receiving the [ACTION_HOVER_EXIT] to send the event if nothing else is
     * received before that.
     */
    private val sendHoverExitEvent = Runnable {
        hoverExitReceived = false
        val lastEvent = previousMotionEvent!!
        check(lastEvent.actionMasked == ACTION_HOVER_EXIT) {
            "The ACTION_HOVER_EXIT event was not cleared."
        }
        sendMotionEvent(lastEvent)
    }

    /**
     * Set to `true` when [sendHoverExitEvent] has been posted.
     */
    private var hoverExitReceived = false

    /**
     * Callback for [measureAndLayout] to update the pointer position 150ms after layout.
     */
    private val resendMotionEventOnLayout: () -> Unit = {
        val lastEvent = previousMotionEvent
        if (lastEvent != null) {
            when (lastEvent.actionMasked) {
                // We currently only care about hover events being updated when layout changes
                ACTION_HOVER_ENTER, ACTION_HOVER_MOVE -> {
                    relayoutTime = SystemClock.uptimeMillis()
                    post(resendMotionEventRunnable)
                }
            }
        }
    }

    private val matrixToWindow = if (Build.VERSION.SDK_INT >= Build.VERSION_CODES.Q) {
        CalculateMatrixToWindowApi29()
    } else {
        CalculateMatrixToWindowApi21(tmpMatrix)
    }

    /**
     * Keyboard modifiers state might be changed when window is not focused, so window doesn't
     * receive any key events.
     * This flag is set when window focus changes. Then we can rely on it when handling the
     * first movementEvent to get the actual keyboard modifiers state from it.
     * After window gains focus, the first motionEvent.metaState (after focus gained) is used
     * to update windowInfo.keyboardModifiers.
     * See [onWindowFocusChanged] and [sendMotionEvent]
     */
    private var keyboardModifiersRequireUpdate = false

    init {
        setWillNotDraw(false)
        isFocusable = true
        if (Build.VERSION.SDK_INT >= Build.VERSION_CODES.O) {
            AndroidComposeViewVerificationHelperMethodsO.focusable(
                this,
                focusable = View.FOCUSABLE,
                defaultFocusHighlightEnabled = false
            )
        }
        isFocusableInTouchMode = true
        clipChildren = false
        ViewCompat.setAccessibilityDelegate(this, composeAccessibilityDelegate)
        ViewRootForTest.onViewCreatedCallback?.invoke(this)
        setOnDragListener(this.dragAndDropModifierOnDragListener)
        root.attach(this)
        if (Build.VERSION.SDK_INT >= Build.VERSION_CODES.Q) {
            // Support for this feature in Compose is tracked here: b/207654434
            AndroidComposeViewForceDarkModeQ.disallowForceDark(this)
        }
    }

    /**
     * Since this view has its own concept of internal focus, it needs to report that to the view
     * system for accurate focus searching and so ViewRootImpl will scroll correctly.
     */
    override fun getFocusedRect(rect: Rect) {
        focusOwner.getFocusRect()?.run {
            rect.left = left.roundToInt()
            rect.top = top.roundToInt()
            rect.right = right.roundToInt()
            rect.bottom = bottom.roundToInt()
        } ?: super.getFocusedRect(rect)
    }

    override fun onResume(owner: LifecycleOwner) {
        // Refresh in onResume in case the value has changed.
        showLayoutBounds = getIsShowingLayoutBounds()
    }

    override fun onFocusChanged(gainFocus: Boolean, direction: Int, previouslyFocusedRect: Rect?) {
        super.onFocusChanged(gainFocus, direction, previouslyFocusedRect)
        Log.d(FocusTag, "Owner FocusChanged($gainFocus)")
       focusOwner.focusTransactionManager.withExistingTransaction(
           onCancelled = { if (gainFocus) clearFocus() else requestFocus() }
       ) {
           if (gainFocus) focusOwner.takeFocus() else focusOwner.releaseFocus()
       }
    }

    override fun onWindowFocusChanged(hasWindowFocus: Boolean) {
        _windowInfo.isWindowFocused = hasWindowFocus
        keyboardModifiersRequireUpdate = true
        super.onWindowFocusChanged(hasWindowFocus)

        if (hasWindowFocus) {
            // Refresh in onResume in case the value has changed from the quick settings tile, in
            // which case the activity won't be paused/resumed (b/225937688).
            getIsShowingLayoutBounds().also { newShowLayoutBounds ->
                if (showLayoutBounds != newShowLayoutBounds) {
                    showLayoutBounds = newShowLayoutBounds
                    // Unlike in onResume, getting window focus doesn't automatically trigger a new
                    // draw pass, so we have to do that manually.
                    invalidateDescendants()
                }
            }
        }
    }

    /**
     * This function is used by the testing framework to send key events.
     */
    override fun sendKeyEvent(keyEvent: KeyEvent): Boolean =
    // First dispatch the key event to mimic the event being intercepted before it is sent to
        // the soft keyboard.
        focusOwner.dispatchInterceptedSoftKeyboardEvent(keyEvent) ||
            // Next, send the key event to the Soft Keyboard.
            // TODO(b/272600716): Send the key event to the IME.

            // Finally, dispatch the key event to onPreKeyEvent/onKeyEvent listeners.
            focusOwner.dispatchKeyEvent(keyEvent)

    override fun dispatchKeyEvent(event: AndroidKeyEvent): Boolean = if (isFocused) {
        // Focus lies within the Compose hierarchy, so we dispatch the key event to the
        // appropriate place.
        _windowInfo.keyboardModifiers = PointerKeyboardModifiers(event.metaState)
        // If the event is not consumed, use the default implementation.
        focusOwner.dispatchKeyEvent(KeyEvent(event)) || super.dispatchKeyEvent(event)
    } else {
        // This Owner has a focused child view, which is a view interoperability use case,
        // so we use the default ViewGroup behavior which will route tke key event to the
        // focused view.
        super.dispatchKeyEvent(event)
    }

    override fun dispatchKeyEventPreIme(event: AndroidKeyEvent): Boolean {
        return (isFocused && focusOwner.dispatchInterceptedSoftKeyboardEvent(KeyEvent(event))) ||
            // If this view is not focused, and it received a key event, it means this is a view
            // interoperability use case and we need to route the event to the embedded child view.
            // Also, if this event wasn't consumed by the compose hierarchy, we need to send it back
            // to the parent view. Both these cases are handles by the default view implementation.
            super.dispatchKeyEventPreIme(event)
    }

    override fun onAttach(node: LayoutNode) {
    }

    override fun onDetach(node: LayoutNode) {
        measureAndLayoutDelegate.onNodeDetached(node)
        requestClearInvalidObservations()
    }

    fun requestClearInvalidObservations() {
        observationClearRequested = true
    }

    override fun onEndApplyChanges() {
        if (observationClearRequested) {
            snapshotObserver.clearInvalidObservations()
            observationClearRequested = false
        }
        val childAndroidViews = _androidViewsHandler
        if (childAndroidViews != null) {
            clearChildInvalidObservations(childAndroidViews)
        }
        // Listeners can add more items to the list and we want to ensure that they
        // are executed after being added, so loop until the list is empty
        while (endApplyChangesListeners.isNotEmpty()) {
            val size = endApplyChangesListeners.size
            for (i in 0 until size) {
                val listener = endApplyChangesListeners[i]
                // null out the item so that if the listener is re-added then we execute it again.
                endApplyChangesListeners[i] = null
                listener?.invoke()
            }
            // Remove all the items that were visited. Removing items shifts all items after
            // to the front of the list, so removing in a chunk is cheaper than removing one-by-one
            endApplyChangesListeners.removeRange(0, size)
        }
    }

    override fun registerOnEndApplyChangesListener(listener: () -> Unit) {
        if (listener !in endApplyChangesListeners) {
            endApplyChangesListeners += listener
        }
    }

    private fun startDrag(
        transferData: DragAndDropTransferData,
        decorationSize: Size,
        drawDragDecoration: DrawScope.() -> Unit,
    ): Boolean {
        val density = with(context.resources) {
            Density(
                density = displayMetrics.density,
                fontScale = configuration.fontScale
            )
        }
        val shadowBuilder = ComposeDragShadowBuilder(
            density = density,
            decorationSize = decorationSize,
            drawDragDecoration = drawDragDecoration,
        )
        @Suppress("DEPRECATION")
        return if (Build.VERSION.SDK_INT >= Build.VERSION_CODES.N)
            AndroidComposeViewStartDragAndDropN.startDragAndDrop(
                view = this,
                transferData = transferData,
                dragShadowBuilder = shadowBuilder,
            )
        else startDrag(
            transferData.clipData,
            shadowBuilder,
            transferData.localState,
            transferData.flags,
        )
    }

    private fun clearChildInvalidObservations(viewGroup: ViewGroup) {
        for (i in 0 until viewGroup.childCount) {
            val child = viewGroup.getChildAt(i)
            if (child is AndroidComposeView) {
                child.onEndApplyChanges()
            } else if (child is ViewGroup) {
                clearChildInvalidObservations(child)
            }
        }
    }

    private fun addExtraDataToAccessibilityNodeInfoHelper(
        virtualViewId: Int,
        info: AccessibilityNodeInfo,
        extraDataKey: String
    ) {
        // This extra is just for testing: needed a way to retrieve `traversalBefore` and
        // `traversalAfter` from a non-sealed instance of an ANI
<<<<<<< HEAD
        if (extraDataKey == accessibilityDelegate.EXTRA_DATA_TEST_TRAVERSALBEFORE_VAL) {
            accessibilityDelegate.idToBeforeMap[virtualViewId]?.let {
                info.extras.putInt(extraDataKey, it)
            }
        } else if (extraDataKey == accessibilityDelegate.EXTRA_DATA_TEST_TRAVERSALAFTER_VAL) {
            accessibilityDelegate.idToAfterMap[virtualViewId]?.let {
                info.extras.putInt(extraDataKey, it)
            }
=======
        when (extraDataKey) {
            composeAccessibilityDelegate.ExtraDataTestTraversalBeforeVal -> {
                composeAccessibilityDelegate.idToBeforeMap[virtualViewId]?.let {
                    info.extras.putInt(extraDataKey, it)
                }
            }
            composeAccessibilityDelegate.ExtraDataTestTraversalAfterVal -> {
                composeAccessibilityDelegate.idToAfterMap[virtualViewId]?.let {
                    info.extras.putInt(extraDataKey, it)
                }
            }
            else -> {}
>>>>>>> 4fbd9517
        }
    }

    /**
     * Called to inform the owner that a new Android [View] was [attached][Owner.onAttach]
     * to the hierarchy.
     */
    fun addAndroidView(view: AndroidViewHolder, layoutNode: LayoutNode) {
        androidViewsHandler.holderToLayoutNode[view] = layoutNode
        androidViewsHandler.addView(view)
        androidViewsHandler.layoutNodeToHolder[layoutNode] = view
        // Fetching AccessibilityNodeInfo from a View which is not set to
        // IMPORTANT_FOR_ACCESSIBILITY_YES will return null.
        ViewCompat.setImportantForAccessibility(
            view,
            ViewCompat.IMPORTANT_FOR_ACCESSIBILITY_YES
        )
        val thisView = this
        ViewCompat.setAccessibilityDelegate(
            view,
            object : AccessibilityDelegateCompat() {
                override fun onInitializeAccessibilityNodeInfo(
                    host: View,
                    info: AccessibilityNodeInfoCompat
                ) {
                    super.onInitializeAccessibilityNodeInfo(host, info)

                    // Prevent TalkBack from trying to focus the AndroidViewHolder.
                    // This also prevents UIAutomator from finding nodes, so don't
                    // do it if there are no enabled a11y services (which implies that
                    // UIAutomator is the one requesting an AccessibilityNodeInfo).
                    if (composeAccessibilityDelegate.isEnabledForAccessibility) {
                        info.isVisibleToUser = false
                    }

                    var parentId = layoutNode
                        .findClosestParentNode { it.nodes.has(Nodes.Semantics) }
                        ?.semanticsId
                    if (parentId == null ||
                        parentId == semanticsOwner.unmergedRootSemanticsNode.id
                    ) {
                        parentId = AccessibilityNodeProviderCompat.HOST_VIEW_ID
                    }
                    info.setParent(thisView, parentId)
                    val semanticsId = layoutNode.semanticsId

<<<<<<< HEAD
                    val beforeId = accessibilityDelegate.idToBeforeMap[semanticsId]
=======
                    val beforeId = composeAccessibilityDelegate.idToBeforeMap[semanticsId]
>>>>>>> 4fbd9517
                    beforeId?.let {
                        val beforeView = androidViewsHandler.semanticsIdToView(beforeId)
                        if (beforeView != null) {
                            // If the node that should come before this one is a view, we want to
                            // pass in the "before" view itself, which is retrieved
                            // from `androidViewsHandler.idToViewMap`.
                            info.setTraversalBefore(beforeView)
                        } else {
                            // Otherwise, we'll just set the "before" value by passing in
                            // the semanticsId.
                            info.setTraversalBefore(thisView, it)
                        }
                        addExtraDataToAccessibilityNodeInfoHelper(
                            semanticsId, info.unwrap(),
<<<<<<< HEAD
                            accessibilityDelegate.EXTRA_DATA_TEST_TRAVERSALBEFORE_VAL
                        )
                    }

                    val afterId = accessibilityDelegate.idToAfterMap[semanticsId]
=======
                            composeAccessibilityDelegate.ExtraDataTestTraversalBeforeVal
                        )
                    }

                    val afterId = composeAccessibilityDelegate.idToAfterMap[semanticsId]
>>>>>>> 4fbd9517
                    afterId?.let {
                        val afterView = androidViewsHandler.semanticsIdToView(afterId)
                        if (afterView != null) {
                            info.setTraversalAfter(afterView)
                        } else {
                            info.setTraversalAfter(thisView, it)
                        }
                        addExtraDataToAccessibilityNodeInfoHelper(
                            semanticsId, info.unwrap(),
<<<<<<< HEAD
                            accessibilityDelegate.EXTRA_DATA_TEST_TRAVERSALAFTER_VAL
=======
                            composeAccessibilityDelegate.ExtraDataTestTraversalAfterVal
>>>>>>> 4fbd9517
                        )
                    }
                }
            }
        )
    }

    /**
     * Called to inform the owner that an Android [View] was [detached][Owner.onDetach]
     * from the hierarchy.
     */
    fun removeAndroidView(view: AndroidViewHolder) {
        registerOnEndApplyChangesListener {
            androidViewsHandler.removeViewInLayout(view)
            androidViewsHandler.layoutNodeToHolder.remove(
                androidViewsHandler.holderToLayoutNode.remove(view)
            )
            ViewCompat.setImportantForAccessibility(
                view,
                ViewCompat.IMPORTANT_FOR_ACCESSIBILITY_AUTO
            )
        }
    }

    /**
     * Called to ask the owner to draw a child Android [View] to [canvas].
     */
    fun drawAndroidView(view: AndroidViewHolder, canvas: android.graphics.Canvas) {
        androidViewsHandler.drawView(view, canvas)
    }

    private fun scheduleMeasureAndLayout(nodeToRemeasure: LayoutNode? = null) {
        if (!isLayoutRequested && isAttachedToWindow) {
            if (nodeToRemeasure != null) {
                // if [nodeToRemeasure] can potentially resize the root we should call
                // requestLayout() so our parent View can react on this change on the same frame.
                // if instead we just call invalidate() and remeasure inside dispatchDraw()
                // this will cause inconsistency as the Compose content will already have the
                // new size, but the View hierarchy will react only on the next frame.
                var node = nodeToRemeasure
                while (node != null &&
                    node.measuredByParent == UsageByParent.InMeasureBlock &&
                    node.childSizeCanAffectParentSize()
                ) {
                    node = node.parent
                }
                if (node === root) {
                    requestLayout()
                    return
                }
            }
            if (width == 0 || height == 0) {
                // if the view has no size calling invalidate() will be skipped
                requestLayout()
            } else {
                invalidate()
            }
        }
    }

    private fun LayoutNode.childSizeCanAffectParentSize(): Boolean {
        // if the view was measured twice with different constraints last time it means the
        // constraints we have could be not the final constraints and in fact our parent
        // ViewGroup can remeasure us with different constraints if we call requestLayout().
        return wasMeasuredWithMultipleConstraints ||
            // when parent's [hasFixedInnerContentConstraints] is true the child size change
            // can't affect parent size as the size is fixed. for example it happens when parent
            // has Modifier.fillMaxSize() set on it.
            parent?.hasFixedInnerContentConstraints == false
    }

    override fun measureAndLayout(sendPointerUpdate: Boolean) {
        // only run the logic when we have something pending
        if (measureAndLayoutDelegate.hasPendingMeasureOrLayout ||
            measureAndLayoutDelegate.hasPendingOnPositionedCallbacks
        ) {
            trace("AndroidOwner:measureAndLayout") {
                val resend = if (sendPointerUpdate) resendMotionEventOnLayout else null
                val rootNodeResized = measureAndLayoutDelegate.measureAndLayout(resend)
                if (rootNodeResized) {
                    requestLayout()
                }
                measureAndLayoutDelegate.dispatchOnPositionedCallbacks()
            }
        }
    }

    override fun measureAndLayout(layoutNode: LayoutNode, constraints: Constraints) {
        trace("AndroidOwner:measureAndLayout") {
            measureAndLayoutDelegate.measureAndLayout(layoutNode, constraints)
            // only dispatch the callbacks if we don't have other nodes to process as otherwise
            // we will have one more measureAndLayout() pass anyway in the same frame.
            // it allows us to not traverse the hierarchy twice.
            if (!measureAndLayoutDelegate.hasPendingMeasureOrLayout) {
                measureAndLayoutDelegate.dispatchOnPositionedCallbacks()
            }
        }
    }

    override fun forceMeasureTheSubtree(layoutNode: LayoutNode, affectsLookahead: Boolean) {
        measureAndLayoutDelegate.forceMeasureTheSubtree(layoutNode, affectsLookahead)
    }

    override fun onRequestMeasure(
        layoutNode: LayoutNode,
        affectsLookahead: Boolean,
        forceRequest: Boolean,
        scheduleMeasureAndLayout: Boolean
    ) {
        if (affectsLookahead) {
            if (measureAndLayoutDelegate.requestLookaheadRemeasure(layoutNode, forceRequest) &&
                scheduleMeasureAndLayout
            ) {
                scheduleMeasureAndLayout(layoutNode)
            }
        } else if (measureAndLayoutDelegate.requestRemeasure(layoutNode, forceRequest) &&
            scheduleMeasureAndLayout
        ) {
            scheduleMeasureAndLayout(layoutNode)
        }
    }

    override fun onRequestRelayout(
        layoutNode: LayoutNode,
        affectsLookahead: Boolean,
        forceRequest: Boolean
    ) {
        if (affectsLookahead) {
            if (measureAndLayoutDelegate.requestLookaheadRelayout(layoutNode, forceRequest)) {
                scheduleMeasureAndLayout()
            }
        } else {
            if (measureAndLayoutDelegate.requestRelayout(layoutNode, forceRequest)) {
                scheduleMeasureAndLayout()
            }
        }
    }

    override fun requestOnPositionedCallback(layoutNode: LayoutNode) {
        measureAndLayoutDelegate.requestOnPositionedCallback(layoutNode)
        scheduleMeasureAndLayout()
    }

    override fun measureAndLayoutForTest() {
        measureAndLayout()
    }

    override fun onMeasure(widthMeasureSpec: Int, heightMeasureSpec: Int) {
        trace("AndroidOwner:onMeasure") {
            if (!isAttachedToWindow) {
                invalidateLayoutNodeMeasurement(root)
            }
            val (minWidth, maxWidth) = convertMeasureSpec(widthMeasureSpec)
            val (minHeight, maxHeight) = convertMeasureSpec(heightMeasureSpec)

            val constraints = Constraints(minWidth, maxWidth, minHeight, maxHeight)
            if (onMeasureConstraints == null) {
                // first onMeasure after last onLayout
                onMeasureConstraints = constraints
                wasMeasuredWithMultipleConstraints = false
            } else if (onMeasureConstraints != constraints) {
                // we were remeasured twice with different constraints after last onLayout
                wasMeasuredWithMultipleConstraints = true
            }
            measureAndLayoutDelegate.updateRootConstraints(constraints)
            measureAndLayoutDelegate.measureOnly()
            setMeasuredDimension(root.width, root.height)

            if (_androidViewsHandler != null) {
                androidViewsHandler.measure(
                    MeasureSpec.makeMeasureSpec(root.width, MeasureSpec.EXACTLY),
                    MeasureSpec.makeMeasureSpec(root.height, MeasureSpec.EXACTLY)
                )
            }
        }
    }

    @Suppress("NOTHING_TO_INLINE")
    private inline operator fun ULong.component1() = (this shr 32).toInt()

    @Suppress("NOTHING_TO_INLINE")
    private inline operator fun ULong.component2() = (this and 0xFFFFFFFFUL).toInt()

    private fun pack(a: Int, b: Int) = (a.toULong() shl 32 or b.toULong())

    private fun convertMeasureSpec(measureSpec: Int): ULong {
        val mode = MeasureSpec.getMode(measureSpec)
        val size = MeasureSpec.getSize(measureSpec)
        return when (mode) {
            MeasureSpec.EXACTLY -> pack(size, size)
            MeasureSpec.UNSPECIFIED -> pack(0, Constraints.Infinity)
            MeasureSpec.AT_MOST -> pack(0, size)
            else -> throw IllegalStateException()
        }
    }

    override fun onLayout(changed: Boolean, l: Int, t: Int, r: Int, b: Int) {
        measureAndLayoutDelegate.measureAndLayout(resendMotionEventOnLayout)
        onMeasureConstraints = null
        // we postpone onPositioned callbacks until onLayout as LayoutCoordinates
        // are currently wrong if you try to get the global(activity) coordinates -
        // View is not yet laid out.
        updatePositionCacheAndDispatch()
        if (_androidViewsHandler != null) {
            // Even if we laid out during onMeasure, we want to set the bounds of the
            // AndroidViewsHandler for accessibility and for Views making assumptions based on
            // the size of their ancestors. Usually the Views in the hierarchy will not
            // be relaid out, as they have not requested layout in the meantime.
            // However, there is also chance for the AndroidViewsHandler and the children to be
            // isLayoutRequested at this point, in case the Views hierarchy receives forceLayout().
            // In case of a forceLayout(), calling layout here will traverse the entire subtree
            // and replace the Views at the same position, which is needed to clean up their
            // layout state, which otherwise might cause further requestLayout()s to be blocked.
            androidViewsHandler.layout(0, 0, r - l, b - t)
        }
    }

    private fun updatePositionCacheAndDispatch() {
        var positionChanged = false
        getLocationOnScreen(tmpPositionArray)
        val (globalX, globalY) = globalPosition
        if (globalX != tmpPositionArray[0] || globalY != tmpPositionArray[1]) {
            globalPosition = IntOffset(tmpPositionArray[0], tmpPositionArray[1])
            if (globalX != Int.MAX_VALUE && globalY != Int.MAX_VALUE) {
                positionChanged = true
                root.layoutDelegate.measurePassDelegate.notifyChildrenUsingCoordinatesWhilePlacing()
            }
        }
        measureAndLayoutDelegate.dispatchOnPositionedCallbacks(forceDispatch = positionChanged)
    }

    override fun onDraw(canvas: android.graphics.Canvas) {
    }

    override fun createLayer(
        drawBlock: (Canvas) -> Unit,
        invalidateParentLayer: () -> Unit
    ): OwnedLayer {
        // First try the layer cache
        val layer = layerCache.pop()
        if (layer !== null) {
            layer.reuseLayer(drawBlock, invalidateParentLayer)
            return layer
        }

        // RenderNode is supported on Q+ for certain, but may also be supported on M-O.
        // We can't be confident that RenderNode is supported, so we try and fail over to
        // the ViewLayer implementation. We'll try even on on P devices, but it will fail
        // until ART allows things on the unsupported list on P.
        if (isHardwareAccelerated &&
            Build.VERSION.SDK_INT >= Build.VERSION_CODES.M &&
            isRenderNodeCompatible
        ) {
            try {
                return RenderNodeLayer(
                    this,
                    drawBlock,
                    invalidateParentLayer
                )
            } catch (_: Throwable) {
                isRenderNodeCompatible = false
            }
        }
        if (viewLayersContainer == null) {
            if (!ViewLayer.hasRetrievedMethod) {
                // Test to see if updateDisplayList() can be called. If this fails then
                // ViewLayer.shouldUseDispatchDraw will be true.
                ViewLayer.updateDisplayList(View(context))
            }
            viewLayersContainer = if (ViewLayer.shouldUseDispatchDraw) {
                DrawChildContainer(context)
            } else {
                ViewLayerContainer(context)
            }
            addView(viewLayersContainer)
        }
        return ViewLayer(this, viewLayersContainer!!, drawBlock, invalidateParentLayer)
    }

    /**
     * Return [layer] to the layer cache. It can be reused in [createLayer] after this.
     * Returns `true` if it was recycled or `false` if it will be discarded.
     */
    internal fun recycle(layer: OwnedLayer): Boolean {
        // L throws during RenderThread when reusing the Views. The stack trace
        // wasn't easy to decode, so this work-around keeps up to 10 Views active
        // only for L. On other versions, it uses the WeakHashMap to retain as many
        // as are convenient.
        val cacheValue = viewLayersContainer == null || ViewLayer.shouldUseDispatchDraw ||
            Build.VERSION.SDK_INT >= Build.VERSION_CODES.M ||
            layerCache.size < MaximumLayerCacheSize
        if (cacheValue) {
            layerCache.push(layer)
        }
        return cacheValue
    }

    override fun onSemanticsChange() {
        composeAccessibilityDelegate.onSemanticsChange()
    }

    override fun onLayoutChange(layoutNode: LayoutNode) {
        composeAccessibilityDelegate.onLayoutChange(layoutNode)
    }

    override fun registerOnLayoutCompletedListener(listener: Owner.OnLayoutCompletedListener) {
        measureAndLayoutDelegate.registerOnLayoutCompletedListener(listener)
        scheduleMeasureAndLayout()
    }

    override fun getFocusDirection(keyEvent: KeyEvent): FocusDirection? {
        return when (keyEvent.key) {
            Tab -> if (keyEvent.isShiftPressed) Previous else Next
            DirectionRight -> Right
            DirectionLeft -> Left
            // For the initial key input of a new composable, both up/down and page up/down will
            // trigger the composable to get focus (so the composable can handle key events to
            // move focus or scroll content). Remember, composables can't receive key events without
            // focus.
            DirectionUp, PageUp -> Up
            DirectionDown, PageDown -> Down
            DirectionCenter, Enter, NumPadEnter -> FocusDirection.Enter
            Back, Escape -> Exit
            else -> null
        }
    }

    override fun dispatchDraw(canvas: android.graphics.Canvas) {
        if (!isAttachedToWindow) {
            invalidateLayers(root)
        }
        measureAndLayout()
        Snapshot.sendApplyNotifications()

        isDrawingContent = true
        // we don't have to observe here because the root has a layer modifier
        // that will observe all children. The AndroidComposeView has only the
        // root, so it doesn't have to invalidate itself based on model changes.
        canvasHolder.drawInto(canvas) { root.draw(this) }

        if (dirtyLayers.isNotEmpty()) {
            for (i in 0 until dirtyLayers.size) {
                val layer = dirtyLayers[i]
                layer.updateDisplayList()
            }
        }

        if (ViewLayer.shouldUseDispatchDraw) {
            // We must update the display list of all children using dispatchDraw()
            // instead of updateDisplayList(). But since we don't want to actually draw
            // the contents, we will clip out everything from the canvas.
            val saveCount = canvas.save()
            canvas.clipRect(0f, 0f, 0f, 0f)

            super.dispatchDraw(canvas)
            canvas.restoreToCount(saveCount)
        }

        dirtyLayers.clear()
        isDrawingContent = false

        // updateDisplayList operations performed above (during root.draw and during the explicit
        // layer.updateDisplayList() calls) can result in the same layers being invalidated. These
        // layers have been added to postponedDirtyLayers and will be redrawn during the next
        // dispatchDraw.
        if (postponedDirtyLayers != null) {
            val postponed = postponedDirtyLayers!!
            dirtyLayers.addAll(postponed)
            postponed.clear()
        }
    }

    internal fun notifyLayerIsDirty(layer: OwnedLayer, isDirty: Boolean) {
        if (!isDirty) {
            // It is correct to remove the layer here regardless of this if, but for performance
            // we are hackily not doing the removal here in order to just do clear() a bit later.
            if (!isDrawingContent) {
                dirtyLayers.remove(layer)
                postponedDirtyLayers?.remove(layer)
            }
        } else if (!isDrawingContent) {
            dirtyLayers += layer
        } else {
            val postponed = postponedDirtyLayers
                ?: mutableListOf<OwnedLayer>().also { postponedDirtyLayers = it }
            postponed += layer
        }
    }

    /**
     * The callback to be executed when [viewTreeOwners] is created and not-null anymore.
     * Note that this callback will be fired inline when it is already available
     */
    fun setOnViewTreeOwnersAvailable(callback: (ViewTreeOwners) -> Unit) {
        val viewTreeOwners = viewTreeOwners
        if (viewTreeOwners != null) {
            callback(viewTreeOwners)
        }
        if (!isAttachedToWindow) {
            onViewTreeOwnersAvailable = callback
        }
    }

    suspend fun boundsUpdatesEventLoop() {
        composeAccessibilityDelegate.boundsUpdatesEventLoop()
    }

    /**
     * Walks the entire LayoutNode sub-hierarchy and marks all nodes as needing measurement.
     */
    private fun invalidateLayoutNodeMeasurement(node: LayoutNode) {
        measureAndLayoutDelegate.requestRemeasure(node)
        node.forEachChild { invalidateLayoutNodeMeasurement(it) }
    }

    /**
     * Walks the entire LayoutNode sub-hierarchy and marks all layers as needing to be redrawn.
     */
    private fun invalidateLayers(node: LayoutNode) {
        node.invalidateLayers()
        node.forEachChild { invalidateLayers(it) }
    }

    override fun invalidateDescendants() {
        invalidateLayers(root)
    }

    override fun onAttachedToWindow() {
        super.onAttachedToWindow()
        invalidateLayoutNodeMeasurement(root)
        invalidateLayers(root)
        snapshotObserver.startObserving()
        ifDebug {
            if (autofillSupported()) {
                _autofill?.let { AutofillCallback.register(it) }
            }
        }

        val lifecycleOwner = findViewTreeLifecycleOwner()
        val savedStateRegistryOwner = findViewTreeSavedStateRegistryOwner()

        val oldViewTreeOwners = viewTreeOwners
        // We need to change the ViewTreeOwner if there isn't one yet (null)
        // or if either the lifecycleOwner or savedStateRegistryOwner has changed.
        val resetViewTreeOwner = oldViewTreeOwners == null ||
            (
                (lifecycleOwner != null && savedStateRegistryOwner != null) &&
                    (
                        lifecycleOwner !== oldViewTreeOwners.lifecycleOwner ||
                            savedStateRegistryOwner !== oldViewTreeOwners.lifecycleOwner
                        )
                )
        if (resetViewTreeOwner) {
            if (lifecycleOwner == null) {
                throw IllegalStateException(
                    "Composed into the View which doesn't propagate ViewTreeLifecycleOwner!"
                )
            }
            if (savedStateRegistryOwner == null) {
                throw IllegalStateException(
                    "Composed into the View which doesn't propagate" +
                        "ViewTreeSavedStateRegistryOwner!"
                )
            }
            oldViewTreeOwners?.lifecycleOwner?.lifecycle?.removeObserver(this)
            lifecycleOwner.lifecycle.addObserver(this)
            val viewTreeOwners = ViewTreeOwners(
                lifecycleOwner = lifecycleOwner,
                savedStateRegistryOwner = savedStateRegistryOwner
            )
            _viewTreeOwners = viewTreeOwners
            onViewTreeOwnersAvailable?.invoke(viewTreeOwners)
            onViewTreeOwnersAvailable = null
        }

        _inputModeManager.inputMode = if (isInTouchMode) Touch else Keyboard

        viewTreeOwners!!.lifecycleOwner.lifecycle.addObserver(this)
        viewTreeOwners!!.lifecycleOwner.lifecycle.addObserver(composeAccessibilityDelegate)
        viewTreeObserver.addOnGlobalLayoutListener(globalLayoutListener)
        viewTreeObserver.addOnScrollChangedListener(scrollChangedListener)
        viewTreeObserver.addOnTouchModeChangeListener(touchModeChangeListener)

        if (Build.VERSION.SDK_INT >= Build.VERSION_CODES.S) {
            AndroidComposeViewTranslationCallbackS.setViewTranslationCallback(
                this,
                AndroidComposeViewTranslationCallback()
            )
        }
    }

    override fun onDetachedFromWindow() {
        super.onDetachedFromWindow()
        snapshotObserver.stopObserving()
        viewTreeOwners?.lifecycleOwner?.lifecycle?.removeObserver(this)
        viewTreeOwners?.lifecycleOwner?.lifecycle?.removeObserver(composeAccessibilityDelegate)
        ifDebug {
            if (autofillSupported()) {
                _autofill?.let { AutofillCallback.unregister(it) }
            }
        }
        viewTreeObserver.removeOnGlobalLayoutListener(globalLayoutListener)
        viewTreeObserver.removeOnScrollChangedListener(scrollChangedListener)
        viewTreeObserver.removeOnTouchModeChangeListener(touchModeChangeListener)

        if (Build.VERSION.SDK_INT >= Build.VERSION_CODES.S) {
            AndroidComposeViewTranslationCallbackS.clearViewTranslationCallback(this)
        }
    }

    override fun onProvideAutofillVirtualStructure(structure: ViewStructure?, flags: Int) {
        if (autofillSupported() && structure != null) _autofill?.populateViewStructure(structure)
    }

    override fun autofill(values: SparseArray<AutofillValue>) {
        if (autofillSupported()) _autofill?.performAutofill(values)
    }

    @RequiresApi(Build.VERSION_CODES.S)
    override fun onCreateVirtualViewTranslationRequests(
        virtualIds: LongArray,
        supportedFormats: IntArray,
        requestsCollector: Consumer<ViewTranslationRequest?>
    ) {
        composeAccessibilityDelegate.onCreateVirtualViewTranslationRequests(
            virtualIds, supportedFormats, requestsCollector)
    }

    @RequiresApi(Build.VERSION_CODES.S)
    override fun onVirtualViewTranslationResponses(
        response: LongSparseArray<ViewTranslationResponse?>
    ) {
        composeAccessibilityDelegate.onVirtualViewTranslationResponses(response)
    }

    override fun dispatchGenericMotionEvent(event: MotionEvent) = when (event.actionMasked) {
        ACTION_SCROLL -> when {
            event.isFromSource(SOURCE_ROTARY_ENCODER) -> handleRotaryEvent(event)
            isBadMotionEvent(event) || !isAttachedToWindow ->
                super.dispatchGenericMotionEvent(event)

            else -> handleMotionEvent(event).dispatchedToAPointerInputModifier
        }

        else -> super.dispatchGenericMotionEvent(event)
    }

    // TODO(shepshapard): Test this method.
    override fun dispatchTouchEvent(motionEvent: MotionEvent): Boolean {
        if (hoverExitReceived) {
            // Go ahead and send ACTION_HOVER_EXIT if this isn't an ACTION_DOWN for the same
            // pointer
            removeCallbacks(sendHoverExitEvent)
            val lastEvent = previousMotionEvent!!
            if (motionEvent.actionMasked != ACTION_DOWN ||
                hasChangedDevices(motionEvent, lastEvent)
            ) {
                sendHoverExitEvent.run()
            } else {
                hoverExitReceived = false
            }
        }
        if (isBadMotionEvent(motionEvent) || !isAttachedToWindow) {
            return false // Bad MotionEvent. Don't handle it.
        }

        if (motionEvent.actionMasked == ACTION_MOVE && !isPositionChanged(motionEvent)) {
            // There was no movement from previous MotionEvent, so we don't need to dispatch this.
            // This could be a scroll event or some other non-touch event that results in an
            // ACTION_MOVE without any movement.
            return false
        }

        val processResult = handleMotionEvent(motionEvent)

        if (processResult.anyMovementConsumed) {
            parent.requestDisallowInterceptTouchEvent(true)
        }

        return processResult.dispatchedToAPointerInputModifier
    }

    private fun handleRotaryEvent(event: MotionEvent): Boolean {
        val config = android.view.ViewConfiguration.get(context)
        val axisValue = -event.getAxisValue(AXIS_SCROLL)
        val rotaryEvent = RotaryScrollEvent(
            verticalScrollPixels = axisValue * getScaledVerticalScrollFactor(config, context),
            horizontalScrollPixels = axisValue * getScaledHorizontalScrollFactor(config, context),
            uptimeMillis = event.eventTime,
            inputDeviceId = event.deviceId
        )
        return focusOwner.dispatchRotaryEvent(rotaryEvent)
    }

    private fun handleMotionEvent(motionEvent: MotionEvent): ProcessResult {
        removeCallbacks(resendMotionEventRunnable)
        try {
            recalculateWindowPosition(motionEvent)
            forceUseMatrixCache = true
            measureAndLayout(sendPointerUpdate = false)
            val result = trace("AndroidOwner:onTouch") {
                val action = motionEvent.actionMasked
                val lastEvent = previousMotionEvent

                val wasMouseEvent = lastEvent?.getToolType(0) == TOOL_TYPE_MOUSE
                if (lastEvent != null &&
                    hasChangedDevices(motionEvent, lastEvent)
                ) {
                    if (isDevicePressEvent(lastEvent)) {
                        // Send a cancel event
                        pointerInputEventProcessor.processCancel()
                    } else if (lastEvent.actionMasked != ACTION_HOVER_EXIT && wasMouseEvent) {
                        // The mouse cursor disappeared without sending an ACTION_HOVER_EXIT, so
                        // we have to send that event.
                        sendSimulatedEvent(lastEvent, ACTION_HOVER_EXIT, lastEvent.eventTime)
                    }
                }

                val isMouseEvent = motionEvent.getToolType(0) == TOOL_TYPE_MOUSE

                if (!wasMouseEvent &&
                    isMouseEvent &&
                    action != ACTION_CANCEL &&
                    action != ACTION_HOVER_ENTER &&
                    isInBounds(motionEvent)
                ) {
                    // We didn't previously have an enter event and we're getting our first
                    // mouse event. Send a simulated enter event so that we have a consistent
                    // enter/exit.
                    sendSimulatedEvent(motionEvent, ACTION_HOVER_ENTER, motionEvent.eventTime)
                }
                lastEvent?.recycle()
                previousMotionEvent = MotionEvent.obtainNoHistory(motionEvent)

                sendMotionEvent(motionEvent)
            }
            return result
        } finally {
            forceUseMatrixCache = false
        }
    }

    private fun hasChangedDevices(event: MotionEvent, lastEvent: MotionEvent): Boolean {
        return lastEvent.source != event.source ||
            lastEvent.getToolType(0) != event.getToolType(0)
    }

    private fun isDevicePressEvent(event: MotionEvent): Boolean {
        if (event.buttonState != 0) {
            return true
        }
        return when (event.actionMasked) {
            ACTION_POINTER_UP, // means that there is at least one remaining pointer
            ACTION_DOWN,
            ACTION_MOVE -> true
//            ACTION_SCROLL, // We've already checked for buttonState, so it must not be down
//            ACTION_HOVER_ENTER,
//            ACTION_HOVER_MOVE,
//            ACTION_HOVER_EXIT,
//            ACTION_UP,
//            ACTION_CANCEL,
            else -> false
        }
    }

    @OptIn(InternalCoreApi::class)
    private fun sendMotionEvent(motionEvent: MotionEvent): ProcessResult {
        if (keyboardModifiersRequireUpdate) {
            keyboardModifiersRequireUpdate = false
            _windowInfo.keyboardModifiers = PointerKeyboardModifiers(motionEvent.metaState)
        }
        val pointerInputEvent =
            motionEventAdapter.convertToPointerInputEvent(motionEvent, this)
        return if (pointerInputEvent != null) {
            // Cache the last position of the last pointer to go down so we can check if
            // it's in a scrollable region in canScroll{Vertically|Horizontally}. Those
            // methods use semantics data, and because semantics coordinates are local to
            // this view, the pointer _position_, not _positionOnScreen_, is the offset that
            // needs to be cached.
            pointerInputEvent.pointers.fastLastOrNull { it.down }?.position?.let {
                lastDownPointerPosition = it
            }

            val result = pointerInputEventProcessor.process(
                pointerInputEvent,
                this,
                isInBounds(motionEvent)
            )
            val action = motionEvent.actionMasked
            if ((action == ACTION_DOWN || action == ACTION_POINTER_DOWN) &&
                !result.dispatchedToAPointerInputModifier
            ) {
                // We aren't handling the pointer, so the event stream has ended for us.
                // The next time we receive a pointer event, it should be considered a new
                // pointer.
                motionEventAdapter.endStream(motionEvent.getPointerId(motionEvent.actionIndex))
            }
            result
        } else {
            pointerInputEventProcessor.processCancel()
            ProcessResult(
                dispatchedToAPointerInputModifier = false,
                anyMovementConsumed = false
            )
        }
    }

    @OptIn(InternalCoreApi::class)
    private fun sendSimulatedEvent(
        motionEvent: MotionEvent,
        action: Int,
        eventTime: Long,
        forceHover: Boolean = true
    ) {
        // don't send any events for pointers that are "up" unless they support hover
        val upIndex = when (motionEvent.actionMasked) {
            ACTION_UP -> if (action == ACTION_HOVER_ENTER || action == ACTION_HOVER_EXIT) -1 else 0
            ACTION_POINTER_UP -> motionEvent.actionIndex
            else -> -1
        }
        val pointerCount = motionEvent.pointerCount - if (upIndex >= 0) 1 else 0
        if (pointerCount == 0) {
            return
        }
        val pointerProperties = Array(pointerCount) { MotionEvent.PointerProperties() }
        val pointerCoords = Array(pointerCount) { MotionEvent.PointerCoords() }
        for (i in 0 until pointerCount) {
            val sourceIndex = i + if (upIndex < 0 || i < upIndex) 0 else 1
            motionEvent.getPointerProperties(sourceIndex, pointerProperties[i])
            val coords = pointerCoords[i]
            motionEvent.getPointerCoords(sourceIndex, coords)
            val localPosition = Offset(coords.x, coords.y)
            val screenPosition = localToScreen(localPosition)
            coords.x = screenPosition.x
            coords.y = screenPosition.y
        }
        val buttonState = if (forceHover) 0 else motionEvent.buttonState

        val downTime = if (motionEvent.downTime == motionEvent.eventTime) {
            eventTime
        } else {
            motionEvent.downTime
        }
        val event = MotionEvent.obtain(
            /* downTime */ downTime,
            /* eventTime */ eventTime,
            /* action */ action,
            /* pointerCount */ pointerCount,
            /* pointerProperties */ pointerProperties,
            /* pointerCoords */ pointerCoords,
            /* metaState */ motionEvent.metaState,
            /* buttonState */ buttonState,
            /* xPrecision */ motionEvent.xPrecision,
            /* yPrecision */ motionEvent.yPrecision,
            /* deviceId */ motionEvent.deviceId,
            /* edgeFlags */ motionEvent.edgeFlags,
            /* source */ motionEvent.source,
            /* flags */ motionEvent.flags
        )
        val pointerInputEvent =
            motionEventAdapter.convertToPointerInputEvent(event, this)!!

        pointerInputEventProcessor.process(
            pointerInputEvent,
            this,
            true
        )
        event.recycle()
    }

    /**
     * This method is required to correctly support swipe-to-dismiss layouts on WearOS, which search
     * their children for scrollable views to determine whether or not to intercept touch events –
     * a sort of simplified nested scrolling mechanism.
     *
     * Because a composition may contain many scrollable and non-scrollable areas, and this method
     * doesn't know which part of the view the caller cares about, it uses the
     * [lastDownPointerPosition] as the location to check.
     */
    override fun canScrollHorizontally(direction: Int): Boolean =
        composeAccessibilityDelegate.canScroll(vertical = false, direction, lastDownPointerPosition)

    /** See [canScrollHorizontally]. */
    override fun canScrollVertically(direction: Int): Boolean =
        composeAccessibilityDelegate.canScroll(vertical = true, direction, lastDownPointerPosition)

    private fun isInBounds(motionEvent: MotionEvent): Boolean {
        val x = motionEvent.x
        val y = motionEvent.y
        return (x in 0f..width.toFloat() && y in 0f..height.toFloat())
    }

    override fun localToScreen(localPosition: Offset): Offset {
        recalculateWindowPosition()
        val local = viewToWindowMatrix.map(localPosition)
        return Offset(
            local.x + windowPosition.x,
            local.y + windowPosition.y
        )
    }

    override fun localToScreen(localTransform: Matrix) {
        recalculateWindowPosition()
        localTransform.timesAssign(viewToWindowMatrix)
        localTransform.preTranslate(windowPosition.x, windowPosition.y, tmpMatrix)
    }

    override fun screenToLocal(positionOnScreen: Offset): Offset {
        recalculateWindowPosition()
        val x = positionOnScreen.x - windowPosition.x
        val y = positionOnScreen.y - windowPosition.y
        return windowToViewMatrix.map(Offset(x, y))
    }

    private fun recalculateWindowPosition() {
        if (!forceUseMatrixCache) {
            val animationTime = AnimationUtils.currentAnimationTimeMillis()
            if (animationTime != lastMatrixRecalculationAnimationTime) {
                lastMatrixRecalculationAnimationTime = animationTime
                recalculateWindowViewTransforms()
                var viewParent = parent
                var view: View = this
                while (viewParent is ViewGroup) {
                    view = viewParent
                    viewParent = view.parent
                }
                view.getLocationOnScreen(tmpPositionArray)
                val screenX = tmpPositionArray[0].toFloat()
                val screenY = tmpPositionArray[1].toFloat()
                view.getLocationInWindow(tmpPositionArray)
                val windowX = tmpPositionArray[0].toFloat()
                val windowY = tmpPositionArray[1].toFloat()
                windowPosition = Offset(screenX - windowX, screenY - windowY)
            }
        }
    }

    /**
     * Recalculates the window position based on the [motionEvent]'s coordinates and
     * screen coordinates. Some devices give false positions for [getLocationOnScreen] in
     * some unusual circumstances, so a different mechanism must be used to determine the
     * actual position.
     */
    private fun recalculateWindowPosition(motionEvent: MotionEvent) {
        lastMatrixRecalculationAnimationTime = AnimationUtils.currentAnimationTimeMillis()
        recalculateWindowViewTransforms()
        val positionInWindow = viewToWindowMatrix.map(Offset(motionEvent.x, motionEvent.y))

        windowPosition = Offset(
            motionEvent.rawX - positionInWindow.x,
            motionEvent.rawY - positionInWindow.y
        )
    }

    private fun recalculateWindowViewTransforms() {
        matrixToWindow.calculateMatrixToWindow(this, viewToWindowMatrix)
        viewToWindowMatrix.invertTo(windowToViewMatrix)
    }

    override fun onCheckIsTextEditor(): Boolean {
        val parentSession = textInputSessionMutex.currentSession
            ?: return legacyTextInputServiceAndroid.isEditorFocused()
        // Don't bring this up before the ?: – establishTextInputSession has been called, but
        // startInputMethod has not, we're not a text editor until the session is cancelled or
        // startInputMethod is called.
        return parentSession.isReadyForConnection
    }

    override fun onCreateInputConnection(outAttrs: EditorInfo): InputConnection? {
        val parentSession = textInputSessionMutex.currentSession
            ?: return legacyTextInputServiceAndroid.createInputConnection(outAttrs)
        // Don't bring this up before the ?: - if this returns null, we SHOULD NOT fall back to
        // the legacy input system.
        return parentSession.createInputConnection(outAttrs)
    }

    override fun calculateLocalPosition(positionInWindow: Offset): Offset {
        recalculateWindowPosition()
        return windowToViewMatrix.map(positionInWindow)
    }

    override fun calculatePositionInWindow(localPosition: Offset): Offset {
        recalculateWindowPosition()
        return viewToWindowMatrix.map(localPosition)
    }

    override fun onConfigurationChanged(newConfig: Configuration) {
        super.onConfigurationChanged(newConfig)
        density = Density(context)
        if (newConfig.fontWeightAdjustmentCompat != currentFontWeightAdjustment) {
            currentFontWeightAdjustment = newConfig.fontWeightAdjustmentCompat
            fontFamilyResolver = createFontFamilyResolver(context)
        }
        configurationChangeObserver(newConfig)
    }

    override fun onRtlPropertiesChanged(layoutDirection: Int) {
        // This method can be called while View's constructor is running
        // by way of resolving padding in response to initScrollbars.
        // If we get such a call, don't try to write to a property delegate
        // that hasn't been initialized yet.
        if (superclassInitComplete) {
            layoutDirectionFromInt(layoutDirection).let {
                this.layoutDirection = it
                focusOwner.layoutDirection = it
            }
        }
    }

    private fun autofillSupported() = Build.VERSION.SDK_INT >= Build.VERSION_CODES.O

    public override fun dispatchHoverEvent(event: MotionEvent): Boolean {
        if (hoverExitReceived) {
            // Go ahead and send it now
            removeCallbacks(sendHoverExitEvent)
            sendHoverExitEvent.run()
        }
        if (isBadMotionEvent(event) || !isAttachedToWindow) {
            return false // Bad MotionEvent. Don't handle it.
        }

        // Always call accessibilityDelegate dispatchHoverEvent (since accessibilityDelegate's
        // dispatchHoverEvent only runs if touch exploration is enabled)
        composeAccessibilityDelegate.dispatchHoverEvent(event)

        when (event.actionMasked) {
            ACTION_HOVER_EXIT -> {
                if (isInBounds(event)) {
                    if (event.getToolType(0) == TOOL_TYPE_MOUSE && event.buttonState != 0) {
                        // We know that this is caused by a mouse button press, so we can ignore it
                        return false
                    }

                    // This may be caused by a press (e.g. stylus pressed on the screen), but
                    // we can't be sure until the ACTION_DOWN is received. Let's delay this
                    // message and see if the ACTION_DOWN comes.
                    previousMotionEvent?.recycle()
                    previousMotionEvent = MotionEvent.obtainNoHistory(event)
                    hoverExitReceived = true
                    post(sendHoverExitEvent)
                    return false
                }
            }

            ACTION_HOVER_MOVE ->
                // Check if we're receiving this when we've already handled it elsewhere
                if (!isPositionChanged(event)) {
                    return false
                }
        }
        val result = handleMotionEvent(event)
        return result.dispatchedToAPointerInputModifier
    }

    private fun isBadMotionEvent(event: MotionEvent): Boolean {
        var eventInvalid = !event.x.isFinite() ||
            !event.y.isFinite() ||
            !event.rawX.isFinite() ||
            !event.rawY.isFinite()

        if (!eventInvalid) {
            // First event x,y is checked above if block, so we can skip index 0.
            for (index in 1 until event.pointerCount) {
                eventInvalid = !event.getX(index).isFinite() || !event.getY(index).isFinite() ||
                    if (Build.VERSION.SDK_INT >= Build.VERSION_CODES.Q) {
                        !isValidMotionEvent(event, index)
                    } else {
                        false
                    }

                if (eventInvalid) break
            }
        }

        return eventInvalid
    }

    private fun isPositionChanged(event: MotionEvent): Boolean {
        if (event.pointerCount != 1) {
            return true
        }
        val lastEvent = previousMotionEvent
        return lastEvent == null || lastEvent.pointerCount != event.pointerCount ||
            event.rawX != lastEvent.rawX || event.rawY != lastEvent.rawY
    }

    private fun findViewByAccessibilityIdRootedAtCurrentView(
        accessibilityId: Int,
        currentView: View
    ): View? {
        if (Build.VERSION.SDK_INT < Build.VERSION_CODES.Q) {
            val getAccessibilityViewIdMethod = Class.forName("android.view.View")
                .getDeclaredMethod("getAccessibilityViewId")
            getAccessibilityViewIdMethod.isAccessible = true
            if (getAccessibilityViewIdMethod.invoke(currentView) == accessibilityId) {
                return currentView
            }
            if (currentView is ViewGroup) {
                for (i in 0 until currentView.childCount) {
                    val foundView = findViewByAccessibilityIdRootedAtCurrentView(
                        accessibilityId,
                        currentView.getChildAt(i)
                    )
                    if (foundView != null) {
                        return foundView
                    }
                }
            }
        }
        return null
    }

    override val pointerIconService: PointerIconService =
        object : PointerIconService {
            private var currentIcon: PointerIcon = PointerIcon.Default

            override fun getIcon(): PointerIcon {
                return currentIcon
            }

            override fun setIcon(value: PointerIcon?) {
                currentIcon = value ?: PointerIcon.Default
                if (Build.VERSION.SDK_INT >= Build.VERSION_CODES.N) {
                    AndroidComposeViewVerificationHelperMethodsN.setPointerIcon(
                        this@AndroidComposeView,
                        currentIcon
                    )
                }
            }
        }

    /**
     * This overrides an @hide method in ViewGroup. Because of the @hide, the override keyword
     * cannot be used, but the override works anyway because the ViewGroup method is not final.
     * In Android P and earlier, the call path is
     * AccessibilityInteractionController#findViewByAccessibilityId ->
     * View#findViewByAccessibilityId -> ViewGroup#findViewByAccessibilityIdTraversal. In Android
     * Q and later, AccessibilityInteractionController#findViewByAccessibilityId uses
     * AccessibilityNodeIdManager and findViewByAccessibilityIdTraversal is only used by autofill.
     */
    @Suppress("BanHideTag")
    fun findViewByAccessibilityIdTraversal(accessibilityId: Int): View? {
        try {
            // AccessibilityInteractionController#findViewByAccessibilityId doesn't call this
            // method in Android Q and later. Ideally, we should only define this method in
            // Android P and earlier, but since we don't have a way to do so, we can simply
            // invoke the hidden parent method after Android P. If in new android, the hidden method
            // ViewGroup#findViewByAccessibilityIdTraversal signature is changed or removed, we can
            // simply return null here because there will be no call to this method.
            return if (Build.VERSION.SDK_INT >= Build.VERSION_CODES.Q) {
                val findViewByAccessibilityIdTraversalMethod = Class.forName("android.view.View")
                    .getDeclaredMethod("findViewByAccessibilityIdTraversal", Int::class.java)
                findViewByAccessibilityIdTraversalMethod.isAccessible = true
                findViewByAccessibilityIdTraversalMethod.invoke(this, accessibilityId) as? View
            } else {
                findViewByAccessibilityIdRootedAtCurrentView(accessibilityId, this)
            }
        } catch (e: NoSuchMethodException) {
            return null
        }
    }

    override val isLifecycleInResumedState: Boolean
        get() = viewTreeOwners?.lifecycleOwner
            ?.lifecycle?.currentState == Lifecycle.State.RESUMED

    override fun shouldDelayChildPressedState(): Boolean = false

    companion object {
        private const val FocusTag = "Compose Focus"
        private const val MaximumLayerCacheSize = 10
        private var systemPropertiesClass: Class<*>? = null
        private var getBooleanMethod: Method? = null

        // TODO(mount): replace with ViewCompat.isShowingLayoutBounds() when it becomes available.
        @Suppress("BanUncheckedReflection")
        private fun getIsShowingLayoutBounds(): Boolean = try {
            if (systemPropertiesClass == null) {
                systemPropertiesClass = Class.forName("android.os.SystemProperties")
                getBooleanMethod = systemPropertiesClass?.getDeclaredMethod(
                    "getBoolean",
                    String::class.java,
                    Boolean::class.java
                )
            }
            getBooleanMethod?.invoke(null, "debug.layout", false) as? Boolean ?: false
        } catch (e: Exception) {
            false
        }
    }

    /**
     * Combines objects populated via ViewTree*Owner
     */
    class ViewTreeOwners(
        /**
         * The [LifecycleOwner] associated with this owner.
         */
        val lifecycleOwner: LifecycleOwner,
        /**
         * The [SavedStateRegistryOwner] associated with this owner.
         */
        val savedStateRegistryOwner: SavedStateRegistryOwner
    )

    @RequiresApi(Build.VERSION_CODES.S)
    private class AndroidComposeViewTranslationCallback : ViewTranslationCallback {
        override fun onShowTranslation(view: View): Boolean {
            val androidComposeView = view as AndroidComposeView
            androidComposeView.composeAccessibilityDelegate.onShowTranslation()
            return true
        }

        override fun onHideTranslation(view: View): Boolean {
            val androidComposeView = view as AndroidComposeView
            androidComposeView.composeAccessibilityDelegate.onHideTranslation()
            return true
        }

        override fun onClearTranslation(view: View): Boolean {
            val androidComposeView = view as AndroidComposeView
            androidComposeView.composeAccessibilityDelegate.onClearTranslation()
            return true
        }
    }
}

/**
 * Return the layout direction set by the [Locale][java.util.Locale].
 *
 * A convenience getter that translates [Configuration.getLayoutDirection] result into
 * [LayoutDirection] instance.
 */
internal val Configuration.localeLayoutDirection: LayoutDirection
    // We don't use the attached View's layout direction here since that layout direction may not
    // be resolved since the composables may be composed without attaching to the RootViewImpl.
    // In Jetpack Compose, use the locale layout direction (i.e. layoutDirection came from
    // configuration) as a default layout direction.
    get() = layoutDirectionFromInt(layoutDirection)

private fun layoutDirectionFromInt(layoutDirection: Int): LayoutDirection = when (layoutDirection) {
    android.util.LayoutDirection.LTR -> LayoutDirection.Ltr
    android.util.LayoutDirection.RTL -> LayoutDirection.Rtl
    else -> LayoutDirection.Ltr
}

/**
 * These classes are here to ensure that the classes that use this API will get verified and can be
 * AOT compiled. It is expected that this class will soft-fail verification, but the classes
 * which use this method will pass.
 */
@RequiresApi(Build.VERSION_CODES.O)
private object AndroidComposeViewVerificationHelperMethodsO {
    @RequiresApi(Build.VERSION_CODES.O)
    @DoNotInline
    fun focusable(view: View, focusable: Int, defaultFocusHighlightEnabled: Boolean) {
        view.focusable = focusable
        // not to add the default focus highlight to the whole compose view
        view.defaultFocusHighlightEnabled = defaultFocusHighlightEnabled
    }
}

@RequiresApi(Build.VERSION_CODES.N)
private object AndroidComposeViewVerificationHelperMethodsN {
    @DoNotInline
    @RequiresApi(Build.VERSION_CODES.N)
    fun setPointerIcon(view: View, icon: PointerIcon?) {
        val iconToSet = when (icon) {
            is AndroidPointerIcon ->
                icon.pointerIcon

            is AndroidPointerIconType ->
                android.view.PointerIcon.getSystemIcon(view.context, icon.type)

            else ->
                android.view.PointerIcon.getSystemIcon(
                    view.context,
                    android.view.PointerIcon.TYPE_DEFAULT
                )
        }

        if (view.pointerIcon != iconToSet) {
            view.pointerIcon = iconToSet
        }
    }
}

@RequiresApi(Build.VERSION_CODES.Q)
private object AndroidComposeViewForceDarkModeQ {
    @DoNotInline
    @RequiresApi(Build.VERSION_CODES.Q)
    fun disallowForceDark(view: View) {
        view.isForceDarkAllowed = false
    }
}

@RequiresApi(Build.VERSION_CODES.S)
internal object AndroidComposeViewTranslationCallbackS {
    @DoNotInline
    @RequiresApi(Build.VERSION_CODES.S)
    fun setViewTranslationCallback(view: View, translationCallback: ViewTranslationCallback) {
        view.setViewTranslationCallback(translationCallback)
    }

    @DoNotInline
    @RequiresApi(Build.VERSION_CODES.S)
    fun clearViewTranslationCallback(view: View) {
        view.clearViewTranslationCallback()
    }
}

/**
 * Sets this [Matrix] to be the result of this * [other]
 */
private fun Matrix.preTransform(other: Matrix) {
    val v00 = dot(other, 0, this, 0)
    val v01 = dot(other, 0, this, 1)
    val v02 = dot(other, 0, this, 2)
    val v03 = dot(other, 0, this, 3)
    val v10 = dot(other, 1, this, 0)
    val v11 = dot(other, 1, this, 1)
    val v12 = dot(other, 1, this, 2)
    val v13 = dot(other, 1, this, 3)
    val v20 = dot(other, 2, this, 0)
    val v21 = dot(other, 2, this, 1)
    val v22 = dot(other, 2, this, 2)
    val v23 = dot(other, 2, this, 3)
    val v30 = dot(other, 3, this, 0)
    val v31 = dot(other, 3, this, 1)
    val v32 = dot(other, 3, this, 2)
    val v33 = dot(other, 3, this, 3)
    this[0, 0] = v00
    this[0, 1] = v01
    this[0, 2] = v02
    this[0, 3] = v03
    this[1, 0] = v10
    this[1, 1] = v11
    this[1, 2] = v12
    this[1, 3] = v13
    this[2, 0] = v20
    this[2, 1] = v21
    this[2, 2] = v22
    this[2, 3] = v23
    this[3, 0] = v30
    this[3, 1] = v31
    this[3, 2] = v32
    this[3, 3] = v33
}

/**
 * Like [android.graphics.Matrix.preTranslate], for a Compose [Matrix]
 */
private fun Matrix.preTranslate(x: Float, y: Float, tmpMatrix: Matrix) {
    tmpMatrix.reset()
    tmpMatrix.translate(x, y)
    preTransform(tmpMatrix)
}

// Taken from Matrix.kt
private fun dot(m1: Matrix, row: Int, m2: Matrix, column: Int): Float {
    return m1[row, 0] * m2[0, column] +
        m1[row, 1] * m2[1, column] +
        m1[row, 2] * m2[2, column] +
        m1[row, 3] * m2[3, column]
}

private interface CalculateMatrixToWindow {
    /**
     * Calculates the matrix from [view] to screen coordinates and returns the value in [matrix].
     */
    fun calculateMatrixToWindow(view: View, matrix: Matrix)
}

@RequiresApi(Build.VERSION_CODES.Q)
private class CalculateMatrixToWindowApi29 : CalculateMatrixToWindow {
    private val tmpMatrix = android.graphics.Matrix()
    private val tmpPosition = IntArray(2)

    @DoNotInline
    override fun calculateMatrixToWindow(view: View, matrix: Matrix) {
        tmpMatrix.reset()
        view.transformMatrixToGlobal(tmpMatrix)
        var parent = view.parent
        var root = view
        while (parent is View) {
            root = parent
            parent = root.parent
        }
        root.getLocationOnScreen(tmpPosition)
        val (screenX, screenY) = tmpPosition
        root.getLocationInWindow(tmpPosition)
        val (windowX, windowY) = tmpPosition
        tmpMatrix.postTranslate((windowX - screenX).toFloat(), (windowY - screenY).toFloat())
        matrix.setFrom(tmpMatrix)
    }
}

private class CalculateMatrixToWindowApi21(private val tmpMatrix: Matrix) :
    CalculateMatrixToWindow {
    private val tmpLocation = IntArray(2)

    override fun calculateMatrixToWindow(view: View, matrix: Matrix) {
        matrix.reset()
        transformMatrixToWindow(view, matrix)
    }

    private fun transformMatrixToWindow(view: View, matrix: Matrix) {
        val parentView = view.parent
        if (parentView is View) {
            transformMatrixToWindow(parentView, matrix)
            matrix.preTranslate(-view.scrollX.toFloat(), -view.scrollY.toFloat())
            matrix.preTranslate(view.left.toFloat(), view.top.toFloat())
        } else {
            val pos = tmpLocation
            view.getLocationInWindow(pos)
            matrix.preTranslate(-view.scrollX.toFloat(), -view.scrollY.toFloat())
            matrix.preTranslate(pos[0].toFloat(), pos[1].toFloat())
        }

        val viewMatrix = view.matrix
        if (!viewMatrix.isIdentity) {
            matrix.preConcat(viewMatrix)
        }
    }

    /**
     * Like [android.graphics.Matrix.preConcat], for a Compose [Matrix] that accepts an [other]
     * [android.graphics.Matrix].
     */
    private fun Matrix.preConcat(other: android.graphics.Matrix) {
        tmpMatrix.setFrom(other)
        preTransform(tmpMatrix)
    }

    /**
     * Like [android.graphics.Matrix.preTranslate], for a Compose [Matrix]
     */
    private fun Matrix.preTranslate(x: Float, y: Float) {
        preTranslate(x, y, tmpMatrix)
    }
}

@RequiresApi(29)
private object MotionEventVerifierApi29 {
    @DoNotInline
    fun isValidMotionEvent(event: MotionEvent, index: Int): Boolean {
        return event.getRawX(index).isFinite() && event.getRawY(index).isFinite()
    }
}

@RequiresApi(Build.VERSION_CODES.N)
private object AndroidComposeViewStartDragAndDropN {
    @DoNotInline
    @RequiresApi(Build.VERSION_CODES.N)
    fun startDragAndDrop(
        view: View,
        transferData: DragAndDropTransferData,
        dragShadowBuilder: ComposeDragShadowBuilder
    ): Boolean = view.startDragAndDrop(
        transferData.clipData,
        dragShadowBuilder,
        transferData.localState,
        transferData.flags,
    )
}

/**
 * A Class that provides access [View.OnDragListener] APIs for a [DragAndDropNode].
 */
private class DragAndDropModifierOnDragListener(
    private val startDrag: (
        transferData: DragAndDropTransferData,
        decorationSize: Size,
        drawDragDecoration: DrawScope.() -> Unit
    ) -> Boolean
) : View.OnDragListener, DragAndDropManager {

    private val rootDragAndDropNode = DragAndDropNode { null }

    /**
     * A collection [DragAndDropModifierNode] instances that registered interested in a
     * drag and drop session by returning true in [DragAndDropModifierNode.onStarted].
     */
    private val interestedNodes = ArraySet<DragAndDropModifierNode>()

    override val modifier: Modifier = object : ModifierNodeElement<DragAndDropNode>() {
        override fun create() = rootDragAndDropNode

        override fun update(node: DragAndDropNode) = Unit

        override fun InspectorInfo.inspectableProperties() {
            name = "RootDragAndDropNode"
        }

        override fun hashCode(): Int = rootDragAndDropNode.hashCode()

        override fun equals(other: Any?) = other === this
    }

    override fun onDrag(
        view: View,
        event: DragEvent
    ): Boolean {
        val dragAndDropEvent = DragAndDropEvent(dragEvent = event)
        return when (event.action) {
            DragEvent.ACTION_DRAG_STARTED -> {
                val accepted = rootDragAndDropNode.acceptDragAndDropTransfer(dragAndDropEvent)
                interestedNodes.forEach { it.onStarted(dragAndDropEvent) }
                accepted
            }

            DragEvent.ACTION_DROP -> rootDragAndDropNode.onDrop(dragAndDropEvent)

            DragEvent.ACTION_DRAG_ENTERED -> {
                rootDragAndDropNode.onEntered(dragAndDropEvent)
                false
            }

            DragEvent.ACTION_DRAG_LOCATION -> {
                rootDragAndDropNode.onMoved(dragAndDropEvent)
                false
            }

            DragEvent.ACTION_DRAG_EXITED -> {
                rootDragAndDropNode.onExited(dragAndDropEvent)
                false
            }

            DragEvent.ACTION_DRAG_ENDED -> {
                rootDragAndDropNode.onEnded(dragAndDropEvent)
                false
            }

            else -> false
        }
    }

    override fun drag(
        transferData: DragAndDropTransferData,
        decorationSize: Size,
        drawDragDecoration: DrawScope.() -> Unit,
    ): Boolean = startDrag(
        transferData,
        decorationSize,
        drawDragDecoration,
    )

    override fun registerNodeInterest(node: DragAndDropModifierNode) {
        interestedNodes.add(node)
    }

    override fun isInterestedNode(node: DragAndDropModifierNode): Boolean {
        return interestedNodes.contains(node)
    }
}<|MERGE_RESOLUTION|>--- conflicted
+++ resolved
@@ -803,16 +803,6 @@
     ) {
         // This extra is just for testing: needed a way to retrieve `traversalBefore` and
         // `traversalAfter` from a non-sealed instance of an ANI
-<<<<<<< HEAD
-        if (extraDataKey == accessibilityDelegate.EXTRA_DATA_TEST_TRAVERSALBEFORE_VAL) {
-            accessibilityDelegate.idToBeforeMap[virtualViewId]?.let {
-                info.extras.putInt(extraDataKey, it)
-            }
-        } else if (extraDataKey == accessibilityDelegate.EXTRA_DATA_TEST_TRAVERSALAFTER_VAL) {
-            accessibilityDelegate.idToAfterMap[virtualViewId]?.let {
-                info.extras.putInt(extraDataKey, it)
-            }
-=======
         when (extraDataKey) {
             composeAccessibilityDelegate.ExtraDataTestTraversalBeforeVal -> {
                 composeAccessibilityDelegate.idToBeforeMap[virtualViewId]?.let {
@@ -825,7 +815,6 @@
                 }
             }
             else -> {}
->>>>>>> 4fbd9517
         }
     }
 
@@ -872,11 +861,7 @@
                     info.setParent(thisView, parentId)
                     val semanticsId = layoutNode.semanticsId
 
-<<<<<<< HEAD
-                    val beforeId = accessibilityDelegate.idToBeforeMap[semanticsId]
-=======
                     val beforeId = composeAccessibilityDelegate.idToBeforeMap[semanticsId]
->>>>>>> 4fbd9517
                     beforeId?.let {
                         val beforeView = androidViewsHandler.semanticsIdToView(beforeId)
                         if (beforeView != null) {
@@ -891,19 +876,11 @@
                         }
                         addExtraDataToAccessibilityNodeInfoHelper(
                             semanticsId, info.unwrap(),
-<<<<<<< HEAD
-                            accessibilityDelegate.EXTRA_DATA_TEST_TRAVERSALBEFORE_VAL
-                        )
-                    }
-
-                    val afterId = accessibilityDelegate.idToAfterMap[semanticsId]
-=======
                             composeAccessibilityDelegate.ExtraDataTestTraversalBeforeVal
                         )
                     }
 
                     val afterId = composeAccessibilityDelegate.idToAfterMap[semanticsId]
->>>>>>> 4fbd9517
                     afterId?.let {
                         val afterView = androidViewsHandler.semanticsIdToView(afterId)
                         if (afterView != null) {
@@ -913,11 +890,7 @@
                         }
                         addExtraDataToAccessibilityNodeInfoHelper(
                             semanticsId, info.unwrap(),
-<<<<<<< HEAD
-                            accessibilityDelegate.EXTRA_DATA_TEST_TRAVERSALAFTER_VAL
-=======
                             composeAccessibilityDelegate.ExtraDataTestTraversalAfterVal
->>>>>>> 4fbd9517
                         )
                     }
                 }
