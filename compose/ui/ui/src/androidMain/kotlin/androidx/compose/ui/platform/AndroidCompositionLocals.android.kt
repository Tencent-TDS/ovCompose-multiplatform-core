/*
 * Copyright 2020 The Android Open Source Project
 *
 * Licensed under the Apache License, Version 2.0 (the "License");
 * you may not use this file except in compliance with the License.
 * You may obtain a copy of the License at
 *
 *      http://www.apache.org/licenses/LICENSE-2.0
 *
 * Unless required by applicable law or agreed to in writing, software
 * distributed under the License is distributed on an "AS IS" BASIS,
 * WITHOUT WARRANTIES OR CONDITIONS OF ANY KIND, either express or implied.
 * See the License for the specific language governing permissions and
 * limitations under the License.
 */

package androidx.compose.ui.platform

import android.content.ComponentCallbacks2
import android.content.Context
import android.content.res.Configuration
import android.content.res.Resources
import android.view.View
import androidx.compose.runtime.Composable
import androidx.compose.runtime.CompositionLocalProvider
import androidx.compose.runtime.DisposableEffect
import androidx.compose.runtime.Stable
import androidx.compose.runtime.compositionLocalOf
import androidx.compose.runtime.compositionLocalWithComputedDefaultOf
import androidx.compose.runtime.getValue
import androidx.compose.runtime.mutableStateOf
import androidx.compose.runtime.remember
import androidx.compose.runtime.saveable.LocalSaveableStateRegistry
import androidx.compose.runtime.setValue
import androidx.compose.runtime.staticCompositionLocalOf
import androidx.compose.ui.ExperimentalComposeUiApi
import androidx.compose.ui.res.ImageVectorCache
import androidx.compose.ui.res.ResourceIdCache
import androidx.lifecycle.compose.LocalLifecycleOwner
import androidx.savedstate.SavedStateRegistryOwner

/**
 * The Android [Configuration]. The [Configuration] is useful for determining how to organize the
 * UI.
 */
val LocalConfiguration =
    compositionLocalOf<Configuration> { noLocalProvidedFor("LocalConfiguration") }

/** Provides a [Context] that can be used by Android applications. */
val LocalContext = staticCompositionLocalOf<Context> { noLocalProvidedFor("LocalContext") }

/**
 * The Android [Resources]. This will be updated when [LocalConfiguration] changes, to ensure that
 * calls to APIs such as [Resources.getString] return updated values.
 */
val LocalResources =
    compositionLocalWithComputedDefaultOf<Resources> {
        // Read LocalConfiguration here to invalidate callers of LocalResources when the
        // configuration changes. This is preferable to explicitly providing the resources object
        // because the resources object can still have the same instance, even though the
        // configuration changed, which would mean that callers would not get invalidated. To
        // resolve that we would need to use neverEqualPolicy to force an invalidation even though
        // the Resources didn't change, but then that would cause invalidations every time the
        // providing Composable is recomposed, regardless of whether a configuration change happened
        // or not.
        LocalConfiguration.currentValue
        LocalContext.currentValue.resources
    }

internal val LocalImageVectorCache =
    staticCompositionLocalOf<ImageVectorCache> { noLocalProvidedFor("LocalImageVectorCache") }

internal val LocalResourceIdCache =
    staticCompositionLocalOf<ResourceIdCache> { noLocalProvidedFor("LocalResourceIdCache") }

@Deprecated(
    "Moved to lifecycle-runtime-compose library in androidx.lifecycle.compose package.",
    ReplaceWith("androidx.lifecycle.compose.LocalLifecycleOwner"),
<<<<<<< HEAD
 )
actual val LocalLifecycleOwner
    get() = LocalLifecycleOwner

/**
 * The CompositionLocal containing the current [SavedStateRegistryOwner].
 */
val LocalSavedStateRegistryOwner = staticCompositionLocalOf<SavedStateRegistryOwner> {
    noLocalProvidedFor("LocalSavedStateRegistryOwner")
}
=======
)
actual val LocalLifecycleOwner
    get() = LocalLifecycleOwner

/** The CompositionLocal containing the current [SavedStateRegistryOwner]. */
val LocalSavedStateRegistryOwner =
    staticCompositionLocalOf<SavedStateRegistryOwner> {
        noLocalProvidedFor("LocalSavedStateRegistryOwner")
    }
>>>>>>> 0d7761ce

/** The CompositionLocal containing the current Compose [View]. */
val LocalView = staticCompositionLocalOf<View> { noLocalProvidedFor("LocalView") }

@Composable
@OptIn(ExperimentalComposeUiApi::class)
internal fun ProvideAndroidCompositionLocals(
    owner: AndroidComposeView,
    content: @Composable () -> Unit
) {
    val view = owner
    val context = view.context
    // Make a deep copy to compare to later, since the same configuration object will be mutated
    // as part of configuration changes
    var configuration by remember { mutableStateOf(Configuration(context.resources.configuration)) }

    owner.configurationChangeObserver = { configuration = Configuration(it) }

    val uriHandler = remember { AndroidUriHandler(context) }
    val viewTreeOwners =
        owner.viewTreeOwners
            ?: throw IllegalStateException(
                "Called when the ViewTreeOwnersAvailability is not yet in Available state"
            )

    val saveableStateRegistry = remember {
        DisposableSaveableStateRegistry(view, viewTreeOwners.savedStateRegistryOwner)
    }
    DisposableEffect(Unit) { onDispose { saveableStateRegistry.dispose() } }

    val hapticFeedback = remember {
        if (HapticDefaults.isPremiumVibratorEnabled(context)) {
            DefaultHapticFeedback(owner.view)
        } else {
            NoHapticFeedback()
        }
    }

    val imageVectorCache = obtainImageVectorCache(context, configuration)
    val resourceIdCache = obtainResourceIdCache(context)
    val scrollCaptureInProgress =
        LocalScrollCaptureInProgress.current or owner.scrollCaptureInProgress
    CompositionLocalProvider(
        LocalConfiguration provides configuration,
        LocalContext provides context,
        LocalLifecycleOwner provides viewTreeOwners.lifecycleOwner,
        LocalSavedStateRegistryOwner provides viewTreeOwners.savedStateRegistryOwner,
        LocalSaveableStateRegistry provides saveableStateRegistry,
        LocalView provides owner.view,
        LocalImageVectorCache provides imageVectorCache,
        LocalResourceIdCache provides resourceIdCache,
        LocalProvidableScrollCaptureInProgress provides scrollCaptureInProgress,
        LocalHapticFeedback provides hapticFeedback,
    ) {
        ProvideCommonCompositionLocals(owner = owner, uriHandler = uriHandler, content = content)
    }
}

@Stable
@Composable
private fun obtainResourceIdCache(context: Context): ResourceIdCache {
    val resourceIdCache = remember { ResourceIdCache() }
    val callbacks = remember {
        object : ComponentCallbacks2 {
            override fun onConfigurationChanged(newConfig: Configuration) {
                resourceIdCache.clear()
            }

            @Deprecated("This callback is superseded by onTrimMemory")
            override fun onLowMemory() {
                resourceIdCache.clear()
            }

            override fun onTrimMemory(level: Int) {
                resourceIdCache.clear()
            }
        }
    }
    DisposableEffect(resourceIdCache) {
        context.applicationContext.registerComponentCallbacks(callbacks)
        onDispose { context.applicationContext.unregisterComponentCallbacks(callbacks) }
    }
    return resourceIdCache
}

@Stable
@Composable
private fun obtainImageVectorCache(
    context: Context,
    configuration: Configuration?
): ImageVectorCache {
    val imageVectorCache = remember { ImageVectorCache() }
    val currentConfiguration: Configuration = remember {
        Configuration().apply { configuration?.let { this.setTo(it) } }
    }
    val callbacks = remember {
        object : ComponentCallbacks2 {
            override fun onConfigurationChanged(configuration: Configuration) {
                val changedFlags = currentConfiguration.updateFrom(configuration)
                imageVectorCache.prune(changedFlags)
                currentConfiguration.setTo(configuration)
            }

            @Deprecated("This callback is superseded by onTrimMemory")
            override fun onLowMemory() {
                imageVectorCache.clear()
            }

            override fun onTrimMemory(level: Int) {
                imageVectorCache.clear()
            }
        }
    }
    DisposableEffect(imageVectorCache) {
        context.applicationContext.registerComponentCallbacks(callbacks)
        onDispose { context.applicationContext.unregisterComponentCallbacks(callbacks) }
    }
    return imageVectorCache
}

private fun noLocalProvidedFor(name: String): Nothing {
    error("CompositionLocal $name not present")
}<|MERGE_RESOLUTION|>--- conflicted
+++ resolved
@@ -76,18 +76,6 @@
 @Deprecated(
     "Moved to lifecycle-runtime-compose library in androidx.lifecycle.compose package.",
     ReplaceWith("androidx.lifecycle.compose.LocalLifecycleOwner"),
-<<<<<<< HEAD
- )
-actual val LocalLifecycleOwner
-    get() = LocalLifecycleOwner
-
-/**
- * The CompositionLocal containing the current [SavedStateRegistryOwner].
- */
-val LocalSavedStateRegistryOwner = staticCompositionLocalOf<SavedStateRegistryOwner> {
-    noLocalProvidedFor("LocalSavedStateRegistryOwner")
-}
-=======
 )
 actual val LocalLifecycleOwner
     get() = LocalLifecycleOwner
@@ -97,7 +85,6 @@
     staticCompositionLocalOf<SavedStateRegistryOwner> {
         noLocalProvidedFor("LocalSavedStateRegistryOwner")
     }
->>>>>>> 0d7761ce
 
 /** The CompositionLocal containing the current Compose [View]. */
 val LocalView = staticCompositionLocalOf<View> { noLocalProvidedFor("LocalView") }
