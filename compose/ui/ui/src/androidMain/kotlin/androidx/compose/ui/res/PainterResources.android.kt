--- conflicted
+++ resolved
@@ -48,11 +48,6 @@
  * drawing with the Android framework canvas provided through [nativeCanvas]
  *
  * Example:
-<<<<<<< HEAD
- *
- * @sample androidx.compose.ui.samples.AndroidDrawableInDrawScopeSample
-=======
->>>>>>> 3d4510a6
  *
  * @sample androidx.compose.ui.samples.AndroidDrawableInDrawScopeSample
  * @param id Resources object to query the image file from
