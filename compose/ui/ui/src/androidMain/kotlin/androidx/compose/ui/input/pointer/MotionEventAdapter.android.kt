/*
 * Copyright 2019 The Android Open Source Project
 *
 * Licensed under the Apache License, Version 2.0 (the "License");
 * you may not use this file except in compliance with the License.
 * You may obtain a copy of the License at
 *
 *      http://www.apache.org/licenses/LICENSE-2.0
 *
 * Unless required by applicable law or agreed to in writing, software
 * distributed under the License is distributed on an "AS IS" BASIS,
 * WITHOUT WARRANTIES OR CONDITIONS OF ANY KIND, either express or implied.
 * See the License for the specific language governing permissions and
 * limitations under the License.
 */

package androidx.compose.ui.input.pointer

import android.os.Build
import android.util.SparseBooleanArray
import android.util.SparseLongArray
import android.view.MotionEvent
import android.view.MotionEvent.ACTION_CANCEL
import android.view.MotionEvent.ACTION_DOWN
import android.view.MotionEvent.ACTION_HOVER_ENTER
import android.view.MotionEvent.ACTION_HOVER_EXIT
import android.view.MotionEvent.ACTION_HOVER_MOVE
import android.view.MotionEvent.ACTION_OUTSIDE
import android.view.MotionEvent.ACTION_POINTER_DOWN
import android.view.MotionEvent.ACTION_POINTER_UP
import android.view.MotionEvent.ACTION_SCROLL
import android.view.MotionEvent.ACTION_UP
import android.view.MotionEvent.TOOL_TYPE_ERASER
import android.view.MotionEvent.TOOL_TYPE_FINGER
import android.view.MotionEvent.TOOL_TYPE_MOUSE
import android.view.MotionEvent.TOOL_TYPE_STYLUS
import android.view.MotionEvent.TOOL_TYPE_UNKNOWN
import androidx.annotation.RequiresApi
import androidx.annotation.VisibleForTesting
import androidx.compose.ui.geometry.Offset
import androidx.compose.ui.util.fastIsFinite

/** Converts Android framework [MotionEvent]s into Compose [PointerInputEvent]s. */
internal class MotionEventAdapter {

    private var nextId = 0L

    /**
     * Whenever a new MotionEvent pointer is added, we create a new PointerId that is associated
     * with it. This holds that association.
     */
    @VisibleForTesting internal val motionEventToComposePointerIdMap = SparseLongArray()

    private val activeHoverIds = SparseBooleanArray()

    private val pointers = mutableListOf<PointerInputEventData>()

    /**
     * The previous event's tool type. This is used in combination with [previousSource] to
     * determine when a different device was used to send events.
     */
    private var previousToolType = -1

    /**
     * The previous event's source. This is used in combination with [previousToolType] to determine
     * when a different device was used to send events.
     */
    private var previousSource = -1

    /**
     * Converts a single [MotionEvent] from an Android event stream into a [PointerInputEvent], or
     * null if the [MotionEvent.getActionMasked] is [ACTION_CANCEL].
     *
     * All MotionEvents should be passed to this method so that it can correctly maintain it's
     * internal state.
     *
     * @param motionEvent The MotionEvent to process.
     * @return The PointerInputEvent or null if the event action was ACTION_CANCEL.
     */
    internal fun convertToPointerInputEvent(
        motionEvent: MotionEvent,
        positionCalculator: PositionCalculator
    ): PointerInputEvent? {
        val action = motionEvent.actionMasked
        if (action == ACTION_CANCEL || action == ACTION_OUTSIDE) {
            motionEventToComposePointerIdMap.clear()
            activeHoverIds.clear()
            return null
        }
        clearOnDeviceChange(motionEvent)

        addFreshIds(motionEvent)

        val isHover =
            action == ACTION_HOVER_ENTER ||
                action == ACTION_HOVER_MOVE ||
                action == ACTION_HOVER_EXIT

        val isScroll = action == ACTION_SCROLL

        if (isHover) {
            val hoverId = motionEvent.getPointerId(motionEvent.actionIndex)
            activeHoverIds.put(hoverId, true)
        }

        val upIndex =
            when (action) {
                ACTION_UP -> 0
                ACTION_POINTER_UP -> motionEvent.actionIndex
                else -> -1
            }

        pointers.clear()

        // This converts the MotionEvent into a list of PointerInputEventData, and updates
        // internal record keeping.
        for (i in 0 until motionEvent.pointerCount) {
            pointers.add(
                createPointerInputEventData(
                    positionCalculator,
                    motionEvent,
                    i,
                    // "pressed" means:
                    // 1. we're not hovered
                    // 2. we didn't get UP event for a pointer
                    // 3. button on the mouse is pressed BUT it's not a "scroll" simulated button
                    !isHover && i != upIndex && (!isScroll || motionEvent.buttonState != 0)
                )
            )
        }

        removeStaleIds(motionEvent)

        return PointerInputEvent(motionEvent.eventTime, pointers, motionEvent)
    }

    /**
     * An ACTION_DOWN or ACTION_POINTER_DOWN was received, but not handled, so the stream should be
     * considered ended.
     */
    fun endStream(pointerId: Int) {
        activeHoverIds.delete(pointerId)
        motionEventToComposePointerIdMap.delete(pointerId)
    }

    /** Add any new pointer IDs. */
    private fun addFreshIds(motionEvent: MotionEvent) {
        when (motionEvent.actionMasked) {
            ACTION_HOVER_ENTER -> {
                val pointerId = motionEvent.getPointerId(0)
                if (motionEventToComposePointerIdMap.indexOfKey(pointerId) < 0) {
                    motionEventToComposePointerIdMap.put(pointerId, nextId++)
                }
            }
            ACTION_DOWN,
            ACTION_POINTER_DOWN -> {
                val actionIndex = motionEvent.actionIndex
                val pointerId = motionEvent.getPointerId(actionIndex)
                if (motionEventToComposePointerIdMap.indexOfKey(pointerId) < 0) {
                    motionEventToComposePointerIdMap.put(pointerId, nextId++)
                    if (motionEvent.getToolType(actionIndex) == TOOL_TYPE_MOUSE) {
                        activeHoverIds.put(pointerId, true)
                    }
                }
            }
        }
    }

    /**
     * Remove any raised pointers if they didn't previously hover. Anything that hovers will stay
     * until a different event causes it to be removed.
     */
    private fun removeStaleIds(motionEvent: MotionEvent) {
        when (motionEvent.actionMasked) {
            ACTION_POINTER_UP,
            ACTION_UP -> {
                val actionIndex = motionEvent.actionIndex
                val pointerId = motionEvent.getPointerId(actionIndex)
                if (!activeHoverIds.get(pointerId, false)) {
                    motionEventToComposePointerIdMap.delete(pointerId)
                    activeHoverIds.delete(pointerId)
                }
            }
        }

        // Remove any IDs that don't currently exist in the MotionEvent.
        // This can happen, for example, when a mouse cursor disappears and the next
        // event is a touch event.
        if (motionEventToComposePointerIdMap.size() > motionEvent.pointerCount) {
            for (i in motionEventToComposePointerIdMap.size() - 1 downTo 0) {
                val pointerId = motionEventToComposePointerIdMap.keyAt(i)
                if (!motionEvent.hasPointerId(pointerId)) {
                    motionEventToComposePointerIdMap.removeAt(i)
                    activeHoverIds.delete(pointerId)
                }
            }
        }
    }

    private fun MotionEvent.hasPointerId(pointerId: Int): Boolean {
        for (i in 0 until pointerCount) {
            if (getPointerId(i) == pointerId) {
                return true
            }
        }
        return false
    }

    private fun getComposePointerId(motionEventPointerId: Int): PointerId {
        val pointerIndex = motionEventToComposePointerIdMap.indexOfKey(motionEventPointerId)
        val id =
            if (pointerIndex >= 0) {
                motionEventToComposePointerIdMap.valueAt(pointerIndex)
            } else {
                // An unexpected pointer was added or we may have previously removed it
                val newId = nextId++
                motionEventToComposePointerIdMap.put(motionEventPointerId, newId)
                newId
            }
        return PointerId(id)
    }

    /**
     * When the device has changed (noted by source and tool type), we don't need to track any of
     * the previous pointers.
     */
    private fun clearOnDeviceChange(motionEvent: MotionEvent) {
        if (motionEvent.pointerCount != 1) {
            return
        }
        val toolType = motionEvent.getToolType(0)
        val source = motionEvent.source

        if (toolType != previousToolType || source != previousSource) {
            previousToolType = toolType
            previousSource = source
            activeHoverIds.clear()
            motionEventToComposePointerIdMap.clear()
        }
    }

    /** Creates a new PointerInputEventData. */
<<<<<<< HEAD
    @OptIn(ExperimentalComposeUiApi::class)
=======
>>>>>>> 3d4510a6
    private fun createPointerInputEventData(
        positionCalculator: PositionCalculator,
        motionEvent: MotionEvent,
        index: Int,
        pressed: Boolean
    ): PointerInputEventData {

        val motionEventPointerId = motionEvent.getPointerId(index)

        val pointerId = getComposePointerId(motionEventPointerId)

        val pressure = motionEvent.getPressure(index)

        var position = Offset(motionEvent.getX(index), motionEvent.getY(index))
        val originalPositionEventPosition = position.copy()
        val rawPosition: Offset
        if (index == 0) {
            rawPosition = Offset(motionEvent.rawX, motionEvent.rawY)
            position = positionCalculator.screenToLocal(rawPosition)
        } else if (Build.VERSION.SDK_INT >= Build.VERSION_CODES.Q) {
            rawPosition = MotionEventHelper.toRawOffset(motionEvent, index)
            position = positionCalculator.screenToLocal(rawPosition)
        } else {
            rawPosition = positionCalculator.localToScreen(position)
        }
        val toolType =
            when (motionEvent.getToolType(index)) {
                TOOL_TYPE_UNKNOWN -> PointerType.Unknown
                TOOL_TYPE_FINGER -> PointerType.Touch
                TOOL_TYPE_STYLUS -> PointerType.Stylus
                TOOL_TYPE_MOUSE -> PointerType.Mouse
                TOOL_TYPE_ERASER -> PointerType.Eraser
                else -> PointerType.Unknown
            }

        val historical = ArrayList<HistoricalChange>(motionEvent.historySize)
        with(motionEvent) {
            repeat(historySize) { pos ->
                val x = getHistoricalX(index, pos)
                val y = getHistoricalY(index, pos)
                if (x.fastIsFinite() && y.fastIsFinite()) {
                    val originalEventPosition = Offset(x, y) // hit path will convert to local
                    val historicalChange =
                        HistoricalChange(
                            getHistoricalEventTime(pos),
                            originalEventPosition,
                            originalEventPosition
                        )
                    historical.add(historicalChange)
                }
            }
        }
        val scrollDelta =
            if (motionEvent.actionMasked == ACTION_SCROLL) {
                val x = motionEvent.getAxisValue(MotionEvent.AXIS_HSCROLL)
                val y = motionEvent.getAxisValue(MotionEvent.AXIS_VSCROLL)
                // NOTE: we invert the y scroll offset because android is special compared to other
                // platforms and uses the opposite sign for vertical mouse wheel scrolls. In order
                // to
                // support better x-platform mouse scroll, we invert the y-offset to be in line with
                // desktop and web.
                //
                // This looks more natural, because when we scroll mouse wheel up,
                // we move the wheel point (that touches the finger) up. And if we work in the usual
                // coordinate system, it means we move that point by "-1".
                //
                // Web also behaves this way. See deltaY:
                // https://developer.mozilla.org/en-US/docs/Web/API/Element/wheel_event
                // https://jsfiddle.net/27zwteog
                // (wheelDelta on the other hand is deprecated and inverted)
                //
                // We then add 0f to prevent injecting -0.0f into the pipeline, which can be
                // problematic when doing comparisons.
                Offset(x, -y + 0f)
            } else {
                Offset.Zero
            }

        val activeHover = activeHoverIds.get(motionEvent.getPointerId(index), false)
        return PointerInputEventData(
            pointerId,
            motionEvent.eventTime,
            rawPosition,
            position,
            pressed,
            pressure,
            toolType,
            activeHover,
            historical,
            scrollDelta,
            originalPositionEventPosition,
        )
    }
}

/**
 * This class is here to ensure that the classes that use this API will get verified and can be AOT
 * compiled. It is expected that this class will soft-fail verification, but the classes which use
 * this method will pass.
 */
@RequiresApi(Build.VERSION_CODES.Q)
private object MotionEventHelper {
    fun toRawOffset(motionEvent: MotionEvent, index: Int): Offset {
        return Offset(motionEvent.getRawX(index), motionEvent.getRawY(index))
    }
}<|MERGE_RESOLUTION|>--- conflicted
+++ resolved
@@ -240,10 +240,6 @@
     }
 
     /** Creates a new PointerInputEventData. */
-<<<<<<< HEAD
-    @OptIn(ExperimentalComposeUiApi::class)
-=======
->>>>>>> 3d4510a6
     private fun createPointerInputEventData(
         positionCalculator: PositionCalculator,
         motionEvent: MotionEvent,
