/*
 * Copyright 2024 The Android Open Source Project
 *
 * Licensed under the Apache License, Version 2.0 (the "License");
 * you may not use this file except in compliance with the License.
 * You may obtain a copy of the License at
 *
 *      http://www.apache.org/licenses/LICENSE-2.0
 *
 * Unless required by applicable law or agreed to in writing, software
 * distributed under the License is distributed on an "AS IS" BASIS,
 * WITHOUT WARRANTIES OR CONDITIONS OF ANY KIND, either express or implied.
 * See the License for the specific language governing permissions and
 * limitations under the License.
 */

package androidx.compose.ui.contentcapture

import android.os.Build
import android.os.Handler
import android.os.Looper
import android.util.LongSparseArray
import android.view.View
import android.view.translation.TranslationRequestValue
import android.view.translation.ViewTranslationRequest
import android.view.translation.ViewTranslationResponse
import androidx.annotation.RequiresApi
import androidx.annotation.VisibleForTesting
import androidx.collection.IntObjectMap
import androidx.collection.MutableIntObjectMap
import androidx.collection.intObjectMapOf
import androidx.collection.mutableIntObjectMapOf
import androidx.compose.ui.ExperimentalComposeUiApi
import androidx.compose.ui.internal.checkPreconditionNotNull
import androidx.compose.ui.platform.AndroidComposeView
import androidx.compose.ui.platform.SemanticsNodeCopy
import androidx.compose.ui.platform.SemanticsNodeWithAdjustedBounds
import androidx.compose.ui.platform.coreshims.ContentCaptureSessionCompat
import androidx.compose.ui.platform.coreshims.ViewCompatShims
import androidx.compose.ui.platform.coreshims.ViewStructureCompat
import androidx.compose.ui.platform.getAllUncoveredSemanticsNodesToIntObjectMap
import androidx.compose.ui.platform.getTextLayoutResult
import androidx.compose.ui.platform.toLegacyClassName
import androidx.compose.ui.semantics.SemanticsActions
import androidx.compose.ui.semantics.SemanticsNode
import androidx.compose.ui.semantics.SemanticsProperties
import androidx.compose.ui.semantics.getOrNull
import androidx.compose.ui.text.AnnotatedString
import androidx.compose.ui.util.fastForEach
import androidx.compose.ui.util.fastJoinToString
import androidx.lifecycle.DefaultLifecycleObserver
import androidx.lifecycle.LifecycleOwner
import java.util.function.Consumer
import kotlinx.coroutines.channels.Channel
import kotlinx.coroutines.delay

// TODO(b/272068594): Fix the primitive usage after completing the semantics refactor.
// TODO(b/318748747): Add an interface for ContentCaptureManager to the common module, and then this
//  would be the AndroidImplementation. When we create a LocalContentCaptureManager in the future,
//  we would expose the interface but not this implementation.
@OptIn(ExperimentalComposeUiApi::class)
@Suppress("NullAnnotationGroup")
internal class AndroidContentCaptureManager(
    val view: AndroidComposeView,
    var onContentCaptureSession: () -> ContentCaptureSessionCompat?
) : ContentCaptureManager, DefaultLifecycleObserver, View.OnAttachStateChangeListener {

    @VisibleForTesting internal var contentCaptureSession: ContentCaptureSessionCompat? = null
<<<<<<< HEAD
    private val bufferedAppearedNodes = MutableIntObjectMap<ViewStructureCompat>()
    private val bufferedDisappearedNodes = MutableIntSet()
=======

    /** An ordered list of buffered content capture events. */
    private val bufferedEvents = mutableListOf<ContentCaptureEvent>()
>>>>>>> 3d4510a6

    /**
     * Delay before dispatching a recurring accessibility event in milliseconds. This delay
     * guarantees that a recurring event will be send at most once during the
     * [SendRecurringContentCaptureEventsIntervalMillis] time frame.
     */
    private var SendRecurringContentCaptureEventsIntervalMillis = 100L

    /**
     * Indicates whether the translated information is show or hide in the [AndroidComposeView].
     *
     * See
     * [ViewTranslationCallback](https://cs.android.com/android/platform/superproject/+/refs/heads/master:frameworks/base/core/java/android/view/translation/ViewTranslationCallback.java)
     * for more details of the View translation API.
     */
    private enum class TranslateStatus {
        SHOW_ORIGINAL,
        SHOW_TRANSLATED
    }

    private var translateStatus = TranslateStatus.SHOW_ORIGINAL

    private var currentSemanticsNodesInvalidated = true
    private val boundsUpdateChannel = Channel<Unit>(1)
    internal val handler = Handler(Looper.getMainLooper())

    /**
     * Up to date semantics nodes in pruned semantics tree. It always reflects the current semantics
     * tree. They key is the virtual view id(the root node has a key of
     * AccessibilityNodeProviderCompat.HOST_VIEW_ID and other node has a key of its id).
     */
    internal var currentSemanticsNodes: IntObjectMap<SemanticsNodeWithAdjustedBounds> =
        intObjectMapOf()
        get() {
            if (currentSemanticsNodesInvalidated) { // first instance of retrieving all nodes
                currentSemanticsNodesInvalidated = false
                field = view.semanticsOwner.getAllUncoveredSemanticsNodesToIntObjectMap()
                currentSemanticsNodesSnapshotTimestampMillis = System.currentTimeMillis()
            }
            return field
        }

    private var currentSemanticsNodesSnapshotTimestampMillis = 0L

    // previousSemanticsNodes holds the previous pruned semantics tree so that we can compare the
    // current and previous trees in onSemanticsChange(). We use SemanticsNodeCopy here because
    // SemanticsNode's children are dynamically generated and always reflect the current children.
    // We need to keep a copy of its old structure for comparison.
    private var previousSemanticsNodes: MutableIntObjectMap<SemanticsNodeCopy> =
        mutableIntObjectMapOf()
    private var previousSemanticsRoot =
        SemanticsNodeCopy(view.semanticsOwner.unmergedRootSemanticsNode, intObjectMapOf())
    private var checkingForSemanticsChanges = false

    private val contentCaptureChangeChecker = Runnable {
        if (!isEnabled) return@Runnable

        // TODO(mnuzen): there might be a case where `view.measureAndLayout()` is called twice --
        // once by the CC checker and once by the a11y checker.
        view.measureAndLayout()

        // Semantics structural change
        // Always send disappear event first.
        sendContentCaptureDisappearEvents()
        sendContentCaptureAppearEvents(
            view.semanticsOwner.unmergedRootSemanticsNode,
            previousSemanticsRoot
        )

        // Property change
        checkForContentCapturePropertyChanges(currentSemanticsNodes)
        updateSemanticsCopy()

        checkingForSemanticsChanges = false
    }

    override fun onViewAttachedToWindow(v: View) {}

    override fun onViewDetachedFromWindow(v: View) {
        handler.removeCallbacks(contentCaptureChangeChecker)
        contentCaptureSession = null
    }

    /** True if any content capture service enabled in the system. */
<<<<<<< HEAD
    @OptIn(ExperimentalComposeUiApi::class)
=======
>>>>>>> 3d4510a6
    internal val isEnabled: Boolean
        get() = ContentCaptureManager.isEnabled && contentCaptureSession != null

    override fun onStart(owner: LifecycleOwner) {
        contentCaptureSession = onContentCaptureSession()
        updateBuffersOnAppeared(index = -1, view.semanticsOwner.unmergedRootSemanticsNode)
        notifyContentCaptureChanges()
    }

    override fun onStop(owner: LifecycleOwner) {
        updateBuffersOnDisappeared(view.semanticsOwner.unmergedRootSemanticsNode)
        notifyContentCaptureChanges()
        contentCaptureSession = null
    }

    /**
     * This suspend function loops for the entire lifetime of the Compose instance: it consumes
     * recent layout changes and sends events to the accessibility and content capture framework in
     * batches separated by a 100ms delay.
     */
    internal suspend fun boundsUpdatesEventLoop() {
        for (notification in boundsUpdateChannel) {
            if (isEnabled) {
                notifyContentCaptureChanges()
            }
            if (!checkingForSemanticsChanges) {
                checkingForSemanticsChanges = true
                handler.post(contentCaptureChangeChecker)
            }

            delay(SendRecurringContentCaptureEventsIntervalMillis)
        }
    }

    internal fun onSemanticsChange() {
        // When content capture is turned off, we still want to keep
        // currentSemanticsNodesInvalidated up to date so that when content capture is turned on
        // later, we can refresh currentSemanticsNodes if currentSemanticsNodes is stale.
        currentSemanticsNodesInvalidated = true

        if (isEnabled && !checkingForSemanticsChanges) {
            checkingForSemanticsChanges = true

            handler.post(contentCaptureChangeChecker)
        }
    }

    internal fun onLayoutChange() {
        // When content capture is turned off, we still want to keep
        // currentSemanticsNodesInvalidated up to date so that when content capture is turned on
        // later, we can refresh currentSemanticsNodes if currentSemanticsNodes is stale.
        currentSemanticsNodesInvalidated = true

        // The layout change of a LayoutNode will also affect its children, so even if it doesn't
        // have semantics attached, we should process it.
        if (isEnabled) notifySubtreeStateChangeIfNeeded()
    }

<<<<<<< HEAD
    // Analogous to sendAccessibilitySemanticsStructureChangeEvents
    private fun sendSemanticsStructureChangeEvents(
        newNode: SemanticsNode,
        oldNode: SemanticsNodeCopy
    ) {
        val newChildren = MutableIntSet()

        // If any child is added, clear the subtree rooted at this node and return.
        newNode.replacedChildren.fastForEach { child ->
            if (currentSemanticsNodes.contains(child.id)) {
                if (!oldNode.children.contains(child.id)) {
                    notifySubtreeStateChangeIfNeeded(newNode.layoutNode)
                    return
                }
                newChildren.add(child.id)
            }
        }

        // If any child is deleted, clear the subtree rooted at this node and return.
        oldNode.children.forEach { child ->
            if (!newChildren.contains(child)) {
                notifySubtreeStateChangeIfNeeded(newNode.layoutNode)
                return
            }
        }

        newNode.replacedChildren.fastForEach { child ->
            if (currentSemanticsNodes.contains(child.id)) {
                val prevNode =
                    checkPreconditionNotNull(previousSemanticsNodes[child.id]) {
                        "node not present in pruned tree before this change"
                    }
                sendSemanticsStructureChangeEvents(child, prevNode)
=======
    private fun sendContentCaptureDisappearEvents() {
        previousSemanticsNodes.forEachKey { key ->
            if (!currentSemanticsNodes.contains(key)) {
                bufferContentCaptureViewDisappeared(key)
                notifySubtreeStateChangeIfNeeded()
>>>>>>> 3d4510a6
            }
        }
    }

    private fun sendContentCaptureAppearEvents(newNode: SemanticsNode, oldNode: SemanticsNodeCopy) {
        // Iterate the new tree to notify content capture appear
<<<<<<< HEAD
        newNode.replacedChildren.fastForEach { child ->
            if (currentSemanticsNodes.contains(child.id) && !oldNode.children.contains(child.id)) {
                updateBuffersOnAppeared(child)
            }
        }
        // Notify content capture disappear
        previousSemanticsNodes.forEachKey { key ->
            if (!currentSemanticsNodes.contains(key)) {
                bufferContentCaptureViewDisappeared(key)
=======
        newNode.fastForEachReplacedVisibleChildren { index, child ->
            if (!oldNode.children.contains(child.id)) {
                updateBuffersOnAppeared(index, child)
                notifySubtreeStateChangeIfNeeded()
>>>>>>> 3d4510a6
            }
        }

        newNode.replacedChildren.fastForEach { child ->
            if (
                currentSemanticsNodes.contains(child.id) &&
                    previousSemanticsNodes.contains(child.id)
            ) {
                val prevNodeCopy =
                    checkPreconditionNotNull(previousSemanticsNodes[child.id]) {
                        "node not present in pruned tree before this change"
                    }
<<<<<<< HEAD
                sendContentCaptureStructureChangeEvents(child, prevNodeCopy)
=======
                sendContentCaptureAppearEvents(child, prevNodeCopy)
>>>>>>> 3d4510a6
            }
        }
    }

    // Analogous to `sendSemanticsPropertyChangeEvents`
    private fun checkForContentCapturePropertyChanges(
        newSemanticsNodes: IntObjectMap<SemanticsNodeWithAdjustedBounds>
    ) {
        newSemanticsNodes.forEachKey { id ->
            // We do doing this search because the new configuration is set as a whole, so we
            // can't indicate which property is changed when setting the new configuration.
            val oldNode = previousSemanticsNodes[id]
            val newNode =
                checkPreconditionNotNull(newSemanticsNodes[id]?.semanticsNode) {
                    "no value for specified key"
                }

            // Content capture requires events to be sent when an item is added/removed.
            if (oldNode == null) {
<<<<<<< HEAD
                for (entry in newNode.unmergedConfig) {
                    if (entry.key != SemanticsProperties.Text) continue
=======
                newNode.unmergedConfig.props.forEachKey { key ->
                    @Suppress("LABEL_NAME_CLASH")
                    if (key != SemanticsProperties.Text) return@forEachKey
>>>>>>> 3d4510a6
                    val newText =
                        newNode.unmergedConfig.getOrNull(SemanticsProperties.Text)?.firstOrNull()
                    sendContentCaptureTextUpdateEvent(newNode.id, newText.toString())
                }
                return@forEachKey
            }

            newNode.unmergedConfig.props.forEachKey { key ->
                when (key) {
                    SemanticsProperties.Text -> {
                        val oldText =
                            oldNode.unmergedConfig
                                .getOrNull(SemanticsProperties.Text)
                                ?.firstOrNull()
                        val newText =
                            newNode.unmergedConfig
                                .getOrNull(SemanticsProperties.Text)
                                ?.firstOrNull()
                        if (oldText != newText) {
                            sendContentCaptureTextUpdateEvent(newNode.id, newText.toString())
                        }
                    }
                }
            }
        }
    }

    private fun sendContentCaptureTextUpdateEvent(id: Int, newText: String) {
        if (Build.VERSION.SDK_INT < Build.VERSION_CODES.Q) {
            return
        }
        val session = contentCaptureSession ?: return
        // TODO: consider having a `newContentCaptureId` function to improve readability.
        val autofillId = session.newAutofillId(id.toLong())
        checkPreconditionNotNull(autofillId) { "Invalid content capture ID" }
        session.notifyViewTextChanged(autofillId, newText)
    }

    private fun updateSemanticsCopy() {
        previousSemanticsNodes.clear()

        currentSemanticsNodes.forEach { key, value ->
            previousSemanticsNodes[key] =
                SemanticsNodeCopy(value.semanticsNode, currentSemanticsNodes)
        }
        previousSemanticsRoot =
            SemanticsNodeCopy(view.semanticsOwner.unmergedRootSemanticsNode, currentSemanticsNodes)
    }

    private fun notifySubtreeStateChangeIfNeeded() {
        boundsUpdateChannel.trySend(Unit)
    }

    private fun SemanticsNode.toViewStructure(index: Int): ViewStructureCompat? {
        val session = contentCaptureSession ?: return null
        if (Build.VERSION.SDK_INT < Build.VERSION_CODES.Q) {
            return null
        }

        val rootAutofillId = ViewCompatShims.getAutofillId(view) ?: return null
        val parentNode = parent
        val parentAutofillId =
            if (parentNode != null) {
                session.newAutofillId(parentNode.id.toLong()) ?: return null
            } else {
                rootAutofillId.toAutofillId()
            }
        val structure =
            session.newVirtualViewStructure(parentAutofillId, id.toLong()) ?: return null

        val configuration = this.unmergedConfig
        if (configuration.contains(SemanticsProperties.Password)) {
            return null
        }

<<<<<<< HEAD
        // Due to the batching strategy, the ContentCaptureEvent.eventTimestamp is inaccurate.
        // This timestamp in the extra bundle is the equivalent substitution.
        structure.extras?.putLong(
            "android.view.contentcapture.EventTimestamp",
            currentSemanticsNodesSnapshotTimestampMillis
        )
=======
        structure.extras?.let {
            // Due to the batching strategy, the ContentCaptureEvent.eventTimestamp is inaccurate.
            // This timestamp in the extra bundle is the equivalent substitution.
            it.putLong(
                VIEW_STRUCTURE_BUNDLE_KEY_TIMESTAMP,
                currentSemanticsNodesSnapshotTimestampMillis
            )
            // An additional index to help the System Intelligence to rebuild hierarchy with order.
            it.putInt(VIEW_STRUCTURE_BUNDLE_KEY_ADDITIONAL_INDEX, index)
        }
>>>>>>> 3d4510a6

        configuration.getOrNull(SemanticsProperties.TestTag)?.let {
            // Treat test tag as resourceId
            structure.setId(id, null, null, it)
        }
        configuration.getOrNull(SemanticsProperties.IsTraversalGroup)?.let {
            structure.setClassName("android.widget.ViewGroup")
        }
        configuration.getOrNull(SemanticsProperties.Text)?.let {
            structure.setClassName("android.widget.TextView")
            structure.setText(it.fastJoinToString("\n"))
        }
        configuration.getOrNull(SemanticsProperties.EditableText)?.let {
            structure.setClassName("android.widget.EditText")
            structure.setText(it)
        }
        configuration.getOrNull(SemanticsProperties.ContentDescription)?.let {
            structure.setContentDescription(it.fastJoinToString("\n"))
        }
        configuration.getOrNull(SemanticsProperties.Role)?.toLegacyClassName()?.let {
            structure.setClassName(it)
        }

        getTextLayoutResult(configuration)?.let {
            val input = it.layoutInput
            val px = input.style.fontSize.value * input.density.density * input.density.fontScale
            structure.setTextStyle(px, 0, 0, 0)
        }

        with(boundsInParent) {
            structure.setDimens(left.toInt(), top.toInt(), 0, 0, width.toInt(), height.toInt())
        }
        return structure
    }

    private fun SemanticsNode.fastForEachReplacedVisibleChildren(
        action: (Int, SemanticsNode) -> Unit
    ) =
        this.replacedChildren.fastForEachIndexedWithFilter(action) {
            currentSemanticsNodes.contains(it.id)
        }

    private inline fun <T> List<T>.fastForEachIndexedWithFilter(
        action: (Int, T) -> Unit,
        predicate: (T) -> Boolean
    ) {
        var i = 0
        for (index in indices) {
            val item = get(index)
            if (predicate(item)) {
                action(i, item)
                i++
            }
        }
    }

    private fun bufferContentCaptureViewAppeared(
        virtualId: Int,
        viewStructure: ViewStructureCompat?
    ) {
        if (viewStructure == null) {
            return
        }

        bufferedEvents.add(
            ContentCaptureEvent(
                virtualId,
                currentSemanticsNodesSnapshotTimestampMillis,
                ContentCaptureEventType.VIEW_APPEAR,
                viewStructure
            )
        )
    }

    private fun bufferContentCaptureViewDisappeared(virtualId: Int) {
        bufferedEvents.add(
            ContentCaptureEvent(
                virtualId,
                currentSemanticsNodesSnapshotTimestampMillis,
                ContentCaptureEventType.VIEW_DISAPPEAR,
                null
            )
        )
    }

    private fun notifyContentCaptureChanges() {
        val session = contentCaptureSession ?: return
        if (Build.VERSION.SDK_INT < Build.VERSION_CODES.Q) {
            return
        }

<<<<<<< HEAD
        if (bufferedAppearedNodes.isNotEmpty()) {
            session.notifyViewsAppeared(
                mutableListOf<ViewStructureCompat>()
                    .apply { bufferedAppearedNodes.forEachValue { add(it) } }
                    .fastMap { it.toViewStructure() }
            )
            bufferedAppearedNodes.clear()
        }
        if (bufferedDisappearedNodes.isNotEmpty()) {
            session.notifyViewsDisappeared(
                mutableListOf<Int>()
                    .apply { bufferedDisappearedNodes.forEach { add(it) } }
                    .fastMap { it.toLong() }
                    .toLongArray()
            )
            bufferedDisappearedNodes.clear()
=======
        if (bufferedEvents.isNotEmpty()) {
            bufferedEvents.fastForEach { event ->
                when (event.type) {
                    ContentCaptureEventType.VIEW_APPEAR -> {
                        event.structureCompat?.let { node ->
                            session.notifyViewAppeared(node.toViewStructure())
                        }
                    }
                    ContentCaptureEventType.VIEW_DISAPPEAR -> {
                        session.newAutofillId(event.id.toLong())?.let { autofillId ->
                            session.notifyViewDisappeared(autofillId)
                        }
                    }
                }
            }
            session.flush()
            bufferedEvents.clear()
>>>>>>> 3d4510a6
        }
    }

    private fun updateBuffersOnAppeared(index: Int, node: SemanticsNode) {
        if (!isEnabled) {
            return
        }

        updateTranslationOnAppeared(node)

        bufferContentCaptureViewAppeared(node.id, node.toViewStructure(index))
        node.fastForEachReplacedVisibleChildren { i, child -> updateBuffersOnAppeared(i, child) }
    }

    private fun updateBuffersOnDisappeared(node: SemanticsNode) {
        if (!isEnabled) {
            return
        }
        bufferContentCaptureViewDisappeared(node.id)
        node.replacedChildren.fastForEach { child -> updateBuffersOnDisappeared(child) }
    }

    private fun updateTranslationOnAppeared(node: SemanticsNode) {
        val config = node.unmergedConfig
        val isShowingTextSubstitution =
            config.getOrNull(SemanticsProperties.IsShowingTextSubstitution)

        if (translateStatus == TranslateStatus.SHOW_ORIGINAL && isShowingTextSubstitution == true) {
            config.getOrNull(SemanticsActions.ShowTextSubstitution)?.action?.invoke(false)
        } else if (
            translateStatus == TranslateStatus.SHOW_TRANSLATED && isShowingTextSubstitution == false
        ) {
            config.getOrNull(SemanticsActions.ShowTextSubstitution)?.action?.invoke(true)
        }
    }

    // TODO(b/272068594): Find a way to use Public API instead of using this in tests.
    internal fun onShowTranslation() {
        translateStatus = TranslateStatus.SHOW_TRANSLATED
        showTranslatedText()
    }

    // TODO(b/272068594): Find a way to use Public API instead of using this in tests.
    internal fun onHideTranslation() {
        translateStatus = TranslateStatus.SHOW_ORIGINAL
        hideTranslatedText()
    }

    // TODO(b/272068594): Find a way to use Public API instead of using this in tests.
    internal fun onClearTranslation() {
        translateStatus = TranslateStatus.SHOW_ORIGINAL
        clearTranslatedText()
    }

    private fun showTranslatedText() {
        currentSemanticsNodes.forEachValue { node ->
            val config = node.semanticsNode.unmergedConfig
            if (config.getOrNull(SemanticsProperties.IsShowingTextSubstitution) == false) {
                config.getOrNull(SemanticsActions.ShowTextSubstitution)?.action?.invoke(true)
            }
        }
    }

    private fun hideTranslatedText() {
        currentSemanticsNodes.forEachValue { node ->
            val config = node.semanticsNode.unmergedConfig
            if (config.getOrNull(SemanticsProperties.IsShowingTextSubstitution) == true) {
                config.getOrNull(SemanticsActions.ShowTextSubstitution)?.action?.invoke(false)
            }
        }
    }

    private fun clearTranslatedText() {
        currentSemanticsNodes.forEachValue { node ->
            val config = node.semanticsNode.unmergedConfig
            if (config.getOrNull(SemanticsProperties.IsShowingTextSubstitution) != null) {
                config.getOrNull(SemanticsActions.ClearTextSubstitution)?.action?.invoke()
            }
        }
    }

    @RequiresApi(Build.VERSION_CODES.S)
    private object ViewTranslationHelperMethods {
        @Suppress("UNUSED_PARAMETER")
        @RequiresApi(Build.VERSION_CODES.S)
        fun onCreateVirtualViewTranslationRequests(
            contentCaptureManager: AndroidContentCaptureManager,
            virtualIds: LongArray,
            supportedFormats: IntArray,
            requestsCollector: Consumer<ViewTranslationRequest?>
        ) {

            virtualIds.forEach {
                val node =
                    contentCaptureManager.currentSemanticsNodes[it.toInt()]?.semanticsNode
                        ?: return@forEach
                val requestBuilder =
                    ViewTranslationRequest.Builder(
                        contentCaptureManager.view.autofillId,
                        node.id.toLong()
                    )

                val text =
                    AnnotatedString(
                        node.unmergedConfig
                            .getOrNull(SemanticsProperties.Text)
                            ?.fastJoinToString("\n") ?: return@forEach
                    )

                requestBuilder.setValue(
                    ViewTranslationRequest.ID_TEXT,
                    TranslationRequestValue.forText(text)
                )
                requestsCollector.accept(requestBuilder.build())
            }
        }

        @RequiresApi(Build.VERSION_CODES.S)
        fun onVirtualViewTranslationResponses(
            contentCaptureManager: AndroidContentCaptureManager,
            response: LongSparseArray<ViewTranslationResponse?>
        ) {
            if (Build.VERSION.SDK_INT < Build.VERSION_CODES.S) {
                return
            }

            // TODO(mnuzen): move post into `AndroidComposeView`
            // This callback can be invoked from non UI thread.
            if (Looper.getMainLooper().thread == Thread.currentThread()) {
                doTranslation(contentCaptureManager, response)
            } else {
                contentCaptureManager.view.post { doTranslation(contentCaptureManager, response) }
            }
        }

        private fun doTranslation(
            contentCaptureManager: AndroidContentCaptureManager,
            response: LongSparseArray<ViewTranslationResponse?>
        ) {
            val size = response.size()
            for (i in 0 until size) {
                val key = response.keyAt(i)
                response.get(key)?.getValue(ViewTranslationRequest.ID_TEXT)?.text?.let {
                    contentCaptureManager.currentSemanticsNodes[key.toInt()]?.semanticsNode?.let {
                        semanticsNode ->
                        semanticsNode.unmergedConfig
                            .getOrNull(SemanticsActions.SetTextSubstitution)
                            ?.action
                            ?.invoke(AnnotatedString(it.toString()))
                    }
                }
            }
        }
    }

    @RequiresApi(Build.VERSION_CODES.S)
    internal fun onCreateVirtualViewTranslationRequests(
        virtualIds: LongArray,
        supportedFormats: IntArray,
        requestsCollector: Consumer<ViewTranslationRequest?>
    ) {
        ViewTranslationHelperMethods.onCreateVirtualViewTranslationRequests(
            this,
            virtualIds,
            supportedFormats,
            requestsCollector
        )
    }

    @RequiresApi(Build.VERSION_CODES.S)
    internal fun onVirtualViewTranslationResponses(
        contentCaptureManager: AndroidContentCaptureManager,
        response: LongSparseArray<ViewTranslationResponse?>
    ) {
        ViewTranslationHelperMethods.onVirtualViewTranslationResponses(
            contentCaptureManager,
            response
        )
    }

    companion object {
        const val VIEW_STRUCTURE_BUNDLE_KEY_TIMESTAMP = "android.view.contentcapture.EventTimestamp"
        const val VIEW_STRUCTURE_BUNDLE_KEY_ADDITIONAL_INDEX =
            "android.view.ViewStructure.extra.EXTRA_VIEW_NODE_INDEX"
    }
}

private enum class ContentCaptureEventType {
    VIEW_APPEAR,
    VIEW_DISAPPEAR,
}

private data class ContentCaptureEvent(
    val id: Int,
    val timestamp: Long,
    val type: ContentCaptureEventType,
    val structureCompat: ViewStructureCompat?,
)<|MERGE_RESOLUTION|>--- conflicted
+++ resolved
@@ -66,14 +66,9 @@
 ) : ContentCaptureManager, DefaultLifecycleObserver, View.OnAttachStateChangeListener {
 
     @VisibleForTesting internal var contentCaptureSession: ContentCaptureSessionCompat? = null
-<<<<<<< HEAD
-    private val bufferedAppearedNodes = MutableIntObjectMap<ViewStructureCompat>()
-    private val bufferedDisappearedNodes = MutableIntSet()
-=======
 
     /** An ordered list of buffered content capture events. */
     private val bufferedEvents = mutableListOf<ContentCaptureEvent>()
->>>>>>> 3d4510a6
 
     /**
      * Delay before dispatching a recurring accessibility event in milliseconds. This delay
@@ -158,10 +153,6 @@
     }
 
     /** True if any content capture service enabled in the system. */
-<<<<<<< HEAD
-    @OptIn(ExperimentalComposeUiApi::class)
-=======
->>>>>>> 3d4510a6
     internal val isEnabled: Boolean
         get() = ContentCaptureManager.isEnabled && contentCaptureSession != null
 
@@ -220,69 +211,21 @@
         if (isEnabled) notifySubtreeStateChangeIfNeeded()
     }
 
-<<<<<<< HEAD
-    // Analogous to sendAccessibilitySemanticsStructureChangeEvents
-    private fun sendSemanticsStructureChangeEvents(
-        newNode: SemanticsNode,
-        oldNode: SemanticsNodeCopy
-    ) {
-        val newChildren = MutableIntSet()
-
-        // If any child is added, clear the subtree rooted at this node and return.
-        newNode.replacedChildren.fastForEach { child ->
-            if (currentSemanticsNodes.contains(child.id)) {
-                if (!oldNode.children.contains(child.id)) {
-                    notifySubtreeStateChangeIfNeeded(newNode.layoutNode)
-                    return
-                }
-                newChildren.add(child.id)
-            }
-        }
-
-        // If any child is deleted, clear the subtree rooted at this node and return.
-        oldNode.children.forEach { child ->
-            if (!newChildren.contains(child)) {
-                notifySubtreeStateChangeIfNeeded(newNode.layoutNode)
-                return
-            }
-        }
-
-        newNode.replacedChildren.fastForEach { child ->
-            if (currentSemanticsNodes.contains(child.id)) {
-                val prevNode =
-                    checkPreconditionNotNull(previousSemanticsNodes[child.id]) {
-                        "node not present in pruned tree before this change"
-                    }
-                sendSemanticsStructureChangeEvents(child, prevNode)
-=======
     private fun sendContentCaptureDisappearEvents() {
         previousSemanticsNodes.forEachKey { key ->
             if (!currentSemanticsNodes.contains(key)) {
                 bufferContentCaptureViewDisappeared(key)
                 notifySubtreeStateChangeIfNeeded()
->>>>>>> 3d4510a6
             }
         }
     }
 
     private fun sendContentCaptureAppearEvents(newNode: SemanticsNode, oldNode: SemanticsNodeCopy) {
         // Iterate the new tree to notify content capture appear
-<<<<<<< HEAD
-        newNode.replacedChildren.fastForEach { child ->
-            if (currentSemanticsNodes.contains(child.id) && !oldNode.children.contains(child.id)) {
-                updateBuffersOnAppeared(child)
-            }
-        }
-        // Notify content capture disappear
-        previousSemanticsNodes.forEachKey { key ->
-            if (!currentSemanticsNodes.contains(key)) {
-                bufferContentCaptureViewDisappeared(key)
-=======
         newNode.fastForEachReplacedVisibleChildren { index, child ->
             if (!oldNode.children.contains(child.id)) {
                 updateBuffersOnAppeared(index, child)
                 notifySubtreeStateChangeIfNeeded()
->>>>>>> 3d4510a6
             }
         }
 
@@ -295,11 +238,7 @@
                     checkPreconditionNotNull(previousSemanticsNodes[child.id]) {
                         "node not present in pruned tree before this change"
                     }
-<<<<<<< HEAD
-                sendContentCaptureStructureChangeEvents(child, prevNodeCopy)
-=======
                 sendContentCaptureAppearEvents(child, prevNodeCopy)
->>>>>>> 3d4510a6
             }
         }
     }
@@ -319,14 +258,9 @@
 
             // Content capture requires events to be sent when an item is added/removed.
             if (oldNode == null) {
-<<<<<<< HEAD
-                for (entry in newNode.unmergedConfig) {
-                    if (entry.key != SemanticsProperties.Text) continue
-=======
                 newNode.unmergedConfig.props.forEachKey { key ->
                     @Suppress("LABEL_NAME_CLASH")
                     if (key != SemanticsProperties.Text) return@forEachKey
->>>>>>> 3d4510a6
                     val newText =
                         newNode.unmergedConfig.getOrNull(SemanticsProperties.Text)?.firstOrNull()
                     sendContentCaptureTextUpdateEvent(newNode.id, newText.toString())
@@ -402,14 +336,6 @@
             return null
         }
 
-<<<<<<< HEAD
-        // Due to the batching strategy, the ContentCaptureEvent.eventTimestamp is inaccurate.
-        // This timestamp in the extra bundle is the equivalent substitution.
-        structure.extras?.putLong(
-            "android.view.contentcapture.EventTimestamp",
-            currentSemanticsNodesSnapshotTimestampMillis
-        )
-=======
         structure.extras?.let {
             // Due to the batching strategy, the ContentCaptureEvent.eventTimestamp is inaccurate.
             // This timestamp in the extra bundle is the equivalent substitution.
@@ -420,7 +346,6 @@
             // An additional index to help the System Intelligence to rebuild hierarchy with order.
             it.putInt(VIEW_STRUCTURE_BUNDLE_KEY_ADDITIONAL_INDEX, index)
         }
->>>>>>> 3d4510a6
 
         configuration.getOrNull(SemanticsProperties.TestTag)?.let {
             // Treat test tag as resourceId
@@ -512,24 +437,6 @@
             return
         }
 
-<<<<<<< HEAD
-        if (bufferedAppearedNodes.isNotEmpty()) {
-            session.notifyViewsAppeared(
-                mutableListOf<ViewStructureCompat>()
-                    .apply { bufferedAppearedNodes.forEachValue { add(it) } }
-                    .fastMap { it.toViewStructure() }
-            )
-            bufferedAppearedNodes.clear()
-        }
-        if (bufferedDisappearedNodes.isNotEmpty()) {
-            session.notifyViewsDisappeared(
-                mutableListOf<Int>()
-                    .apply { bufferedDisappearedNodes.forEach { add(it) } }
-                    .fastMap { it.toLong() }
-                    .toLongArray()
-            )
-            bufferedDisappearedNodes.clear()
-=======
         if (bufferedEvents.isNotEmpty()) {
             bufferedEvents.fastForEach { event ->
                 when (event.type) {
@@ -547,7 +454,6 @@
             }
             session.flush()
             bufferedEvents.clear()
->>>>>>> 3d4510a6
         }
     }
 
