--- conflicted
+++ resolved
@@ -33,21 +33,5 @@
 @ReadOnlyComposable
 fun colorResource(@ColorRes id: Int): Color {
     val context = LocalContext.current
-<<<<<<< HEAD
-    return if (Build.VERSION.SDK_INT >= 23) {
-        ColorResourceHelper.getColor(context, id)
-    } else {
-        @Suppress("DEPRECATION") Color(context.resources.getColor(id))
-    }
-}
-
-@RequiresApi(23)
-private object ColorResourceHelper {
-    @DoNotInline
-    fun getColor(context: Context, @ColorRes id: Int): Color {
-        return Color(context.resources.getColor(id, context.theme))
-    }
-=======
     return Color(ResourcesCompat.getColor(resources(), id, context.theme))
->>>>>>> 3d4510a6
 }