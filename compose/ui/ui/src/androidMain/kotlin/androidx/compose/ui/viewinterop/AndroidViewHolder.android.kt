--- conflicted
+++ resolved
@@ -110,8 +110,6 @@
         isSaveFromParentEnabled = false
 
         @Suppress("LeakingThis") addView(view)
-<<<<<<< HEAD
-=======
         ViewCompat.setWindowInsetsAnimationCallback(
             this,
             object : WindowInsetsAnimationCompat.Callback(DISPATCH_MODE_CONTINUE_ON_SUBTREE) {
@@ -127,7 +125,6 @@
             }
         )
         ViewCompat.setOnApplyWindowInsetsListener(this, this)
->>>>>>> 3d4510a6
     }
 
     // Keep nullable to match the `expect` declaration of InteropViewFactoryHolder
@@ -396,11 +393,8 @@
             Modifier.nestedScroll(NoOpScrollConnection, dispatcher)
                 .semantics(true) {}
                 .pointerInteropFilter(this)
-<<<<<<< HEAD
-=======
                 // we don't normally need an extra layer here, it is a workaround for b/348144529
                 .graphicsLayer()
->>>>>>> 3d4510a6
                 .drawBehind {
                     drawIntoCanvas { canvas ->
                         if (view.visibility != GONE) {
@@ -411,16 +405,6 @@
                             )
                             isDrawing = false
                         }
-<<<<<<< HEAD
-                    }
-                }
-                .onGloballyPositioned {
-                    // The global position of this LayoutNode can change with it being replaced. For
-                    // these cases, we need to inform the View.
-                    layoutAccordingTo(layoutNode)
-                    @OptIn(InternalComposeUiApi::class) owner.onInteropViewLayoutChange(this)
-                }
-=======
                     }
                 }
                 .onGloballyPositioned {
@@ -456,7 +440,6 @@
                         }
                     }
                 }
->>>>>>> 3d4510a6
         layoutNode.compositeKeyHash = compositeKeyHash
         layoutNode.modifier = modifier.then(coreModifier)
         onModifierChanged = { layoutNode.modifier = it.then(coreModifier) }
