/*
 * Copyright 2019 The Android Open Source Project
 *
 * Licensed under the Apache License, Version 2.0 (the "License");
 * you may not use this file except in compliance with the License.
 * You may obtain a copy of the License at
 *
 *      http://www.apache.org/licenses/LICENSE-2.0
 *
 * Unless required by applicable law or agreed to in writing, software
 * distributed under the License is distributed on an "AS IS" BASIS,
 * WITHOUT WARRANTIES OR CONDITIONS OF ANY KIND, either express or implied.
 * See the License for the specific language governing permissions and
 * limitations under the License.
 */

package androidx.compose.ui.autofill

import android.os.Build
import android.util.Log
import android.util.SparseArray
import android.view.View
import android.view.ViewStructure
import android.view.autofill.AutofillId
import android.view.autofill.AutofillManager
import android.view.autofill.AutofillValue
import androidx.annotation.RequiresApi
import androidx.compose.ui.internal.checkPreconditionNotNull
import androidx.compose.ui.platform.coreshims.ViewCompatShims
import androidx.compose.ui.util.fastMap
import androidx.compose.ui.util.fastRoundToInt

/**
 * Autofill implementation for Android.
 *
 * @param view The parent compose view.
 * @param autofillTree The autofill tree. This will be replaced by a semantic tree (b/138604305).
 */
@RequiresApi(Build.VERSION_CODES.O)
internal class AndroidAutofill(
    val view: View,
    val autofillTree: @Suppress("Deprecation") AutofillTree
) : @Suppress("Deprecation") Autofill {

    val autofillManager =
        view.context.getSystemService(AutofillManager::class.java)
            ?: error("Autofill service could not be located.")
<<<<<<< HEAD

    init {
        view.importantForAutofill = View.IMPORTANT_FOR_AUTOFILL_YES
    }

    override fun requestAutofillForNode(autofillNode: AutofillNode) {
=======
    var rootAutofillId: AutofillId

    init {
        view.importantForAutofill = View.IMPORTANT_FOR_AUTOFILL_YES
        rootAutofillId =
            checkPreconditionNotNull(ViewCompatShims.getAutofillId(view)?.toAutofillId())
    }

    override fun requestAutofillForNode(autofillNode: @Suppress("Deprecation") AutofillNode) {
>>>>>>> 3d4510a6
        val boundingBox =
            autofillNode.boundingBox ?: error("requestAutofill called before onChildPositioned()")

        // TODO(b/138731416): Find out what happens when notifyViewEntered() is called multiple
        // times
        // before calling notifyViewExited().
        autofillManager.notifyViewEntered(
            view,
            autofillNode.id,
            android.graphics.Rect(
                boundingBox.left.fastRoundToInt(),
                boundingBox.top.fastRoundToInt(),
                boundingBox.right.fastRoundToInt(),
                boundingBox.bottom.fastRoundToInt()
            )
        )
    }

    override fun cancelAutofillForNode(autofillNode: @Suppress("Deprecation") AutofillNode) {
        autofillManager.notifyViewExited(view, autofillNode.id)
    }
}

/**
 * Populates the view structure with autofill information.
 *
 * @param root A reference to the view structure of the parent compose view.
 *
 * This function populates the view structure using the information in the { AutofillTree }.
 */
@RequiresApi(Build.VERSION_CODES.O)
internal fun AndroidAutofill.populateViewStructure(root: ViewStructure) {
    if (autofillTree.children.isEmpty()) return

    // Add child nodes. The function returns the index to the first item.
    var index = AutofillApi26Helper.addChildCount(root, autofillTree.children.count())

    for ((id, autofillNode) in autofillTree.children) {
<<<<<<< HEAD
        AutofillApi26Helper.newChild(root, index)?.also { child ->
            AutofillApi26Helper.setAutofillId(child, AutofillApi26Helper.getAutofillId(root)!!, id)
=======
        AutofillApi26Helper.newChild(root, index).also { child ->
            AutofillApi26Helper.setAutofillId(child, rootAutofillId, id)
>>>>>>> 3d4510a6
            AutofillApi26Helper.setId(child, id, view.context.packageName, null, null)
            AutofillApi26Helper.setAutofillType(child, ContentDataType.Text.dataType)
            AutofillApi26Helper.setAutofillHints(
                child,
                autofillNode.autofillTypes.fastMap { it.androidType }.toTypedArray()
            )

            val boundingBox = autofillNode.boundingBox
            if (boundingBox == null) {
                // Do we need an exception here? warning? silently ignore? If the bounding box is
                // null, the autofill overlay will not be shown.
                Log.w(
                    "Autofill Warning",
                    """Bounding box not set.
                        Did you call perform autofillTree before the component was positioned? """
                )
            } else {
                val left = boundingBox.left.fastRoundToInt()
                val top = boundingBox.top.fastRoundToInt()
                val right = boundingBox.right.fastRoundToInt()
                val bottom = boundingBox.bottom.fastRoundToInt()
                val width = right - left
                val height = bottom - top
                AutofillApi26Helper.setDimens(child, left, top, 0, 0, width, height)
            }
        }
        index++
    }
}

/** Triggers onFill() in response to a request from the autofill framework. */
<<<<<<< HEAD
@ExperimentalComposeUiApi
=======
>>>>>>> 3d4510a6
@RequiresApi(Build.VERSION_CODES.O)
internal fun AndroidAutofill.performAutofill(values: SparseArray<AutofillValue>) {
    if (autofillTree.children.isEmpty()) return

    for (index in 0 until values.size()) {
        val itemId = values.keyAt(index)
        val value = values[itemId]
        when {
            AutofillApi26Helper.isText(value) ->
                autofillTree.performAutofill(
                    itemId,
                    AutofillApi26Helper.textValue(value).toString()
                )
            AutofillApi26Helper.isDate(value) -> TODO("b/138604541: Add onFill() callback for date")
            AutofillApi26Helper.isList(value) -> TODO("b/138604541: Add onFill() callback for list")
            AutofillApi26Helper.isToggle(value) ->
                TODO("b/138604541:  Add onFill() callback for toggle")
        }
    }
}<|MERGE_RESOLUTION|>--- conflicted
+++ resolved
@@ -45,14 +45,6 @@
     val autofillManager =
         view.context.getSystemService(AutofillManager::class.java)
             ?: error("Autofill service could not be located.")
-<<<<<<< HEAD
-
-    init {
-        view.importantForAutofill = View.IMPORTANT_FOR_AUTOFILL_YES
-    }
-
-    override fun requestAutofillForNode(autofillNode: AutofillNode) {
-=======
     var rootAutofillId: AutofillId
 
     init {
@@ -62,7 +54,6 @@
     }
 
     override fun requestAutofillForNode(autofillNode: @Suppress("Deprecation") AutofillNode) {
->>>>>>> 3d4510a6
         val boundingBox =
             autofillNode.boundingBox ?: error("requestAutofill called before onChildPositioned()")
 
@@ -101,13 +92,8 @@
     var index = AutofillApi26Helper.addChildCount(root, autofillTree.children.count())
 
     for ((id, autofillNode) in autofillTree.children) {
-<<<<<<< HEAD
-        AutofillApi26Helper.newChild(root, index)?.also { child ->
-            AutofillApi26Helper.setAutofillId(child, AutofillApi26Helper.getAutofillId(root)!!, id)
-=======
         AutofillApi26Helper.newChild(root, index).also { child ->
             AutofillApi26Helper.setAutofillId(child, rootAutofillId, id)
->>>>>>> 3d4510a6
             AutofillApi26Helper.setId(child, id, view.context.packageName, null, null)
             AutofillApi26Helper.setAutofillType(child, ContentDataType.Text.dataType)
             AutofillApi26Helper.setAutofillHints(
@@ -139,10 +125,6 @@
 }
 
 /** Triggers onFill() in response to a request from the autofill framework. */
-<<<<<<< HEAD
-@ExperimentalComposeUiApi
-=======
->>>>>>> 3d4510a6
 @RequiresApi(Build.VERSION_CODES.O)
 internal fun AndroidAutofill.performAutofill(values: SparseArray<AutofillValue>) {
     if (autofillTree.children.isEmpty()) return
