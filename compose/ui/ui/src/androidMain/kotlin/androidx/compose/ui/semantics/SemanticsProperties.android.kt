/*
 * Copyright 2022 The Android Open Source Project
 *
 * Licensed under the Apache License, Version 2.0 (the "License");
 * you may not use this file except in compliance with the License.
 * You may obtain a copy of the License at
 *
 *      http://www.apache.org/licenses/LICENSE-2.0
 *
 * Unless required by applicable law or agreed to in writing, software
 * distributed under the License is distributed on an "AS IS" BASIS,
 * WITHOUT WARRANTIES OR CONDITIONS OF ANY KIND, either express or implied.
 * See the License for the specific language governing permissions and
 * limitations under the License.
 */

package androidx.compose.ui.semantics

object SemanticsPropertiesAndroid {
    /** @see SemanticsPropertyReceiver.testTagsAsResourceId */
    @Suppress("OPT_IN_MARKER_ON_WRONG_TARGET")
<<<<<<< HEAD
    @get:ExperimentalComposeUiApi
    @ExperimentalComposeUiApi
=======
>>>>>>> 3d4510a6
    val TestTagsAsResourceId =
        SemanticsPropertyKey<Boolean>(
            name = "TestTagsAsResourceId",
            isImportantForAccessibility = false,
            mergePolicy = { parentValue, _ -> parentValue }
        )
}

/**
 * Configuration toggle to map testTags to resource-id.
 *
 * This provides a way of filling in AccessibilityNodeInfo.viewIdResourceName, which in the View
 * System is populated based on the resource string in the XML.
 *
 * testTags are also provided in AccessibilityNodeInfo.extras under key
 * "androidx.compose.ui.semantics.testTag". However, when using UIAutomator or on Android 7 and
 * below, extras are not available, so a more backwards-compatible way of making testTags available
 * to accessibility-tree-based integration tests is sometimes needed. resource-id was the most
 * natural property to repurpose for this.
 *
 * This property applies to a semantics subtree. For example, if it's set to true on the root
 * semantics node of the app (and no child nodes set it back to false), then every testTag will be
 * mapped.
 */
@Suppress("OPT_IN_MARKER_ON_WRONG_TARGET")
var SemanticsPropertyReceiver.testTagsAsResourceId by
    SemanticsPropertiesAndroid.TestTagsAsResourceId<|MERGE_RESOLUTION|>--- conflicted
+++ resolved
@@ -19,11 +19,6 @@
 object SemanticsPropertiesAndroid {
     /** @see SemanticsPropertyReceiver.testTagsAsResourceId */
     @Suppress("OPT_IN_MARKER_ON_WRONG_TARGET")
-<<<<<<< HEAD
-    @get:ExperimentalComposeUiApi
-    @ExperimentalComposeUiApi
-=======
->>>>>>> 3d4510a6
     val TestTagsAsResourceId =
         SemanticsPropertyKey<Boolean>(
             name = "TestTagsAsResourceId",
