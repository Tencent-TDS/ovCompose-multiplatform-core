/*
 * Copyright 2024 The Android Open Source Project
 *
 * Licensed under the Apache License, Version 2.0 (the "License");
 * you may not use this file except in compliance with the License.
 * You may obtain a copy of the License at
 *
 *      http://www.apache.org/licenses/LICENSE-2.0
 *
 * Unless required by applicable law or agreed to in writing, software
 * distributed under the License is distributed on an "AS IS" BASIS,
 * WITHOUT WARRANTIES OR CONDITIONS OF ANY KIND, either express or implied.
 * See the License for the specific language governing permissions and
 * limitations under the License.
 */

package androidx.compose.ui.platform

import android.os.Build
import androidx.compose.ui.geometry.MutableRect
import androidx.compose.ui.geometry.Offset
import androidx.compose.ui.geometry.center
import androidx.compose.ui.geometry.isUnspecified
import androidx.compose.ui.graphics.Canvas
import androidx.compose.ui.graphics.CompositingStrategy as OldCompositingStrategy
import androidx.compose.ui.graphics.Fields
import androidx.compose.ui.graphics.GraphicsContext
import androidx.compose.ui.graphics.Matrix
import androidx.compose.ui.graphics.Outline
import androidx.compose.ui.graphics.Paint
import androidx.compose.ui.graphics.ReusableGraphicsLayerScope
import androidx.compose.ui.graphics.TransformOrigin
import androidx.compose.ui.graphics.drawscope.CanvasDrawScope
import androidx.compose.ui.graphics.drawscope.DrawScope
import androidx.compose.ui.graphics.drawscope.drawIntoCanvas
import androidx.compose.ui.graphics.isIdentity
import androidx.compose.ui.graphics.layer.CompositingStrategy
import androidx.compose.ui.graphics.layer.GraphicsLayer
import androidx.compose.ui.graphics.layer.drawLayer
import androidx.compose.ui.graphics.layer.setOutline
<<<<<<< HEAD
import androidx.compose.ui.graphics.nativeCanvas
=======
import androidx.compose.ui.internal.checkPreconditionNotNull
import androidx.compose.ui.internal.requirePrecondition
>>>>>>> 8b9e74df
import androidx.compose.ui.layout.GraphicLayerInfo
import androidx.compose.ui.node.OwnedLayer
import androidx.compose.ui.unit.Density
import androidx.compose.ui.unit.IntOffset
import androidx.compose.ui.unit.IntSize
import androidx.compose.ui.unit.LayoutDirection
import androidx.compose.ui.unit.toSize

internal class GraphicsLayerOwnerLayer(
    private var graphicsLayer: GraphicsLayer,
    // when we have a context it means the object is created by us and we need to release it
    private val context: GraphicsContext?,
    private val ownerView: AndroidComposeView,
    drawBlock: (canvas: Canvas, parentLayer: GraphicsLayer?) -> Unit,
    invalidateParentLayer: () -> Unit
) : OwnedLayer, GraphicLayerInfo {
    private var drawBlock: ((canvas: Canvas, parentLayer: GraphicsLayer?) -> Unit)? = drawBlock
    private var invalidateParentLayer: (() -> Unit)? = invalidateParentLayer

    private var size: IntSize = IntSize(Int.MAX_VALUE, Int.MAX_VALUE)
    private var isDestroyed = false
    private val matrixCache = Matrix()
    private var inverseMatrixCache: Matrix? = null

    private var isDirty = false
        set(value) {
            if (value != field) {
                field = value
                ownerView.notifyLayerIsDirty(this, value)
            }
        }

    private var density = Density(1f)
    private var layoutDirection = LayoutDirection.Ltr
    private val scope = CanvasDrawScope()
    private var mutatedFields: Int = 0
    private var transformOrigin: TransformOrigin = TransformOrigin.Center
    private var outline: Outline? = null
    /**
     * Optional paint used when the RenderNode is rendered on a software backed canvas and is
     * somewhat transparent (i.e. alpha less than 1.0f)
     */
    private var softwareLayerPaint: Paint? = null
    private var isMatrixDirty = false
    private var isInverseMatrixDirty = false
    private var isIdentity = true

    override fun updateLayerProperties(scope: ReusableGraphicsLayerScope) {
        val maybeChangedFields = scope.mutatedFields or mutatedFields
        this.layoutDirection = scope.layoutDirection
        this.density = scope.graphicsDensity
        if (maybeChangedFields and Fields.TransformOrigin != 0) {
            this.transformOrigin = scope.transformOrigin
        }
        if (maybeChangedFields and Fields.ScaleX != 0) {
            graphicsLayer.scaleX = scope.scaleX
        }
        if (maybeChangedFields and Fields.ScaleY != 0) {
            graphicsLayer.scaleY = scope.scaleY
        }
        if (maybeChangedFields and Fields.Alpha != 0) {
            graphicsLayer.alpha = scope.alpha
        }
        if (maybeChangedFields and Fields.TranslationX != 0) {
            graphicsLayer.translationX = scope.translationX
        }
        if (maybeChangedFields and Fields.TranslationY != 0) {
            graphicsLayer.translationY = scope.translationY
        }
        if (maybeChangedFields and Fields.ShadowElevation != 0) {
            graphicsLayer.shadowElevation = scope.shadowElevation
            // TODO We should somehow move it into the android specific GraphicsLayer
            //  implementation where the code enabling Z is located. It is not yet clear how we
            //  can trigger the full layer invalidation from there when such changes happen, but
            //  seems like we have to figure it out. This issue is tracked in b/333862760
            if (scope.shadowElevation > 0f && !drawnWithEnabledZ) {
                // we need to redraw with enabling Z
                invalidateParentLayer?.invoke()
            }
        }
        if (maybeChangedFields and Fields.AmbientShadowColor != 0) {
            graphicsLayer.ambientShadowColor = scope.ambientShadowColor
        }
        if (maybeChangedFields and Fields.SpotShadowColor != 0) {
            graphicsLayer.spotShadowColor = scope.spotShadowColor
        }
        if (maybeChangedFields and Fields.RotationZ != 0) {
            graphicsLayer.rotationZ = scope.rotationZ
        }
        if (maybeChangedFields and Fields.RotationX != 0) {
            graphicsLayer.rotationX = scope.rotationX
        }
        if (maybeChangedFields and Fields.RotationY != 0) {
            graphicsLayer.rotationY = scope.rotationY
        }
        if (maybeChangedFields and Fields.CameraDistance != 0) {
            graphicsLayer.cameraDistance = scope.cameraDistance
        }
        if (maybeChangedFields and Fields.TransformOrigin != 0) {
            if (transformOrigin == TransformOrigin.Center) {
                graphicsLayer.pivotOffset = Offset.Unspecified
            } else {
<<<<<<< HEAD
                graphicsLayer.pivotOffset = Offset(
                    transformOrigin.pivotFractionX * size.width,
                    transformOrigin.pivotFractionY * size.height
                )
=======
                graphicsLayer.pivotOffset =
                    Offset(
                        transformOrigin.pivotFractionX * size.width,
                        transformOrigin.pivotFractionY * size.height
                    )
>>>>>>> 8b9e74df
            }
        }
        if (maybeChangedFields and Fields.Clip != 0) {
            graphicsLayer.clip = scope.clip
        }
        if (maybeChangedFields and Fields.RenderEffect != 0) {
            graphicsLayer.renderEffect = scope.renderEffect
        }
        if (maybeChangedFields and Fields.CompositingStrategy != 0) {
            graphicsLayer.compositingStrategy =
                when (scope.compositingStrategy) {
                    OldCompositingStrategy.Auto -> CompositingStrategy.Auto
                    OldCompositingStrategy.Offscreen -> CompositingStrategy.Offscreen
                    OldCompositingStrategy.ModulateAlpha -> CompositingStrategy.ModulateAlpha
                    else -> throw IllegalStateException("Not supported composition strategy")
                }
        }
        if (maybeChangedFields and Fields.MatrixAffectingFields != 0) {
            isMatrixDirty = true
            isInverseMatrixDirty = true
        }

        var outlineChanged = false

        if (outline != scope.outline) {
            outlineChanged = true
            outline = scope.outline
            updateOutline()
        }

        mutatedFields = scope.mutatedFields
        if (maybeChangedFields != 0 || outlineChanged) {
            triggerRepaint()
        }
    }

    // TODO: GraphicsLayer api should be doing it on its own every time any layer property
    //  has been updated. This issue is tracked in b/329417380.
    private fun triggerRepaint() {
        // onDescendantInvalidated is only supported on O+
        if (Build.VERSION.SDK_INT >= Build.VERSION_CODES.O) {
            WrapperRenderNodeLayerHelperMethods.onDescendantInvalidated(ownerView)
        } else {
            ownerView.invalidate()
        }
    }

    private fun updateOutline() {
        val outline = outline ?: return
        graphicsLayer.setOutline(outline)
        if (outline is Outline.Generic && Build.VERSION.SDK_INT < 33) {
            // before 33 many of the paths are not clipping by rendernode. instead we have to
            // manually clip on a canvas. it means we have redraw the parent layer when it changes
            // TODO We should somehow move it into the android specific GraphicsLayer
            //  implementation where the clipping logic is located.
            //  This issue is tracked in b/333862760
            invalidateParentLayer?.invoke()
        }
    }

    override fun isInLayer(position: Offset): Boolean {
        val x = position.x
        val y = position.y

        if (graphicsLayer.clip) {
            return isInOutline(graphicsLayer.outline, x, y)
        }

        return true
    }

    override fun move(position: IntOffset) {
        graphicsLayer.topLeft = position
        triggerRepaint()
    }

    override fun resize(size: IntSize) {
        if (size != this.size) {
            this.size = size
            invalidate()
        }
    }

    private var drawnWithEnabledZ = false

    override fun drawLayer(canvas: Canvas, parentLayer: GraphicsLayer?) {
<<<<<<< HEAD
        val androidCanvas = canvas.nativeCanvas
        if (androidCanvas.isHardwareAccelerated) {
            updateDisplayList()
            drawnWithEnabledZ = graphicsLayer.shadowElevation > 0
            scope.drawContext.also {
                it.canvas = canvas
                it.graphicsLayer = parentLayer
            }
            scope.drawLayer(graphicsLayer)
        } else {
            // TODO ideally there should be some solution for drawing a layer on a software
            //  accelerated canvas built in right into GraphicsLayer, as this workaround is not
            //  solving all the use cases. For example, some one can use layers directly via
            //        drawWithContent {
            //            layer.record {
            //                this@drawWithContent.drawContent()
            //            }
            //            drawLayer(layer)
            //        }
            //  and if someone would try to draw the whole ComposeView on software accelerated
            //  canvas it will just crash saying RenderNodes can't be drawn into this canvas.
            //  This issue is tracked in b/333866398
            val left = graphicsLayer.topLeft.x.toFloat()
            val top = graphicsLayer.topLeft.y.toFloat()
            val right = left + size.width
            val bottom = top + size.height
            // If there is alpha applied, we must render into an offscreen buffer to
            // properly blend the contents of this layer against the background content
            if (graphicsLayer.alpha < 1.0f) {
                val paint =
                    (softwareLayerPaint ?: Paint().also { softwareLayerPaint = it }).apply {
                        alpha = graphicsLayer.alpha
                    }
                androidCanvas.saveLayer(left, top, right, bottom, paint.asFrameworkPaint())
            } else {
                canvas.save()
            }
            // If we are software rendered we must translate the canvas based on the offset provided
            // in the move call which operates directly on the RenderNode
            canvas.translate(left, top)
            canvas.concat(getMatrix())
            if (graphicsLayer.clip) {
                clipManually(canvas)
            }
            drawBlock?.invoke(canvas, null)
            canvas.restore()
=======
        updateDisplayList()
        drawnWithEnabledZ = graphicsLayer.shadowElevation > 0
        scope.drawContext.also {
            it.canvas = canvas
            it.graphicsLayer = parentLayer
>>>>>>> 8b9e74df
        }
        scope.drawLayer(graphicsLayer)
    }

    override fun updateDisplayList() {
        if (isDirty) {
            if (transformOrigin != TransformOrigin.Center && graphicsLayer.size != size) {
<<<<<<< HEAD
                graphicsLayer.pivotOffset = Offset(
                    transformOrigin.pivotFractionX * size.width,
                    transformOrigin.pivotFractionY * size.height
                )
=======
                graphicsLayer.pivotOffset =
                    Offset(
                        transformOrigin.pivotFractionX * size.width,
                        transformOrigin.pivotFractionY * size.height
                    )
>>>>>>> 8b9e74df
            }
            graphicsLayer.record(density, layoutDirection, size, recordLambda)
            isDirty = false
        }
    }

    private val recordLambda: DrawScope.() -> Unit = {
        drawIntoCanvas { canvas ->
            this@GraphicsLayerOwnerLayer.drawBlock?.let { it(canvas, drawContext.graphicsLayer) }
        }
    }

    override fun invalidate() {
        if (!isDirty && !isDestroyed) {
            ownerView.invalidate()
            isDirty = true
        }
    }

    override fun destroy() {
        drawBlock = null
        invalidateParentLayer = null
        isDestroyed = true
        isDirty = false
        if (context != null) {
            context.releaseGraphicsLayer(graphicsLayer)
            ownerView.recycle(this)
        }
    }

    override fun mapOffset(point: Offset, inverse: Boolean): Offset {
        val matrix =
            if (inverse) {
                getInverseMatrix() ?: return Offset.Infinite
            } else {
                getMatrix()
            }
        return if (isIdentity) {
            point
        } else {
            matrix.map(point)
        }
    }

    override fun mapBounds(rect: MutableRect, inverse: Boolean) {
        val matrix = if (inverse) getInverseMatrix() else getMatrix()
        if (!isIdentity) {
            if (matrix == null) {
                rect.set(0f, 0f, 0f, 0f)
            } else {
                matrix.map(rect)
            }
        }
    }

    override fun reuseLayer(
        drawBlock: (canvas: Canvas, parentLayer: GraphicsLayer?) -> Unit,
        invalidateParentLayer: () -> Unit
    ) {
<<<<<<< HEAD
        val context = requireNotNull(context) {
            "currently reuse is only supported when we manage the layer lifecycle"
        }
        require(graphicsLayer.isReleased) { "layer should have been released before reuse" }
=======
        val context =
            checkPreconditionNotNull(context) {
                "currently reuse is only supported when we manage the layer lifecycle"
            }
        requirePrecondition(graphicsLayer.isReleased) {
            "layer should have been released before reuse"
        }
>>>>>>> 8b9e74df

        // recreate a layer
        graphicsLayer = context.createGraphicsLayer()
        isDestroyed = false

        // apply new params
        this.drawBlock = drawBlock
        this.invalidateParentLayer = invalidateParentLayer

        // reset mutable variables to their initial values
<<<<<<< HEAD
=======
        isMatrixDirty = false
        isInverseMatrixDirty = false
        isIdentity = true
        matrixCache.reset()
        inverseMatrixCache?.reset()
>>>>>>> 8b9e74df
        transformOrigin = TransformOrigin.Center
        drawnWithEnabledZ = false
        size = IntSize(Int.MAX_VALUE, Int.MAX_VALUE)
        outline = null
        mutatedFields = 0
    }

    override fun transform(matrix: Matrix) {
        matrix.timesAssign(getMatrix())
    }

    override fun inverseTransform(matrix: Matrix) {
        val inverse = getInverseMatrix()
        if (inverse != null) {
            matrix.timesAssign(inverse)
        }
    }

    override val layerId: Long
        get() = graphicsLayer.layerId

    override val ownerViewId: Long
        get() = graphicsLayer.ownerViewId

    private fun getMatrix(): Matrix {
        updateMatrix()
        return matrixCache
    }

    override val underlyingMatrix: Matrix
        get() = getMatrix()

    private fun getInverseMatrix(): Matrix? {
        val inverseMatrix = inverseMatrixCache ?: Matrix().also { inverseMatrixCache = it }
        if (!isInverseMatrixDirty) {
            if (inverseMatrix[0, 0].isNaN()) {
                return null
            }
            return inverseMatrix
        }
        isInverseMatrixDirty = false
        val matrix = getMatrix()
        return if (isIdentity) {
            matrix
        } else if (matrix.invertTo(inverseMatrix)) {
            inverseMatrix
        } else {
            inverseMatrix[0, 0] = Float.NaN
            null
        }
    }

<<<<<<< HEAD
    private fun updateMatrix() = with(graphicsLayer) {
        val pivot = if (pivotOffset.isUnspecified) {
            this@GraphicsLayerOwnerLayer.size.toSize().center
        } else {
            pivotOffset
        }

        matrixCache.reset()
        matrixCache *= Matrix().apply {
            translate(x = -pivot.x, y = -pivot.y)
        }
        matrixCache *= Matrix().apply {
            translate(translationX, translationY)
            rotateX(rotationX)
            rotateY(rotationY)
            rotateZ(rotationZ)
            scale(scaleX, scaleY)
        }
        matrixCache *= Matrix().apply {
            translate(x = pivot.x, y = pivot.y)
        }
    }

    /**
     * Manually clips the content of the RenderNodeLayer in the provided canvas. This is used only
     * in software rendered use cases
     */
    private fun clipManually(canvas: Canvas) {
        if (graphicsLayer.clip) {
            when (val outline = graphicsLayer.outline) {
                is Outline.Rectangle -> {
                    canvas.clipRect(outline.rect)
                }
                is Outline.Rounded -> {
                    val path = tmpPath ?: Path().also { tmpPath = it }
                    path.reset()
                    path.addRoundRect(outline.roundRect)
                    canvas.clipPath(path)
                }
                is Outline.Generic -> {
                    canvas.clipPath(outline.path)
                }
=======
    private fun updateMatrix() {
        if (isMatrixDirty) {
            with(graphicsLayer) {
                val (x, y) =
                    if (pivotOffset.isUnspecified) {
                        this@GraphicsLayerOwnerLayer.size.toSize().center
                    } else {
                        pivotOffset
                    }

                matrixCache.resetToPivotedTransform(
                    x,
                    y,
                    translationX,
                    translationY,
                    1.0f,
                    rotationX,
                    rotationY,
                    rotationZ,
                    scaleX,
                    scaleY,
                    1.0f
                )
>>>>>>> 8b9e74df
            }
            isMatrixDirty = false
            isIdentity = matrixCache.isIdentity()
        }
    }
}<|MERGE_RESOLUTION|>--- conflicted
+++ resolved
@@ -38,12 +38,8 @@
 import androidx.compose.ui.graphics.layer.GraphicsLayer
 import androidx.compose.ui.graphics.layer.drawLayer
 import androidx.compose.ui.graphics.layer.setOutline
-<<<<<<< HEAD
-import androidx.compose.ui.graphics.nativeCanvas
-=======
 import androidx.compose.ui.internal.checkPreconditionNotNull
 import androidx.compose.ui.internal.requirePrecondition
->>>>>>> 8b9e74df
 import androidx.compose.ui.layout.GraphicLayerInfo
 import androidx.compose.ui.node.OwnedLayer
 import androidx.compose.ui.unit.Density
@@ -146,18 +142,11 @@
             if (transformOrigin == TransformOrigin.Center) {
                 graphicsLayer.pivotOffset = Offset.Unspecified
             } else {
-<<<<<<< HEAD
-                graphicsLayer.pivotOffset = Offset(
-                    transformOrigin.pivotFractionX * size.width,
-                    transformOrigin.pivotFractionY * size.height
-                )
-=======
                 graphicsLayer.pivotOffset =
                     Offset(
                         transformOrigin.pivotFractionX * size.width,
                         transformOrigin.pivotFractionY * size.height
                     )
->>>>>>> 8b9e74df
             }
         }
         if (maybeChangedFields and Fields.Clip != 0) {
@@ -244,60 +233,11 @@
     private var drawnWithEnabledZ = false
 
     override fun drawLayer(canvas: Canvas, parentLayer: GraphicsLayer?) {
-<<<<<<< HEAD
-        val androidCanvas = canvas.nativeCanvas
-        if (androidCanvas.isHardwareAccelerated) {
-            updateDisplayList()
-            drawnWithEnabledZ = graphicsLayer.shadowElevation > 0
-            scope.drawContext.also {
-                it.canvas = canvas
-                it.graphicsLayer = parentLayer
-            }
-            scope.drawLayer(graphicsLayer)
-        } else {
-            // TODO ideally there should be some solution for drawing a layer on a software
-            //  accelerated canvas built in right into GraphicsLayer, as this workaround is not
-            //  solving all the use cases. For example, some one can use layers directly via
-            //        drawWithContent {
-            //            layer.record {
-            //                this@drawWithContent.drawContent()
-            //            }
-            //            drawLayer(layer)
-            //        }
-            //  and if someone would try to draw the whole ComposeView on software accelerated
-            //  canvas it will just crash saying RenderNodes can't be drawn into this canvas.
-            //  This issue is tracked in b/333866398
-            val left = graphicsLayer.topLeft.x.toFloat()
-            val top = graphicsLayer.topLeft.y.toFloat()
-            val right = left + size.width
-            val bottom = top + size.height
-            // If there is alpha applied, we must render into an offscreen buffer to
-            // properly blend the contents of this layer against the background content
-            if (graphicsLayer.alpha < 1.0f) {
-                val paint =
-                    (softwareLayerPaint ?: Paint().also { softwareLayerPaint = it }).apply {
-                        alpha = graphicsLayer.alpha
-                    }
-                androidCanvas.saveLayer(left, top, right, bottom, paint.asFrameworkPaint())
-            } else {
-                canvas.save()
-            }
-            // If we are software rendered we must translate the canvas based on the offset provided
-            // in the move call which operates directly on the RenderNode
-            canvas.translate(left, top)
-            canvas.concat(getMatrix())
-            if (graphicsLayer.clip) {
-                clipManually(canvas)
-            }
-            drawBlock?.invoke(canvas, null)
-            canvas.restore()
-=======
         updateDisplayList()
         drawnWithEnabledZ = graphicsLayer.shadowElevation > 0
         scope.drawContext.also {
             it.canvas = canvas
             it.graphicsLayer = parentLayer
->>>>>>> 8b9e74df
         }
         scope.drawLayer(graphicsLayer)
     }
@@ -305,18 +245,11 @@
     override fun updateDisplayList() {
         if (isDirty) {
             if (transformOrigin != TransformOrigin.Center && graphicsLayer.size != size) {
-<<<<<<< HEAD
-                graphicsLayer.pivotOffset = Offset(
-                    transformOrigin.pivotFractionX * size.width,
-                    transformOrigin.pivotFractionY * size.height
-                )
-=======
                 graphicsLayer.pivotOffset =
                     Offset(
                         transformOrigin.pivotFractionX * size.width,
                         transformOrigin.pivotFractionY * size.height
                     )
->>>>>>> 8b9e74df
             }
             graphicsLayer.record(density, layoutDirection, size, recordLambda)
             isDirty = false
@@ -376,12 +309,6 @@
         drawBlock: (canvas: Canvas, parentLayer: GraphicsLayer?) -> Unit,
         invalidateParentLayer: () -> Unit
     ) {
-<<<<<<< HEAD
-        val context = requireNotNull(context) {
-            "currently reuse is only supported when we manage the layer lifecycle"
-        }
-        require(graphicsLayer.isReleased) { "layer should have been released before reuse" }
-=======
         val context =
             checkPreconditionNotNull(context) {
                 "currently reuse is only supported when we manage the layer lifecycle"
@@ -389,7 +316,6 @@
         requirePrecondition(graphicsLayer.isReleased) {
             "layer should have been released before reuse"
         }
->>>>>>> 8b9e74df
 
         // recreate a layer
         graphicsLayer = context.createGraphicsLayer()
@@ -400,14 +326,11 @@
         this.invalidateParentLayer = invalidateParentLayer
 
         // reset mutable variables to their initial values
-<<<<<<< HEAD
-=======
         isMatrixDirty = false
         isInverseMatrixDirty = false
         isIdentity = true
         matrixCache.reset()
         inverseMatrixCache?.reset()
->>>>>>> 8b9e74df
         transformOrigin = TransformOrigin.Center
         drawnWithEnabledZ = false
         size = IntSize(Int.MAX_VALUE, Int.MAX_VALUE)
@@ -460,50 +383,6 @@
         }
     }
 
-<<<<<<< HEAD
-    private fun updateMatrix() = with(graphicsLayer) {
-        val pivot = if (pivotOffset.isUnspecified) {
-            this@GraphicsLayerOwnerLayer.size.toSize().center
-        } else {
-            pivotOffset
-        }
-
-        matrixCache.reset()
-        matrixCache *= Matrix().apply {
-            translate(x = -pivot.x, y = -pivot.y)
-        }
-        matrixCache *= Matrix().apply {
-            translate(translationX, translationY)
-            rotateX(rotationX)
-            rotateY(rotationY)
-            rotateZ(rotationZ)
-            scale(scaleX, scaleY)
-        }
-        matrixCache *= Matrix().apply {
-            translate(x = pivot.x, y = pivot.y)
-        }
-    }
-
-    /**
-     * Manually clips the content of the RenderNodeLayer in the provided canvas. This is used only
-     * in software rendered use cases
-     */
-    private fun clipManually(canvas: Canvas) {
-        if (graphicsLayer.clip) {
-            when (val outline = graphicsLayer.outline) {
-                is Outline.Rectangle -> {
-                    canvas.clipRect(outline.rect)
-                }
-                is Outline.Rounded -> {
-                    val path = tmpPath ?: Path().also { tmpPath = it }
-                    path.reset()
-                    path.addRoundRect(outline.roundRect)
-                    canvas.clipPath(path)
-                }
-                is Outline.Generic -> {
-                    canvas.clipPath(outline.path)
-                }
-=======
     private fun updateMatrix() {
         if (isMatrixDirty) {
             with(graphicsLayer) {
@@ -527,7 +406,6 @@
                     scaleY,
                     1.0f
                 )
->>>>>>> 8b9e74df
             }
             isMatrixDirty = false
             isIdentity = matrixCache.isIdentity()
