--- conflicted
+++ resolved
@@ -88,11 +88,6 @@
  * [AndroidView] has nested scroll interop capabilities if the containing view has nested scroll
  * enabled. This means this Composable can dispatch scroll deltas if it is placed inside a container
  * that participates in nested scroll. For more information on how to enable nested scroll interop:
-<<<<<<< HEAD
- *
- * @sample androidx.compose.ui.samples.ViewInComposeNestedScrollInteropSample
-=======
->>>>>>> 3d4510a6
  *
  * @sample androidx.compose.ui.samples.ViewInComposeNestedScrollInteropSample
  * @sample androidx.compose.ui.samples.AndroidViewSample
@@ -176,11 +171,6 @@
  * [AndroidView] has nested scroll interop capabilities if the containing view has nested scroll
  * enabled. This means this Composable can dispatch scroll deltas if it is placed inside a container
  * that participates in nested scroll. For more information on how to enable nested scroll interop:
-<<<<<<< HEAD
- *
- * @sample androidx.compose.ui.samples.ViewInComposeNestedScrollInteropSample
-=======
->>>>>>> 3d4510a6
  *
  * @sample androidx.compose.ui.samples.ViewInComposeNestedScrollInteropSample
  * @sample androidx.compose.ui.samples.AndroidViewSample
@@ -301,11 +291,7 @@
                 LayoutDirection.Rtl -> android.util.LayoutDirection.RTL
             }
     }
-<<<<<<< HEAD
-    @OptIn(ExperimentalComposeUiApi::class) set(compositeKeyHash, SetCompositeKeyHash)
-=======
     set(compositeKeyHash, SetCompositeKeyHash)
->>>>>>> 3d4510a6
 }
 
 @Suppress("UNCHECKED_CAST", "ExceptionMessage")
