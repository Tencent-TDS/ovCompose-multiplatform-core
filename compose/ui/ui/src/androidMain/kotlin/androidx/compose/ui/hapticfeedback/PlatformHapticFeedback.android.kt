--- conflicted
+++ resolved
@@ -52,10 +52,6 @@
 }
 
 internal actual object PlatformHapticFeedbackType {
-<<<<<<< HEAD
-    actual val LongPress: HapticFeedbackType =
-        HapticFeedbackType(HapticFeedbackConstants.LONG_PRESS)
-=======
     actual val Confirm: HapticFeedbackType = HapticFeedbackType(HapticFeedbackConstants.CONFIRM)
     actual val ContextClick: HapticFeedbackType =
         HapticFeedbackType(HapticFeedbackConstants.CONTEXT_CLICK)
@@ -70,7 +66,6 @@
         HapticFeedbackType(HapticFeedbackConstants.SEGMENT_FREQUENT_TICK)
     actual val SegmentTick: HapticFeedbackType =
         HapticFeedbackType(HapticFeedbackConstants.SEGMENT_TICK)
->>>>>>> 3d4510a6
     actual val TextHandleMove: HapticFeedbackType =
         HapticFeedbackType(HapticFeedbackConstants.TEXT_HANDLE_MOVE)
     actual val ToggleOff: HapticFeedbackType =
