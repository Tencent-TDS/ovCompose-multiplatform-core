/*
 * Copyright 2019 The Android Open Source Project
 *
 * Licensed under the Apache License, Version 2.0 (the "License");
 * you may not use this file except in compliance with the License.
 * You may obtain a copy of the License at
 *
 *      http://www.apache.org/licenses/LICENSE-2.0
 *
 * Unless required by applicable law or agreed to in writing, software
 * distributed under the License is distributed on an "AS IS" BASIS,
 * WITHOUT WARRANTIES OR CONDITIONS OF ANY KIND, either express or implied.
 * See the License for the specific language governing permissions and
 * limitations under the License.
 */

@file:Suppress("DEPRECATION")

package androidx.compose.ui.text.input

import android.graphics.Rect as AndroidRect
import android.text.InputType
import android.util.Log
import android.view.Choreographer
import android.view.KeyEvent
import android.view.View
import android.view.inputmethod.BaseInputConnection
import android.view.inputmethod.EditorInfo
import android.view.inputmethod.InputConnection
import androidx.compose.runtime.collection.mutableVectorOf
import androidx.compose.ui.geometry.Rect
import androidx.compose.ui.graphics.Matrix
import androidx.compose.ui.input.pointer.MatrixPositionCalculator
import androidx.compose.ui.text.TextLayoutResult
import androidx.compose.ui.text.TextRange
import androidx.compose.ui.text.input.TextInputServiceAndroid.TextInputCommand.HideKeyboard
import androidx.compose.ui.text.input.TextInputServiceAndroid.TextInputCommand.ShowKeyboard
import androidx.compose.ui.text.input.TextInputServiceAndroid.TextInputCommand.StartInput
import androidx.compose.ui.text.input.TextInputServiceAndroid.TextInputCommand.StopInput
import androidx.core.view.inputmethod.EditorInfoCompat
import androidx.emoji2.text.EmojiCompat
import java.lang.ref.WeakReference
import java.util.concurrent.Executor
import kotlin.math.roundToInt

private const val DEBUG_CLASS = "TextInputServiceAndroid"

/**
 * Provide Android specific input service with the Operating System.
 *
 * @param inputCommandProcessorExecutor [Executor] used to schedule the [processInputCommands]
 *   function when a input command is first requested for a frame.
 */
@Deprecated(
    "Only exists to support the legacy TextInputService APIs. It is not used by any Compose " +
        "code. A copy of this class in foundation is used by the legacy BasicTextField."
)
internal class TextInputServiceAndroid(
    val view: View,
    rootPositionCalculator: MatrixPositionCalculator,
    private val inputMethodManager: InputMethodManager,
    private val inputCommandProcessorExecutor: Executor = Choreographer.getInstance().asExecutor(),
) : PlatformTextInputService {

    /**
     * Commands that can be sent into [textInputCommandQueue] to be processed by
     * [processInputCommands].
     */
    private enum class TextInputCommand {
        StartInput,
        StopInput,
        ShowKeyboard,
        HideKeyboard
    }

    /**
     * True if the currently editable composable has connected. This is used to tell the platform
     * when it asks if the compose view is a text editor.
     */
    private var editorHasFocus = false

    /**
     * The following three observers are set when the editable composable has initiated the input
     * session
     */
    private var onEditCommand: (List<EditCommand>) -> Unit = {}
    private var onImeActionPerformed: (ImeAction) -> Unit = {}

    // Visible for testing
    internal var state = TextFieldValue(text = "", selection = TextRange.Zero)
        private set

    private var imeOptions = ImeOptions.Default

    // RecordingInputConnection has strong reference to the View through TextInputServiceAndroid and
    // event callback. The connection should be closed when IME has changed and removed from this
    // list in onConnectionClosed callback, but not clear it is guaranteed the close connection is
    // called any time. So, keep it in WeakReference just in case.
    private var ics = mutableListOf<WeakReference<RecordingInputConnection>>()

    // used for sendKeyEvent delegation
    private val baseInputConnection by
        lazy(LazyThreadSafetyMode.NONE) { BaseInputConnection(view, false) }

    private var focusedRect: AndroidRect? = null

    private val cursorAnchorInfoController =
        CursorAnchorInfoController(rootPositionCalculator, inputMethodManager)

    /**
     * A channel that is used to debounce rapid operations such as showing/hiding the keyboard and
     * starting/stopping input, so we can make the minimal number of calls on the
     * [inputMethodManager]. The [TextInputCommand]s sent to this channel are processed by
     * [processInputCommands].
     */
    private val textInputCommandQueue = mutableVectorOf<TextInputCommand>()
    private var frameCallback: Runnable? = null

    constructor(
        view: View,
<<<<<<< HEAD
        positionCalculator: PositionCalculator
=======
        positionCalculator: MatrixPositionCalculator
>>>>>>> 3d4510a6
    ) : this(
        view,
        positionCalculator,
        InputMethodManagerImpl(view),
    )

    init {
        if (DEBUG) {
            Log.d(TAG, "$DEBUG_CLASS.create")
        }
    }

    /** Creates new input connection. */
    fun createInputConnection(outAttrs: EditorInfo): InputConnection? {
        if (!editorHasFocus) {
            return null
        }

        outAttrs.update(imeOptions, state)
        outAttrs.updateWithEmojiCompat()

        return RecordingInputConnection(
                initState = state,
                autoCorrect = imeOptions.autoCorrect,
                eventCallback =
                    object : InputEventCallback2 {
                        override fun onEditCommands(editCommands: List<EditCommand>) {
                            onEditCommand(editCommands)
                        }

                        override fun onImeAction(imeAction: ImeAction) {
                            onImeActionPerformed(imeAction)
                        }

                        override fun onKeyEvent(event: KeyEvent) {
                            baseInputConnection.sendKeyEvent(event)
                        }

                        override fun onRequestCursorAnchorInfo(
                            immediate: Boolean,
                            monitor: Boolean,
                            includeInsertionMarker: Boolean,
                            includeCharacterBounds: Boolean,
                            includeEditorBounds: Boolean,
                            includeLineBounds: Boolean
                        ) {
                            cursorAnchorInfoController.requestUpdate(
                                immediate,
                                monitor,
                                includeInsertionMarker,
                                includeCharacterBounds,
                                includeEditorBounds,
                                includeLineBounds
                            )
                        }

                        override fun onConnectionClosed(inputConnection: RecordingInputConnection) {
                            for (i in 0 until ics.size) {
                                if (ics[i].get() == inputConnection) {
                                    ics.removeAt(i)
                                    return // No duplicated instances should be in the list.
                                }
                            }
                        }
                    }
            )
            .also {
                ics.add(WeakReference(it))
                if (DEBUG) {
                    Log.d(TAG, "$DEBUG_CLASS.createInputConnection: $ics")
                }
            }
    }

    /** Returns true if some editable component is focused. */
    fun isEditorFocused(): Boolean = editorHasFocus

    override fun startInput(
        value: TextFieldValue,
        imeOptions: ImeOptions,
        onEditCommand: (List<EditCommand>) -> Unit,
        onImeActionPerformed: (ImeAction) -> Unit
    ) {
        if (DEBUG) {
            Log.d(TAG, "$DEBUG_CLASS.startInput")
        }

        editorHasFocus = true
        state = value
        this.imeOptions = imeOptions
        this.onEditCommand = onEditCommand
        this.onImeActionPerformed = onImeActionPerformed

        // Don't actually send the command to the IME yet, it may be overruled by a subsequent call
        // to stopInput.
        sendInputCommand(StartInput)
    }

    override fun startInput() {
        if (DEBUG) {
            Log.d(TAG, "$DEBUG_CLASS.startInput")
        }

        // Don't set editorHasFocus or any of the other properties used to support the legacy text
        // input system.

        // Don't actually send the command to the IME yet, it may be overruled by a subsequent call
        // to stopInput.
        sendInputCommand(StartInput)
    }

    override fun stopInput() {
        if (DEBUG) Log.d(TAG, "$DEBUG_CLASS.stopInput")

        editorHasFocus = false
        onEditCommand = {}
        onImeActionPerformed = {}
        focusedRect = null

        // Don't actually send the command to the IME yet, it may be overruled by a subsequent call
        // to startInput.
        sendInputCommand(StopInput)
    }

    override fun showSoftwareKeyboard() {
        if (DEBUG) {
            Log.d(TAG, "$DEBUG_CLASS.showSoftwareKeyboard")
        }
        sendInputCommand(ShowKeyboard)
    }

    override fun hideSoftwareKeyboard() {
        if (DEBUG) {
            Log.d(TAG, "$DEBUG_CLASS.hideSoftwareKeyboard")
        }
        sendInputCommand(HideKeyboard)
    }

    private fun sendInputCommand(command: TextInputCommand) {
        textInputCommandQueue += command
        if (frameCallback == null) {
            frameCallback =
                Runnable {
                        frameCallback = null
                        processInputCommands()
                    }
                    .also(inputCommandProcessorExecutor::execute)
        }
    }

    private fun processInputCommands() {
        // If the associated view is not focused anymore, we should check whether the focus has
        // transitioned into another Editor.
        if (!view.isFocused) {
            val focusedView = view.rootView.findFocus()
            // If a view is focused and is an editor, we can skip the queued up commands since the
            // new editor is going to manage the keyboard and the input session. Otherwise we should
            // process the queue since it probably contains StopInput or HideKeyboard calls to
            // clean up after us.
            if (focusedView?.onCheckIsTextEditor() == true) {
                textInputCommandQueue.clear()
                return
            }
        }
        // Multiple commands may have been queued up in the channel while this function was
        // waiting to be resumed. We don't execute the commands as they come in because making a
        // bunch of calls to change the actual IME quickly can result in flickers. Instead, we
        // manually coalesce the commands to figure out the minimum number of IME operations we
        // need to get to the desired final state.
        // The queued commands effectively operate on a simple state machine consisting of two
        // flags:
        //   1. Whether to start a new input connection (true), tear down the input connection
        //      (false), or leave the current connection as-is (null).
        var startInput: Boolean? = null
        //   2. Whether to show the keyboard (true), hide the keyboard (false), or leave the
        //      keyboard visibility as-is (null).
        var showKeyboard: Boolean? = null

        // And a function that performs the appropriate state transition given a command.
        fun TextInputCommand.applyToState() {
            when (this) {
                StartInput -> {
                    // Any commands before restarting the input are meaningless since they would
                    // apply to the connection we're going to tear down and recreate.
                    // Starting a new connection implicitly stops the previous connection.
                    startInput = true
                    // It doesn't make sense to start a new connection without the keyboard
                    // showing.
                    showKeyboard = true
                }
                StopInput -> {
                    startInput = false
                    // It also doesn't make sense to keep the keyboard visible if it's not
                    // connected to anything. Note that this is different than the Android
                    // default behavior for Views, which is to keep the keyboard showing even
                    // after the view that the IME was shown for loses focus.
                    // See this doc for some notes and discussion on whether we should auto-hide
                    // or match Android:
                    // https://docs.google.com/document/d/1o-y3NkfFPCBhfDekdVEEl41tqtjjqs8jOss6txNgqaw/edit?resourcekey=0-o728aLn51uXXnA4Pkpe88Q#heading=h.ieacosb5rizm
                    showKeyboard = false
                }
                ShowKeyboard,
                HideKeyboard -> {
                    // Any keyboard visibility commands sent after input is stopped but before
                    // input is started should be ignored.
                    // Otherwise, the last visibility command sent either before the last stop
                    // command, or after the last start command, is the one that should take
                    // effect.
                    if (startInput != false) {
                        showKeyboard = this == ShowKeyboard
                    }
                }
            }
        }

        // Feed all the queued commands into the state machine.
        textInputCommandQueue.forEach { command ->
            command.applyToState()
            if (DEBUG) {
                Log.d(
                    TAG,
                    "$DEBUG_CLASS.textInputCommandEventLoop.$command " +
                        "(startInput=$startInput, showKeyboard=$showKeyboard)"
                )
            }
        }
        textInputCommandQueue.clear()

        // Now that we've calculated what operations we need to perform on the actual input
        // manager, perform them.
        // If the keyboard visibility was changed after starting a new connection, we need to
        // perform that operation change after starting it.
        // If the keyboard visibility was changed before closing the connection, we need to
        // perform that operation before closing the connection so it doesn't no-op.
        if (startInput == true) {
            restartInputImmediately()
        }
        showKeyboard?.also(::setKeyboardVisibleImmediately)
        if (startInput == false) {
            restartInputImmediately()
        }

        if (DEBUG) Log.d(TAG, "$DEBUG_CLASS.textInputCommandEventLoop.finished")
    }

    override fun updateState(oldValue: TextFieldValue?, newValue: TextFieldValue) {
        if (DEBUG) {
            Log.d(TAG, "$DEBUG_CLASS.updateState called: $oldValue -> $newValue")
        }

        // If the selection has changed from the last time, we need to update selection even though
        // the oldValue in EditBuffer is already in sync with the newValue.
        // Same holds for composition b/207800945
        val needUpdateSelection =
            (this.state.selection != newValue.selection) ||
                this.state.composition != newValue.composition
        this.state = newValue
        // update the latest TextFieldValue in InputConnection
        for (i in 0 until ics.size) {
            ics[i].get()?.mTextFieldValue = newValue
        }
        cursorAnchorInfoController.invalidate()

        if (oldValue == newValue) {
            if (DEBUG) {
                Log.d(TAG, "$DEBUG_CLASS.updateState early return")
            }
            if (needUpdateSelection) {
                // updateSelection API requires -1 if there is no composition
                inputMethodManager.updateSelection(
                    selectionStart = newValue.selection.min,
                    selectionEnd = newValue.selection.max,
                    compositionStart = state.composition?.min ?: -1,
                    compositionEnd = state.composition?.max ?: -1
                )
            }
            return
        }

        val restartInput =
            oldValue?.let {
                it.text != newValue.text ||
                    // when selection is the same but composition has changed, need to reset the
                    // input.
                    (it.selection == newValue.selection && it.composition != newValue.composition)
            } ?: false

        if (DEBUG) {
            Log.d(TAG, "$DEBUG_CLASS.updateState: restart($restartInput), state: $state")
        }

        if (restartInput) {
            restartInputImmediately()
        } else {
            for (i in 0 until ics.size) {
                ics[i].get()?.updateInputState(this.state, inputMethodManager)
            }
        }
    }

    @Deprecated("This method should not be called, used BringIntoViewRequester instead.")
    override fun notifyFocusedRect(rect: Rect) {
        focusedRect =
            AndroidRect(
                rect.left.roundToInt(),
                rect.top.roundToInt(),
                rect.right.roundToInt(),
                rect.bottom.roundToInt()
            )

        // Requesting rectangle too early after obtaining focus may bring view into wrong place
        // probably due to transient IME inset change. We don't know the correct timing of calling
        // requestRectangleOnScreen API, so try to call this API only after the IME is ready to
        // use, i.e. InputConnection has created.
        // Even if we miss all the timing of requesting rectangle during initial text field focus,
        // focused rectangle will be requested when software keyboard has shown.
        if (ics.isEmpty()) {
            focusedRect?.let {
                // Notice that view.requestRectangleOnScreen may modify the input Rect, we have to
                // create another Rect and then pass it.
                view.requestRectangleOnScreen(AndroidRect(it))
            }
        }
    }

    override fun updateTextLayoutResult(
        textFieldValue: TextFieldValue,
        offsetMapping: OffsetMapping,
        textLayoutResult: TextLayoutResult,
        textFieldToRootTransform: (Matrix) -> Unit,
        innerTextFieldBounds: Rect,
        decorationBoxBounds: Rect
    ) {
        cursorAnchorInfoController.updateTextLayoutResult(
            textFieldValue,
            offsetMapping,
            textLayoutResult,
            textFieldToRootTransform,
            innerTextFieldBounds,
            decorationBoxBounds
        )
    }

    /** Immediately restart the IME connection, bypassing the [textInputCommandQueue]. */
    private fun restartInputImmediately() {
        if (DEBUG) Log.d(TAG, "$DEBUG_CLASS.restartInputImmediately")
        inputMethodManager.restartInput()
    }

    /** Immediately show or hide the keyboard, bypassing the [textInputCommandQueue]. */
    private fun setKeyboardVisibleImmediately(visible: Boolean) {
        if (DEBUG) Log.d(TAG, "$DEBUG_CLASS.setKeyboardVisibleImmediately(visible=$visible)")
        if (visible) {
            inputMethodManager.showSoftInput()
        } else {
            inputMethodManager.hideSoftInput()
        }
    }
}

/** Call to update EditorInfo correctly when EmojiCompat is configured. */
private fun EditorInfo.updateWithEmojiCompat() {
    if (!EmojiCompat.isConfigured()) {
        return
    }

    EmojiCompat.get().updateEditorInfo(this)
}

/** Fills necessary info of EditorInfo. */
internal fun EditorInfo.update(imeOptions: ImeOptions, textFieldValue: TextFieldValue) {
    this.imeOptions =
        when (imeOptions.imeAction) {
            ImeAction.Default -> {
                if (imeOptions.singleLine) {
                    // this is the last resort to enable single line
                    // Android IME still show return key even if multi line is not send
                    // TextView.java#onCreateInputConnection
                    EditorInfo.IME_ACTION_DONE
                } else {
                    EditorInfo.IME_ACTION_UNSPECIFIED
                }
            }
            ImeAction.None -> EditorInfo.IME_ACTION_NONE
            ImeAction.Go -> EditorInfo.IME_ACTION_GO
            ImeAction.Next -> EditorInfo.IME_ACTION_NEXT
            ImeAction.Previous -> EditorInfo.IME_ACTION_PREVIOUS
            ImeAction.Search -> EditorInfo.IME_ACTION_SEARCH
            ImeAction.Send -> EditorInfo.IME_ACTION_SEND
            ImeAction.Done -> EditorInfo.IME_ACTION_DONE
            else -> error("invalid ImeAction")
        }
    imeOptions.platformImeOptions?.privateImeOptions?.let { privateImeOptions = it }
    when (imeOptions.keyboardType) {
        KeyboardType.Text -> this.inputType = InputType.TYPE_CLASS_TEXT
        KeyboardType.Ascii -> {
            this.inputType = InputType.TYPE_CLASS_TEXT
            this.imeOptions = this.imeOptions or EditorInfo.IME_FLAG_FORCE_ASCII
        }
        KeyboardType.Number -> this.inputType = InputType.TYPE_CLASS_NUMBER
        KeyboardType.Phone -> this.inputType = InputType.TYPE_CLASS_PHONE
        KeyboardType.Uri ->
            this.inputType = InputType.TYPE_CLASS_TEXT or EditorInfo.TYPE_TEXT_VARIATION_URI
        KeyboardType.Email ->
            this.inputType =
                InputType.TYPE_CLASS_TEXT or EditorInfo.TYPE_TEXT_VARIATION_EMAIL_ADDRESS
        KeyboardType.Password -> {
            this.inputType = InputType.TYPE_CLASS_TEXT or EditorInfo.TYPE_TEXT_VARIATION_PASSWORD
        }
        KeyboardType.NumberPassword -> {
            this.inputType =
                InputType.TYPE_CLASS_NUMBER or EditorInfo.TYPE_NUMBER_VARIATION_PASSWORD
        }
        KeyboardType.Decimal -> {
            this.inputType = InputType.TYPE_CLASS_NUMBER or EditorInfo.TYPE_NUMBER_FLAG_DECIMAL
        }
        else -> error("Invalid Keyboard Type")
    }

    if (!imeOptions.singleLine) {
        if (hasFlag(this.inputType, InputType.TYPE_CLASS_TEXT)) {
            // TextView.java#setInputTypeSingleLine
            this.inputType = this.inputType or InputType.TYPE_TEXT_FLAG_MULTI_LINE

            if (imeOptions.imeAction == ImeAction.Default) {
                this.imeOptions = this.imeOptions or EditorInfo.IME_FLAG_NO_ENTER_ACTION
            }
        }
    }

    if (hasFlag(this.inputType, InputType.TYPE_CLASS_TEXT)) {
        when (imeOptions.capitalization) {
            KeyboardCapitalization.Characters -> {
                this.inputType = this.inputType or InputType.TYPE_TEXT_FLAG_CAP_CHARACTERS
            }
            KeyboardCapitalization.Words -> {
                this.inputType = this.inputType or InputType.TYPE_TEXT_FLAG_CAP_WORDS
            }
            KeyboardCapitalization.Sentences -> {
                this.inputType = this.inputType or InputType.TYPE_TEXT_FLAG_CAP_SENTENCES
            }
            else -> {
                /* do nothing */
            }
        }

        if (imeOptions.autoCorrect) {
            this.inputType = this.inputType or InputType.TYPE_TEXT_FLAG_AUTO_CORRECT
        }
    }

    this.initialSelStart = textFieldValue.selection.start
    this.initialSelEnd = textFieldValue.selection.end

    EditorInfoCompat.setInitialSurroundingText(this, textFieldValue.text)

    this.imeOptions = this.imeOptions or EditorInfo.IME_FLAG_NO_FULLSCREEN
}

internal fun Choreographer.asExecutor(): Executor = Executor { runnable ->
    postFrameCallback { runnable.run() }
}

private fun hasFlag(bits: Int, flag: Int): Boolean = (bits and flag) == flag<|MERGE_RESOLUTION|>--- conflicted
+++ resolved
@@ -118,11 +118,7 @@
 
     constructor(
         view: View,
-<<<<<<< HEAD
-        positionCalculator: PositionCalculator
-=======
         positionCalculator: MatrixPositionCalculator
->>>>>>> 3d4510a6
     ) : this(
         view,
         positionCalculator,
