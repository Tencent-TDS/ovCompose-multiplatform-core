/*
 * Copyright 2020 The Android Open Source Project
 *
 * Licensed under the Apache License, Version 2.0 (the "License");
 * you may not use this file except in compliance with the License.
 * You may obtain a copy of the License at
 *
 *      http://www.apache.org/licenses/LICENSE-2.0
 *
 * Unless required by applicable law or agreed to in writing, software
 * distributed under the License is distributed on an "AS IS" BASIS,
 * WITHOUT WARRANTIES OR CONDITIONS OF ANY KIND, either express or implied.
 * See the License for the specific language governing permissions and
 * limitations under the License.
 */

package androidx.compose.ui.platform

import android.accessibilityservice.AccessibilityServiceInfo.FEEDBACK_ALL_MASK
import android.content.Context
import android.graphics.RectF
import android.os.Build
import android.os.Bundle
import android.os.Handler
import android.os.Looper
import android.os.SystemClock
import android.text.SpannableString
import android.util.Log
import android.view.MotionEvent
import android.view.View
import android.view.accessibility.AccessibilityEvent
import android.view.accessibility.AccessibilityManager
import android.view.accessibility.AccessibilityManager.AccessibilityStateChangeListener
import android.view.accessibility.AccessibilityManager.TouchExplorationStateChangeListener
import android.view.accessibility.AccessibilityNodeInfo.EXTRA_DATA_TEXT_CHARACTER_LOCATION_ARG_LENGTH
import android.view.accessibility.AccessibilityNodeInfo.EXTRA_DATA_TEXT_CHARACTER_LOCATION_ARG_START_INDEX
import android.view.accessibility.AccessibilityNodeInfo.EXTRA_DATA_TEXT_CHARACTER_LOCATION_KEY
import androidx.annotation.DoNotInline
import androidx.annotation.IntRange
import androidx.annotation.RequiresApi
import androidx.annotation.VisibleForTesting
import androidx.collection.ArraySet
import androidx.collection.IntObjectMap
import androidx.collection.MutableIntIntMap
import androidx.collection.MutableIntObjectMap
import androidx.collection.MutableIntSet
import androidx.collection.MutableObjectIntMap
import androidx.collection.SparseArrayCompat
import androidx.collection.intListOf
import androidx.collection.intObjectMapOf
import androidx.collection.mutableIntListOf
import androidx.collection.mutableIntObjectMapOf
import androidx.collection.mutableIntSetOf
import androidx.collection.mutableObjectIntMapOf
import androidx.compose.ui.ExperimentalComposeUiApi
import androidx.compose.ui.R
import androidx.compose.ui.contentcapture.ContentCaptureManager
import androidx.compose.ui.focus.FocusDirection.Companion.Exit
import androidx.compose.ui.geometry.Offset
import androidx.compose.ui.geometry.Rect
import androidx.compose.ui.graphics.toComposeRect
import androidx.compose.ui.internal.checkPreconditionNotNull
import androidx.compose.ui.layout.boundsInParent
import androidx.compose.ui.layout.positionInRoot
import androidx.compose.ui.node.HitTestResult
import androidx.compose.ui.node.LayoutNode
import androidx.compose.ui.node.Nodes
import androidx.compose.ui.node.requireLayoutNode
import androidx.compose.ui.platform.accessibility.hasCollectionInfo
import androidx.compose.ui.platform.accessibility.setCollectionInfo
import androidx.compose.ui.platform.accessibility.setCollectionItemInfo
import androidx.compose.ui.semantics.AccessibilityAction
import androidx.compose.ui.semantics.CustomAccessibilityAction
import androidx.compose.ui.semantics.LiveRegionMode
import androidx.compose.ui.semantics.ProgressBarRangeInfo
import androidx.compose.ui.semantics.Role
import androidx.compose.ui.semantics.ScrollAxisRange
import androidx.compose.ui.semantics.SemanticsActions
import androidx.compose.ui.semantics.SemanticsActions.CustomActions
import androidx.compose.ui.semantics.SemanticsActions.PageDown
import androidx.compose.ui.semantics.SemanticsActions.PageLeft
import androidx.compose.ui.semantics.SemanticsActions.PageRight
import androidx.compose.ui.semantics.SemanticsActions.PageUp
import androidx.compose.ui.semantics.SemanticsConfiguration
import androidx.compose.ui.semantics.SemanticsNode
import androidx.compose.ui.semantics.SemanticsProperties
import androidx.compose.ui.semantics.SemanticsPropertiesAndroid
import androidx.compose.ui.semantics.getOrNull
import androidx.compose.ui.state.ToggleableState
import androidx.compose.ui.text.AnnotatedString
import androidx.compose.ui.text.InternalTextApi
import androidx.compose.ui.text.font.FontFamily
import androidx.compose.ui.text.platform.URLSpanCache
import androidx.compose.ui.text.platform.toAccessibilitySpannableString
import androidx.compose.ui.unit.LayoutDirection
import androidx.compose.ui.unit.toSize
import androidx.compose.ui.util.fastCoerceIn
import androidx.compose.ui.util.fastForEach
import androidx.compose.ui.util.fastForEachIndexed
import androidx.compose.ui.util.fastJoinToString
import androidx.compose.ui.util.fastRoundToInt
import androidx.compose.ui.util.trace
import androidx.core.view.AccessibilityDelegateCompat
import androidx.core.view.ViewCompat.ACCESSIBILITY_LIVE_REGION_ASSERTIVE
import androidx.core.view.ViewCompat.ACCESSIBILITY_LIVE_REGION_POLITE
import androidx.core.view.accessibility.AccessibilityEventCompat
import androidx.core.view.accessibility.AccessibilityNodeInfoCompat
import androidx.core.view.accessibility.AccessibilityNodeInfoCompat.AccessibilityActionCompat
import androidx.core.view.accessibility.AccessibilityNodeProviderCompat
import androidx.lifecycle.Lifecycle
import kotlin.math.abs
import kotlin.math.ceil
import kotlin.math.floor
import kotlin.math.max
import kotlin.math.min
import kotlin.math.sign
import kotlinx.coroutines.channels.Channel
import kotlinx.coroutines.delay

private fun LayoutNode.findClosestParentNode(selector: (LayoutNode) -> Boolean): LayoutNode? {
    var currentParent = this.parent
    while (currentParent != null) {
        if (selector(currentParent)) {
            return currentParent
        } else {
            currentParent = currentParent.parent
        }
    }

    return null
}

@Suppress("NullAnnotationGroup")
@OptIn(InternalTextApi::class)
internal class AndroidComposeViewAccessibilityDelegateCompat(val view: AndroidComposeView) :
    AccessibilityDelegateCompat() {
    @Suppress("ConstPropertyName")
    companion object {
        /** Virtual node identifier value for invalid nodes. */
        const val InvalidId = Integer.MIN_VALUE
        const val ClassName = "android.view.View"
        const val TextFieldClassName = "android.widget.EditText"
        const val TextClassName = "android.widget.TextView"
        const val LogTag = "AccessibilityDelegate"
        const val ExtraDataTestTagKey = "androidx.compose.ui.semantics.testTag"
        const val ExtraDataIdKey = "androidx.compose.ui.semantics.id"

        /**
         * Intent size limitations prevent sending over a megabyte of data. Limit
         * text length to 100K characters - 200KB.
         */
        const val ParcelSafeTextLength = 100000

        /**
         * The undefined cursor position.
         */
        const val AccessibilityCursorPositionUndefined = -1

        // 20 is taken from AbsSeekbar.java.
        const val AccessibilitySliderStepsCount = 20

        /**
         * Timeout to determine whether a text selection changed event and the pending text
         * traversed event could be resulted from the same traverse action.
         */
        const val TextTraversedEventTimeoutMillis: Long = 1000
        private val AccessibilityActionsResourceIds = intListOf(
            R.id.accessibility_custom_action_0,
            R.id.accessibility_custom_action_1,
            R.id.accessibility_custom_action_2,
            R.id.accessibility_custom_action_3,
            R.id.accessibility_custom_action_4,
            R.id.accessibility_custom_action_5,
            R.id.accessibility_custom_action_6,
            R.id.accessibility_custom_action_7,
            R.id.accessibility_custom_action_8,
            R.id.accessibility_custom_action_9,
            R.id.accessibility_custom_action_10,
            R.id.accessibility_custom_action_11,
            R.id.accessibility_custom_action_12,
            R.id.accessibility_custom_action_13,
            R.id.accessibility_custom_action_14,
            R.id.accessibility_custom_action_15,
            R.id.accessibility_custom_action_16,
            R.id.accessibility_custom_action_17,
            R.id.accessibility_custom_action_18,
            R.id.accessibility_custom_action_19,
            R.id.accessibility_custom_action_20,
            R.id.accessibility_custom_action_21,
            R.id.accessibility_custom_action_22,
            R.id.accessibility_custom_action_23,
            R.id.accessibility_custom_action_24,
            R.id.accessibility_custom_action_25,
            R.id.accessibility_custom_action_26,
            R.id.accessibility_custom_action_27,
            R.id.accessibility_custom_action_28,
            R.id.accessibility_custom_action_29,
            R.id.accessibility_custom_action_30,
            R.id.accessibility_custom_action_31
        )
    }

    // TODO(b/272068594): The current tests assert whether this variable was set. We should instead
    //  assert the behavior that is affected based on the value set here. (Eg, If we have a
    //  previously hovered item, we send a hover exit event when a new item is hovered).
    /** Virtual view id for the currently hovered logical item. */
    @VisibleForTesting
    internal var hoveredVirtualViewId = InvalidId

    // We could use UiAutomation.OnAccessibilityEventListener, but the tests were
    // flaky, so we use this callback to test accessibility events.
    @VisibleForTesting
    internal var onSendAccessibilityEvent: (AccessibilityEvent) -> Boolean = {
        view.parent.requestSendAccessibilityEvent(view, it)
    }

    private val accessibilityManager: AccessibilityManager =
        view.context.getSystemService(Context.ACCESSIBILITY_SERVICE) as AccessibilityManager

    internal var accessibilityForceEnabledForTesting = false
        set(value) {
            field = value
            currentSemanticsNodesInvalidated = true
        }

    /**
     * Delay before dispatching a recurring accessibility event in milliseconds.
     * This delay guarantees that a recurring event will be send at most once
     * during the [SendRecurringAccessibilityEventsIntervalMillis] time
     * frame.
     */
    internal var SendRecurringAccessibilityEventsIntervalMillis = 100L

    private val enabledStateListener = AccessibilityStateChangeListener { enabled ->
        enabledServices = if (enabled) {
            accessibilityManager.getEnabledAccessibilityServiceList(FEEDBACK_ALL_MASK)
        } else {
            emptyList()
        }
    }

    private val touchExplorationStateListener = TouchExplorationStateChangeListener {
        enabledServices = accessibilityManager.getEnabledAccessibilityServiceList(FEEDBACK_ALL_MASK)
    }

    private var enabledServices =
        accessibilityManager.getEnabledAccessibilityServiceList(FEEDBACK_ALL_MASK)

    /**
     * True if any accessibility service enabled in the system, except the UIAutomator (as it
     * doesn't appear in the list of enabled services)
     */
    internal val isEnabled: Boolean
        get() = accessibilityForceEnabledForTesting ||
            // checking the list allows us to filter out the UIAutomator which doesn't appear in it
            (accessibilityManager.isEnabled && enabledServices.isNotEmpty())

    /**
     * True if accessibility service with the touch exploration (e.g. Talkback) is enabled in the
     * system.
     * Note that UIAutomator doesn't request touch exploration therefore returns false
     */
    private val isTouchExplorationEnabled
        get() = accessibilityForceEnabledForTesting ||
            (accessibilityManager.isEnabled && accessibilityManager.isTouchExplorationEnabled)

    private val handler = Handler(Looper.getMainLooper())
    private var nodeProvider = ComposeAccessibilityNodeProvider()

    private var focusedVirtualViewId = InvalidId
    private var currentlyFocusedANI: AccessibilityNodeInfoCompat? = null
    private var sendingFocusAffectingEvent = false
    private val pendingHorizontalScrollEvents = MutableIntObjectMap<ScrollAxisRange>()
    private val pendingVerticalScrollEvents = MutableIntObjectMap<ScrollAxisRange>()

    // For actionIdToId and labelToActionId, the keys are the virtualViewIds. The value of
    // actionIdToLabel holds assigned custom action id to custom action label mapping. The
    // value of labelToActionId holds custom action label to assigned custom action id mapping.
    private var actionIdToLabel = SparseArrayCompat<SparseArrayCompat<CharSequence>>()
    private var labelToActionId = SparseArrayCompat<MutableObjectIntMap<CharSequence>>()
    private var accessibilityCursorPosition = AccessibilityCursorPositionUndefined

    // We hold this node id to reset the [accessibilityCursorPosition] to undefined when
    // traversal with granularity switches to the next node
    private var previousTraversedNode: Int? = null
    private val subtreeChangedLayoutNodes = ArraySet<LayoutNode>()
    private val boundsUpdateChannel = Channel<Unit>(1)
    private var currentSemanticsNodesInvalidated = true

    private class PendingTextTraversedEvent(
        val node: SemanticsNode,
        val action: Int,
        val granularity: Int,
        val fromIndex: Int,
        val toIndex: Int,
        val traverseTime: Long
    )

    private var pendingTextTraversedEvent: PendingTextTraversedEvent? = null

    /**
     * Up to date semantics nodes in pruned semantics tree. It always reflects the current
     * semantics tree. They key is the virtual view id(the root node has a key of
     * AccessibilityNodeProviderCompat.HOST_VIEW_ID and other node has a key of its id).
     */
    private var currentSemanticsNodes:
        IntObjectMap<SemanticsNodeWithAdjustedBounds> = intObjectMapOf()
        get() {
            if (currentSemanticsNodesInvalidated) { // first instance of retrieving all nodes
                currentSemanticsNodesInvalidated = false
                field = trace("generateCurrentSemanticsNodes") {
                    view.semanticsOwner.getAllUncoveredSemanticsNodesToIntObjectMap()
                }
                if (isEnabled) {
                    trace("setTraversalValues") { setTraversalValues() }
                }
            }
            return field
        }
    private var paneDisplayed = MutableIntSet()

    internal var idToBeforeMap = MutableIntIntMap()
    internal var idToAfterMap = MutableIntIntMap()
    internal val ExtraDataTestTraversalBeforeVal =
        @Suppress("SpellCheckingInspection")
        "android.view.accessibility.extra.EXTRA_DATA_TEST_TRAVERSALBEFORE_VAL"
    internal val ExtraDataTestTraversalAfterVal =
        @Suppress("SpellCheckingInspection")
        "android.view.accessibility.extra.EXTRA_DATA_TEST_TRAVERSALAFTER_VAL"

    private val urlSpanCache = URLSpanCache()

    // previousSemanticsNodes holds the previous pruned semantics tree so that we can compare the
    // current and previous trees in onSemanticsChange(). We use SemanticsNodeCopy here because
    // SemanticsNode's children are dynamically generated and always reflect the current children.
    // We need to keep a copy of its old structure for comparison.
    private var previousSemanticsNodes: MutableIntObjectMap<SemanticsNodeCopy> =
        mutableIntObjectMapOf()
    private var previousSemanticsRoot =
        SemanticsNodeCopy(view.semanticsOwner.unmergedRootSemanticsNode, intObjectMapOf())
    private var checkingForSemanticsChanges = false

    init {
        // Remove callbacks that rely on view being attached to a window when we become detached.
        view.addOnAttachStateChangeListener(object : View.OnAttachStateChangeListener {
            override fun onViewAttachedToWindow(view: View) {
                with(accessibilityManager) {
                    addAccessibilityStateChangeListener(enabledStateListener)
                    addTouchExplorationStateChangeListener(touchExplorationStateListener)
                }
            }

            override fun onViewDetachedFromWindow(view: View) {
                handler.removeCallbacks(semanticsChangeChecker)
                with(accessibilityManager) {
                    removeAccessibilityStateChangeListener(enabledStateListener)
                    removeTouchExplorationStateChangeListener(touchExplorationStateListener)
                }
            }
        })
    }

    /**
     * Returns true if there is any semantics node in the tree that can scroll in the given
     * [orientation][vertical] and [direction] at the given [position] in the view associated with
     * this delegate.
     *
     * @param direction The direction to check for scrolling: <0 means scrolling left or up, >0
     * means scrolling right or down.
     * @param position The position in the view to check in view-local coordinates.
     */
    internal fun canScroll(
        vertical: Boolean,
        direction: Int,
        position: Offset
    ): Boolean {
        // Workaround for access from bg thread, it is not supported by semantics (b/298159434)
        if (Looper.getMainLooper().thread != Thread.currentThread()) {
            return false
        }

        return canScroll(currentSemanticsNodes, vertical, direction, position)
    }

    private fun canScroll(
        currentSemanticsNodes: IntObjectMap<SemanticsNodeWithAdjustedBounds>,
        vertical: Boolean,
        direction: Int,
        position: Offset
    ): Boolean {
        // No down event has occurred yet which gives us a location to hit test.
        if (position == Offset.Unspecified || !position.isValid()) return false

        val scrollRangeProperty = when (vertical) {
            true -> SemanticsProperties.VerticalScrollAxisRange
            false -> SemanticsProperties.HorizontalScrollAxisRange
        }

        var foundNode = false
        currentSemanticsNodes.forEachValue { node ->
            // Only consider nodes that are under the touch event. Checks the adjusted bounds to
            // avoid overlapping siblings. Because position is a float (touch event can happen in-
            // between pixels), convert the int-based Android Rect to a float-based Compose Rect
            // before doing the comparison.
            if (!node.adjustedBounds.toComposeRect().contains(position)) {
                return@forEachValue
            }

            // Using `unmergedConfig` here is okay since we iterate through all nodes anyway
            val scrollRange = node.semanticsNode.unmergedConfig.getOrNull(scrollRangeProperty)
                ?: return@forEachValue

            // A node simply having scrollable semantics doesn't mean it's necessarily scrollable
            // in the given direction – it must also not be scrolled to its limit in that direction.
            var actualDirection = if (scrollRange.reverseScrolling) -direction else direction
            if (direction == 0 && scrollRange.reverseScrolling) {
                // The View implementation of canScroll* treat zero as a positive direction, so
                // this code should do the same. That means if scrolling is reversed, zero should be
                // a negative direction. The actual number doesn't matter, just its sign.
                actualDirection = -1
            }

            if (actualDirection < 0) {
                if (scrollRange.value() > 0) {
                    foundNode = true
                    return@forEachValue
                }
            } else {
                if (scrollRange.value() < scrollRange.maxValue()) {
                    foundNode = true
                    return@forEachValue
                }
            }
        }
        return foundNode
    }

    private fun createNodeInfo(virtualViewId: Int): AccessibilityNodeInfoCompat? {
        trace("checkIfDestroyed") {
            if (view.viewTreeOwners?.lifecycleOwner?.lifecycle?.currentState ==
                Lifecycle.State.DESTROYED
            ) {
                return null
            }
        }
        val info: AccessibilityNodeInfoCompat = trace("createAccessibilityNodeInfoObject") {
            AccessibilityNodeInfoCompat.obtain()
        }
        val semanticsNodeWithAdjustedBounds = trace("calculateNodeWithAdjustedBounds") {
            currentSemanticsNodes[virtualViewId]
        } ?: return null
        val semanticsNode: SemanticsNode = semanticsNodeWithAdjustedBounds.semanticsNode
        trace("setParentForAccessibility") {
            if (virtualViewId == AccessibilityNodeProviderCompat.HOST_VIEW_ID) {
                info.setParent(view.getParentForAccessibility() as? View)
            } else {
                var parentId = checkPreconditionNotNull(semanticsNode.parent?.id) {
                    "semanticsNode $virtualViewId has null parent"
                }
                if (parentId == view.semanticsOwner.unmergedRootSemanticsNode.id) {
                    parentId = AccessibilityNodeProviderCompat.HOST_VIEW_ID
                }
                info.setParent(view, parentId)
            }
        }
        info.setSource(view, virtualViewId)

        trace("setBoundsInScreen") {
            info.setBoundsInScreen(boundsInScreen(semanticsNodeWithAdjustedBounds))
        }

        trace("populateAccessibilityNodeInfoProperties") {
            populateAccessibilityNodeInfoProperties(virtualViewId, info, semanticsNode)
        }

        return info
    }

    private fun boundsInScreen(node: SemanticsNodeWithAdjustedBounds): android.graphics.Rect {
        val boundsInRoot = node.adjustedBounds
        val topLeftInScreen =
            view.localToScreen(Offset(boundsInRoot.left.toFloat(), boundsInRoot.top.toFloat()))
        val bottomRightInScreen =
            view.localToScreen(Offset(boundsInRoot.right.toFloat(), boundsInRoot.bottom.toFloat()))

        return android.graphics.Rect(
            floor(topLeftInScreen.x).toInt(),
            floor(topLeftInScreen.y).toInt(),
            ceil(bottomRightInScreen.x).toInt(),
            ceil(bottomRightInScreen.y).toInt()
        )
    }

    private object TopBottomBoundsComparator : Comparator<Pair<Rect, MutableList<SemanticsNode>>> {
        override fun compare(
            a: Pair<Rect, MutableList<SemanticsNode>>,
            b: Pair<Rect, MutableList<SemanticsNode>>
        ): Int {
            val r = a.first.top.compareTo(b.first.top)
            if (r != 0) return r
            return a.first.bottom.compareTo(b.first.bottom)
        }
    }

    private object LtrBoundsComparator : Comparator<SemanticsNode> {
        override fun compare(a: SemanticsNode, b: SemanticsNode): Int {
            // TODO: boundsInWindow is quite expensive and allocates several objects,
            // we need to fix this since this is called during sorting
            val ab = a.boundsInWindow
            val bb = b.boundsInWindow
            var r = ab.left.compareTo(bb.left)
            if (r != 0) return r
            r = ab.top.compareTo(bb.top)
            if (r != 0) return r
            r = ab.bottom.compareTo(bb.bottom)
            if (r != 0) return r
            return ab.right.compareTo(bb.right)
        }
    }

    private object RtlBoundsComparator : Comparator<SemanticsNode> {
        override fun compare(a: SemanticsNode, b: SemanticsNode): Int {
            // TODO: boundsInWindow is quite expensive and allocates several objects,
            // we need to fix this since this is called during sorting
            val ab = a.boundsInWindow
            val bb = b.boundsInWindow
            // We want to compare the right-most bounds, with the largest values first — that way
            // the nodes will be sorted from right to left. Since `compareTo` returns a positive
            // number if the first object is greater than the second, we want to call
            // `b.compareTo(a)`, since we want our values in descending order, rather than
            // ascending order.
            var r = bb.right.compareTo(ab.right)
            if (r != 0) return r
            // Since in RTL layouts we still read from top to bottom, we compare the top and
            // bottom bounds as usual.
            r = ab.top.compareTo(bb.top)
            if (r != 0) return r
            r = ab.bottom.compareTo(bb.bottom)
            if (r != 0) return r
            // We also want to sort the left bounds in descending order, so call `b.compareTo(a)`
            // here too.
            return bb.left.compareTo(ab.left)
        }
    }

    @Suppress("NOTHING_TO_INLINE")
    private inline fun semanticComparator(layoutIsRtl: Boolean): Comparator<SemanticsNode> {
        return (if (layoutIsRtl) RtlBoundsComparator else LtrBoundsComparator)
            // then compare by layoutNode's zIndex and placement order
            .thenBy(LayoutNode.ZComparator) { it.layoutNode }
            // then compare by semanticsId to break the tie somehow
            .thenBy { it.id }
    }

    /**
     * Returns the results of geometry groupings, which is determined from 1) grouping nodes into
     * distinct, non-overlapping rows based on their top/bottom coordinates, then 2) sorting nodes
     * within each row with the semantics comparator.
     *
     * This method approaches traversal order with more nuance than an approach considering only
     * just hierarchy or only just an individual node's bounds.
     *
     * If [containerChildrenMapping] exists, there are additional children to add, as well as the
     * sorted parent itself
     */
    private fun sortByGeometryGroupings(
        layoutIsRtl: Boolean,
        parentListToSort: ArrayList<SemanticsNode>,
        containerChildrenMapping: MutableIntObjectMap<MutableList<SemanticsNode>> =
            mutableIntObjectMapOf()
    ): MutableList<SemanticsNode> {
        // RowGroupings list consists of pairs, first = a rectangle of the bounds of the row
        // and second = the list of nodes in that row
        val rowGroupings = ArrayList<Pair<Rect, MutableList<SemanticsNode>>>()

        // check to see if this entry overlaps with any groupings in rowGroupings
        fun placedEntryRowOverlaps(
            node: SemanticsNode
        ): Boolean {
            // Conversion to long is needed in order to utilize `until`, which has no float ver
            val entryTopCoord = node.boundsInWindow.top
            val entryBottomCoord = node.boundsInWindow.bottom
            val entryIsEmpty = entryTopCoord >= entryBottomCoord

            for (currIndex in 0..rowGroupings.lastIndex) {
                val currRect = rowGroupings[currIndex].first
                val groupIsEmpty = currRect.top >= currRect.bottom
                val groupOverlapsEntry = !entryIsEmpty && !groupIsEmpty &&
                    max(entryTopCoord, currRect.top) < min(entryBottomCoord, currRect.bottom)

                // If it overlaps with this row group, update cover and add node
                if (groupOverlapsEntry) {
                    val newRect = currRect.intersect(
                        0f,
                        entryTopCoord,
                        Float.POSITIVE_INFINITY,
                        entryBottomCoord
                    )
                    // Replace the cover rectangle, copying over the old list of nodes
                    rowGroupings[currIndex] = Pair(newRect, rowGroupings[currIndex].second)
                    // Add current node
                    rowGroupings[currIndex].second.add(node)
                    // We've found an overlapping group, return true
                    return true
                }
            }

            // If we've made it here, then there are no groups our entry overlaps with
            return false
        }

        for (entryIndex in 0..parentListToSort.lastIndex) {
            val currEntry = parentListToSort[entryIndex]
            // If this is the first entry, or vertical groups don't overlap
            if (entryIndex == 0 || !placedEntryRowOverlaps(currEntry)) {
                val newRect = currEntry.boundsInWindow
                rowGroupings.add(Pair(newRect, mutableListOf(currEntry)))
            } // otherwise, we've already iterated through, found and placed it in a matching group
        }

        // Sort the rows from top to bottom
        rowGroupings.sortWith(TopBottomBoundsComparator)

        val returnList = ArrayList<SemanticsNode>()
        rowGroupings.fastForEach { row ->
            // Sort each individual row's parent nodes
            row.second.sortWith(semanticComparator(layoutIsRtl))
            returnList.addAll(row.second)
        }

        // Kotlin `sortWith` should just pull out the highest traversal indices, but keep everything
        // else in place. If the element does not have a `traversalIndex` then `0f` will be used.
        returnList.sortWith { a, b ->
            a.unmergedConfig.getOrElse(SemanticsProperties.TraversalIndex) { 0f }.compareTo(
                b.unmergedConfig.getOrElse(SemanticsProperties.TraversalIndex) { 0f }) }

        var i = 0
        // Afterwards, go in and add the containers' children.
        while (i <= returnList.lastIndex) {
            val currNodeId = returnList[i].id
            // If a parent node is a container, then add its children.
            // Add all container's children after the container itself.
            // Because we've already recursed on the containers children, the children should
            // also be sorted by their traversal index
            val containersChildrenList = containerChildrenMapping[currNodeId]
            if (containersChildrenList != null) {
                val containerIsScreenReaderFocusable = isScreenReaderFocusable(returnList[i])
                if (!containerIsScreenReaderFocusable) {
                    // Container is removed if it is not screenreader-focusable
                    returnList.removeAt(i)
                } else {
                    // Increase counter if the container was not removed
                    i += 1
                }
                // Add all the container's children and increase counter by the number of children
                returnList.addAll(i, containersChildrenList)
                i += containersChildrenList.size
            } else {
                // Advance to the next item
                i += 1
            }
        }
        return returnList
    }

    private fun geometryDepthFirstSearch(
        currNode: SemanticsNode,
        geometryList: ArrayList<SemanticsNode>,
        containerMapToChildren: MutableIntObjectMap<MutableList<SemanticsNode>>
    ) {
        val currRTL = currNode.isRtl
        // We only want to add children that are either traversalGroups or are
        // screen reader focusable. The child must also be in the current pruned semantics tree.
        val isTraversalGroup =
            currNode.unmergedConfig.getOrElse(SemanticsProperties.IsTraversalGroup) { false }

        if ((isTraversalGroup || isScreenReaderFocusable(currNode)) &&
            currentSemanticsNodes.containsKey(currNode.id)) {
            geometryList.add(currNode)
        }
        if (isTraversalGroup) {
            // Recurse and record the container's children, sorted
            containerMapToChildren[currNode.id] = subtreeSortedByGeometryGrouping(
                currRTL, currNode.children.toMutableList()
            )
        } else {
            // Otherwise, continue adding children to the list that'll be sorted regardless of
            // hierarchy
            currNode.children.fastForEach { child ->
                geometryDepthFirstSearch(child, geometryList, containerMapToChildren)
            }
        }
    }

    /**
     * This function prepares a subtree for `sortByGeometryGroupings` by retrieving all
     * non-container nodes and adding them to the list to be geometrically sorted. We recurse on
     * containers (if they exist) and add their sorted children to an optional mapping.
     * The list to be sorted and child mapping is passed into `sortByGeometryGroupings`.
     */
    private fun subtreeSortedByGeometryGrouping(
        layoutIsRtl: Boolean,
        listToSort: MutableList<SemanticsNode>
    ): MutableList<SemanticsNode> {
        // This should be mapping of [containerID: listOfSortedChildren], only populated if there
        // are container nodes in this level. If there are container nodes, `containerMapToChildren`
        // would look like {containerId: [sortedChild, sortedChild], containerId: [sortedChild]}
        val containerMapToChildren = mutableIntObjectMapOf<MutableList<SemanticsNode>>()
        val geometryList = ArrayList<SemanticsNode>()

        listToSort.fastForEach { node ->
            geometryDepthFirstSearch(node, geometryList, containerMapToChildren)
        }

        return sortByGeometryGroupings(layoutIsRtl, geometryList, containerMapToChildren)
    }

    private fun setTraversalValues() {
        idToBeforeMap.clear()
        idToAfterMap.clear()

        val hostSemanticsNode =
            currentSemanticsNodes[AccessibilityNodeProviderCompat.HOST_VIEW_ID]
                ?.semanticsNode!!
        val hostLayoutIsRtl = hostSemanticsNode.isRtl

        val semanticsOrderList = subtreeSortedByGeometryGrouping(
            hostLayoutIsRtl, mutableListOf(hostSemanticsNode)
        )

        // Iterate through our ordered list, and creating a mapping of current node to next node ID
        // We'll later read through this and set traversal order with IdToBeforeMap
        for (i in 1..semanticsOrderList.lastIndex) {
            val prevId = semanticsOrderList[i - 1].id
            val currId = semanticsOrderList[i].id
            idToBeforeMap[prevId] = currId
            idToAfterMap[currId] = prevId
        }
    }

    private fun isScreenReaderFocusable(
        node: SemanticsNode
    ): Boolean {
        val nodeContentDescriptionOrNull =
            node.unmergedConfig.getOrNull(SemanticsProperties.ContentDescription)?.firstOrNull()
        val isSpeakingNode = nodeContentDescriptionOrNull != null ||
            getInfoText(node) != null || getInfoStateDescriptionOrNull(node) != null ||
            getInfoIsCheckable(node)

        return node.unmergedConfig.isMergingSemanticsOfDescendants ||
            node.isUnmergedLeafNode && isSpeakingNode
    }

    @OptIn(ExperimentalComposeUiApi::class)
    private fun populateAccessibilityNodeInfoProperties(
        virtualViewId: Int,
        info: AccessibilityNodeInfoCompat,
        semanticsNode: SemanticsNode
    ) {
        // set classname
        info.className = ClassName
        val role = semanticsNode.unmergedConfig.getOrNull(SemanticsProperties.Role)
        role?.let {
            if (semanticsNode.isFake || semanticsNode.replacedChildren.isEmpty()) {
                if (role == Role.Tab) {
                    info.roleDescription = view.context.resources.getString(R.string.tab)
                } else if (role == Role.Switch) {
                    info.roleDescription = view.context.resources.getString(R.string.switch_role)
                } else {
                    val className = role.toLegacyClassName()
                    // Images are often minor children of larger widgets, so we only want to
                    // announce the Image role when the image itself is focusable.
                    if (role != Role.Image ||
                        semanticsNode.isUnmergedLeafNode ||
                        semanticsNode.unmergedConfig.isMergingSemanticsOfDescendants
                    ) {
                        info.className = className
                    }
                }
            }
        }
        if (semanticsNode.unmergedConfig.contains(SemanticsActions.SetText)) {
            info.className = TextFieldClassName
        }
        if (semanticsNode.unmergedConfig.contains(SemanticsProperties.Text)) {
            info.className = TextClassName
        }

        info.packageName = view.context.packageName

        // This property exists to distinguish semantically meaningful nodes from purely structural
        // or decorative UI elements.  Most nodes are considered important, except:
        // * Non-merging nodes with only non-accessibility-speakable properties.
        //     * Of the built-in ones, the key example is testTag.
        //     * Custom SemanticsPropertyKeys defined outside the UI package
        //       are also non-speakable.
        // * Non-merging nodes that are empty: notably, clearAndSetSemantics {}
        //   and the root of the SemanticsNode tree.
        info.isImportantForAccessibility = semanticsNode.isImportantForAccessibility()

        semanticsNode.replacedChildren.fastForEach { child ->
            if (currentSemanticsNodes.contains(child.id)) {
                val holder = view.androidViewsHandler.layoutNodeToHolder[child.layoutNode]
                // Do not add children if the ID is not valid.
                if (child.id == View.NO_ID) {
                    return@fastForEach
                }
                if (holder != null) {
                    info.addChild(holder)
                } else if (child.id != View.NO_ID) {
                    info.addChild(view, child.id)
                }
            }
        }

        // Manage internal accessibility focus state.
        if (virtualViewId == focusedVirtualViewId) {
            info.isAccessibilityFocused = true
            info.addAction(AccessibilityActionCompat.ACTION_CLEAR_ACCESSIBILITY_FOCUS)
        } else {
            info.isAccessibilityFocused = false
            info.addAction(AccessibilityActionCompat.ACTION_ACCESSIBILITY_FOCUS)
        }

        setText(semanticsNode, info)
        setContentInvalid(semanticsNode, info)
        setStateDescription(semanticsNode, info)
        setIsCheckable(semanticsNode, info)

        val toggleState = semanticsNode.unmergedConfig.getOrNull(
            SemanticsProperties.ToggleableState
        )
        toggleState?.let {
            if (toggleState == ToggleableState.On) {
                info.isChecked = true
            } else if (toggleState == ToggleableState.Off) {
                info.isChecked = false
            }
        }
        semanticsNode.unmergedConfig.getOrNull(SemanticsProperties.Selected)?.let {
            if (role == Role.Tab) {
                // Tab in native android uses selected property
                info.isSelected = it
            } else {
                info.isChecked = it
            }
        }

        if (!semanticsNode.unmergedConfig.isMergingSemanticsOfDescendants ||
            // we don't emit fake nodes for nodes without children, therefore we should assign
            // content description for such nodes
            semanticsNode.replacedChildren.isEmpty()
        ) {
            info.contentDescription =
                semanticsNode.unmergedConfig.getOrNull(SemanticsProperties.ContentDescription)
                    ?.firstOrNull()
        }

        // Map testTag to resourceName if testTagsAsResourceId == true (which can be set by an ancestor)
        val testTag = semanticsNode.unmergedConfig.getOrNull(SemanticsProperties.TestTag)
        if (testTag != null) {
            var testTagsAsResourceId = false
            var current: SemanticsNode? = semanticsNode
            while (current != null) {
                if (current.unmergedConfig.contains(
                        SemanticsPropertiesAndroid.TestTagsAsResourceId
                    )
                ) {
                    testTagsAsResourceId =
                        current.unmergedConfig[SemanticsPropertiesAndroid.TestTagsAsResourceId]
                    break
                } else {
                    current = current.parent
                }
            }

            if (testTagsAsResourceId) {
                info.viewIdResourceName = testTag
            }
        }

        semanticsNode.unmergedConfig.getOrNull(SemanticsProperties.Heading)?.let {
            info.isHeading = true
        }
        info.isPassword = semanticsNode.unmergedConfig.contains(SemanticsProperties.Password)
        info.isEditable = semanticsNode.unmergedConfig.contains(SemanticsProperties.IsEditable)
        info.maxTextLength =
            semanticsNode.unmergedConfig.getOrNull(SemanticsProperties.MaxTextLength) ?: -1
        info.isEnabled = semanticsNode.enabled()
        info.isFocusable = semanticsNode.unmergedConfig.contains(SemanticsProperties.Focused)
        if (info.isFocusable) {
            info.isFocused = semanticsNode.unmergedConfig[SemanticsProperties.Focused]
            if (info.isFocused) {
                info.addAction(AccessibilityNodeInfoCompat.ACTION_CLEAR_FOCUS)
            } else {
                info.addAction(AccessibilityNodeInfoCompat.ACTION_FOCUS)
            }
        }

        // Mark invisible nodes
        info.isVisibleToUser = semanticsNode.isVisible

        semanticsNode.unmergedConfig.getOrNull(SemanticsProperties.LiveRegion)?.let {
            info.liveRegion = when (it) {
                LiveRegionMode.Polite -> ACCESSIBILITY_LIVE_REGION_POLITE
                LiveRegionMode.Assertive -> ACCESSIBILITY_LIVE_REGION_ASSERTIVE
                else -> ACCESSIBILITY_LIVE_REGION_POLITE
            }
        }
        info.isClickable = false
        semanticsNode.unmergedConfig.getOrNull(SemanticsActions.OnClick)?.let {
            // Selectable tabs and radio buttons that are already selected cannot be selected again
            // so they should not be exposed as clickable.
            val isSelected =
                semanticsNode.unmergedConfig.getOrNull(SemanticsProperties.Selected) == true
            val isRadioButtonOrTab = role == Role.Tab || role == Role.RadioButton
            info.isClickable = !isRadioButtonOrTab || (isRadioButtonOrTab && !isSelected)
            if (semanticsNode.enabled() && info.isClickable) {
                info.addAction(
                    AccessibilityActionCompat(
                        AccessibilityNodeInfoCompat.ACTION_CLICK,
                        it.label
                    )
                )
            }
        }
        info.isLongClickable = false
        semanticsNode.unmergedConfig.getOrNull(SemanticsActions.OnLongClick)?.let {
            info.isLongClickable = true
            if (semanticsNode.enabled()) {
                info.addAction(
                    AccessibilityActionCompat(
                        AccessibilityNodeInfoCompat.ACTION_LONG_CLICK,
                        it.label
                    )
                )
            }
        }

        // The config will contain this action only if there is a text selection at the moment.
        semanticsNode.unmergedConfig.getOrNull(SemanticsActions.CopyText)?.let {
            info.addAction(
                AccessibilityActionCompat(
                    AccessibilityNodeInfoCompat.ACTION_COPY,
                    it.label
                )
            )
        }
        if (semanticsNode.enabled()) {
            semanticsNode.unmergedConfig.getOrNull(SemanticsActions.SetText)?.let {
                info.addAction(
                    AccessibilityActionCompat(
                        AccessibilityNodeInfoCompat.ACTION_SET_TEXT,
                        it.label
                    )
                )
            }

            semanticsNode.unmergedConfig.getOrNull(SemanticsActions.OnImeAction)?.let {
                info.addAction(
                    AccessibilityActionCompat(
                        android.R.id.accessibilityActionImeEnter,
                        it.label
                    )
                )
            }

            // The config will contain this action only if there is a text selection at the moment.
            semanticsNode.unmergedConfig.getOrNull(SemanticsActions.CutText)?.let {
                info.addAction(
                    AccessibilityActionCompat(
                        AccessibilityNodeInfoCompat.ACTION_CUT,
                        it.label
                    )
                )
            }

            // The config will contain the action anyway, therefore we check the clipboard text to
            // decide whether to add the action to the node or not.
            semanticsNode.unmergedConfig.getOrNull(SemanticsActions.PasteText)?.let {
                if (info.isFocused && view.clipboardManager.hasText()) {
                    info.addAction(
                        AccessibilityActionCompat(
                            AccessibilityNodeInfoCompat.ACTION_PASTE,
                            it.label
                        )
                    )
                }
            }
        }

        val text = getIterableTextForAccessibility(semanticsNode)
        if (!text.isNullOrEmpty()) {
            info.setTextSelection(
                getAccessibilitySelectionStart(semanticsNode),
                getAccessibilitySelectionEnd(semanticsNode)
            )
            val setSelectionAction =
                semanticsNode.unmergedConfig.getOrNull(SemanticsActions.SetSelection)
            // ACTION_SET_SELECTION should be provided even when SemanticsActions.SetSelection
            // semantics action is not provided by the component
            info.addAction(
                AccessibilityActionCompat(
                    AccessibilityNodeInfoCompat.ACTION_SET_SELECTION,
                    setSelectionAction?.label
                )
            )
            info.addAction(AccessibilityNodeInfoCompat.ACTION_NEXT_AT_MOVEMENT_GRANULARITY)
            info.addAction(AccessibilityNodeInfoCompat.ACTION_PREVIOUS_AT_MOVEMENT_GRANULARITY)
            info.movementGranularities =
                AccessibilityNodeInfoCompat.MOVEMENT_GRANULARITY_CHARACTER or
                    AccessibilityNodeInfoCompat.MOVEMENT_GRANULARITY_WORD or
                    AccessibilityNodeInfoCompat.MOVEMENT_GRANULARITY_PARAGRAPH
            // We only traverse the text when contentDescription is not set.
            val contentDescription = semanticsNode.unmergedConfig.getOrNull(
                SemanticsProperties.ContentDescription
            )
            if (contentDescription.isNullOrEmpty() &&
                semanticsNode.unmergedConfig.contains(SemanticsActions.GetTextLayoutResult) &&
                // Talkback does not handle below granularities for text field (which includes
                // label/hint) when text field is not in focus
                !semanticsNode.excludeLineAndPageGranularities()
            ) {
                info.movementGranularities = info.movementGranularities or
                    AccessibilityNodeInfoCompat.MOVEMENT_GRANULARITY_LINE or
                    AccessibilityNodeInfoCompat.MOVEMENT_GRANULARITY_PAGE
            }
        }
        if (Build.VERSION.SDK_INT >= Build.VERSION_CODES.O) {
            val extraDataKeys: MutableList<String> = mutableListOf()
            extraDataKeys.add(ExtraDataIdKey)
            if (!info.text.isNullOrEmpty() &&
                semanticsNode.unmergedConfig.contains(SemanticsActions.GetTextLayoutResult)
            ) {
                extraDataKeys.add(EXTRA_DATA_TEXT_CHARACTER_LOCATION_KEY)
            }
            if (semanticsNode.unmergedConfig.contains(SemanticsProperties.TestTag)) {
                extraDataKeys.add(ExtraDataTestTagKey)
            }

            info.availableExtraData = extraDataKeys
        }

        val rangeInfo =
            semanticsNode.unmergedConfig.getOrNull(SemanticsProperties.ProgressBarRangeInfo)
        if (rangeInfo != null) {
            if (semanticsNode.unmergedConfig.contains(SemanticsActions.SetProgress)) {
                info.className = "android.widget.SeekBar"
            } else {
                info.className = "android.widget.ProgressBar"
            }
            if (rangeInfo !== ProgressBarRangeInfo.Indeterminate) {
                info.rangeInfo = AccessibilityNodeInfoCompat.RangeInfoCompat.obtain(
                    AccessibilityNodeInfoCompat.RangeInfoCompat.RANGE_TYPE_FLOAT,
                    rangeInfo.range.start,
                    rangeInfo.range.endInclusive,
                    rangeInfo.current
                )
            }
            if (semanticsNode.unmergedConfig.contains(SemanticsActions.SetProgress) &&
                semanticsNode.enabled()
            ) {
                if (rangeInfo.current <
                    rangeInfo.range.endInclusive.coerceAtLeast(rangeInfo.range.start)
                ) {
                    info.addAction(AccessibilityActionCompat.ACTION_SCROLL_FORWARD)
                }
                if (rangeInfo.current >
                    rangeInfo.range.start.coerceAtMost(rangeInfo.range.endInclusive)
                ) {
                    info.addAction(AccessibilityActionCompat.ACTION_SCROLL_BACKWARD)
                }
            }
        }
        if (Build.VERSION.SDK_INT >= Build.VERSION_CODES.N) {
            Api24Impl.addSetProgressAction(info, semanticsNode)
        }

        setCollectionInfo(semanticsNode, info)
        setCollectionItemInfo(semanticsNode, info)

        // Will the scrollable scroll when ACTION_SCROLL_FORWARD is performed?
        fun ScrollAxisRange.canScrollForward(): Boolean {
            return value() < maxValue() && !reverseScrolling || value() > 0f && reverseScrolling
        }

        // Will the scrollable scroll when ACTION_SCROLL_BACKWARD is performed?
        fun ScrollAxisRange.canScrollBackward(): Boolean {
            return value() > 0f && !reverseScrolling || value() < maxValue() && reverseScrolling
        }

        val xScrollState =
            semanticsNode.unmergedConfig.getOrNull(SemanticsProperties.HorizontalScrollAxisRange)
        val scrollAction = semanticsNode.unmergedConfig.getOrNull(SemanticsActions.ScrollBy)
        if (xScrollState != null && scrollAction != null) {
            // Talkback defines SCROLLABLE_ROLE_FILTER_FOR_DIRECTION_NAVIGATION, so we need to
            // assign a role for auto scroll to work. Node with collectionInfo resolved by
            // Talkback to ROLE_LIST and supports autoscroll too
            if (!semanticsNode.hasCollectionInfo()) {
                info.className = "android.widget.HorizontalScrollView"
            }
            if (xScrollState.maxValue() > 0f) {
                info.isScrollable = true
            }
            if (semanticsNode.enabled()) {
                if (xScrollState.canScrollForward()) {
                    info.addAction(AccessibilityActionCompat.ACTION_SCROLL_FORWARD)
                    info.addAction(
                        if (!semanticsNode.isRtl) {
                            AccessibilityActionCompat.ACTION_SCROLL_RIGHT
                        } else {
                            AccessibilityActionCompat.ACTION_SCROLL_LEFT
                        }
                    )
                }
                if (xScrollState.canScrollBackward()) {
                    info.addAction(AccessibilityActionCompat.ACTION_SCROLL_BACKWARD)
                    info.addAction(
                        if (!semanticsNode.isRtl) {
                            AccessibilityActionCompat.ACTION_SCROLL_LEFT
                        } else {
                            AccessibilityActionCompat.ACTION_SCROLL_RIGHT
                        }
                    )
                }
            }
        }
        val yScrollState =
            semanticsNode.unmergedConfig.getOrNull(SemanticsProperties.VerticalScrollAxisRange)
        if (yScrollState != null && scrollAction != null) {
            // Talkback defines SCROLLABLE_ROLE_FILTER_FOR_DIRECTION_NAVIGATION, so we need to
            // assign a role for auto scroll to work. Node with collectionInfo resolved by
            // Talkback to ROLE_LIST and supports autoscroll too
            if (!semanticsNode.hasCollectionInfo()) {
                info.className = "android.widget.ScrollView"
            }
            if (yScrollState.maxValue() > 0f) {
                info.isScrollable = true
            }
            if (semanticsNode.enabled()) {
                if (yScrollState.canScrollForward()) {
                    info.addAction(AccessibilityActionCompat.ACTION_SCROLL_FORWARD)
                    info.addAction(AccessibilityActionCompat.ACTION_SCROLL_DOWN)
                }
                if (yScrollState.canScrollBackward()) {
                    info.addAction(AccessibilityActionCompat.ACTION_SCROLL_BACKWARD)
                    info.addAction(AccessibilityActionCompat.ACTION_SCROLL_UP)
                }
            }
        }

        if (Build.VERSION.SDK_INT >= Build.VERSION_CODES.Q) {
            Api29Impl.addPageActions(info, semanticsNode)
        }

        info.paneTitle = semanticsNode.unmergedConfig.getOrNull(SemanticsProperties.PaneTitle)

        if (semanticsNode.enabled()) {
            semanticsNode.unmergedConfig.getOrNull(SemanticsActions.Expand)?.let {
                info.addAction(
                    AccessibilityActionCompat(
                        AccessibilityNodeInfoCompat.ACTION_EXPAND,
                        it.label
                    )
                )
            }

            semanticsNode.unmergedConfig.getOrNull(SemanticsActions.Collapse)?.let {
                info.addAction(
                    AccessibilityActionCompat(
                        AccessibilityNodeInfoCompat.ACTION_COLLAPSE,
                        it.label
                    )
                )
            }

            semanticsNode.unmergedConfig.getOrNull(SemanticsActions.Dismiss)?.let {
                info.addAction(
                    AccessibilityActionCompat(
                        AccessibilityNodeInfoCompat.ACTION_DISMISS,
                        it.label
                    )
                )
            }

            if (semanticsNode.unmergedConfig.contains(CustomActions)) {
                val customActions = semanticsNode.unmergedConfig[CustomActions]
                if (customActions.size >= AccessibilityActionsResourceIds.size) {
                    throw IllegalStateException(
                        "Can't have more than " +
                            "${AccessibilityActionsResourceIds.size} custom actions for one widget"
                    )
                }
                val currentActionIdToLabel = SparseArrayCompat<CharSequence>()
                val currentLabelToActionId = mutableObjectIntMapOf<CharSequence>()
                // If this virtual node had custom action id assignment before, we try to keep the id
                // unchanged for the same action (identified by action label). This way, we can
                // minimize the influence of custom action change between custom actions are
                // presented to the user and actually performed.
                if (labelToActionId.containsKey(virtualViewId)) {
                    val oldLabelToActionId = labelToActionId[virtualViewId]
                    val availableIds = mutableIntListOf().apply {
                        AccessibilityActionsResourceIds.forEach { add(it) }
                    }
                    val unassignedActions = mutableListOf<CustomAccessibilityAction>()
                    customActions.fastForEach { action ->
                        if (oldLabelToActionId!!.contains(action.label)) {
                            val actionId = oldLabelToActionId[action.label]
                            currentActionIdToLabel.put(actionId, action.label)
                            currentLabelToActionId[action.label] = actionId
                            availableIds.remove(actionId)
                            info.addAction(AccessibilityActionCompat(actionId, action.label))
                        } else {
                            unassignedActions.add(action)
                        }
                    }
                    unassignedActions.fastForEachIndexed { index, action ->
                        val actionId = availableIds[index]
                        currentActionIdToLabel.put(actionId, action.label)
                        currentLabelToActionId[action.label] = actionId
                        info.addAction(AccessibilityActionCompat(actionId, action.label))
                    }
                } else {
                    customActions.fastForEachIndexed { index, action ->
                        val actionId = AccessibilityActionsResourceIds[index]
                        currentActionIdToLabel.put(actionId, action.label)
                        currentLabelToActionId[action.label] = actionId
                        info.addAction(AccessibilityActionCompat(actionId, action.label))
                    }
                }
                actionIdToLabel.put(virtualViewId, currentActionIdToLabel)
                labelToActionId.put(virtualViewId, currentLabelToActionId)
            }
        }

        info.isScreenReaderFocusable = isScreenReaderFocusable(semanticsNode)

        // `beforeId` refers to the semanticsId that should be read before this `virtualViewId`.
        val beforeId = idToBeforeMap.getOrDefault(virtualViewId, -1)
        if (beforeId != -1) {
            val beforeView = view.androidViewsHandler.semanticsIdToView(beforeId)
            if (beforeView != null) {
                // If the node that should come before this one is a view, we want to pass in the
                // "before" view itself, which is retrieved from our `idToViewMap`.
                info.setTraversalBefore(beforeView)
            } else {
                // Otherwise, we'll set the "before" value by passing in the semanticsId.
                info.setTraversalBefore(view, beforeId)
            }
            addExtraDataToAccessibilityNodeInfoHelper(
                virtualViewId, info, ExtraDataTestTraversalBeforeVal, null
            )
        }

        val afterId = idToAfterMap.getOrDefault(virtualViewId, -1)
        if (afterId != -1) {
            val afterView = view.androidViewsHandler.semanticsIdToView(afterId)
            // Specially use `traversalAfter` value if the node after is a View,
            // as expressing the order using traversalBefore in this case would require mutating the
            // View itself, which is not under Compose's full control.
            if (afterView != null) {
                info.setTraversalAfter(afterView)
                addExtraDataToAccessibilityNodeInfoHelper(
                    virtualViewId, info, ExtraDataTestTraversalAfterVal, null
                )
            }
        }
    }

    /** Set the error text for this node */
    private fun setContentInvalid(node: SemanticsNode, info: AccessibilityNodeInfoCompat) {
        if (node.unmergedConfig.contains(SemanticsProperties.Error)) {
            info.isContentInvalid = true
            info.error = node.unmergedConfig.getOrNull(SemanticsProperties.Error)
        }
    }

    private fun getInfoStateDescriptionOrNull(
        node: SemanticsNode
    ): String? {
        var stateDescription = node.unmergedConfig.getOrNull(SemanticsProperties.StateDescription)
        val toggleState = node.unmergedConfig.getOrNull(SemanticsProperties.ToggleableState)
        val role = node.unmergedConfig.getOrNull(SemanticsProperties.Role)

        // Check toggle state and retrieve description accordingly
        toggleState?.let {
            when (it) {
                ToggleableState.On -> {
                    // Unfortunately, talkback has a bug of using "checked", so we set state
                    // description here
                    if (role == Role.Switch && stateDescription == null) {
                        stateDescription = view.context.resources.getString(R.string.state_on)
                    }
                }

                ToggleableState.Off -> {
                    // Unfortunately, talkback has a bug of using "not checked", so we set state
                    // description here
                    if (role == Role.Switch && stateDescription == null) {
                        stateDescription = view.context.resources.getString(R.string.state_off)
                    }
                }

                ToggleableState.Indeterminate -> {
                    if (stateDescription == null) {
                        stateDescription =
                            view.context.resources.getString(R.string.indeterminate)
                    }
                }
            }
        }

        // Check Selected property and retrieve description accordingly
        node.unmergedConfig.getOrNull(SemanticsProperties.Selected)?.let {
            if (role != Role.Tab) {
                if (stateDescription == null) {
                    // If a radio entry (radio button + text) is selectable, it won't have the role
                    // RadioButton, so if we use info.isCheckable/info.isChecked, talkback will say
                    // "checked/not checked" instead "selected/note selected".
                    stateDescription = if (it) {
                        view.context.resources.getString(R.string.selected)
                    } else {
                        view.context.resources.getString(R.string.not_selected)
                    }
                }
            }
        }

        // Check if a node has progress bar range info and retrieve description accordingly
        val rangeInfo =
            node.unmergedConfig.getOrNull(SemanticsProperties.ProgressBarRangeInfo)
        rangeInfo?.let {
            // let's set state description here and use state description change events.
            // otherwise, we need to send out type_view_selected event, as the old android
            // versions do. But the support for type_view_selected event for progress bars
            // maybe deprecated in talkback in the future.
            if (rangeInfo !== ProgressBarRangeInfo.Indeterminate) {
                if (stateDescription == null) {
                    val valueRange = rangeInfo.range
                    val progress = (
                        if (valueRange.endInclusive - valueRange.start == 0f) 0f
                        else (rangeInfo.current - valueRange.start) /
                            (valueRange.endInclusive - valueRange.start)
                        ).fastCoerceIn(0f, 1f)

                    // We only display 0% or 100% when it is exactly 0% or 100%.
                    val percent = when (progress) {
                        0f -> 0
                        1f -> 100
                        else -> (progress * 100).fastRoundToInt().coerceIn(1, 99)
                    }
                    stateDescription =
                        view.context.resources.getString(R.string.template_percent, percent)
                }
            } else if (stateDescription == null) {
                stateDescription = view.context.resources.getString(R.string.in_progress)
            }
        }

        if (node.unmergedConfig.contains(SemanticsActions.SetText)) {
            stateDescription = createStateDescriptionForTextField(node)
        }

        return stateDescription
    }

    /**
     * Empty text field should not be ignored by the TB so we set a state description.
     * When there is a speakable child, like a label or a placeholder text, setting this state
     * description is redundant
     */
    private fun createStateDescriptionForTextField(node: SemanticsNode): String? {
        val mergedConfig = node.copyWithMergingEnabled().config
        val mergedNodeIsUnspeakable =
            mergedConfig.getOrNull(SemanticsProperties.ContentDescription).isNullOrEmpty() &&
                mergedConfig.getOrNull(SemanticsProperties.Text).isNullOrEmpty() &&
                mergedConfig.getOrNull(SemanticsProperties.EditableText).isNullOrEmpty()
        return if (mergedNodeIsUnspeakable) {
            view.context.resources.getString(R.string.state_empty)
        } else null
    }

    private fun setStateDescription(
        node: SemanticsNode,
        info: AccessibilityNodeInfoCompat,
    ) {
        info.stateDescription = getInfoStateDescriptionOrNull(node)
    }

    private fun getInfoIsCheckable(
        node: SemanticsNode
    ): Boolean {
        var isCheckable = false
        val toggleState = node.unmergedConfig.getOrNull(SemanticsProperties.ToggleableState)
        val role = node.unmergedConfig.getOrNull(SemanticsProperties.Role)

        toggleState?.let {
            isCheckable = true
        }

        node.unmergedConfig.getOrNull(SemanticsProperties.Selected)?.let {
            if (role != Role.Tab) {
                isCheckable = true
            }
        }

        return isCheckable
    }

    private fun setIsCheckable(
        node: SemanticsNode,
        info: AccessibilityNodeInfoCompat
    ) {
        info.isCheckable = getInfoIsCheckable(node)
    }

    // This needs to be here instead of around line 3000 because we need access to the `view`
    // that is inside the `AndroidComposeViewAccessibilityDelegateCompat` class
    private fun getInfoText(
        node: SemanticsNode
    ): AnnotatedString? {
        val editableTextToAssign = node.unmergedConfig.getTextForTextField()
        val textToAssign = node.unmergedConfig.getOrNull(SemanticsProperties.Text)?.firstOrNull()
        return editableTextToAssign ?: textToAssign
    }

    @OptIn(InternalTextApi::class)
    private fun AnnotatedString.toSpannableString(): SpannableString? {
        val fontFamilyResolver: FontFamily.Resolver = view.fontFamilyResolver

        return trimToSize(
            toAccessibilitySpannableString(
                density = view.density,
                fontFamilyResolver = fontFamilyResolver,
                urlSpanCache = urlSpanCache
            ),
            ParcelSafeTextLength
        )
    }

    private fun setText(
        node: SemanticsNode,
        info: AccessibilityNodeInfoCompat,
    ) {
        info.text = getInfoText(node)?.toSpannableString()
    }

    /**
     * Returns whether this virtual view is accessibility focused.
     *
     * @return True if the view is accessibility focused.
     */
    private fun isAccessibilityFocused(virtualViewId: Int): Boolean {
        return (focusedVirtualViewId == virtualViewId)
    }

    /**
     * Attempts to give accessibility focus to a virtual view.
     * <p>
     * A virtual view will not actually take focus if
     * {@link AccessibilityManager#isEnabled()} returns false,
     * {@link AccessibilityManager#isTouchExplorationEnabled()} returns false,
     * or the view already has accessibility focus.
     *
     * @param virtualViewId The id of the virtual view on which to place
     *            accessibility focus.
     * @return Whether this virtual view actually took accessibility focus.
     */
    private fun requestAccessibilityFocus(virtualViewId: Int): Boolean {
        if (!isTouchExplorationEnabled) {
            return false
        }
        // TODO: Check virtual view visibility.
        if (!isAccessibilityFocused(virtualViewId)) {
            // Clear focus from the previously focused view, if applicable.
            if (focusedVirtualViewId != InvalidId) {
                sendEventForVirtualView(
                    focusedVirtualViewId,
                    AccessibilityEvent.TYPE_VIEW_ACCESSIBILITY_FOCUS_CLEARED
                )
            }

            // Set focus on the new view.
            focusedVirtualViewId = virtualViewId
            // TODO(b/272068594): Do we have to set currentlyFocusedANI object too?

            view.invalidate()
            sendEventForVirtualView(
                virtualViewId,
                AccessibilityEvent.TYPE_VIEW_ACCESSIBILITY_FOCUSED
            )
            return true
        }
        return false
    }

    /**
     * Populates an event of the specified type with information about an item
     * and attempts to send it up through the view hierarchy.
     * <p>
     * You should call this method after performing a user action that normally
     * fires an accessibility event, such as clicking on an item.
     *
     * <pre>public performItemClick(T item) {
     *   ...
     *   sendEventForVirtualView(item.id, AccessibilityEvent.TYPE_VIEW_CLICKED)
     * }
     * </pre>
     *
     * @param virtualViewId The virtual view id for which to send an event.
     * @param eventType The type of event to send.
     * @param contentChangeType The contentChangeType of this event.
     * @param contentDescription Content description of this event.
     * @return true if the event was sent successfully.
     */
    private fun sendEventForVirtualView(
        virtualViewId: Int,
        eventType: Int,
        contentChangeType: Int? = null,
        contentDescription: List<String>? = null
    ): Boolean {
        if (virtualViewId == InvalidId || !isEnabled) {
            return false
        }

        val event: AccessibilityEvent = createEvent(virtualViewId, eventType)
        if (contentChangeType != null) {
            event.contentChangeTypes = contentChangeType
        }
        if (contentDescription != null) {
            event.contentDescription = contentDescription.fastJoinToString(",")
        }

        return trace("sendEvent") { sendEvent(event) }
    }

    /**
     * Send an accessibility event.
     *
     * @param event The accessibility event to send.
     * @return true if the event was sent successfully.
     */
    private fun sendEvent(event: AccessibilityEvent): Boolean {
        // only send an event if there's an enabled service listening for events of this type
        if (!isEnabled) {
            return false
        }

        if (event.eventType == AccessibilityEvent.TYPE_WINDOW_CONTENT_CHANGED ||
            event.eventType == AccessibilityEvent.TYPE_VIEW_ACCESSIBILITY_FOCUSED
        ) {
            sendingFocusAffectingEvent = true
        }
        try {
            return onSendAccessibilityEvent.invoke(event)
        } finally {
            sendingFocusAffectingEvent = false
        }
    }

    /**
     * Constructs and returns an {@link AccessibilityEvent} populated with
     * information about the specified item.
     *
     * @param virtualViewId The virtual view id for the item for which to
     *            construct an event.
     * @param eventType The type of event to construct.
     * @return An {@link AccessibilityEvent} populated with information about
     *         the specified item.
     */
    @Suppress("DEPRECATION")
    @VisibleForTesting
    private fun createEvent(virtualViewId: Int, eventType: Int): AccessibilityEvent {
        val event: AccessibilityEvent = trace("obtainAccessibilityEvent") {
            AccessibilityEvent.obtain(eventType)
        }
        event.isEnabled = true
        event.className = ClassName

        // Don't allow the client to override these properties.
        trace("event.packageName") { event.packageName = view.context.packageName }
        trace("event.setSource") { event.setSource(view, virtualViewId) }

        if (isEnabled) {
            // populate additional information from the node
            currentSemanticsNodes[virtualViewId]?.let {
                event.isPassword =
                    it.semanticsNode.unmergedConfig.contains(SemanticsProperties.Password)
            }
        }

        return event
    }

    private fun createTextSelectionChangedEvent(
        virtualViewId: Int,
        fromIndex: Int?,
        toIndex: Int?,
        itemCount: Int?,
        text: CharSequence?
    ): AccessibilityEvent {
        return createEvent(
            virtualViewId,
            AccessibilityEvent.TYPE_VIEW_TEXT_SELECTION_CHANGED
        ).apply {
            fromIndex?.let { this.fromIndex = it }
            toIndex?.let { this.toIndex = it }
            itemCount?.let { this.itemCount = it }
            text?.let { this.text.add(it) }
        }
    }

    /**
     * Attempts to clear accessibility focus from a virtual view.
     *
     * @param virtualViewId The id of the virtual view from which to clear
     *            accessibility focus.
     * @return Whether this virtual view actually cleared accessibility focus.
     */
    private fun clearAccessibilityFocus(virtualViewId: Int): Boolean {
        if (isAccessibilityFocused(virtualViewId)) {
            focusedVirtualViewId = InvalidId
            currentlyFocusedANI = null
            view.invalidate()
            sendEventForVirtualView(
                virtualViewId,
                AccessibilityEvent.TYPE_VIEW_ACCESSIBILITY_FOCUS_CLEARED
            )
            return true
        }
        return false
    }

    private fun performActionHelper(
        virtualViewId: Int,
        action: Int,
        arguments: Bundle?
    ): Boolean {
        val node = currentSemanticsNodes[virtualViewId]?.semanticsNode ?: return false

        // Actions can be performed when disabled.
        when (action) {
            AccessibilityNodeInfoCompat.ACTION_ACCESSIBILITY_FOCUS ->
                return requestAccessibilityFocus(virtualViewId)

            AccessibilityNodeInfoCompat.ACTION_CLEAR_ACCESSIBILITY_FOCUS ->
                return clearAccessibilityFocus(virtualViewId)

            AccessibilityNodeInfoCompat.ACTION_NEXT_AT_MOVEMENT_GRANULARITY,
            AccessibilityNodeInfoCompat.ACTION_PREVIOUS_AT_MOVEMENT_GRANULARITY -> {
                if (arguments != null) {
                    val granularity = arguments.getInt(
                        AccessibilityNodeInfoCompat.ACTION_ARGUMENT_MOVEMENT_GRANULARITY_INT
                    )
                    val extendSelection = arguments.getBoolean(
                        AccessibilityNodeInfoCompat.ACTION_ARGUMENT_EXTEND_SELECTION_BOOLEAN
                    )
                    return traverseAtGranularity(
                        node, granularity,
                        action == AccessibilityNodeInfoCompat.ACTION_NEXT_AT_MOVEMENT_GRANULARITY,
                        extendSelection
                    )
                }
                return false
            }

            AccessibilityNodeInfoCompat.ACTION_SET_SELECTION -> {
                val start = arguments?.getInt(
                    AccessibilityNodeInfoCompat.ACTION_ARGUMENT_SELECTION_START_INT, -1
                ) ?: -1
                val end = arguments?.getInt(
                    AccessibilityNodeInfoCompat.ACTION_ARGUMENT_SELECTION_END_INT, -1
                ) ?: -1
                // Note: This is a little different from current android framework implementation.
                val success = setAccessibilitySelection(node, start, end, false)
                // Text selection changed event already updates the cache. so this may not be
                // necessary.
                if (success) {
                    sendEventForVirtualView(
                        semanticsNodeIdToAccessibilityVirtualNodeId(node.id),
                        AccessibilityEvent.CONTENT_CHANGE_TYPE_UNDEFINED
                    )
                }
                return success
            }

            AccessibilityNodeInfoCompat.ACTION_COPY -> {
                return node.unmergedConfig.getOrNull(
                    SemanticsActions.CopyText
                )?.action?.invoke() ?: false
            }
        }

        if (!node.enabled()) {
            return false
        }

        // Actions can't be performed when disabled.
        when (action) {
            AccessibilityNodeInfoCompat.ACTION_CLICK -> {
                val result =
                    node.unmergedConfig.getOrNull(SemanticsActions.OnClick)?.action?.invoke()
                sendEventForVirtualView(virtualViewId, AccessibilityEvent.TYPE_VIEW_CLICKED)
                return result ?: false
            }

            AccessibilityNodeInfoCompat.ACTION_LONG_CLICK -> {
                return node.unmergedConfig.getOrNull(SemanticsActions.OnLongClick)?.action?.invoke()
                    ?: false
            }

            AccessibilityNodeInfoCompat.ACTION_SCROLL_FORWARD,
            AccessibilityNodeInfoCompat.ACTION_SCROLL_BACKWARD,
            android.R.id.accessibilityActionScrollDown,
            android.R.id.accessibilityActionScrollUp,
            android.R.id.accessibilityActionScrollRight,
            android.R.id.accessibilityActionScrollLeft -> {
                // Introduce a few shorthands:
                val scrollForward = action == AccessibilityNodeInfoCompat.ACTION_SCROLL_FORWARD
                val scrollBackward = action == AccessibilityNodeInfoCompat.ACTION_SCROLL_BACKWARD
                val scrollLeft = action == android.R.id.accessibilityActionScrollLeft
                val scrollRight = action == android.R.id.accessibilityActionScrollRight
                val scrollUp = action == android.R.id.accessibilityActionScrollUp
                val scrollDown = action == android.R.id.accessibilityActionScrollDown

                val scrollHorizontal = scrollLeft || scrollRight || scrollForward || scrollBackward
                val scrollVertical = scrollUp || scrollDown || scrollForward || scrollBackward

                if (scrollForward || scrollBackward) {
                    val rangeInfo =
                        node.unmergedConfig.getOrNull(SemanticsProperties.ProgressBarRangeInfo)
                    val setProgressAction =
                        node.unmergedConfig.getOrNull(SemanticsActions.SetProgress)
                    if (rangeInfo != null && setProgressAction != null) {
                        val max = rangeInfo.range.endInclusive.coerceAtLeast(rangeInfo.range.start)
                        val min = rangeInfo.range.start.coerceAtMost(rangeInfo.range.endInclusive)
                        var increment = if (rangeInfo.steps > 0) {
                            (max - min) / (rangeInfo.steps + 1)
                        } else {
                            (max - min) / AccessibilitySliderStepsCount
                        }
                        if (scrollBackward) {
                            increment = -increment
                        }
                        return setProgressAction.action?.invoke(rangeInfo.current + increment)
                            ?: false
                    }
                }

                // Will the scrollable scroll when ScrollBy is invoked with the given [amount]?
                fun ScrollAxisRange.canScroll(amount: Float): Boolean {
                    return amount < 0 && value() > 0 || amount > 0 && value() < maxValue()
                }

                val fallbackViewport = node.layoutInfo.coordinates.boundsInParent().size
                val activeViewPortForScroll = getScrollViewportLength(node.unmergedConfig)

                // The lint warning text is unstable because anonymous lambdas have an autogenerated
                // name, so suppress this lint warning with @SuppressLint instead of a baseline.
                val scrollAction =
                    node.unmergedConfig.getOrNull(SemanticsActions.ScrollBy) ?: return false

                val xScrollState =
                    node.unmergedConfig.getOrNull(SemanticsProperties.HorizontalScrollAxisRange)

                if (xScrollState != null && scrollHorizontal) {
                    var amountToScroll = (activeViewPortForScroll ?: fallbackViewport.width)

                    if (scrollLeft || scrollBackward) {
                        amountToScroll = -amountToScroll
                    }
                    if (xScrollState.reverseScrolling) {
                        amountToScroll = -amountToScroll
                    }
                    if (node.isRtl && (scrollLeft || scrollRight)) {
                        amountToScroll = -amountToScroll
                    }

                    // normal scrollable vs pageable scrollable. If a node can handle
                    // page actions it will scroll by a full page.
                    if (xScrollState.canScroll(amountToScroll)) {
                        val canPageHorizontally = node.unmergedConfig.contains(PageLeft) ||
                            node.unmergedConfig.contains(PageRight)
                        return if (canPageHorizontally) {
                            val horizontalPageAction = if (amountToScroll > 0) {
                                node.unmergedConfig.getOrNull(PageRight)
                            } else {
                                node.unmergedConfig.getOrNull(PageLeft)
                            }
                            horizontalPageAction?.action?.invoke() ?: false
                        } else {
                            scrollAction.action?.invoke(amountToScroll, 0f) ?: false
                        }
                    }
                }

                val yScrollState =
                    node.unmergedConfig.getOrNull(SemanticsProperties.VerticalScrollAxisRange)
                if (yScrollState != null && scrollVertical) {
                    var amountToScroll = (activeViewPortForScroll ?: fallbackViewport.height)

                    if (scrollUp || scrollBackward) {
                        amountToScroll = -amountToScroll
                    }
                    if (yScrollState.reverseScrolling) {
                        amountToScroll = -amountToScroll
                    }

                    // normal scrollable vs pageable scrollable. If a node can handle
                    // page actions it will scroll by a full page.
                    if (yScrollState.canScroll(amountToScroll)) {
                        val canPageVertically = node.unmergedConfig.contains(PageUp) ||
                            node.unmergedConfig.contains(PageDown)
                        return if (canPageVertically) {
                            val verticalPageAction = if (amountToScroll > 0) {
                                node.unmergedConfig.getOrNull(PageDown)
                            } else {
                                node.unmergedConfig.getOrNull(PageUp)
                            }
                            verticalPageAction?.action?.invoke() ?: false
                        } else {
                            scrollAction.action?.invoke(0f, amountToScroll) ?: false
                        }
                    }
                }

                return false
            }

            android.R.id.accessibilityActionPageUp -> {
                val pageAction = node.unmergedConfig.getOrNull(SemanticsActions.PageUp)
                return pageAction?.action?.invoke() ?: false
            }

            android.R.id.accessibilityActionPageDown -> {
                val pageAction = node.unmergedConfig.getOrNull(SemanticsActions.PageDown)
                return pageAction?.action?.invoke() ?: false
            }

            android.R.id.accessibilityActionPageLeft -> {
                val pageAction = node.unmergedConfig.getOrNull(SemanticsActions.PageLeft)
                return pageAction?.action?.invoke() ?: false
            }

            android.R.id.accessibilityActionPageRight -> {
                val pageAction = node.unmergedConfig.getOrNull(SemanticsActions.PageRight)
                return pageAction?.action?.invoke() ?: false
            }

            android.R.id.accessibilityActionSetProgress -> {
                if (arguments == null || !arguments.containsKey(
                        AccessibilityNodeInfoCompat.ACTION_ARGUMENT_PROGRESS_VALUE
                    )
                ) {
                    return false
                }
                return node.unmergedConfig.getOrNull(SemanticsActions.SetProgress)?.action?.invoke(
                    arguments.getFloat(AccessibilityNodeInfoCompat.ACTION_ARGUMENT_PROGRESS_VALUE)
                ) ?: false
            }

            AccessibilityNodeInfoCompat.ACTION_FOCUS -> {
                return node.unmergedConfig.getOrNull(SemanticsActions.RequestFocus)
                    ?.action?.invoke() ?: false
            }

            AccessibilityNodeInfoCompat.ACTION_CLEAR_FOCUS -> {
                return if (node.unmergedConfig.getOrNull(SemanticsProperties.Focused) == true) {
                    view.focusOwner.clearFocus(
                        force = false,
                        refreshFocusEvents = true,
                        clearOwnerFocus = true,
                        focusDirection = @OptIn(ExperimentalComposeUiApi::class) Exit
                    )
                    true
                } else {
                    false
                }
            }

            AccessibilityNodeInfoCompat.ACTION_SET_TEXT -> {
                val text = arguments?.getString(
                    AccessibilityNodeInfoCompat.ACTION_ARGUMENT_SET_TEXT_CHARSEQUENCE
                )
                return node.unmergedConfig.getOrNull(SemanticsActions.SetText)
                    ?.action?.invoke(AnnotatedString(text ?: "")) ?: false
            }

            android.R.id.accessibilityActionImeEnter -> {
                return node.unmergedConfig.getOrNull(SemanticsActions.OnImeAction)
                    ?.action?.invoke() ?: false
            }

            AccessibilityNodeInfoCompat.ACTION_PASTE -> {
                return node.unmergedConfig.getOrNull(
                    SemanticsActions.PasteText
                )?.action?.invoke() ?: false
            }

            AccessibilityNodeInfoCompat.ACTION_CUT -> {
                return node.unmergedConfig.getOrNull(
                    SemanticsActions.CutText
                )?.action?.invoke() ?: false
            }

            AccessibilityNodeInfoCompat.ACTION_EXPAND -> {
                return node.unmergedConfig.getOrNull(
                    SemanticsActions.Expand
                )?.action?.invoke() ?: false
            }

            AccessibilityNodeInfoCompat.ACTION_COLLAPSE -> {
                return node.unmergedConfig.getOrNull(
                    SemanticsActions.Collapse
                )?.action?.invoke() ?: false
            }

            AccessibilityNodeInfoCompat.ACTION_DISMISS -> {
                return node.unmergedConfig.getOrNull(
                    SemanticsActions.Dismiss
                )?.action?.invoke() ?: false
            }

            android.R.id.accessibilityActionShowOnScreen -> {
                // TODO(b/190865803): Consider scrolling nested containers instead of only the first one.
                var scrollableAncestor: SemanticsNode? = node.parent
                var scrollAction = scrollableAncestor?.unmergedConfig
                    ?.getOrNull(SemanticsActions.ScrollBy)
                while (scrollableAncestor != null) {
                    if (scrollAction != null) {
                        break
                    }
                    scrollableAncestor = scrollableAncestor.parent
                    scrollAction = scrollableAncestor?.unmergedConfig
                        ?.getOrNull(SemanticsActions.ScrollBy)
                }
                if (scrollableAncestor == null) {
                    return false
                }

                // TalkBack expects the minimum amount of movement to fully reveal the node.
                // First, get the viewport and the target bounds in root coordinates
                val viewportInParent = scrollableAncestor.layoutInfo.coordinates.boundsInParent()
                val parentInRoot = scrollableAncestor.layoutInfo.coordinates
                    .parentLayoutCoordinates?.positionInRoot() ?: Offset.Zero
                val viewport = viewportInParent.translate(parentInRoot)
                val target = Rect(node.positionInRoot, node.size.toSize())

                val xScrollState = scrollableAncestor.unmergedConfig
                    .getOrNull(SemanticsProperties.HorizontalScrollAxisRange)
                val yScrollState = scrollableAncestor.unmergedConfig
                    .getOrNull(SemanticsProperties.VerticalScrollAxisRange)

                // Given the desired scroll value to align either side of the target with the
                // viewport, what delta should we go with?
                // If we need to scroll in opposite directions for both sides, don't scroll at all.
                // Otherwise, take the delta that scrolls the least amount.
                fun scrollDelta(a: Float, b: Float): Float =
                    if (sign(a) == sign(b)) if (abs(a) < abs(b)) a else b else 0f

                // Get the desired delta X
                var dx = scrollDelta(target.left - viewport.left, target.right - viewport.right)
                // And adjust for reversing properties
                if (xScrollState?.reverseScrolling == true) dx = -dx
                if (node.isRtl) dx = -dx

                // Get the desired delta Y
                var dy = scrollDelta(target.top - viewport.top, target.bottom - viewport.bottom)
                // And adjust for reversing properties
                if (yScrollState?.reverseScrolling == true) dy = -dy

                return scrollAction?.action?.invoke(dx, dy) ?: false
            }
            // TODO: handling for other system actions
            else -> {
                val label = actionIdToLabel[virtualViewId]?.get(action) ?: return false
                val customActions = node.unmergedConfig.getOrNull(CustomActions) ?: return false
                customActions.fastForEach { customAction ->
                    if (customAction.label == label) {
                        return customAction.action()
                    }
                }
                return false
            }
        }
    }

    private fun addExtraDataToAccessibilityNodeInfoHelper(
        virtualViewId: Int,
        info: AccessibilityNodeInfoCompat,
        extraDataKey: String,
        arguments: Bundle?
    ) {
        val node = currentSemanticsNodes[virtualViewId]?.semanticsNode ?: return
        val text = getIterableTextForAccessibility(node)

        // This extra is just for testing: needed a way to retrieve `traversalBefore` and
        // `traversalAfter` from a non-sealed instance of an ANI
        if (extraDataKey == ExtraDataTestTraversalBeforeVal) {
            idToBeforeMap
                .getOrDefault(virtualViewId, -1)
                .let { if (it != -1) { info.extras.putInt(extraDataKey, it) } }
        } else if (extraDataKey == ExtraDataTestTraversalAfterVal) {
            idToAfterMap
                .getOrDefault(virtualViewId, -1)
                .let { if (it != -1) { info.extras.putInt(extraDataKey, it) } }
        } else if (node.unmergedConfig.contains(SemanticsActions.GetTextLayoutResult) &&
            arguments != null && extraDataKey == EXTRA_DATA_TEXT_CHARACTER_LOCATION_KEY
        ) {
            val positionInfoStartIndex = arguments.getInt(
                EXTRA_DATA_TEXT_CHARACTER_LOCATION_ARG_START_INDEX, -1
            )
            val positionInfoLength = arguments.getInt(
                EXTRA_DATA_TEXT_CHARACTER_LOCATION_ARG_LENGTH, -1
            )
            if ((positionInfoLength <= 0) || (positionInfoStartIndex < 0) ||
                (positionInfoStartIndex >= (text?.length ?: Int.MAX_VALUE))
            ) {
                Log.e(LogTag, "Invalid arguments for accessibility character locations")
                return
            }
            val textLayoutResult = getTextLayoutResult(node.unmergedConfig) ?: return
            val boundingRects = mutableListOf<RectF?>()
            for (i in 0 until positionInfoLength) {
                // This is a workaround until we fix the merging issue in b/157474582.
                if (positionInfoStartIndex + i >= textLayoutResult.layoutInput.text.length) {
                    boundingRects.add(null)
                    continue
                }
                val bounds = textLayoutResult.getBoundingBox(positionInfoStartIndex + i)
                val boundsOnScreen = toScreenCoords(node, bounds)
                boundingRects.add(boundsOnScreen)
            }
            info.extras.putParcelableArray(extraDataKey, boundingRects.toTypedArray())
        } else if (node.unmergedConfig.contains(SemanticsProperties.TestTag) &&
            arguments != null && extraDataKey == ExtraDataTestTagKey
        ) {
            val testTag = node.unmergedConfig.getOrNull(SemanticsProperties.TestTag)
            if (testTag != null) {
                info.extras.putCharSequence(extraDataKey, testTag)
            }
        } else if (extraDataKey == ExtraDataIdKey) {
            info.extras.putInt(extraDataKey, node.id)
        }
    }

    private fun toScreenCoords(textNode: SemanticsNode?, bounds: Rect): RectF? {
        if (textNode == null) return null
        val boundsInRoot = bounds.translate(textNode.positionInRoot)
        val textNodeBoundsInRoot = textNode.boundsInRoot

        // Only visible or partially visible locations are used.
        val visibleBounds = if (boundsInRoot.overlaps(textNodeBoundsInRoot)) {
            boundsInRoot.intersect(textNodeBoundsInRoot)
        } else {
            null
        }

        return if (visibleBounds != null) {
            val topLeftInScreen =
                view.localToScreen(Offset(visibleBounds.left, visibleBounds.top))
            val bottomRightInScreen =
                view.localToScreen(Offset(visibleBounds.right, visibleBounds.bottom))
            RectF(
                topLeftInScreen.x,
                topLeftInScreen.y,
                bottomRightInScreen.x,
                bottomRightInScreen.y
            )
        } else {
            null
        }
    }

    /**
     * Dispatches hover {@link android.view.MotionEvent}s to the virtual view hierarchy when
     * the Explore by Touch feature is enabled.
     * <p>
     * This method should be called by overriding
     * {@link View#dispatchHoverEvent}:
     *
     * <pre>&#64;Override
     * public boolean dispatchHoverEvent(MotionEvent event) {
     *   if (mHelper.dispatchHoverEvent(this, event) {
     *     return true;
     *   }
     *   return super.dispatchHoverEvent(event);
     * }
     * </pre>
     *
     * @param event The hover event to dispatch to the virtual view hierarchy.
     * @return Whether the hover event was handled.
     */
    internal fun dispatchHoverEvent(event: MotionEvent): Boolean {
        if (!isTouchExplorationEnabled) {
            return false
        }

        when (event.action) {
            MotionEvent.ACTION_HOVER_MOVE, MotionEvent.ACTION_HOVER_ENTER -> {
                val virtualViewId = hitTestSemanticsAt(event.x, event.y)
                // The android views could be view groups, so the event must be dispatched to the
                // views. Android ViewGroup.java will take care of synthesizing hover enter/exit
                // actions from hover moves.
                // Note that this should be before calling "updateHoveredVirtualView" so that in
                // the corner case of overlapped nodes, the final hover enter event is sent from
                // the node/view that we want to focus.
                val handled = view.androidViewsHandler.dispatchGenericMotionEvent(event)
                updateHoveredVirtualView(virtualViewId)
                return if (virtualViewId == InvalidId) handled else true
            }

            MotionEvent.ACTION_HOVER_EXIT -> {
                return when {
                    hoveredVirtualViewId != InvalidId -> {
                        updateHoveredVirtualView(InvalidId)
                        true
                    }

                    else -> {
                        view.androidViewsHandler.dispatchGenericMotionEvent(event)
                    }
                }
            }

            else -> {
                return false
            }
        }
    }

    /**
     * Hit test the layout tree for semantics wrappers.
     * The return value is a virtual view id, or InvalidId if an embedded Android View was hit.
     */
    @VisibleForTesting
    internal fun hitTestSemanticsAt(x: Float, y: Float): Int {
        view.measureAndLayout()

        val hitSemanticsEntities = HitTestResult()
        view.root.hitTestSemantics(
            pointerPosition = Offset(x, y),
            hitSemanticsEntities = hitSemanticsEntities
        )

        val layoutNode = hitSemanticsEntities.lastOrNull()?.requireLayoutNode()

        var virtualViewId = InvalidId
        if (layoutNode?.nodes?.has(Nodes.Semantics) == true) {

            // The node below is not added to the tree; it's a wrapper around outer semantics to
            // use the methods available to the SemanticsNode
            val semanticsNode = SemanticsNode(layoutNode, false)

            // Do not 'find' invisible nodes when exploring by touch. This will prevent us from
            // sending events for invisible nodes
            if (semanticsNode.isVisible) {
                val androidView = view
                    .androidViewsHandler
                    .layoutNodeToHolder[layoutNode]
                if (androidView == null) {
                    virtualViewId = semanticsNodeIdToAccessibilityVirtualNodeId(
                        layoutNode.semanticsId
                    )
                }
            }
        }
        return virtualViewId
    }

    /**
     * Sets the currently hovered item, sending hover accessibility events as
     * necessary to maintain the correct state.
     *
     * @param virtualViewId The virtual view id for the item currently being
     *            hovered, or {@link #InvalidId} if no item is hovered within
     *            the parent view.
     */
    private fun updateHoveredVirtualView(virtualViewId: Int) {
        if (hoveredVirtualViewId == virtualViewId) {
            return
        }

        val previousVirtualViewId: Int = hoveredVirtualViewId
        hoveredVirtualViewId = virtualViewId

        /*
        Stay consistent with framework behavior by sending ENTER/EXIT pairs
        in reverse order. This is accurate as of API 18.
        */
        sendEventForVirtualView(virtualViewId, AccessibilityEvent.TYPE_VIEW_HOVER_ENTER)
        sendEventForVirtualView(previousVirtualViewId, AccessibilityEvent.TYPE_VIEW_HOVER_EXIT)
    }

    override fun getAccessibilityNodeProvider(host: View): AccessibilityNodeProviderCompat {
        return nodeProvider
    }

    /**
     * Trims the text to [size] length. Returns the string as it is if the length is
     * smaller than [size]. If chars at [size] - 1 and [size] is a surrogate
     * pair, returns a CharSequence of length [size] - 1.
     *
     * @param size length of the result, should be greater than 0
     */
    private fun <T : CharSequence> trimToSize(
        text: T?,
        @Suppress("SameParameterValue") @IntRange(from = 1) size: Int
    ): T? {
        require(size > 0) { "size should be greater than 0" }
        var len = size
        if (text.isNullOrEmpty() || text.length <= size) return text
        if (Character.isHighSurrogate(text[size - 1]) && Character.isLowSurrogate(text[size])) {
            len = size - 1
        }
        @Suppress("UNCHECKED_CAST")
        return text.subSequence(0, len) as T
    }

    // TODO (in a separate cl): Called when the SemanticsNode with id semanticsNodeId disappears.
    // fun clearNode(semanticsNodeId: Int) { // clear the actionIdToId and labelToActionId nodes }

    private val semanticsChangeChecker = Runnable {
        trace("measureAndLayout") { view.measureAndLayout() }
        trace("checkForSemanticsChanges") { checkForSemanticsChanges() }
        checkingForSemanticsChanges = false
    }

    internal fun onSemanticsChange() {
        // When accessibility is turned off, we still want to keep
        // currentSemanticsNodesInvalidated up to date so that when accessibility is turned on
        // later, we can refresh currentSemanticsNodes if currentSemanticsNodes is stale.
        currentSemanticsNodesInvalidated = true

        if (isEnabled && !checkingForSemanticsChanges) {
            checkingForSemanticsChanges = true
            handler.post(semanticsChangeChecker)
        }
    }

    /**
     * This suspend function loops for the entire lifetime of the Compose instance: it consumes
     * recent layout changes and sends events to the accessibility and content capture framework in
     * batches separated by a 100ms delay.
     */
    internal suspend fun boundsUpdatesEventLoop() {
        try {
            val subtreeChangedSemanticsNodesIds = MutableIntSet()
            for (notification in boundsUpdateChannel) {
                trace("AccessibilityLoopIteration") {
                    if (isEnabled) {
                        for (i in subtreeChangedLayoutNodes.indices) {
                            val layoutNode = subtreeChangedLayoutNodes.valueAt(i)
                            trace("sendSubtreeChangeAccessibilityEvents") {
                                sendSubtreeChangeAccessibilityEvents(
                                    layoutNode,
                                    subtreeChangedSemanticsNodesIds
                                )
                            }
                            trace("sendTypeViewScrolledAccessibilityEvent") {
                                sendTypeViewScrolledAccessibilityEvent(layoutNode)
                            }
                        }
                        subtreeChangedSemanticsNodesIds.clear()
                        // When the bounds of layout nodes change, we will not always get semantics
                        // change notifications because bounds is not part of semantics. And bounds
                        // change from a layout node without semantics will affect the global bounds
                        // of it children which has semantics. Bounds change will affect which nodes
                        // are covered and which nodes are not, so the currentSemanticsNodes is not
                        // up to date anymore.
                        // After the subtree events are sent, accessibility services will get the
                        // current visible/invisible state. We also try to do semantics tree diffing
                        // to send out the proper accessibility events and update our copy here so that
                        // our incremental changes (represented by accessibility events) are consistent
                        // with accessibility services. That is: change - notify - new change -
                        // notify, if we don't do the tree diffing and update our copy here, we will
                        // combine old change and new change, which is missing finer-grained
                        // notification.
                        if (!checkingForSemanticsChanges) {
                            checkingForSemanticsChanges = true
                            handler.post(semanticsChangeChecker)
                        }
                    }
                    subtreeChangedLayoutNodes.clear()
                    pendingHorizontalScrollEvents.clear()
                    pendingVerticalScrollEvents.clear()
                    delay(SendRecurringAccessibilityEventsIntervalMillis)
                }
            }
        } finally {
            subtreeChangedLayoutNodes.clear()
        }
    }

    internal fun onLayoutChange(layoutNode: LayoutNode) {
        // When accessibility is turned off, we still want to keep
        // currentSemanticsNodesInvalidated up to date so that when accessibility is turned on
        // later, we can refresh currentSemanticsNodes if currentSemanticsNodes is stale.
        currentSemanticsNodesInvalidated = true

        // Only using a11y here since the CC manager uses its own flag
        if (!isEnabled) {
            return
        }
        // The layout change of a LayoutNode will also affect its children, so even if it doesn't
        // have semantics attached, we should process it.
        notifySubtreeAccessibilityStateChangedIfNeeded(layoutNode)
    }

    private fun notifySubtreeAccessibilityStateChangedIfNeeded(layoutNode: LayoutNode) {
        if (subtreeChangedLayoutNodes.add(layoutNode)) {
            boundsUpdateChannel.trySend(Unit)
        }
    }

    private fun sendTypeViewScrolledAccessibilityEvent(
        layoutNode: LayoutNode
    ) {
        // The node may be no longer available while we were waiting so check
        // again.
        if (!layoutNode.isAttached) {
            return
        }
        // Android Views will send proper events themselves.
        if (view.androidViewsHandler.layoutNodeToHolder.contains(layoutNode)) {
            return
        }

        val id = layoutNode.semanticsId
        val pendingHorizontalScroll = pendingHorizontalScrollEvents[id]
        val pendingVerticalScroll = pendingVerticalScrollEvents[id]
        if (pendingHorizontalScroll == null && pendingVerticalScroll == null) {
            return
        }

        val event = createEvent(
            id,
            AccessibilityEvent.TYPE_VIEW_SCROLLED
        )
        pendingHorizontalScroll?.let {
            event.scrollX = it.value().toInt()
            event.maxScrollX = it.maxValue().toInt()
        }
        pendingVerticalScroll?.let {
            event.scrollY = it.value().toInt()
            event.maxScrollY = it.maxValue().toInt()
        }
        sendEvent(event)
    }

    private fun sendSubtreeChangeAccessibilityEvents(
        layoutNode: LayoutNode,
        subtreeChangedSemanticsNodesIds: MutableIntSet
    ) {
        // The node may be no longer available while we were waiting so check
        // again.
        if (!layoutNode.isAttached) {
            return
        }
        // Android Views will send proper events themselves.
        if (view.androidViewsHandler.layoutNodeToHolder.contains(layoutNode)) {
            return
        }

        // No need to send an event if an ancestor has also been changed
        for (potentialAncestor in subtreeChangedLayoutNodes.indices) {
            if (subtreeChangedLayoutNodes.valueAt(potentialAncestor).isAncestorOf(layoutNode)) {
                return
            }
        }

        // When we finally send the event, make sure it is an accessibility-focusable node.
        val id = trace("GetSemanticsNode") {
            var semanticsNode = if (layoutNode.nodes.has(Nodes.Semantics))
                layoutNode
            else
                layoutNode.findClosestParentNode { it.nodes.has(Nodes.Semantics) }

            val config = semanticsNode?.collapsedSemantics ?: return
            if (!config.isMergingSemanticsOfDescendants) {
                semanticsNode.findClosestParentNode {
                    it.collapsedSemantics?.isMergingSemanticsOfDescendants == true
                }?.let { semanticsNode = it }
            }
            semanticsNode?.semanticsId ?: return
        }

        if (!subtreeChangedSemanticsNodesIds.add(id)) {
            return
        }

        sendEventForVirtualView(
            semanticsNodeIdToAccessibilityVirtualNodeId(id),
            AccessibilityEvent.TYPE_WINDOW_CONTENT_CHANGED,
            AccessibilityEvent.CONTENT_CHANGE_TYPE_SUBTREE
        )
    }

    private fun checkForSemanticsChanges() {
        // Accessibility structural change
        trace("sendAccessibilitySemanticsStructureChangeEvents") {
            if (isEnabled) {
                sendAccessibilitySemanticsStructureChangeEvents(
                    view.semanticsOwner.unmergedRootSemanticsNode,
                    previousSemanticsRoot
                )
            }
        }
        // Accessibility property change
        trace("sendSemanticsPropertyChangeEvents") {
            sendSemanticsPropertyChangeEvents(currentSemanticsNodes)
        }
        trace("updateSemanticsNodesCopyAndPanes") {
            updateSemanticsNodesCopyAndPanes()
        }
    }

    private fun updateSemanticsNodesCopyAndPanes() {
        // TODO(b/172606324): removed this compose specific fix when talkback has a proper solution.
        val toRemove = MutableIntSet()
        paneDisplayed.forEach { id ->
            val currentNode = currentSemanticsNodes[id]?.semanticsNode
            if (currentNode == null ||
                !currentNode.unmergedConfig.contains(SemanticsProperties.PaneTitle)) {
                toRemove.add(id)
                sendPaneChangeEvents(
                    id,
                    AccessibilityEventCompat.CONTENT_CHANGE_TYPE_PANE_DISAPPEARED,
                    previousSemanticsNodes[id]?.unmergedConfig?.getOrNull(
                        SemanticsProperties.PaneTitle
                    )
                )
            }
        }
        paneDisplayed.removeAll(toRemove)
        previousSemanticsNodes.clear()
        currentSemanticsNodes.forEach { key, value ->
            if (value.semanticsNode.unmergedConfig.contains(SemanticsProperties.PaneTitle) &&
                paneDisplayed.add(key)) {
                sendPaneChangeEvents(
                    key,
                    AccessibilityEventCompat.CONTENT_CHANGE_TYPE_PANE_APPEARED,
                    value.semanticsNode.unmergedConfig[SemanticsProperties.PaneTitle]
                )
            }
            previousSemanticsNodes[key] =
                SemanticsNodeCopy(value.semanticsNode, currentSemanticsNodes)
        }
        previousSemanticsRoot =
            SemanticsNodeCopy(view.semanticsOwner.unmergedRootSemanticsNode, currentSemanticsNodes)
    }

    private fun sendSemanticsPropertyChangeEvents(
        newSemanticsNodes: IntObjectMap<SemanticsNodeWithAdjustedBounds>
    ) {
        val oldScrollObservationScopes = ArrayList(scrollObservationScopes)
        scrollObservationScopes.clear()
        newSemanticsNodes.forEachKey { id ->
            // We do doing this search because the new configuration is set as a whole, so we
            // can't indicate which property is changed when setting the new configuration.
            val oldNode = previousSemanticsNodes[id] ?: return@forEachKey
            val newNode = checkPreconditionNotNull(newSemanticsNodes[id]?.semanticsNode) {
                "no value for specified key"
            }

            var propertyChanged = false

            for (entry in newNode.unmergedConfig) {
                var newlyObservingScroll = false
                if (entry.key == SemanticsProperties.HorizontalScrollAxisRange ||
                    entry.key == SemanticsProperties.VerticalScrollAxisRange
                ) {
                    newlyObservingScroll = registerScrollingId(id, oldScrollObservationScopes)
                }
                if (!newlyObservingScroll &&
                    entry.value == oldNode.unmergedConfig.getOrNull(entry.key)
                ) {
                    continue
                }
                @Suppress("UNCHECKED_CAST")
                when (entry.key) {
                    SemanticsProperties.PaneTitle -> {
                        val paneTitle = entry.value as String
                        // If oldNode doesn't have pane title, it will be handled in
                        // updateSemanticsNodesCopyAndPanes().
                        if (oldNode.unmergedConfig.contains(SemanticsProperties.PaneTitle)) {
                            sendPaneChangeEvents(
                                id,
                                AccessibilityEventCompat.CONTENT_CHANGE_TYPE_PANE_TITLE,
                                paneTitle
                            )
                        }
                    }

                    SemanticsProperties.StateDescription, SemanticsProperties.ToggleableState -> {
                        sendEventForVirtualView(
                            semanticsNodeIdToAccessibilityVirtualNodeId(id),
                            AccessibilityEvent.TYPE_WINDOW_CONTENT_CHANGED,
                            AccessibilityEventCompat.CONTENT_CHANGE_TYPE_STATE_DESCRIPTION
                        )
                        // Temporary(b/192295060) fix, sending CONTENT_CHANGE_TYPE_UNDEFINED to
                        // force ViewRootImpl to update its accessibility-focused virtual-node.
                        // If we have an androidx fix, we can remove this event.
                        sendEventForVirtualView(
                            semanticsNodeIdToAccessibilityVirtualNodeId(id),
                            AccessibilityEvent.TYPE_WINDOW_CONTENT_CHANGED,
                            AccessibilityEventCompat.CONTENT_CHANGE_TYPE_UNDEFINED
                        )
                    }

                    SemanticsProperties.ProgressBarRangeInfo -> {
                        sendEventForVirtualView(
                            semanticsNodeIdToAccessibilityVirtualNodeId(id),
                            AccessibilityEvent.TYPE_WINDOW_CONTENT_CHANGED,
                            AccessibilityEventCompat.CONTENT_CHANGE_TYPE_STATE_DESCRIPTION
                        )
                        // Temporary(b/192295060) fix, sending CONTENT_CHANGE_TYPE_UNDEFINED to
                        // force ViewRootImpl to update its accessibility-focused virtual-node.
                        // If we have an androidx fix, we can remove this event.
                        sendEventForVirtualView(
                            semanticsNodeIdToAccessibilityVirtualNodeId(id),
                            AccessibilityEvent.TYPE_WINDOW_CONTENT_CHANGED,
                            AccessibilityEventCompat.CONTENT_CHANGE_TYPE_UNDEFINED
                        )
                    }

                    SemanticsProperties.Selected -> {
                        // The assumption is among widgets using SemanticsProperties.Selected, only
                        // Tab is using AccessibilityNodeInfo#isSelected, and all others are using
                        // AccessibilityNodeInfo#isCheckable and setting
                        // AccessibilityNodeInfo#stateDescription in this delegate.
                        if (newNode.unmergedConfig.getOrNull(SemanticsProperties.Role)
                            == Role.Tab) {
                            if (newNode.unmergedConfig.getOrNull(SemanticsProperties.Selected)
                                == true) {
                                val event = createEvent(
                                    semanticsNodeIdToAccessibilityVirtualNodeId(id),
                                    AccessibilityEvent.TYPE_VIEW_SELECTED
                                )
                                // Here we use the merged node. Because we specifically are using
                                // the merged node, we must also use the merged version of the
                                // SemanticsConfiguration via `config` instead of `unmergedConfig`
                                // as the rest of the file uses.
                                val mergedNode = newNode.copyWithMergingEnabled()
                                val contentDescription = mergedNode.config.getOrNull(
                                    SemanticsProperties.ContentDescription
                                )?.fastJoinToString(",")
                                val text = mergedNode.config.getOrNull(SemanticsProperties.Text)
                                    ?.fastJoinToString(",")
                                contentDescription?.let { event.contentDescription = it }
                                text?.let { event.text.add(it) }
                                sendEvent(event)
                            } else {
                                // Send this event to match View.java.
                                sendEventForVirtualView(
                                    semanticsNodeIdToAccessibilityVirtualNodeId(id),
                                    AccessibilityEvent.TYPE_WINDOW_CONTENT_CHANGED,
                                    AccessibilityEventCompat.CONTENT_CHANGE_TYPE_UNDEFINED
                                )
                            }
                        } else {
                            sendEventForVirtualView(
                                semanticsNodeIdToAccessibilityVirtualNodeId(id),
                                AccessibilityEvent.TYPE_WINDOW_CONTENT_CHANGED,
                                AccessibilityEventCompat.CONTENT_CHANGE_TYPE_STATE_DESCRIPTION
                            )
                            // Temporary(b/192295060) fix, sending CONTENT_CHANGE_TYPE_UNDEFINED to
                            // force ViewRootImpl to update its accessibility-focused virtual-node.
                            // If we have an androidx fix, we can remove this event.
                            sendEventForVirtualView(
                                semanticsNodeIdToAccessibilityVirtualNodeId(id),
                                AccessibilityEvent.TYPE_WINDOW_CONTENT_CHANGED,
                                AccessibilityEventCompat.CONTENT_CHANGE_TYPE_UNDEFINED
                            )
                        }
                    }

                    SemanticsProperties.ContentDescription -> {
                        sendEventForVirtualView(
                            semanticsNodeIdToAccessibilityVirtualNodeId(id),
                            AccessibilityEvent.TYPE_WINDOW_CONTENT_CHANGED,
                            AccessibilityEvent.CONTENT_CHANGE_TYPE_CONTENT_DESCRIPTION,
                            entry.value as List<String>
                        )
                    }

                    SemanticsProperties.EditableText -> {
                        if (newNode.unmergedConfig.contains(SemanticsActions.SetText)) {

                            val oldText = oldNode.unmergedConfig.getTextForTextField() ?: ""
                            val newText = newNode.unmergedConfig.getTextForTextField() ?: ""
                            val trimmedNewText = trimToSize(newText, ParcelSafeTextLength)

                            var startCount = 0
                            // endCount records how many characters are the same from the end.
                            var endCount = 0
                            val oldTextLen = oldText.length
                            val newTextLen = newText.length
                            val minLength = oldTextLen.coerceAtMost(newTextLen)
                            while (startCount < minLength) {
                                if (oldText[startCount] != newText[startCount]) {
                                    break
                                }
                                startCount++
                            }
                            // abcdabcd vs
                            //     abcd
                            while (endCount < minLength - startCount) {
                                if (oldText[oldTextLen - 1 - endCount] !=
                                    newText[newTextLen - 1 - endCount]
                                ) {
                                    break
                                }
                                endCount++
                            }
                            val removedCount = oldTextLen - endCount - startCount
                            val addedCount = newTextLen - endCount - startCount

                            val oldNodeIsPassword =
                                oldNode.unmergedConfig.contains(SemanticsProperties.Password)
                            val newNodeIsPassword =
                                newNode.unmergedConfig.contains(SemanticsProperties.Password)
                            val oldNodeIsTextfield =
                                oldNode.unmergedConfig.contains(SemanticsActions.SetText)

                            // (b/247891690) We won't send a text change event when we only toggle
                            // the password visibility of the node
                            val becamePasswordNode = oldNodeIsTextfield &&
                                !oldNodeIsPassword && newNodeIsPassword
                            val becameNotPasswordNode = oldNodeIsTextfield &&
                                oldNodeIsPassword && !newNodeIsPassword
                            val event = if (becamePasswordNode || becameNotPasswordNode) {
                                // (b/247891690) password visibility toggle is handled by a
                                // selection event. Because internally Talkback already has the
                                // correct cursor position, there will be no announcement.
                                // Therefore we first send the "cursor reset" event with the
                                // selection at (0, 0) and right after that we will send the event
                                // with the correct cursor position. This behaves similarly to the
                                // View-based material EditText which also sends two selection
                                // events
                                createTextSelectionChangedEvent(
                                    virtualViewId = semanticsNodeIdToAccessibilityVirtualNodeId(id),
                                    fromIndex = 0,
                                    toIndex = 0,
                                    itemCount = newTextLen,
                                    text = trimmedNewText
                                )
                            } else {
                                createEvent(
                                    semanticsNodeIdToAccessibilityVirtualNodeId(id),
                                    AccessibilityEvent.TYPE_VIEW_TEXT_CHANGED
                                ).apply {
                                    this.fromIndex = startCount
                                    this.removedCount = removedCount
                                    this.addedCount = addedCount
                                    this.beforeText = oldText
                                    this.text.add(trimmedNewText)
                                }
                            }
                            event.className = TextFieldClassName
                            sendEvent(event)

                            // (b/247891690) second event with the correct cursor position (see
                            // comment above for more details)
                            if (becamePasswordNode || becameNotPasswordNode) {
                                val textRange =
                                    newNode.unmergedConfig[SemanticsProperties.TextSelectionRange]
                                event.fromIndex = textRange.start
                                event.toIndex = textRange.end
                                sendEvent(event)
                            }
                        } else {
                            sendEventForVirtualView(
                                semanticsNodeIdToAccessibilityVirtualNodeId(id),
                                AccessibilityEvent.TYPE_WINDOW_CONTENT_CHANGED,
                                AccessibilityEvent.CONTENT_CHANGE_TYPE_TEXT
                            )
                        }
                    }
                    // do we need to overwrite TextRange equals?
                    SemanticsProperties.TextSelectionRange -> {
                        val newText = newNode.unmergedConfig.getTextForTextField()?.text ?: ""
                        val textRange =
                            newNode.unmergedConfig[SemanticsProperties.TextSelectionRange]
                        val event = createTextSelectionChangedEvent(
                            semanticsNodeIdToAccessibilityVirtualNodeId(id),
                            textRange.start,
                            textRange.end,
                            newText.length,
                            trimToSize(newText, ParcelSafeTextLength)
                        )
                        sendEvent(event)
                        sendPendingTextTraversedAtGranularityEvent(newNode.id)
                    }

                    SemanticsProperties.HorizontalScrollAxisRange,
                    SemanticsProperties.VerticalScrollAxisRange -> {
                        notifySubtreeAccessibilityStateChangedIfNeeded(newNode.layoutNode)

                        val scope = scrollObservationScopes.findById(id)!!
                        scope.horizontalScrollAxisRange = newNode.unmergedConfig.getOrNull(
                            SemanticsProperties.HorizontalScrollAxisRange
                        )
                        scope.verticalScrollAxisRange = newNode.unmergedConfig.getOrNull(
                            SemanticsProperties.VerticalScrollAxisRange
                        )
                        scheduleScrollEventIfNeeded(scope)
                    }

                    SemanticsProperties.Focused -> {
                        if (entry.value as Boolean) {
                            sendEvent(
                                createEvent(
                                    semanticsNodeIdToAccessibilityVirtualNodeId(newNode.id),
                                    AccessibilityEvent.TYPE_VIEW_FOCUSED
                                )
                            )
                        }
                        // In View.java this window event is sent for unfocused view. But we send
                        // it for focused too so that TalkBack invalidates its cache. Otherwise
                        // PasteText edit option is not displayed properly on some OS versions.
                        sendEventForVirtualView(
                            semanticsNodeIdToAccessibilityVirtualNodeId(newNode.id),
                            AccessibilityEvent.TYPE_WINDOW_CONTENT_CHANGED,
                            AccessibilityEvent.CONTENT_CHANGE_TYPE_UNDEFINED
                        )
                    }

                    CustomActions -> {
                        val actions = newNode.unmergedConfig[CustomActions]
                        val oldActions = oldNode.unmergedConfig.getOrNull(CustomActions)
                        if (oldActions != null) {
                            // Suppose actions with the same label should be deduped.
                            val labels = mutableSetOf<String>()
                            actions.fastForEach { action ->
                                labels.add(action.label)
                            }
                            val oldLabels = mutableSetOf<String>()
                            oldActions.fastForEach { action ->
                                oldLabels.add(action.label)
                            }
                            propertyChanged =
                                !(labels.containsAll(oldLabels) && oldLabels.containsAll(labels))
                        } else if (actions.isNotEmpty()) {
                            propertyChanged = true
                        }
                    }
                    // TODO(b/151840490) send the correct events for certain properties, like view
                    //  selected.
                    else -> {
                        propertyChanged = if (entry.value is AccessibilityAction<*>) {
                            !(entry.value as AccessibilityAction<*>)
                                .accessibilityEquals(oldNode.unmergedConfig.getOrNull(entry.key))
                        } else {
                            true
                        }
                    }
                }
            }

            if (!propertyChanged) {
                propertyChanged = newNode.propertiesDeleted(oldNode.unmergedConfig)
            }
            if (propertyChanged) {
                // TODO(b/176105563): throttle the window content change events and merge different
                //  sub types. We can use the subtreeChangedLayoutNodes with sub types.
                sendEventForVirtualView(
                    semanticsNodeIdToAccessibilityVirtualNodeId(id),
                    AccessibilityEvent.TYPE_WINDOW_CONTENT_CHANGED,
                    AccessibilityEvent.CONTENT_CHANGE_TYPE_UNDEFINED
                )
            }
        }
    }

    // List of visible scrollable nodes (which are observing scroll state snapshot writes).
    private val scrollObservationScopes = mutableListOf<ScrollObservationScope>()

    /*
     * Lambda to store in scrolling snapshot observer, which must never be recreated because
     * the snapshot system makes use of lambda reference comparisons.
     * (Note that recent versions of the Kotlin compiler do maintain a persistent
     * object for most lambda expressions, so this is just for the purpose of explicitness.)
     */
    private val scheduleScrollEventIfNeededLambda: (ScrollObservationScope) -> Unit = {
        this.scheduleScrollEventIfNeeded(it)
    }

    private fun registerScrollingId(
        id: Int,
        oldScrollObservationScopes: List<ScrollObservationScope>
    ): Boolean {
        var newlyObservingScroll = false
        val oldScope = oldScrollObservationScopes.findById(id)
        val newScope = if (oldScope != null) {
            oldScope
        } else {
            newlyObservingScroll = true
            ScrollObservationScope(
                semanticsNodeId = id,
                allScopes = scrollObservationScopes,
                oldXValue = null,
                oldYValue = null,
                horizontalScrollAxisRange = null,
                verticalScrollAxisRange = null
            )
        }
        scrollObservationScopes.add(newScope)
        return newlyObservingScroll
    }

    private fun scheduleScrollEventIfNeeded(scrollObservationScope: ScrollObservationScope) {
        if (!scrollObservationScope.isValidOwnerScope) {
            return
        }
        view.snapshotObserver.observeReads(
            scrollObservationScope,
            scheduleScrollEventIfNeededLambda
        ) {
            val newXState = scrollObservationScope.horizontalScrollAxisRange
            val newYState = scrollObservationScope.verticalScrollAxisRange
            val oldXValue = scrollObservationScope.oldXValue
            val oldYValue = scrollObservationScope.oldYValue

            val deltaX = if (newXState != null && oldXValue != null) {
                newXState.value() - oldXValue
            } else {
                0f
            }
            val deltaY = if (newYState != null && oldYValue != null) {
                newYState.value() - oldYValue
            } else {
                0f
            }

            if (deltaX != 0f || deltaY != 0f) {
                val scrollerId = semanticsNodeIdToAccessibilityVirtualNodeId(
                    scrollObservationScope.semanticsNodeId
                )

                // Refresh the current "green box" bounds and invalidate the View to tell
                // ViewRootImpl to redraw it at its latest position.
                currentSemanticsNodes[focusedVirtualViewId]?.let {
                    try {
                        currentlyFocusedANI?.setBoundsInScreen(boundsInScreen(it))
                    } catch (e: IllegalStateException) {
                        // setBoundsInScreen could in theory throw an IllegalStateException if the
                        // system has previously sealed the AccessibilityNodeInfo.  This cannot
                        // happen on stock AOSP, because ViewRootImpl only uses it for bounds
                        // checking, and never forwards it to an accessibility service. But that is
                        // a non-CTS-enforced implementation detail, so we should avoid crashing if
                        // this happens.
                    }
                }
                view.invalidate()

                currentSemanticsNodes[scrollerId]?.semanticsNode?.layoutNode?.let { layoutNode ->
                    // Store the data needed for TYPE_VIEW_SCROLLED events.
                    if (newXState != null) {
                        pendingHorizontalScrollEvents[scrollerId] = newXState
                    }
                    if (newYState != null) {
                        pendingVerticalScrollEvents[scrollerId] = newYState
                    }

                    // Schedule a content subtree change event for the scroller. As side effects
                    // this will also schedule a TYPE_VIEW_SCROLLED event, and suppress separate
                    // events from being sent for each child whose bounds moved.
                    notifySubtreeAccessibilityStateChangedIfNeeded(layoutNode)
                }
            }

            if (newXState != null) {
                scrollObservationScope.oldXValue = newXState.value()
            }
            if (newYState != null) {
                scrollObservationScope.oldYValue = newYState.value()
            }
        }
    }

    private fun sendPaneChangeEvents(
        semanticsNodeId: Int,
        contentChangeType: Int,
        title: String?
    ) {
        val event = createEvent(
            semanticsNodeIdToAccessibilityVirtualNodeId(semanticsNodeId),
            AccessibilityEvent.TYPE_WINDOW_STATE_CHANGED
        )
        event.contentChangeTypes = contentChangeType
        if (title != null) {
            event.text.add(title)
        }
        sendEvent(event)
    }

    private fun sendAccessibilitySemanticsStructureChangeEvents(
        newNode: SemanticsNode,
        oldNode: SemanticsNodeCopy
    ) {
        val newChildren: MutableIntSet = mutableIntSetOf()

        // If any child is added, clear the subtree rooted at this node and return.
        newNode.replacedChildren.fastForEach { child ->
            if (currentSemanticsNodes.contains(child.id)) {
                if (!oldNode.children.contains(child.id)) {
                    notifySubtreeAccessibilityStateChangedIfNeeded(newNode.layoutNode)
                    return
                }
                newChildren.add(child.id)
            }
        }

        // If any child is deleted, clear the subtree rooted at this node and return.
        oldNode.children.forEach { child ->
            if (!newChildren.contains(child)) {
                notifySubtreeAccessibilityStateChangedIfNeeded(newNode.layoutNode)
                return
            }
        }

        newNode.replacedChildren.fastForEach { child ->
            if (currentSemanticsNodes.contains(child.id)) {
                sendAccessibilitySemanticsStructureChangeEvents(
                    child, previousSemanticsNodes[child.id]!!)
            }
        }
    }

    private fun semanticsNodeIdToAccessibilityVirtualNodeId(id: Int): Int {
        if (id == view.semanticsOwner.unmergedRootSemanticsNode.id) {
            return AccessibilityNodeProviderCompat.HOST_VIEW_ID
        }
        return id
    }

    private fun traverseAtGranularity(
        node: SemanticsNode,
        granularity: Int,
        forward: Boolean,
        extendSelection: Boolean
    ): Boolean {
        if (node.id != previousTraversedNode) {
            accessibilityCursorPosition = AccessibilityCursorPositionUndefined
            previousTraversedNode = node.id
        }

        val text = getIterableTextForAccessibility(node)
        if (text.isNullOrEmpty()) {
            return false
        }
        val iterator = getIteratorForGranularity(node, granularity) ?: return false
        var current = getAccessibilitySelectionEnd(node)
        if (current == AccessibilityCursorPositionUndefined) {
            current = if (forward) 0 else text.length
        }
        val range = (if (forward) iterator.following(current) else iterator.preceding(current))
            ?: return false
        val segmentStart = range[0]
        val segmentEnd = range[1]
        var selectionStart: Int
        val selectionEnd: Int
        if (extendSelection && isAccessibilitySelectionExtendable(node)) {
            selectionStart = getAccessibilitySelectionStart(node)
            if (selectionStart == AccessibilityCursorPositionUndefined) {
                selectionStart = if (forward) segmentStart else segmentEnd
            }
            selectionEnd = if (forward) segmentEnd else segmentStart
        } else {
            selectionStart = if (forward) segmentEnd else segmentStart
            selectionEnd = selectionStart
        }
        val action =
            if (forward)
                AccessibilityNodeInfoCompat.ACTION_NEXT_AT_MOVEMENT_GRANULARITY
            else AccessibilityNodeInfoCompat.ACTION_PREVIOUS_AT_MOVEMENT_GRANULARITY
        pendingTextTraversedEvent = PendingTextTraversedEvent(
            node,
            action,
            granularity,
            segmentStart,
            segmentEnd,
            SystemClock.uptimeMillis()
        )
        setAccessibilitySelection(node, selectionStart, selectionEnd, true)
        return true
    }

    private fun sendPendingTextTraversedAtGranularityEvent(semanticsNodeId: Int) {
        pendingTextTraversedEvent?.let {
            // not the same node, do nothing. Don't set pendingTextTraversedEvent to null either.
            if (semanticsNodeId != it.node.id) {
                return
            }
            if (SystemClock.uptimeMillis() - it.traverseTime <= TextTraversedEventTimeoutMillis) {
                val event = createEvent(
                    semanticsNodeIdToAccessibilityVirtualNodeId(it.node.id),
                    AccessibilityEvent.TYPE_VIEW_TEXT_TRAVERSED_AT_MOVEMENT_GRANULARITY
                )
                event.fromIndex = it.fromIndex
                event.toIndex = it.toIndex
                event.action = it.action
                event.movementGranularity = it.granularity
                event.text.add(getIterableTextForAccessibility(it.node))
                sendEvent(event)
            }
        }
        pendingTextTraversedEvent = null
    }

    private fun setAccessibilitySelection(
        node: SemanticsNode,
        start: Int,
        end: Int,
        traversalMode: Boolean
    ): Boolean {
        // Any widget which has custom action_set_selection needs to provide cursor
        // positions, so events will be sent when cursor position change.
        // When the node is disabled, only the default/virtual set selection can performed.
        if (node.unmergedConfig.contains(SemanticsActions.SetSelection) && node.enabled()) {
            // Hide all selection controllers used for adjusting selection
            // since we are doing so explicitly by other means and these
            // controllers interact with how selection behaves. From TextView.java.
            return node.unmergedConfig[SemanticsActions.SetSelection].action?.invoke(
                start,
                end,
                traversalMode
            ) ?: false
        }
        if (start == end && end == accessibilityCursorPosition) {
            return false
        }
        val text = getIterableTextForAccessibility(node) ?: return false
        accessibilityCursorPosition = if (start >= 0 && start == end && end <= text.length) {
            start
        } else {
            AccessibilityCursorPositionUndefined
        }
        val nonEmptyText = text.isNotEmpty()
        val event = createTextSelectionChangedEvent(
            semanticsNodeIdToAccessibilityVirtualNodeId(node.id),
            if (nonEmptyText) accessibilityCursorPosition else null,
            if (nonEmptyText) accessibilityCursorPosition else null,
            if (nonEmptyText) text.length else null,
            text
        )
        sendEvent(event)
        sendPendingTextTraversedAtGranularityEvent(node.id)
        return true
    }

    /** Returns selection start and end indices in original text */
    private fun getAccessibilitySelectionStart(node: SemanticsNode): Int {
        // If there is ContentDescription, it will be used instead of text during traversal.
        if (!node.unmergedConfig.contains(SemanticsProperties.ContentDescription) &&
            node.unmergedConfig.contains(SemanticsProperties.TextSelectionRange)
        ) {
            return node.unmergedConfig[SemanticsProperties.TextSelectionRange].start
        }
        return accessibilityCursorPosition
    }

    private fun getAccessibilitySelectionEnd(node: SemanticsNode): Int {
        // If there is ContentDescription, it will be used instead of text during traversal.
        if (!node.unmergedConfig.contains(SemanticsProperties.ContentDescription) &&
            node.unmergedConfig.contains(SemanticsProperties.TextSelectionRange)
        ) {
            return node.unmergedConfig[SemanticsProperties.TextSelectionRange].end
        }
        return accessibilityCursorPosition
    }

    private fun isAccessibilitySelectionExtendable(node: SemanticsNode): Boolean {
        // Currently only TextField is extendable. Static text may become extendable later.
        return !node.unmergedConfig.contains(SemanticsProperties.ContentDescription) &&
            node.unmergedConfig.contains(SemanticsProperties.EditableText)
    }

    private fun getIteratorForGranularity(
        node: SemanticsNode?,
        granularity: Int
    ): AccessibilityIterators.TextSegmentIterator? {
        if (node == null) return null

        val text = getIterableTextForAccessibility(node)
        if (text.isNullOrEmpty()) {
            return null
        }
        // TODO(b/160190186) Make sure locale is right in AccessibilityIterators.
        val iterator: AccessibilityIterators.AbstractTextSegmentIterator
        @Suppress("DEPRECATION")
        when (granularity) {
            AccessibilityNodeInfoCompat.MOVEMENT_GRANULARITY_CHARACTER -> {
                iterator = AccessibilityIterators.CharacterTextSegmentIterator.getInstance(
                    view.context.resources.configuration.locale
                )
                iterator.initialize(text)
            }

            AccessibilityNodeInfoCompat.MOVEMENT_GRANULARITY_WORD -> {
                iterator = AccessibilityIterators.WordTextSegmentIterator.getInstance(
                    view.context.resources.configuration.locale
                )
                iterator.initialize(text)
            }

            AccessibilityNodeInfoCompat.MOVEMENT_GRANULARITY_PARAGRAPH -> {
                iterator = AccessibilityIterators.ParagraphTextSegmentIterator.getInstance()
                iterator.initialize(text)
            }

            AccessibilityNodeInfoCompat.MOVEMENT_GRANULARITY_LINE,
            AccessibilityNodeInfoCompat.MOVEMENT_GRANULARITY_PAGE -> {
                // Line and page granularity are only for static text or text field.
                if (!node.unmergedConfig.contains(SemanticsActions.GetTextLayoutResult)) {
                    return null
                }
                val textLayoutResult = getTextLayoutResult(node.unmergedConfig) ?: return null
                if (granularity == AccessibilityNodeInfoCompat.MOVEMENT_GRANULARITY_LINE) {
                    iterator = AccessibilityIterators.LineTextSegmentIterator.getInstance()
                    iterator.initialize(text, textLayoutResult)
                } else {
                    iterator = AccessibilityIterators.PageTextSegmentIterator.getInstance()
                    // TODO: the node should be text/textfield node instead of the current node.
                    iterator.initialize(text, textLayoutResult, node)
                }
            }

            else -> return null
        }
        return iterator
    }

    /**
     * Gets the text reported for accessibility purposes. If a text node has a content description
     * in the unmerged config, it will be used instead of the text.
     *
     * This function is basically prioritising the content description over the text or editable
     * text of the text and text field nodes.
     */
    private fun getIterableTextForAccessibility(node: SemanticsNode?): String? {
        if (node == null) {
            return null
        }
        // Note in android framework, TextView set this to its text. This is changed to
        // prioritize content description, even for Text.
        if (node.unmergedConfig.contains(SemanticsProperties.ContentDescription)) {
            return node.unmergedConfig[SemanticsProperties.ContentDescription]
                .fastJoinToString(",")
        }

        if (node.unmergedConfig.contains(SemanticsActions.SetText)) {
            return node.unmergedConfig.getTextForTextField()?.text
        }

        return node.unmergedConfig.getOrNull(SemanticsProperties.Text)?.firstOrNull()?.text
    }

    private fun SemanticsConfiguration.getTextForTextField(): AnnotatedString? {
        return getOrNull(SemanticsProperties.EditableText)
    }

    private inner class ComposeAccessibilityNodeProvider : AccessibilityNodeProviderCompat() {
        override fun createAccessibilityNodeInfo(virtualViewId: Int): AccessibilityNodeInfoCompat? {
            return trace("createAccessibilityNodeInfo") {
                createNodeInfo(virtualViewId).also {
                    if (sendingFocusAffectingEvent && virtualViewId == focusedVirtualViewId) {
                        currentlyFocusedANI = it
                    }
                }
            }
        }

        override fun performAction(
            virtualViewId: Int,
            action: Int,
            arguments: Bundle?
        ): Boolean {
            return performActionHelper(virtualViewId, action, arguments)
        }

        override fun addExtraDataToAccessibilityNodeInfo(
            virtualViewId: Int,
            info: AccessibilityNodeInfoCompat,
            extraDataKey: String,
            arguments: Bundle?
        ) {
            addExtraDataToAccessibilityNodeInfoHelper(virtualViewId, info, extraDataKey, arguments)
        }

        override fun findFocus(focus: Int): AccessibilityNodeInfoCompat? {
            return createAccessibilityNodeInfo(focusedVirtualViewId)
        }
    }

    @RequiresApi(Build.VERSION_CODES.N)
    private object Api24Impl {
        @DoNotInline
        @JvmStatic
        fun addSetProgressAction(
            info: AccessibilityNodeInfoCompat,
            semanticsNode: SemanticsNode
        ) {
            if (semanticsNode.enabled()) {
                semanticsNode.unmergedConfig.getOrNull(SemanticsActions.SetProgress)?.let {
                    info.addAction(
                        AccessibilityActionCompat(
                            android.R.id.accessibilityActionSetProgress,
                            it.label
                        )
                    )
                }
            }
        }
    }

    @RequiresApi(Build.VERSION_CODES.Q)
    private object Api29Impl {
        @JvmStatic
        @DoNotInline
        fun addPageActions(
            info: AccessibilityNodeInfoCompat,
            semanticsNode: SemanticsNode
        ) {
            if (semanticsNode.enabled()) {
                semanticsNode.unmergedConfig.getOrNull(SemanticsActions.PageUp)?.let {
                    info.addAction(
                        AccessibilityActionCompat(
                            android.R.id.accessibilityActionPageUp,
                            it.label
                        )
                    )
                }
                semanticsNode.unmergedConfig.getOrNull(SemanticsActions.PageDown)?.let {
                    info.addAction(
                        AccessibilityActionCompat(
                            android.R.id.accessibilityActionPageDown,
                            it.label
                        )
                    )
                }
                semanticsNode.unmergedConfig.getOrNull(SemanticsActions.PageLeft)?.let {
                    info.addAction(
                        AccessibilityActionCompat(
                            android.R.id.accessibilityActionPageLeft,
                            it.label
                        )
                    )
                }
                semanticsNode.unmergedConfig.getOrNull(SemanticsActions.PageRight)?.let {
                    info.addAction(
                        AccessibilityActionCompat(
                            android.R.id.accessibilityActionPageRight,
                            it.label
                        )
                    )
                }
            }
        }
    }
<<<<<<< HEAD

    @RequiresApi(Build.VERSION_CODES.S)
    private object ViewTranslationHelperMethodsS {
        @DoNotInline
        @Suppress("UNUSED_PARAMETER")
        @RequiresApi(Build.VERSION_CODES.S)
        fun onCreateVirtualViewTranslationRequests(
            accessibilityDelegateCompat: AndroidComposeViewAccessibilityDelegateCompat,
            virtualIds: LongArray,
            supportedFormats: IntArray,
            requestsCollector: Consumer<ViewTranslationRequest?>
        ) {

            virtualIds.forEach {
                val node = accessibilityDelegateCompat.currentSemanticsNodes[it.toInt()]
                    ?.semanticsNode ?: return@forEach
                val requestBuilder = ViewTranslationRequest.Builder(
                    accessibilityDelegateCompat.view.autofillId,
                    node.id.toLong()
                )

                val text = AnnotatedString(node.getTextForTranslation() ?: return@forEach)

                requestBuilder.setValue(ViewTranslationRequest.ID_TEXT,
                    TranslationRequestValue.forText(text))
                requestsCollector.accept(requestBuilder.build())
            }
        }

        @DoNotInline
        @RequiresApi(Build.VERSION_CODES.S)
        fun onVirtualViewTranslationResponses(
            accessibilityDelegateCompat: AndroidComposeViewAccessibilityDelegateCompat,
            response: LongSparseArray<ViewTranslationResponse?>
        ) {
            if (Build.VERSION.SDK_INT < Build.VERSION_CODES.S) {
                return
            }

            // This callback can be invoked from non UI thread.
            if (Looper.getMainLooper().thread == Thread.currentThread()) {
                doTranslation(accessibilityDelegateCompat, response)
            } else {
                accessibilityDelegateCompat.view.post {
                    doTranslation(accessibilityDelegateCompat, response)
                }
            }
        }

        private fun doTranslation(
            accessibilityDelegateCompat: AndroidComposeViewAccessibilityDelegateCompat,
            response: LongSparseArray<ViewTranslationResponse?>
        ) {
            for (key in response.keyIterator()) {
                response.get(key)?.getValue(ViewTranslationRequest.ID_TEXT)?.text?.let {
                    accessibilityDelegateCompat.currentSemanticsNodes[key.toInt()]
                        ?.semanticsNode
                        ?.let { semanticsNode ->
                            semanticsNode.unmergedConfig
                                .getOrNull(SemanticsActions.SetTextSubstitution)?.action
                                ?.invoke(AnnotatedString(it.toString()))
                        }
                }
            }
        }
    }

    @RequiresApi(Build.VERSION_CODES.S)
    internal fun onCreateVirtualViewTranslationRequests(
        virtualIds: LongArray,
        supportedFormats: IntArray,
        requestsCollector: Consumer<ViewTranslationRequest?>
    ) {
        ViewTranslationHelperMethodsS.onCreateVirtualViewTranslationRequests(
            this, virtualIds, supportedFormats, requestsCollector)
    }

    @RequiresApi(Build.VERSION_CODES.S)
    internal fun onVirtualViewTranslationResponses(
        response: LongSparseArray<ViewTranslationResponse?>
    ) {
        ViewTranslationHelperMethodsS.onVirtualViewTranslationResponses(this, response)
    }
=======
>>>>>>> c29f7383
}

// TODO(mnuzen): Move common semantics logic into `SemanticsUtils` file to make a11y delegate
// shorter and more readable.
private fun SemanticsNode.enabled() = (!config.contains(SemanticsProperties.Disabled))

@OptIn(ExperimentalComposeUiApi::class)
private val SemanticsNode.isVisible: Boolean
    get() = !isTransparent && !unmergedConfig.contains(SemanticsProperties.InvisibleToUser)

private fun SemanticsNode.propertiesDeleted(oldConfig: SemanticsConfiguration): Boolean {
    for (entry in oldConfig) {
        if (!config.contains(entry.key)) {
            return true
        }
    }
    return false
}

private val SemanticsNode.isRtl get() = layoutInfo.layoutDirection == LayoutDirection.Rtl

private fun SemanticsNode.excludeLineAndPageGranularities(): Boolean {
    // text field that is not in focus
    if (unmergedConfig.contains(SemanticsActions.SetText) &&
        unmergedConfig.getOrNull(SemanticsProperties.Focused) != true) return true

    // text nodes that are part of the 'merged' text field, for example hint or label.
    val ancestor = layoutNode.findClosestParentNode {
        // looking for text field merging node
        val ancestorSemanticsConfiguration = it.collapsedSemantics
        ancestorSemanticsConfiguration?.isMergingSemanticsOfDescendants == true &&
            ancestorSemanticsConfiguration.contains(SemanticsActions.SetText)
    }
    return ancestor != null &&
        ancestor.collapsedSemantics?.getOrNull(SemanticsProperties.Focused) != true
}

private fun AccessibilityAction<*>.accessibilityEquals(other: Any?): Boolean {
    if (this === other) return true
    if (other !is AccessibilityAction<*>) return false

    if (label != other.label) return false
    if (action == null && other.action != null) return false
    if (action != null && other.action == null) return false

    return true
}

@Deprecated(
    message = "Use ContentCapture.isEnabled instead",
    replaceWith = ReplaceWith(
        expression = "!ContentCaptureManager.isEnabled",
        imports = ["androidx.compose.ui.contentcapture.ContentCaptureManager.Companion.isEnabled"]
    ),
    level = DeprecationLevel.WARNING
)
@Suppress("GetterSetterNames", "OPT_IN_MARKER_ON_WRONG_TARGET", "NullAnnotationGroup")
@get:Suppress("GetterSetterNames")
@get:ExperimentalComposeUiApi
@set:ExperimentalComposeUiApi
@ExperimentalComposeUiApi
var DisableContentCapture: Boolean
    get() = ContentCaptureManager.isEnabled
    set(value) { ContentCaptureManager.isEnabled = value }<|MERGE_RESOLUTION|>--- conflicted
+++ resolved
@@ -807,7 +807,7 @@
                 }
                 if (holder != null) {
                     info.addChild(holder)
-                } else if (child.id != View.NO_ID) {
+                } else {
                     info.addChild(view, child.id)
                 }
             }
@@ -3259,92 +3259,6 @@
             }
         }
     }
-<<<<<<< HEAD
-
-    @RequiresApi(Build.VERSION_CODES.S)
-    private object ViewTranslationHelperMethodsS {
-        @DoNotInline
-        @Suppress("UNUSED_PARAMETER")
-        @RequiresApi(Build.VERSION_CODES.S)
-        fun onCreateVirtualViewTranslationRequests(
-            accessibilityDelegateCompat: AndroidComposeViewAccessibilityDelegateCompat,
-            virtualIds: LongArray,
-            supportedFormats: IntArray,
-            requestsCollector: Consumer<ViewTranslationRequest?>
-        ) {
-
-            virtualIds.forEach {
-                val node = accessibilityDelegateCompat.currentSemanticsNodes[it.toInt()]
-                    ?.semanticsNode ?: return@forEach
-                val requestBuilder = ViewTranslationRequest.Builder(
-                    accessibilityDelegateCompat.view.autofillId,
-                    node.id.toLong()
-                )
-
-                val text = AnnotatedString(node.getTextForTranslation() ?: return@forEach)
-
-                requestBuilder.setValue(ViewTranslationRequest.ID_TEXT,
-                    TranslationRequestValue.forText(text))
-                requestsCollector.accept(requestBuilder.build())
-            }
-        }
-
-        @DoNotInline
-        @RequiresApi(Build.VERSION_CODES.S)
-        fun onVirtualViewTranslationResponses(
-            accessibilityDelegateCompat: AndroidComposeViewAccessibilityDelegateCompat,
-            response: LongSparseArray<ViewTranslationResponse?>
-        ) {
-            if (Build.VERSION.SDK_INT < Build.VERSION_CODES.S) {
-                return
-            }
-
-            // This callback can be invoked from non UI thread.
-            if (Looper.getMainLooper().thread == Thread.currentThread()) {
-                doTranslation(accessibilityDelegateCompat, response)
-            } else {
-                accessibilityDelegateCompat.view.post {
-                    doTranslation(accessibilityDelegateCompat, response)
-                }
-            }
-        }
-
-        private fun doTranslation(
-            accessibilityDelegateCompat: AndroidComposeViewAccessibilityDelegateCompat,
-            response: LongSparseArray<ViewTranslationResponse?>
-        ) {
-            for (key in response.keyIterator()) {
-                response.get(key)?.getValue(ViewTranslationRequest.ID_TEXT)?.text?.let {
-                    accessibilityDelegateCompat.currentSemanticsNodes[key.toInt()]
-                        ?.semanticsNode
-                        ?.let { semanticsNode ->
-                            semanticsNode.unmergedConfig
-                                .getOrNull(SemanticsActions.SetTextSubstitution)?.action
-                                ?.invoke(AnnotatedString(it.toString()))
-                        }
-                }
-            }
-        }
-    }
-
-    @RequiresApi(Build.VERSION_CODES.S)
-    internal fun onCreateVirtualViewTranslationRequests(
-        virtualIds: LongArray,
-        supportedFormats: IntArray,
-        requestsCollector: Consumer<ViewTranslationRequest?>
-    ) {
-        ViewTranslationHelperMethodsS.onCreateVirtualViewTranslationRequests(
-            this, virtualIds, supportedFormats, requestsCollector)
-    }
-
-    @RequiresApi(Build.VERSION_CODES.S)
-    internal fun onVirtualViewTranslationResponses(
-        response: LongSparseArray<ViewTranslationResponse?>
-    ) {
-        ViewTranslationHelperMethodsS.onVirtualViewTranslationResponses(this, response)
-    }
-=======
->>>>>>> c29f7383
 }
 
 // TODO(mnuzen): Move common semantics logic into `SemanticsUtils` file to make a11y delegate
