--- conflicted
+++ resolved
@@ -389,11 +389,7 @@
                 currentSemanticsNodesInvalidated = false
                 field = view.semanticsOwner.getAllUncoveredSemanticsNodesToIntObjectMap()
                 if (isEnabled) {
-<<<<<<< HEAD
-                    setTraversalValues()
-=======
                     setTraversalValues(field, idToBeforeMap, idToAfterMap, view.context.resources)
->>>>>>> f83b2287
                 }
             }
             return field
@@ -563,271 +559,6 @@
         )
     }
 
-<<<<<<< HEAD
-    private object TopBottomBoundsComparator : Comparator<Pair<Rect, MutableList<SemanticsNode>>> {
-        override fun compare(
-            a: Pair<Rect, MutableList<SemanticsNode>>,
-            b: Pair<Rect, MutableList<SemanticsNode>>
-        ): Int {
-            val r = a.first.top.compareTo(b.first.top)
-            if (r != 0) return r
-            return a.first.bottom.compareTo(b.first.bottom)
-        }
-    }
-
-    private object LtrBoundsComparator : Comparator<SemanticsNode> {
-        override fun compare(a: SemanticsNode, b: SemanticsNode): Int {
-            // TODO: boundsInWindow is quite expensive and allocates several objects,
-            // we need to fix this since this is called during sorting
-            val ab = a.boundsInWindow
-            val bb = b.boundsInWindow
-            var r = ab.left.compareTo(bb.left)
-            if (r != 0) return r
-            r = ab.top.compareTo(bb.top)
-            if (r != 0) return r
-            r = ab.bottom.compareTo(bb.bottom)
-            if (r != 0) return r
-            return ab.right.compareTo(bb.right)
-        }
-    }
-
-    private object RtlBoundsComparator : Comparator<SemanticsNode> {
-        override fun compare(a: SemanticsNode, b: SemanticsNode): Int {
-            // TODO: boundsInWindow is quite expensive and allocates several objects,
-            // we need to fix this since this is called during sorting
-            val ab = a.boundsInWindow
-            val bb = b.boundsInWindow
-            // We want to compare the right-most bounds, with the largest values first — that way
-            // the nodes will be sorted from right to left. Since `compareTo` returns a positive
-            // number if the first object is greater than the second, we want to call
-            // `b.compareTo(a)`, since we want our values in descending order, rather than
-            // ascending order.
-            var r = bb.right.compareTo(ab.right)
-            if (r != 0) return r
-            // Since in RTL layouts we still read from top to bottom, we compare the top and
-            // bottom bounds as usual.
-            r = ab.top.compareTo(bb.top)
-            if (r != 0) return r
-            r = ab.bottom.compareTo(bb.bottom)
-            if (r != 0) return r
-            // We also want to sort the left bounds in descending order, so call `b.compareTo(a)`
-            // here too.
-            return bb.left.compareTo(ab.left)
-        }
-    }
-
-    @Suppress("NOTHING_TO_INLINE")
-    private inline fun semanticComparator(layoutIsRtl: Boolean): Comparator<SemanticsNode> {
-        return (if (layoutIsRtl) RtlBoundsComparator else LtrBoundsComparator)
-            // then compare by layoutNode's zIndex and placement order
-            .thenBy(LayoutNode.ZComparator) { it.layoutNode }
-            // then compare by semanticsId to break the tie somehow
-            .thenBy { it.id }
-    }
-
-    /**
-     * Returns the results of geometry groupings, which is determined from 1) grouping nodes into
-     * distinct, non-overlapping rows based on their top/bottom coordinates, then 2) sorting nodes
-     * within each row with the semantics comparator.
-     *
-     * This method approaches traversal order with more nuance than an approach considering only
-     * just hierarchy or only just an individual node's bounds.
-     *
-     * If [containerChildrenMapping] exists, there are additional children to add, as well as the
-     * sorted parent itself
-     */
-    private fun sortByGeometryGroupings(
-        layoutIsRtl: Boolean,
-        parentListToSort: ArrayList<SemanticsNode>,
-        containerChildrenMapping: MutableIntObjectMap<MutableList<SemanticsNode>> =
-            mutableIntObjectMapOf()
-    ): MutableList<SemanticsNode> {
-        // RowGroupings list consists of pairs, first = a rectangle of the bounds of the row
-        // and second = the list of nodes in that row
-        val rowGroupings = ArrayList<Pair<Rect, MutableList<SemanticsNode>>>()
-
-        // check to see if this entry overlaps with any groupings in rowGroupings
-        fun placedEntryRowOverlaps(
-            node: SemanticsNode
-        ): Boolean {
-            // Conversion to long is needed in order to utilize `until`, which has no float ver
-            val entryTopCoord = node.boundsInWindow.top
-            val entryBottomCoord = node.boundsInWindow.bottom
-            val entryIsEmpty = entryTopCoord >= entryBottomCoord
-
-            for (currIndex in 0..rowGroupings.lastIndex) {
-                val currRect = rowGroupings[currIndex].first
-                val groupIsEmpty = currRect.top >= currRect.bottom
-                val groupOverlapsEntry = !entryIsEmpty && !groupIsEmpty &&
-                    max(entryTopCoord, currRect.top) < min(entryBottomCoord, currRect.bottom)
-
-                // If it overlaps with this row group, update cover and add node
-                if (groupOverlapsEntry) {
-                    val newRect = currRect.intersect(
-                        0f,
-                        entryTopCoord,
-                        Float.POSITIVE_INFINITY,
-                        entryBottomCoord
-                    )
-                    // Replace the cover rectangle, copying over the old list of nodes
-                    rowGroupings[currIndex] = Pair(newRect, rowGroupings[currIndex].second)
-                    // Add current node
-                    rowGroupings[currIndex].second.add(node)
-                    // We've found an overlapping group, return true
-                    return true
-                }
-            }
-
-            // If we've made it here, then there are no groups our entry overlaps with
-            return false
-        }
-
-        for (entryIndex in 0..parentListToSort.lastIndex) {
-            val currEntry = parentListToSort[entryIndex]
-            // If this is the first entry, or vertical groups don't overlap
-            if (entryIndex == 0 || !placedEntryRowOverlaps(currEntry)) {
-                val newRect = currEntry.boundsInWindow
-                rowGroupings.add(Pair(newRect, mutableListOf(currEntry)))
-            } // otherwise, we've already iterated through, found and placed it in a matching group
-        }
-
-        // Sort the rows from top to bottom
-        rowGroupings.sortWith(TopBottomBoundsComparator)
-
-        val returnList = ArrayList<SemanticsNode>()
-        rowGroupings.fastForEach { row ->
-            // Sort each individual row's parent nodes
-            row.second.sortWith(semanticComparator(layoutIsRtl))
-            returnList.addAll(row.second)
-        }
-
-        // Kotlin `sortWith` should just pull out the highest traversal indices, but keep everything
-        // else in place. If the element does not have a `traversalIndex` then `0f` will be used.
-        returnList.sortWith { a, b ->
-            a.unmergedConfig.getOrElse(SemanticsProperties.TraversalIndex) { 0f }.compareTo(
-                b.unmergedConfig.getOrElse(SemanticsProperties.TraversalIndex) { 0f }) }
-
-        var i = 0
-        // Afterwards, go in and add the containers' children.
-        while (i <= returnList.lastIndex) {
-            val currNodeId = returnList[i].id
-            // If a parent node is a container, then add its children.
-            // Add all container's children after the container itself.
-            // Because we've already recursed on the containers children, the children should
-            // also be sorted by their traversal index
-            val containersChildrenList = containerChildrenMapping[currNodeId]
-            if (containersChildrenList != null) {
-                val containerIsScreenReaderFocusable = isScreenReaderFocusable(returnList[i])
-                if (!containerIsScreenReaderFocusable) {
-                    // Container is removed if it is not screenreader-focusable
-                    returnList.removeAt(i)
-                } else {
-                    // Increase counter if the container was not removed
-                    i += 1
-                }
-                // Add all the container's children and increase counter by the number of children
-                returnList.addAll(i, containersChildrenList)
-                i += containersChildrenList.size
-            } else {
-                // Advance to the next item
-                i += 1
-            }
-        }
-        return returnList
-    }
-
-    private fun geometryDepthFirstSearch(
-        currNode: SemanticsNode,
-        geometryList: ArrayList<SemanticsNode>,
-        containerMapToChildren: MutableIntObjectMap<MutableList<SemanticsNode>>
-    ) {
-        val currRTL = currNode.isRtl
-        // We only want to add children that are either traversalGroups or are
-        // screen reader focusable. The child must also be in the current pruned semantics tree.
-        val isTraversalGroup =
-            currNode.unmergedConfig.getOrElse(SemanticsProperties.IsTraversalGroup) { false }
-
-        if ((isTraversalGroup || isScreenReaderFocusable(currNode)) &&
-            currentSemanticsNodes.containsKey(currNode.id)) {
-            geometryList.add(currNode)
-        }
-        if (isTraversalGroup) {
-            // Recurse and record the container's children, sorted
-            containerMapToChildren[currNode.id] = subtreeSortedByGeometryGrouping(
-                currRTL, currNode.children.toMutableList()
-            )
-        } else {
-            // Otherwise, continue adding children to the list that'll be sorted regardless of
-            // hierarchy
-            currNode.children.fastForEach { child ->
-                geometryDepthFirstSearch(child, geometryList, containerMapToChildren)
-            }
-        }
-    }
-
-    /**
-     * This function prepares a subtree for `sortByGeometryGroupings` by retrieving all
-     * non-container nodes and adding them to the list to be geometrically sorted. We recurse on
-     * containers (if they exist) and add their sorted children to an optional mapping.
-     * The list to be sorted and child mapping is passed into `sortByGeometryGroupings`.
-     */
-    private fun subtreeSortedByGeometryGrouping(
-        layoutIsRtl: Boolean,
-        listToSort: MutableList<SemanticsNode>
-    ): MutableList<SemanticsNode> {
-        // This should be mapping of [containerID: listOfSortedChildren], only populated if there
-        // are container nodes in this level. If there are container nodes, `containerMapToChildren`
-        // would look like {containerId: [sortedChild, sortedChild], containerId: [sortedChild]}
-        val containerMapToChildren = mutableIntObjectMapOf<MutableList<SemanticsNode>>()
-        val geometryList = ArrayList<SemanticsNode>()
-
-        listToSort.fastForEach { node ->
-            geometryDepthFirstSearch(node, geometryList, containerMapToChildren)
-        }
-
-        return sortByGeometryGroupings(layoutIsRtl, geometryList, containerMapToChildren)
-    }
-
-    private fun setTraversalValues() {
-        idToBeforeMap.clear()
-        idToAfterMap.clear()
-
-        val hostSemanticsNode =
-            currentSemanticsNodes[AccessibilityNodeProviderCompat.HOST_VIEW_ID]
-                ?.semanticsNode!!
-        val hostLayoutIsRtl = hostSemanticsNode.isRtl
-
-        val semanticsOrderList = subtreeSortedByGeometryGrouping(
-            hostLayoutIsRtl, mutableListOf(hostSemanticsNode)
-        )
-
-        // Iterate through our ordered list, and creating a mapping of current node to next node ID
-        // We'll later read through this and set traversal order with IdToBeforeMap
-        for (i in 1..semanticsOrderList.lastIndex) {
-            val prevId = semanticsOrderList[i - 1].id
-            val currId = semanticsOrderList[i].id
-            idToBeforeMap[prevId] = currId
-            idToAfterMap[currId] = prevId
-        }
-    }
-
-    private fun isScreenReaderFocusable(
-        node: SemanticsNode
-    ): Boolean {
-        val nodeContentDescriptionOrNull =
-            node.unmergedConfig.getOrNull(SemanticsProperties.ContentDescription)?.firstOrNull()
-        val isSpeakingNode = nodeContentDescriptionOrNull != null ||
-            getInfoText(node) != null || getInfoStateDescriptionOrNull(node) != null ||
-            getInfoIsCheckable(node)
-
-        return node.isVisible &&
-            (node.unmergedConfig.isMergingSemanticsOfDescendants ||
-                node.isUnmergedLeafNode && isSpeakingNode)
-    }
-
-    @OptIn(ExperimentalComposeUiApi::class)
-=======
->>>>>>> f83b2287
     private fun populateAccessibilityNodeInfoProperties(
         virtualViewId: Int,
         info: AccessibilityNodeInfoCompat,
@@ -2070,7 +1801,6 @@
         // Iterate front-to-back until we find a node with semantics that are important-for-a11y
         for (i in hitSemanticsEntities.lastIndex downTo 0) {
             val layoutNode = hitSemanticsEntities[i].requireLayoutNode()
-<<<<<<< HEAD
 
             // If this node corresponds to an AndroidView, then we should return InvalidId
             // to let the View System handle it.
@@ -2083,20 +1813,6 @@
                 continue
             }
 
-=======
-
-            // If this node corresponds to an AndroidView, then we should return InvalidId
-            // to let the View System handle it.
-            val androidView = view.androidViewsHandler.layoutNodeToHolder[layoutNode]
-            if (androidView != null) {
-                return InvalidId
-            }
-
-            if (!layoutNode.nodes.has(Nodes.Semantics)) {
-                continue
-            }
-
->>>>>>> f83b2287
             val virtualViewId = semanticsNodeIdToAccessibilityVirtualNodeId(layoutNode.semanticsId)
 
             // The node below is not added to the tree; it's a wrapper around outer semantics to
@@ -2106,8 +1822,6 @@
             // Continue to the next items in the hit test if it's not considered important.
             if (!semanticsNode.isImportantForAccessibility()) {
                 continue
-<<<<<<< HEAD
-=======
             }
 
             // Links in text nodes are semantics children. But for Android accessibility support
@@ -2115,7 +1829,6 @@
             // as UrlSpan/ClickableSpan spans instead
             if (semanticsNode.config.contains(SemanticsProperties.LinkTestMarker)) {
                 continue
->>>>>>> f83b2287
             }
 
             return virtualViewId
@@ -2209,33 +1922,6 @@
                             subtreeChangedSemanticsNodesIds
                         )
                         sendTypeViewScrolledAccessibilityEvent(layoutNode)
-<<<<<<< HEAD
-                    }
-                    subtreeChangedSemanticsNodesIds.clear()
-                    // When the bounds of layout nodes change, we will not always get semantics
-                    // change notifications because bounds is not part of semantics. And bounds
-                    // change from a layout node without semantics will affect the global bounds
-                    // of it children which has semantics. Bounds change will affect which nodes
-                    // are covered and which nodes are not, so the currentSemanticsNodes is not
-                    // up to date anymore.
-                    // After the subtree events are sent, accessibility services will get the
-                    // current visible/invisible state. We also try to do semantics tree diffing
-                    // to send out the proper accessibility events and update our copy here so that
-                    // our incremental changes (represented by accessibility events) are consistent
-                    // with accessibility services. That is: change - notify - new change -
-                    // notify, if we don't do the tree diffing and update our copy here, we will
-                    // combine old change and new change, which is missing finer-grained
-                    // notification.
-                    if (!checkingForSemanticsChanges) {
-                        checkingForSemanticsChanges = true
-                        handler.post(semanticsChangeChecker)
-                    }
-
-                    subtreeChangedLayoutNodes.clear()
-                    pendingHorizontalScrollEvents.clear()
-                    pendingVerticalScrollEvents.clear()
-                    delay(SendRecurringAccessibilityEventsIntervalMillis)
-=======
                     }
                     subtreeChangedSemanticsNodesIds.clear()
                     // When the bounds of layout nodes change, we will not always get semantics
@@ -2258,7 +1944,6 @@
                         checkingForSemanticsChanges = true
                         handler.post(semanticsChangeChecker)
                     }
->>>>>>> f83b2287
                 }
                 subtreeChangedLayoutNodes.clear()
                 pendingHorizontalScrollEvents.clear()
@@ -2340,19 +2025,11 @@
             if (layoutNode.nodes.has(Nodes.Semantics)) layoutNode
             else layoutNode.findClosestParentNode { it.nodes.has(Nodes.Semantics) }
 
-<<<<<<< HEAD
-        val config = semanticsNode?.collapsedSemantics ?: return
-        if (!config.isMergingSemanticsOfDescendants) {
-            semanticsNode
-                .findClosestParentNode {
-                    it.collapsedSemantics?.isMergingSemanticsOfDescendants == true
-=======
         val config = semanticsNode?.semanticsConfiguration ?: return
         if (!config.isMergingSemanticsOfDescendants) {
             semanticsNode
                 .findClosestParentNode {
                     it.semanticsConfiguration?.isMergingSemanticsOfDescendants == true
->>>>>>> f83b2287
                 }
                 ?.let { semanticsNode = it }
         }
@@ -3162,10 +2839,6 @@
     private inner class ComposeAccessibilityNodeProvider : AccessibilityNodeProviderCompat() {
         override fun createAccessibilityNodeInfo(virtualViewId: Int): AccessibilityNodeInfoCompat? {
             return createNodeInfo(virtualViewId).also {
-<<<<<<< HEAD
-                if (sendingFocusAffectingEvent && virtualViewId == focusedVirtualViewId) {
-                    currentlyFocusedANI = it
-=======
                 if (sendingFocusAffectingEvent) {
                     if (virtualViewId == accessibilityFocusedVirtualViewId) {
                         currentlyAccessibilityFocusedANI = it
@@ -3173,7 +2846,6 @@
                     if (virtualViewId == focusedVirtualViewId) {
                         currentlyFocusedANI = it
                     }
->>>>>>> f83b2287
                 }
             }
         }
