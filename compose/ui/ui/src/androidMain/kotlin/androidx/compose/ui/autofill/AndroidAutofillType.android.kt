/*
 * Copyright 2020 The Android Open Source Project
 *
 * Licensed under the Apache License, Version 2.0 (the "License");
 * you may not use this file except in compliance with the License.
 * You may obtain a copy of the License at
 *
 *      http://www.apache.org/licenses/LICENSE-2.0
 *
 * Unless required by applicable law or agreed to in writing, software
 * distributed under the License is distributed on an "AS IS" BASIS,
 * WITHOUT WARRANTIES OR CONDITIONS OF ANY KIND, either express or implied.
 * See the License for the specific language governing permissions and
 * limitations under the License.
 */

package androidx.compose.ui.autofill

import androidx.autofill.HintConstants.AUTOFILL_HINT_BIRTH_DATE_DAY
import androidx.autofill.HintConstants.AUTOFILL_HINT_BIRTH_DATE_FULL
import androidx.autofill.HintConstants.AUTOFILL_HINT_BIRTH_DATE_MONTH
import androidx.autofill.HintConstants.AUTOFILL_HINT_BIRTH_DATE_YEAR
import androidx.autofill.HintConstants.AUTOFILL_HINT_CREDIT_CARD_EXPIRATION_DATE
import androidx.autofill.HintConstants.AUTOFILL_HINT_CREDIT_CARD_EXPIRATION_DAY
import androidx.autofill.HintConstants.AUTOFILL_HINT_CREDIT_CARD_EXPIRATION_MONTH
import androidx.autofill.HintConstants.AUTOFILL_HINT_CREDIT_CARD_EXPIRATION_YEAR
import androidx.autofill.HintConstants.AUTOFILL_HINT_CREDIT_CARD_NUMBER
import androidx.autofill.HintConstants.AUTOFILL_HINT_CREDIT_CARD_SECURITY_CODE
import androidx.autofill.HintConstants.AUTOFILL_HINT_EMAIL_ADDRESS
import androidx.autofill.HintConstants.AUTOFILL_HINT_GENDER
import androidx.autofill.HintConstants.AUTOFILL_HINT_NEW_PASSWORD
import androidx.autofill.HintConstants.AUTOFILL_HINT_NEW_USERNAME
import androidx.autofill.HintConstants.AUTOFILL_HINT_PASSWORD
import androidx.autofill.HintConstants.AUTOFILL_HINT_PERSON_NAME
import androidx.autofill.HintConstants.AUTOFILL_HINT_PERSON_NAME_FAMILY
import androidx.autofill.HintConstants.AUTOFILL_HINT_PERSON_NAME_GIVEN
import androidx.autofill.HintConstants.AUTOFILL_HINT_PERSON_NAME_MIDDLE
import androidx.autofill.HintConstants.AUTOFILL_HINT_PERSON_NAME_MIDDLE_INITIAL
import androidx.autofill.HintConstants.AUTOFILL_HINT_PERSON_NAME_PREFIX
import androidx.autofill.HintConstants.AUTOFILL_HINT_PERSON_NAME_SUFFIX
import androidx.autofill.HintConstants.AUTOFILL_HINT_PHONE_COUNTRY_CODE
import androidx.autofill.HintConstants.AUTOFILL_HINT_PHONE_NATIONAL
import androidx.autofill.HintConstants.AUTOFILL_HINT_PHONE_NUMBER
import androidx.autofill.HintConstants.AUTOFILL_HINT_PHONE_NUMBER_DEVICE
import androidx.autofill.HintConstants.AUTOFILL_HINT_POSTAL_ADDRESS
import androidx.autofill.HintConstants.AUTOFILL_HINT_POSTAL_ADDRESS_COUNTRY
import androidx.autofill.HintConstants.AUTOFILL_HINT_POSTAL_ADDRESS_EXTENDED_ADDRESS
import androidx.autofill.HintConstants.AUTOFILL_HINT_POSTAL_ADDRESS_EXTENDED_POSTAL_CODE
import androidx.autofill.HintConstants.AUTOFILL_HINT_POSTAL_ADDRESS_LOCALITY
import androidx.autofill.HintConstants.AUTOFILL_HINT_POSTAL_ADDRESS_REGION
import androidx.autofill.HintConstants.AUTOFILL_HINT_POSTAL_ADDRESS_STREET_ADDRESS
import androidx.autofill.HintConstants.AUTOFILL_HINT_POSTAL_CODE
import androidx.autofill.HintConstants.AUTOFILL_HINT_SMS_OTP
import androidx.autofill.HintConstants.AUTOFILL_HINT_USERNAME

/**
 * Gets the Android specific [AutofillHint][android.view.ViewStructure.setAutofillHints]
 * corresponding to the current [AutofillType].
 */
@Suppress("Deprecation")
internal val AutofillType.androidType: String
    get() {
        val androidAutofillType = androidAutofillTypes[this]
        requireNotNull(androidAutofillType) { "Unsupported autofill type" }
        return androidAutofillType
    }

/** Maps each [AutofillType] to one of the autofill hints in [androidx.autofill.HintConstants] */
<<<<<<< HEAD
@ExperimentalComposeUiApi
private val androidAutofillTypes: HashMap<AutofillType, String> =
    hashMapOf(
        EmailAddress to AUTOFILL_HINT_EMAIL_ADDRESS,
        Username to AUTOFILL_HINT_USERNAME,
        Password to AUTOFILL_HINT_PASSWORD,
        NewUsername to AUTOFILL_HINT_NEW_USERNAME,
        NewPassword to AUTOFILL_HINT_NEW_PASSWORD,
        PostalAddress to AUTOFILL_HINT_POSTAL_ADDRESS,
        PostalCode to AUTOFILL_HINT_POSTAL_CODE,
        CreditCardNumber to AUTOFILL_HINT_CREDIT_CARD_NUMBER,
        CreditCardSecurityCode to AUTOFILL_HINT_CREDIT_CARD_SECURITY_CODE,
        CreditCardExpirationDate to AUTOFILL_HINT_CREDIT_CARD_EXPIRATION_DATE,
        CreditCardExpirationMonth to AUTOFILL_HINT_CREDIT_CARD_EXPIRATION_MONTH,
        CreditCardExpirationYear to AUTOFILL_HINT_CREDIT_CARD_EXPIRATION_YEAR,
        CreditCardExpirationDay to AUTOFILL_HINT_CREDIT_CARD_EXPIRATION_DAY,
        AddressCountry to AUTOFILL_HINT_POSTAL_ADDRESS_COUNTRY,
        AddressRegion to AUTOFILL_HINT_POSTAL_ADDRESS_REGION,
        AddressLocality to AUTOFILL_HINT_POSTAL_ADDRESS_LOCALITY,
        AddressStreet to AUTOFILL_HINT_POSTAL_ADDRESS_STREET_ADDRESS,
        AddressAuxiliaryDetails to AUTOFILL_HINT_POSTAL_ADDRESS_EXTENDED_ADDRESS,
        PostalCodeExtended to AUTOFILL_HINT_POSTAL_ADDRESS_EXTENDED_POSTAL_CODE,
        PersonFullName to AUTOFILL_HINT_PERSON_NAME,
        PersonFirstName to AUTOFILL_HINT_PERSON_NAME_GIVEN,
        PersonLastName to AUTOFILL_HINT_PERSON_NAME_FAMILY,
        PersonMiddleName to AUTOFILL_HINT_PERSON_NAME_MIDDLE,
        PersonMiddleInitial to AUTOFILL_HINT_PERSON_NAME_MIDDLE_INITIAL,
        PersonNamePrefix to AUTOFILL_HINT_PERSON_NAME_PREFIX,
        PersonNameSuffix to AUTOFILL_HINT_PERSON_NAME_SUFFIX,
        PhoneNumber to AUTOFILL_HINT_PHONE_NUMBER,
        PhoneNumberDevice to AUTOFILL_HINT_PHONE_NUMBER_DEVICE,
        PhoneCountryCode to AUTOFILL_HINT_PHONE_COUNTRY_CODE,
        PhoneNumberNational to AUTOFILL_HINT_PHONE_NATIONAL,
        Gender to AUTOFILL_HINT_GENDER,
        BirthDateFull to AUTOFILL_HINT_BIRTH_DATE_FULL,
        BirthDateDay to AUTOFILL_HINT_BIRTH_DATE_DAY,
        BirthDateMonth to AUTOFILL_HINT_BIRTH_DATE_MONTH,
        BirthDateYear to AUTOFILL_HINT_BIRTH_DATE_YEAR,
        SmsOtpCode to AUTOFILL_HINT_SMS_OTP
=======
@Suppress("Deprecation")
private val androidAutofillTypes: HashMap<AutofillType, String> =
    hashMapOf(
        AutofillType.EmailAddress to AUTOFILL_HINT_EMAIL_ADDRESS,
        AutofillType.Username to AUTOFILL_HINT_USERNAME,
        AutofillType.Password to AUTOFILL_HINT_PASSWORD,
        AutofillType.NewUsername to AUTOFILL_HINT_NEW_USERNAME,
        AutofillType.NewPassword to AUTOFILL_HINT_NEW_PASSWORD,
        AutofillType.PostalAddress to AUTOFILL_HINT_POSTAL_ADDRESS,
        AutofillType.PostalCode to AUTOFILL_HINT_POSTAL_CODE,
        AutofillType.CreditCardNumber to AUTOFILL_HINT_CREDIT_CARD_NUMBER,
        AutofillType.CreditCardSecurityCode to AUTOFILL_HINT_CREDIT_CARD_SECURITY_CODE,
        AutofillType.CreditCardExpirationDate to AUTOFILL_HINT_CREDIT_CARD_EXPIRATION_DATE,
        AutofillType.CreditCardExpirationMonth to AUTOFILL_HINT_CREDIT_CARD_EXPIRATION_MONTH,
        AutofillType.CreditCardExpirationYear to AUTOFILL_HINT_CREDIT_CARD_EXPIRATION_YEAR,
        AutofillType.CreditCardExpirationDay to AUTOFILL_HINT_CREDIT_CARD_EXPIRATION_DAY,
        AutofillType.AddressCountry to AUTOFILL_HINT_POSTAL_ADDRESS_COUNTRY,
        AutofillType.AddressRegion to AUTOFILL_HINT_POSTAL_ADDRESS_REGION,
        AutofillType.AddressLocality to AUTOFILL_HINT_POSTAL_ADDRESS_LOCALITY,
        AutofillType.AddressStreet to AUTOFILL_HINT_POSTAL_ADDRESS_STREET_ADDRESS,
        AutofillType.AddressAuxiliaryDetails to AUTOFILL_HINT_POSTAL_ADDRESS_EXTENDED_ADDRESS,
        AutofillType.PostalCodeExtended to AUTOFILL_HINT_POSTAL_ADDRESS_EXTENDED_POSTAL_CODE,
        AutofillType.PersonFullName to AUTOFILL_HINT_PERSON_NAME,
        AutofillType.PersonFirstName to AUTOFILL_HINT_PERSON_NAME_GIVEN,
        AutofillType.PersonLastName to AUTOFILL_HINT_PERSON_NAME_FAMILY,
        AutofillType.PersonMiddleName to AUTOFILL_HINT_PERSON_NAME_MIDDLE,
        AutofillType.PersonMiddleInitial to AUTOFILL_HINT_PERSON_NAME_MIDDLE_INITIAL,
        AutofillType.PersonNamePrefix to AUTOFILL_HINT_PERSON_NAME_PREFIX,
        AutofillType.PersonNameSuffix to AUTOFILL_HINT_PERSON_NAME_SUFFIX,
        AutofillType.PhoneNumber to AUTOFILL_HINT_PHONE_NUMBER,
        AutofillType.PhoneNumberDevice to AUTOFILL_HINT_PHONE_NUMBER_DEVICE,
        AutofillType.PhoneCountryCode to AUTOFILL_HINT_PHONE_COUNTRY_CODE,
        AutofillType.PhoneNumberNational to AUTOFILL_HINT_PHONE_NATIONAL,
        AutofillType.Gender to AUTOFILL_HINT_GENDER,
        AutofillType.BirthDateFull to AUTOFILL_HINT_BIRTH_DATE_FULL,
        AutofillType.BirthDateDay to AUTOFILL_HINT_BIRTH_DATE_DAY,
        AutofillType.BirthDateMonth to AUTOFILL_HINT_BIRTH_DATE_MONTH,
        AutofillType.BirthDateYear to AUTOFILL_HINT_BIRTH_DATE_YEAR,
        AutofillType.SmsOtpCode to AUTOFILL_HINT_SMS_OTP
>>>>>>> 3d4510a6
    )<|MERGE_RESOLUTION|>--- conflicted
+++ resolved
@@ -66,47 +66,6 @@
     }
 
 /** Maps each [AutofillType] to one of the autofill hints in [androidx.autofill.HintConstants] */
-<<<<<<< HEAD
-@ExperimentalComposeUiApi
-private val androidAutofillTypes: HashMap<AutofillType, String> =
-    hashMapOf(
-        EmailAddress to AUTOFILL_HINT_EMAIL_ADDRESS,
-        Username to AUTOFILL_HINT_USERNAME,
-        Password to AUTOFILL_HINT_PASSWORD,
-        NewUsername to AUTOFILL_HINT_NEW_USERNAME,
-        NewPassword to AUTOFILL_HINT_NEW_PASSWORD,
-        PostalAddress to AUTOFILL_HINT_POSTAL_ADDRESS,
-        PostalCode to AUTOFILL_HINT_POSTAL_CODE,
-        CreditCardNumber to AUTOFILL_HINT_CREDIT_CARD_NUMBER,
-        CreditCardSecurityCode to AUTOFILL_HINT_CREDIT_CARD_SECURITY_CODE,
-        CreditCardExpirationDate to AUTOFILL_HINT_CREDIT_CARD_EXPIRATION_DATE,
-        CreditCardExpirationMonth to AUTOFILL_HINT_CREDIT_CARD_EXPIRATION_MONTH,
-        CreditCardExpirationYear to AUTOFILL_HINT_CREDIT_CARD_EXPIRATION_YEAR,
-        CreditCardExpirationDay to AUTOFILL_HINT_CREDIT_CARD_EXPIRATION_DAY,
-        AddressCountry to AUTOFILL_HINT_POSTAL_ADDRESS_COUNTRY,
-        AddressRegion to AUTOFILL_HINT_POSTAL_ADDRESS_REGION,
-        AddressLocality to AUTOFILL_HINT_POSTAL_ADDRESS_LOCALITY,
-        AddressStreet to AUTOFILL_HINT_POSTAL_ADDRESS_STREET_ADDRESS,
-        AddressAuxiliaryDetails to AUTOFILL_HINT_POSTAL_ADDRESS_EXTENDED_ADDRESS,
-        PostalCodeExtended to AUTOFILL_HINT_POSTAL_ADDRESS_EXTENDED_POSTAL_CODE,
-        PersonFullName to AUTOFILL_HINT_PERSON_NAME,
-        PersonFirstName to AUTOFILL_HINT_PERSON_NAME_GIVEN,
-        PersonLastName to AUTOFILL_HINT_PERSON_NAME_FAMILY,
-        PersonMiddleName to AUTOFILL_HINT_PERSON_NAME_MIDDLE,
-        PersonMiddleInitial to AUTOFILL_HINT_PERSON_NAME_MIDDLE_INITIAL,
-        PersonNamePrefix to AUTOFILL_HINT_PERSON_NAME_PREFIX,
-        PersonNameSuffix to AUTOFILL_HINT_PERSON_NAME_SUFFIX,
-        PhoneNumber to AUTOFILL_HINT_PHONE_NUMBER,
-        PhoneNumberDevice to AUTOFILL_HINT_PHONE_NUMBER_DEVICE,
-        PhoneCountryCode to AUTOFILL_HINT_PHONE_COUNTRY_CODE,
-        PhoneNumberNational to AUTOFILL_HINT_PHONE_NATIONAL,
-        Gender to AUTOFILL_HINT_GENDER,
-        BirthDateFull to AUTOFILL_HINT_BIRTH_DATE_FULL,
-        BirthDateDay to AUTOFILL_HINT_BIRTH_DATE_DAY,
-        BirthDateMonth to AUTOFILL_HINT_BIRTH_DATE_MONTH,
-        BirthDateYear to AUTOFILL_HINT_BIRTH_DATE_YEAR,
-        SmsOtpCode to AUTOFILL_HINT_SMS_OTP
-=======
 @Suppress("Deprecation")
 private val androidAutofillTypes: HashMap<AutofillType, String> =
     hashMapOf(
@@ -146,5 +105,4 @@
         AutofillType.BirthDateMonth to AUTOFILL_HINT_BIRTH_DATE_MONTH,
         AutofillType.BirthDateYear to AUTOFILL_HINT_BIRTH_DATE_YEAR,
         AutofillType.SmsOtpCode to AUTOFILL_HINT_SMS_OTP
->>>>>>> 3d4510a6
     )