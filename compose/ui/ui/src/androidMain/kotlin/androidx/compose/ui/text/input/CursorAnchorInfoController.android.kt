--- conflicted
+++ resolved
@@ -28,11 +28,7 @@
         "code. A copy of this class in foundation is used by the legacy BasicTextField."
 )
 internal class CursorAnchorInfoController(
-<<<<<<< HEAD
-    private val rootPositionCalculator: PositionCalculator,
-=======
     private val rootPositionCalculator: MatrixPositionCalculator,
->>>>>>> 3d4510a6
     @Suppress("DEPRECATION") private val inputMethodManager: InputMethodManager
 ) {
     private val lock = Any()
