/*
 * Copyright 2020 The Android Open Source Project
 *
 * Licensed under the Apache License, Version 2.0 (the "License");
 * you may not use this file except in compliance with the License.
 * You may obtain a copy of the License at
 *
 *      http://www.apache.org/licenses/LICENSE-2.0
 *
 * Unless required by applicable law or agreed to in writing, software
 * distributed under the License is distributed on an "AS IS" BASIS,
 * WITHOUT WARRANTIES OR CONDITIONS OF ANY KIND, either express or implied.
 * See the License for the specific language governing permissions and
 * limitations under the License.
 */

package androidx.compose.ui.window

import android.annotation.SuppressLint
import android.content.Context
import android.graphics.Outline
import android.graphics.PixelFormat
import android.graphics.Rect
import android.os.Build
import android.os.Looper
import android.view.Gravity
import android.view.KeyEvent
import android.view.MotionEvent
import android.view.View
import android.view.View.MeasureSpec.makeMeasureSpec
import android.view.ViewGroup
import android.view.ViewOutlineProvider
import android.view.WindowManager
import android.window.OnBackInvokedCallback
import android.window.OnBackInvokedDispatcher
import androidx.annotation.RequiresApi
import androidx.annotation.VisibleForTesting
import androidx.compose.runtime.Composable
import androidx.compose.runtime.CompositionContext
import androidx.compose.runtime.CompositionLocalProvider
import androidx.compose.runtime.DisposableEffect
import androidx.compose.runtime.Immutable
import androidx.compose.runtime.LaunchedEffect
import androidx.compose.runtime.SideEffect
import androidx.compose.runtime.compositionLocalOf
import androidx.compose.runtime.derivedStateOf
import androidx.compose.runtime.getValue
import androidx.compose.runtime.mutableStateOf
import androidx.compose.runtime.remember
import androidx.compose.runtime.rememberCompositionContext
import androidx.compose.runtime.rememberUpdatedState
import androidx.compose.runtime.saveable.rememberSaveable
import androidx.compose.runtime.setValue
import androidx.compose.runtime.snapshots.SnapshotStateObserver
import androidx.compose.ui.Alignment
import androidx.compose.ui.Modifier
import androidx.compose.ui.R
import androidx.compose.ui.UiComposable
import androidx.compose.ui.draw.alpha
import androidx.compose.ui.layout.Layout
import androidx.compose.ui.layout.LayoutCoordinates
import androidx.compose.ui.layout.onGloballyPositioned
import androidx.compose.ui.layout.onSizeChanged
import androidx.compose.ui.layout.positionInWindow
import androidx.compose.ui.platform.AbstractComposeView
import androidx.compose.ui.platform.LocalDensity
import androidx.compose.ui.platform.LocalLayoutDirection
import androidx.compose.ui.platform.LocalView
import androidx.compose.ui.platform.ViewRootForInspector
import androidx.compose.ui.platform.withInfiniteAnimationFrameNanos
import androidx.compose.ui.semantics.popup
import androidx.compose.ui.semantics.semantics
import androidx.compose.ui.unit.Density
import androidx.compose.ui.unit.IntOffset
import androidx.compose.ui.unit.IntRect
import androidx.compose.ui.unit.IntSize
import androidx.compose.ui.unit.LayoutDirection
import androidx.compose.ui.unit.dp
import androidx.compose.ui.util.fastMap
import androidx.compose.ui.util.fastRoundToInt
import androidx.lifecycle.findViewTreeLifecycleOwner
import androidx.lifecycle.findViewTreeViewModelStoreOwner
import androidx.lifecycle.setViewTreeLifecycleOwner
import androidx.lifecycle.setViewTreeViewModelStoreOwner
import androidx.savedstate.findViewTreeSavedStateRegistryOwner
import androidx.savedstate.setViewTreeSavedStateRegistryOwner
import java.util.UUID
import kotlin.math.max
import kotlinx.coroutines.isActive
import org.jetbrains.annotations.TestOnly

/**
 * Properties used to customize the behavior of a [Popup].
 *
 * @property flags Behavioral flags of the popup, which will be passed to the popup window's
 *   [WindowManager.LayoutParams]. See [WindowManager.LayoutParams.flags] for customization options.
 *   If [inheritSecurePolicy] is true, the value of the [WindowManager.LayoutParams.FLAG_SECURE] bit
 *   will not be determined until the popup is constructed.
 * @property inheritSecurePolicy Whether [WindowManager.LayoutParams.FLAG_SECURE] should be set
 *   according to [SecureFlagPolicy.Inherit]. Other [SecureFlagPolicy] behaviors should be set via
 *   [flags] directly.
<<<<<<< HEAD
 * @property dismissOnBackPress Whether the popup can be dismissed by pressing the back button. If
 *   true, pressing the back button will call onDismissRequest. Note that the popup must be
 *   [focusable] in order to receive key events such as the back button. If the popup is not
 *   [focusable], then this property does nothing.
=======
 * @property dismissOnBackPress Whether the popup can be dismissed by pressing the back or escape
 *   buttons. If true, pressing the back or escape buttons will call onDismissRequest. Note that the
 *   popup must be [focusable] in order to receive key events such as the back button. If the popup
 *   is not [focusable], then this property does nothing.
>>>>>>> 3d4510a6
 * @property dismissOnClickOutside Whether the popup can be dismissed by clicking outside the
 *   popup's bounds. If true, clicking outside the popup will call onDismissRequest.
 * @property excludeFromSystemGesture A flag to check whether to set the
 *   systemGestureExclusionRects. The default is true.
 * @property usePlatformDefaultWidth Whether the width of the popup's content should be limited to
 *   the platform default, which is smaller than the screen width.
 */
@Immutable
actual class PopupProperties
constructor(
    internal val flags: Int,
    internal val inheritSecurePolicy: Boolean = true,
    actual val dismissOnBackPress: Boolean = true,
    actual val dismissOnClickOutside: Boolean = true,
    val excludeFromSystemGesture: Boolean = true,
    val usePlatformDefaultWidth: Boolean = false,
) {
    actual constructor(
        focusable: Boolean,
        dismissOnBackPress: Boolean,
        dismissOnClickOutside: Boolean,
        clippingEnabled: Boolean,
    ) : this(
        focusable = focusable,
        dismissOnBackPress = dismissOnBackPress,
        dismissOnClickOutside = dismissOnClickOutside,
        securePolicy = SecureFlagPolicy.Inherit,
        excludeFromSystemGesture = true,
        clippingEnabled = clippingEnabled,
    )

    constructor(
        focusable: Boolean = false,
        dismissOnBackPress: Boolean = true,
        dismissOnClickOutside: Boolean = true,
        securePolicy: SecureFlagPolicy = SecureFlagPolicy.Inherit,
        excludeFromSystemGesture: Boolean = true,
        clippingEnabled: Boolean = true,
    ) : this(
        focusable = focusable,
        dismissOnBackPress = dismissOnBackPress,
        dismissOnClickOutside = dismissOnClickOutside,
        securePolicy = securePolicy,
        excludeFromSystemGesture = excludeFromSystemGesture,
        clippingEnabled = clippingEnabled,
        usePlatformDefaultWidth = false,
    )

    /**
     * Constructs a [PopupProperties] with the given behaviors. This constructor is to support
     * multiplatform and maintain backwards compatibility. Consider the overload that takes a
     * [flags] parameter if more precise control over the popup flags is desired.
     *
     * @param focusable Whether the popup is focusable. When true, the popup will receive IME events
     *   and key presses, such as when the back button is pressed.
<<<<<<< HEAD
     * @param dismissOnBackPress Whether the popup can be dismissed by pressing the back button. If
     *   true, pressing the back button will call onDismissRequest. Note that [focusable] must be
     *   set to true in order to receive key events such as the back button. If the popup is not
     *   focusable, then this property does nothing.
=======
     * @param dismissOnBackPress Whether the popup can be dismissed by pressing the back or escape
     *   buttons. If true, pressing the back or escape buttons will call onDismissRequest. Note that
     *   [focusable] must be set to true in order to receive key events such as the back button. If
     *   the popup is not focusable, then this property does nothing.
>>>>>>> 3d4510a6
     * @param dismissOnClickOutside Whether the popup can be dismissed by clicking outside the
     *   popup's bounds. If true, clicking outside the popup will call onDismissRequest.
     * @param securePolicy Policy for setting [WindowManager.LayoutParams.FLAG_SECURE] on the
     *   popup's window.
     * @param excludeFromSystemGesture A flag to check whether to set the
     *   systemGestureExclusionRects. The default is true.
     * @param clippingEnabled Whether to allow the popup window to extend beyond the bounds of the
     *   screen. By default the window is clipped to the screen boundaries. Setting this to false
     *   will allow windows to be accurately positioned. The default value is true.
     * @param usePlatformDefaultWidth Whether the width of the popup's content should be limited to
     *   the platform default, which is smaller than the screen width.
     */
    constructor(
        focusable: Boolean = false,
        dismissOnBackPress: Boolean = true,
        dismissOnClickOutside: Boolean = true,
        securePolicy: SecureFlagPolicy = SecureFlagPolicy.Inherit,
        excludeFromSystemGesture: Boolean = true,
        clippingEnabled: Boolean = true,
        usePlatformDefaultWidth: Boolean = false,
    ) : this(
        flags = createFlags(focusable, securePolicy, clippingEnabled),
        inheritSecurePolicy = securePolicy == SecureFlagPolicy.Inherit,
        dismissOnBackPress = dismissOnBackPress,
        dismissOnClickOutside = dismissOnClickOutside,
        excludeFromSystemGesture = excludeFromSystemGesture,
        usePlatformDefaultWidth = usePlatformDefaultWidth,
    )

    /**
     * Whether the popup is focusable. When true, the popup will receive IME events and key presses,
     * such as when the back button is pressed.
     */
    actual val focusable: Boolean
        get() = (flags and WindowManager.LayoutParams.FLAG_NOT_FOCUSABLE) == 0

    /** Policy for how [WindowManager.LayoutParams.FLAG_SECURE] is set on the popup's window. */
    val securePolicy: SecureFlagPolicy
        get() =
            when {
                inheritSecurePolicy -> SecureFlagPolicy.Inherit
                (flags and WindowManager.LayoutParams.FLAG_SECURE) == 0 ->
                    SecureFlagPolicy.SecureOff
                else -> SecureFlagPolicy.SecureOn
            }

    /**
     * Whether the popup window is clipped to the screen boundaries, or allowed to extend beyond the
     * bounds of the screen.
     */
    actual val clippingEnabled: Boolean
        get() = (flags and WindowManager.LayoutParams.FLAG_LAYOUT_NO_LIMITS) == 0

    override fun equals(other: Any?): Boolean {
        if (this === other) return true
        if (other !is PopupProperties) return false

        if (flags != other.flags) return false
        if (inheritSecurePolicy != other.inheritSecurePolicy) return false
        if (dismissOnBackPress != other.dismissOnBackPress) return false
        if (dismissOnClickOutside != other.dismissOnClickOutside) return false
        if (excludeFromSystemGesture != other.excludeFromSystemGesture) return false
        if (usePlatformDefaultWidth != other.usePlatformDefaultWidth) return false

        return true
    }

    override fun hashCode(): Int {
        var result = flags
        result = 31 * result + inheritSecurePolicy.hashCode()
        result = 31 * result + dismissOnBackPress.hashCode()
        result = 31 * result + dismissOnClickOutside.hashCode()
        result = 31 * result + excludeFromSystemGesture.hashCode()
        result = 31 * result + usePlatformDefaultWidth.hashCode()
        return result
    }
}

/**
 * Opens a popup with the given content.
 *
 * A popup is a floating container that appears on top of the current activity. It is especially
 * useful for non-modal UI surfaces that remain hidden until they are needed, for example floating
 * menus like Cut/Copy/Paste.
 *
 * The popup is positioned relative to its parent, using the [alignment] and [offset]. The popup is
 * visible as long as it is part of the composition hierarchy.
 *
 * @sample androidx.compose.ui.samples.PopupSample
 * @param alignment The alignment relative to the parent.
 * @param offset An offset from the original aligned position of the popup. Offset respects the
 *   Ltr/Rtl context, thus in Ltr it will be added to the original aligned position and in Rtl it
 *   will be subtracted from it.
 * @param onDismissRequest Executes when the user clicks outside of the popup.
 * @param properties [PopupProperties] for further customization of this popup's behavior.
 * @param content The content to be displayed inside the popup.
 */
@Composable
actual fun Popup(
    alignment: Alignment,
    offset: IntOffset,
    onDismissRequest: (() -> Unit)?,
    properties: PopupProperties,
    content: @Composable () -> Unit
) {
    val popupPositioner =
        remember(alignment, offset) { AlignmentOffsetPositionProvider(alignment, offset) }

    Popup(
        popupPositionProvider = popupPositioner,
        onDismissRequest = onDismissRequest,
        properties = properties,
        content = content
    )
}

/**
 * Opens a popup with the given content.
 *
 * The popup is positioned using a custom [popupPositionProvider].
 *
 * @sample androidx.compose.ui.samples.PopupSample
 * @param popupPositionProvider Provides the screen position of the popup.
 * @param onDismissRequest Executes when the user clicks outside of the popup.
 * @param properties [PopupProperties] for further customization of this popup's behavior.
 * @param content The content to be displayed inside the popup.
 */
@Composable
actual fun Popup(
    popupPositionProvider: PopupPositionProvider,
    onDismissRequest: (() -> Unit)?,
    properties: PopupProperties,
    content: @Composable () -> Unit
) {
    val view = LocalView.current
    val density = LocalDensity.current
    val testTag = LocalPopupTestTag.current
    val layoutDirection = LocalLayoutDirection.current
    val parentComposition = rememberCompositionContext()
    val currentContent by rememberUpdatedState(content)
    val popupId = rememberSaveable { UUID.randomUUID() }
    val popupLayout = remember {
        PopupLayout(
                onDismissRequest = onDismissRequest,
                properties = properties,
                testTag = testTag,
                composeView = view,
                density = density,
                initialPositionProvider = popupPositionProvider,
                popupId = popupId
            )
            .apply {
                setContent(parentComposition) {
                    SimpleStack(
                        Modifier.semantics { this.popup() }
                            // Get the size of the content
                            .onSizeChanged {
                                popupContentSize = it
                                updatePosition()
                            }
                            // Hide the popup while we can't position it correctly
<<<<<<< HEAD
                            .alpha(if (canCalculatePosition) 1f else 0f)
                    ) {
                        currentContent()
                    }
=======
                            .alpha(if (canCalculatePosition) 1f else 0f),
                        currentContent
                    )
>>>>>>> 3d4510a6
                }
            }
    }

    DisposableEffect(popupLayout) {
        popupLayout.show()
        popupLayout.updateParameters(
            onDismissRequest = onDismissRequest,
            properties = properties,
            testTag = testTag,
            layoutDirection = layoutDirection
        )
        onDispose {
            popupLayout.disposeComposition()
            // Remove the window
            popupLayout.dismiss()
        }
    }

    SideEffect {
        popupLayout.updateParameters(
            onDismissRequest = onDismissRequest,
            properties = properties,
            testTag = testTag,
            layoutDirection = layoutDirection
        )
    }

    DisposableEffect(popupPositionProvider) {
        popupLayout.positionProvider = popupPositionProvider
        popupLayout.updatePosition()
        onDispose {}
    }

    // The parent's bounds can change on any frame without onGloballyPositioned being called, if
    // e.g. the soft keyboard changes visibility. For that reason, we need to check if we've moved
    // on every frame. However, we don't need to handle all moves – most position changes will be
    // handled by onGloballyPositioned. This polling loop only needs to handle the case where the
    // view's absolute position on the screen has changed, so we do a quick check to see if it has,
    // and only do the other position calculations in that case.
    LaunchedEffect(popupLayout) {
        while (isActive) {
            withInfiniteAnimationFrameNanos {}
            popupLayout.pollForLocationOnScreenChange()
        }
    }

    // TODO(soboleva): Look at module arrangement so that Box can be
    //  used instead of this custom Layout
    // Get the parent's position, size and layout direction
    Layout(
        content = {},
        modifier =
            Modifier.onGloballyPositioned { childCoordinates ->
                // This callback is best-effort – the screen coordinates of this layout node can
                // change at any time without this callback being fired (e.g. during IME visibility
                // change). For that reason, updating the position in this callback is not
                // sufficient, and the coordinates are also re-calculated on every frame.
                val parentCoordinates = childCoordinates.parentLayoutCoordinates!!
                popupLayout.updateParentLayoutCoordinates(parentCoordinates)
            }
    ) { _, _ ->
        popupLayout.parentLayoutDirection = layoutDirection
        layout(0, 0) {}
    }
}

private const val PopupPropertiesBaseFlags: Int =
    WindowManager.LayoutParams.FLAG_WATCH_OUTSIDE_TOUCH

private fun createFlags(
    focusable: Boolean,
    securePolicy: SecureFlagPolicy,
    clippingEnabled: Boolean,
): Int {
    var flags = PopupPropertiesBaseFlags
    if (!focusable) {
        flags = flags or WindowManager.LayoutParams.FLAG_NOT_FOCUSABLE
    }
    if (securePolicy == SecureFlagPolicy.SecureOn) {
        flags = flags or WindowManager.LayoutParams.FLAG_SECURE
    }
    if (!clippingEnabled) {
        flags = flags or WindowManager.LayoutParams.FLAG_LAYOUT_NO_LIMITS
    }
    return flags
}

// TODO(b/139861182): This is a hack to work around Popups not using Semantics for test tags
//  We should either remove it, or come up with an abstracted general solution that isn't specific
//  to Popup
internal val LocalPopupTestTag = compositionLocalOf { "DEFAULT_TEST_TAG" }

@Composable
internal fun PopupTestTag(tag: String, content: @Composable () -> Unit) {
    CompositionLocalProvider(LocalPopupTestTag provides tag, content = content)
}

// TODO(soboleva): Look at module dependencies so that we can get code reuse between
// Popup's SimpleStack and Box.
@Suppress("NOTHING_TO_INLINE")
@Composable
private inline fun SimpleStack(modifier: Modifier, noinline content: @Composable () -> Unit) {
    Layout(content = content, modifier = modifier) { measurables, constraints ->
        when (measurables.size) {
            0 -> layout(0, 0) {}
            1 -> {
                val p = measurables[0].measure(constraints)
                layout(p.width, p.height) { p.placeRelative(0, 0) }
            }
            else -> {
                var width = 0
                var height = 0
                val placeables =
                    measurables.fastMap {
                        it.measure(constraints).apply {
                            width = max(width, this.width)
                            height = max(height, this.height)
                        }
                    }
                layout(width, height) {
                    for (i in 0..placeables.lastIndex) {
                        val p = placeables[i]
                        p.placeRelative(0, 0)
                    }
                }
            }
        }
    }
}

/**
 * The layout the popup uses to display its content.
 *
 * @param composeView The parent view of the popup which is the AndroidComposeView.
 */
@SuppressLint("ViewConstructor")
internal class PopupLayout(
    private var onDismissRequest: (() -> Unit)?,
    private var properties: PopupProperties,
    var testTag: String,
    private val composeView: View,
    density: Density,
    initialPositionProvider: PopupPositionProvider,
    popupId: UUID,
    private val popupLayoutHelper: PopupLayoutHelper =
        if (Build.VERSION.SDK_INT >= 29) {
            PopupLayoutHelperImpl29()
        } else {
            PopupLayoutHelperImpl()
        }
) : AbstractComposeView(composeView.context), ViewRootForInspector {
    private val windowManager =
        composeView.context.getSystemService(Context.WINDOW_SERVICE) as WindowManager

    @VisibleForTesting internal val params = createLayoutParams()

    /** The logic of positioning the popup relative to its parent. */
    var positionProvider = initialPositionProvider

    // Position params
    var parentLayoutDirection: LayoutDirection = LayoutDirection.Ltr
    var popupContentSize: IntSize? by mutableStateOf(null)
    private var parentLayoutCoordinates: LayoutCoordinates? by mutableStateOf(null)
    private var parentBounds: IntRect? = null

    /** Track parent coordinates and content size; only show popup once we have both. */
    val canCalculatePosition by derivedStateOf {
        parentLayoutCoordinates?.takeIf { it.isAttached } != null && popupContentSize != null
    }

    // On systems older than Android S, there is a bug in the surface insets matrix math used by
    // elevation, so high values of maxSupportedElevation break accessibility services: b/232788477.
    private val maxSupportedElevation = 8.dp

    // The window visible frame used for the last popup position calculation.
    private val previousWindowVisibleFrame = Rect()

    override val subCompositionView: AbstractComposeView
        get() = this

    private val snapshotStateObserver =
        SnapshotStateObserver(
            onChangedExecutor = { command ->
                // This is the same executor logic used by AndroidComposeView's
                // OwnerSnapshotObserver, which
                // drives most of the state observation in compose UI.
                if (handler?.looper === Looper.myLooper()) {
                    command()
                } else {
                    handler?.post(command)
                }
            }
        )

    private var backCallback: Any? = null

    init {
        id = android.R.id.content
        setViewTreeLifecycleOwner(composeView.findViewTreeLifecycleOwner())
        setViewTreeViewModelStoreOwner(composeView.findViewTreeViewModelStoreOwner())
        setViewTreeSavedStateRegistryOwner(composeView.findViewTreeSavedStateRegistryOwner())
        // Set unique id for AbstractComposeView. This allows state restoration for the state
        // defined inside the Popup via rememberSaveable()
        setTag(R.id.compose_view_saveable_id_tag, "Popup:$popupId")

        // Enable children to draw their shadow by not clipping them
        clipChildren = false
        // Allocate space for elevation
        with(density) { elevation = maxSupportedElevation.toPx() }
        // Simple outline to force window manager to allocate space for shadow.
        // Note that the outline affects clickable area for the dismiss listener. In case of shapes
        // like circle the area for dismiss might be to small (rectangular outline consuming clicks
        // outside of the circle).
        outlineProvider =
            object : ViewOutlineProvider() {
                override fun getOutline(view: View, result: Outline) {
                    result.setRect(0, 0, view.width, view.height)
                    // We set alpha to 0 to hide the view's shadow and let the composable to draw
                    // its
                    // own shadow. This still enables us to get the extra space needed in the
                    // surface.
                    result.alpha = 0f
                }
            }
    }

    private var content: @Composable () -> Unit by mutableStateOf({})

    override var shouldCreateCompositionOnAttachedToWindow: Boolean = false
        private set

    fun show() {
        windowManager.addView(this, params)
    }

    fun setContent(parent: CompositionContext, content: @Composable () -> Unit) {
        setParentCompositionContext(parent)
        this.content = content
        shouldCreateCompositionOnAttachedToWindow = true
    }

    @Composable
    @UiComposable
    override fun Content() {
        content()
    }

    override fun onAttachedToWindow() {
        super.onAttachedToWindow()
        snapshotStateObserver.start()
        maybeRegisterBackCallback()
    }

    override fun onDetachedFromWindow() {
        super.onDetachedFromWindow()
        snapshotStateObserver.stop()
        snapshotStateObserver.clear()
        maybeUnregisterBackCallback()
    }

    override fun internalOnMeasure(widthMeasureSpec: Int, heightMeasureSpec: Int) {
        if (properties.usePlatformDefaultWidth) {
            super.internalOnMeasure(widthMeasureSpec, heightMeasureSpec)
        } else {
            // usePlatformDefaultWidth false, so don't want to limit the popup width to the Android
            // platform default. Therefore, we create a new measure spec for width, which
            // corresponds to the full screen width. We do the same for height, even if
            // ViewRootImpl gives it to us from the first measure.
            val visibleDisplayBounds = getVisibleDisplayBounds()
            val displayWidthMeasureSpec =
                makeMeasureSpec(visibleDisplayBounds.width, MeasureSpec.AT_MOST)
            val displayHeightMeasureSpec =
                makeMeasureSpec(visibleDisplayBounds.height, MeasureSpec.AT_MOST)
            super.internalOnMeasure(displayWidthMeasureSpec, displayHeightMeasureSpec)
        }
    }

    override fun internalOnLayout(changed: Boolean, left: Int, top: Int, right: Int, bottom: Int) {
        super.internalOnLayout(changed, left, top, right, bottom)
        // Now set the content size as fixed layout params, such that ViewRootImpl knows
        // the exact window size.
        if (!properties.usePlatformDefaultWidth) {
            val child = getChildAt(0) ?: return
            params.width = child.measuredWidth
            params.height = child.measuredHeight
            popupLayoutHelper.updateViewLayout(windowManager, this, params)
        }
    }

<<<<<<< HEAD
    private val displayWidth: Int
        get() {
            val density = context.resources.displayMetrics.density
            return (context.resources.configuration.screenWidthDp * density).fastRoundToInt()
        }

    private val displayHeight: Int
        get() {
            val density = context.resources.displayMetrics.density
            return (context.resources.configuration.screenHeightDp * density).fastRoundToInt()
        }

=======
>>>>>>> 3d4510a6
    /** Taken from PopupWindow */
    override fun dispatchKeyEvent(event: KeyEvent): Boolean {
        if (!properties.dismissOnBackPress) return super.dispatchKeyEvent(event)
        if (event.keyCode == KeyEvent.KEYCODE_BACK || event.keyCode == KeyEvent.KEYCODE_ESCAPE) {
            val state = keyDispatcherState ?: return super.dispatchKeyEvent(event)
            if (event.action == KeyEvent.ACTION_DOWN && event.repeatCount == 0) {
                state.startTracking(event, this)
                return true
            } else if (event.action == KeyEvent.ACTION_UP) {
                if (state.isTracking(event) && !event.isCanceled) {
                    onDismissRequest?.invoke()
                    return true
                }
            }
        }
        return super.dispatchKeyEvent(event)
    }

    private fun maybeRegisterBackCallback() {
        if (!properties.dismissOnBackPress || Build.VERSION.SDK_INT < 33) {
            return
        }
        if (backCallback == null) {
            backCallback = Api33Impl.createBackCallback(onDismissRequest)
        }
        Api33Impl.maybeRegisterBackCallback(this, backCallback)
    }

    private fun maybeUnregisterBackCallback() {
        if (Build.VERSION.SDK_INT >= 33) {
            Api33Impl.maybeUnregisterBackCallback(this, backCallback)
        }
        backCallback = null
    }

    fun updateParameters(
        onDismissRequest: (() -> Unit)?,
        properties: PopupProperties,
        testTag: String,
        layoutDirection: LayoutDirection,
    ) {
        this.onDismissRequest = onDismissRequest
        this.testTag = testTag
        updatePopupProperties(properties)
        superSetLayoutDirection(layoutDirection)
    }

    private fun updatePopupProperties(properties: PopupProperties) {
        if (this.properties == properties) return

        if (properties.usePlatformDefaultWidth && !this.properties.usePlatformDefaultWidth) {
            // Undo fixed size in internalOnLayout, which would suppress size changes when
            // usePlatformDefaultWidth is true.
            params.width = WindowManager.LayoutParams.WRAP_CONTENT
            params.height = WindowManager.LayoutParams.WRAP_CONTENT
        }

        this.properties = properties
        params.flags = properties.flagsWithSecureFlagInherited(composeView.isFlagSecureEnabled())

        popupLayoutHelper.updateViewLayout(windowManager, this, params)
    }

    /**
     * Updates the [LayoutCoordinates] object that is used by [updateParentBounds] to calculate the
     * position of the popup. If the new [LayoutCoordinates] reports new parent bounds, calls
     * [updatePosition].
     */
    fun updateParentLayoutCoordinates(parentLayoutCoordinates: LayoutCoordinates) {
        this.parentLayoutCoordinates = parentLayoutCoordinates
        updateParentBounds()
    }

    /**
     * Used by [pollForLocationOnScreenChange] to read the [composeView]'s absolute position on
     * screen. The array is stored as a field instead of allocated in the method because it's called
     * on every frame.
     */
    private val locationOnScreen = IntArray(2)

    /**
     * Returns true if the absolute location of the [composeView] on the screen has changed since
     * the last call. This method asks the view for its location instead of using Compose APIs like
     * [LayoutCoordinates] because it does less work, and this method is intended to be called on
     * every frame.
     *
     * The location can change without any callbacks being fired if, for example, the soft keyboard
     * is shown or hidden when the window is in `adjustPan` mode. In that case, the window's root
     * view (`ViewRootImpl`) will "scroll" the view hierarchy in a special way that doesn't fire any
     * callbacks.
     */
    fun pollForLocationOnScreenChange() {
        val (oldX, oldY) = locationOnScreen
        composeView.getLocationOnScreen(locationOnScreen)
        if (oldX != locationOnScreen[0] || oldY != locationOnScreen[1]) {
            updateParentBounds()
        }
    }

    /**
     * Re-calculates the bounds of the parent layout node that this popup is anchored to. If they've
     * changed since the last call, calls [updatePosition] to actually calculate the popup's new
     * position and update the window.
     */
    @VisibleForTesting
    internal fun updateParentBounds() {
        val coordinates = parentLayoutCoordinates?.takeIf { it.isAttached } ?: return
        val layoutSize = coordinates.size

        val position = coordinates.positionInWindow()
        val layoutPosition = IntOffset(position.x.fastRoundToInt(), position.y.fastRoundToInt())

        val newParentBounds = IntRect(layoutPosition, layoutSize)
        if (newParentBounds != parentBounds) {
            this.parentBounds = newParentBounds
            updatePosition()
        }
    }

    /** Updates the position of the popup based on current position properties. */
    fun updatePosition() {
        val parentBounds = parentBounds ?: return
        val popupContentSize = popupContentSize ?: return

        val windowSize =
<<<<<<< HEAD
            previousWindowVisibleFrame.let {
                popupLayoutHelper.getWindowVisibleDisplayFrame(composeView, it)
                val bounds = it.toIntBounds()
                IntSize(width = bounds.width, height = bounds.height)
            }
=======
            getVisibleDisplayBounds().let { IntSize(width = it.width, height = it.height) }
>>>>>>> 3d4510a6

        var popupPosition = IntOffset.Zero
        snapshotStateObserver.observeReads(this, onCommitAffectingPopupPosition) {
            popupPosition =
                positionProvider.calculatePosition(
                    parentBounds,
                    windowSize,
                    parentLayoutDirection,
                    popupContentSize
                )
        }

        params.x = popupPosition.x
        params.y = popupPosition.y

        if (properties.excludeFromSystemGesture) {
            // Resolve conflict with gesture navigation back when dragging this handle view on the
            // edge of the screen.
            popupLayoutHelper.setGestureExclusionRects(this, windowSize.width, windowSize.height)
        }

        popupLayoutHelper.updateViewLayout(windowManager, this, params)
    }

    /** Remove the view from the [WindowManager]. */
    fun dismiss() {
        setViewTreeLifecycleOwner(null)
        windowManager.removeViewImmediate(this)
    }

    /**
     * Handles touch screen motion events and calls [onDismissRequest] when the users clicks outside
     * the popup.
     */
    override fun onTouchEvent(event: MotionEvent?): Boolean {
        if (!properties.dismissOnClickOutside) {
            return super.onTouchEvent(event)
        }
        // Note that this implementation is taken from PopupWindow. It actually does not seem to
        // matter whether we return true or false as some upper layer decides on whether the
        // event is propagated to other windows or not. So for focusable the event is consumed but
        // for not focusable it is propagated to other windows.
        if (
            (event?.action == MotionEvent.ACTION_DOWN) &&
                ((event.x < 0) || (event.x >= width) || (event.y < 0) || (event.y >= height))
        ) {
            onDismissRequest?.invoke()
            return true
        } else if (event?.action == MotionEvent.ACTION_OUTSIDE) {
            onDismissRequest?.invoke()
            return true
        }

        return super.onTouchEvent(event)
    }

    override fun setLayoutDirection(layoutDirection: Int) {
        // Do nothing. ViewRootImpl will call this method attempting to set the layout direction
        // from the context's locale, but we have one already from the parent composition.
    }

    // Sets the "real" layout direction for our content that we obtain from the parent composition.
    private fun superSetLayoutDirection(layoutDirection: LayoutDirection) {
        val direction =
            when (layoutDirection) {
                LayoutDirection.Ltr -> android.util.LayoutDirection.LTR
                LayoutDirection.Rtl -> android.util.LayoutDirection.RTL
            }
        super.setLayoutDirection(direction)
    }

    /** Initialize the LayoutParams specific to [android.widget.PopupWindow]. */
    private fun createLayoutParams(): WindowManager.LayoutParams {
        return WindowManager.LayoutParams().apply {
            // Start to position the popup in the top left corner, a new position will be calculated
            gravity = Gravity.START or Gravity.TOP

            flags = properties.flagsWithSecureFlagInherited(composeView.isFlagSecureEnabled())

            type = WindowManager.LayoutParams.TYPE_APPLICATION_SUB_PANEL

            // Get the Window token from the parent view
            token = composeView.applicationWindowToken

            // Wrap the frame layout which contains composable content
            width = WindowManager.LayoutParams.WRAP_CONTENT
            height = WindowManager.LayoutParams.WRAP_CONTENT

            format = PixelFormat.TRANSLUCENT

            // accessibilityTitle is not exposed as a public API therefore we set popup window
            // title which is used as a fallback by a11y services
            title = composeView.context.resources.getString(R.string.default_popup_window_title)
        }
    }

    private fun getVisibleDisplayBounds(): IntRect =
        previousWindowVisibleFrame.let {
            popupLayoutHelper.getWindowVisibleDisplayFrame(composeView, it)
            it.toIntBounds()
        }

    private companion object {
        private val onCommitAffectingPopupPosition = { popupLayout: PopupLayout ->
            if (popupLayout.isAttachedToWindow) {
                popupLayout.updatePosition()
            }
        }
    }
}

@RequiresApi(33)
private object Api33Impl {
    @JvmStatic
<<<<<<< HEAD
    @DoNotInline
=======
>>>>>>> 3d4510a6
    fun createBackCallback(onDismissRequest: (() -> Unit)?) = OnBackInvokedCallback {
        onDismissRequest?.invoke()
    }

    @JvmStatic
    fun maybeRegisterBackCallback(view: View, backCallback: Any?) {
        if (backCallback is OnBackInvokedCallback) {
            view
                .findOnBackInvokedDispatcher()
                ?.registerOnBackInvokedCallback(
                    OnBackInvokedDispatcher.PRIORITY_OVERLAY,
                    backCallback
                )
        }
    }

    @JvmStatic
    fun maybeUnregisterBackCallback(view: View, backCallback: Any?) {
        if (backCallback is OnBackInvokedCallback) {
            view.findOnBackInvokedDispatcher()?.unregisterOnBackInvokedCallback(backCallback)
        }
    }
}

/**
 * Collection of methods delegated to platform methods to support APIs only available on newer
 * platforms and testing.
 */
@VisibleForTesting
internal interface PopupLayoutHelper {
    fun getWindowVisibleDisplayFrame(composeView: View, outRect: Rect)

    fun setGestureExclusionRects(composeView: View, width: Int, height: Int)

    fun updateViewLayout(
        windowManager: WindowManager,
        popupView: View,
        params: ViewGroup.LayoutParams
    )
}

private open class PopupLayoutHelperImpl : PopupLayoutHelper {
    override fun getWindowVisibleDisplayFrame(composeView: View, outRect: Rect) {
        composeView.getWindowVisibleDisplayFrame(outRect)
    }

    override fun setGestureExclusionRects(composeView: View, width: Int, height: Int) {
        // do nothing
    }

    override fun updateViewLayout(
        windowManager: WindowManager,
        popupView: View,
        params: ViewGroup.LayoutParams
    ) {
        windowManager.updateViewLayout(popupView, params)
    }
}

@RequiresApi(29)
private class PopupLayoutHelperImpl29 : PopupLayoutHelperImpl() {
    override fun setGestureExclusionRects(composeView: View, width: Int, height: Int) {
        composeView.systemGestureExclusionRects = mutableListOf(Rect(0, 0, width, height))
    }
}

internal fun View.isFlagSecureEnabled(): Boolean {
    val windowParams = rootView.layoutParams as? WindowManager.LayoutParams
    if (windowParams != null) {
        return (windowParams.flags and WindowManager.LayoutParams.FLAG_SECURE) != 0
    }
    return false
}

private fun PopupProperties.flagsWithSecureFlagInherited(
    isParentFlagSecureEnabled: Boolean,
): Int =
    when {
        this.inheritSecurePolicy && isParentFlagSecureEnabled ->
            this.flags or WindowManager.LayoutParams.FLAG_SECURE
        this.inheritSecurePolicy && !isParentFlagSecureEnabled ->
            this.flags and WindowManager.LayoutParams.FLAG_SECURE.inv()
        else -> this.flags
    }

private fun Rect.toIntBounds() = IntRect(left = left, top = top, right = right, bottom = bottom)

/**
 * Returns whether the given view is an underlying decor view of a popup. If the given testTag is
 * supplied it also verifies that the popup has such tag assigned.
 *
 * @param view View to verify.
 * @param testTag If provided, tests that the given tag in defined on the popup.
 */
// TODO(b/139861182): Move this functionality to ComposeTestRule
@TestOnly
fun isPopupLayout(view: View, testTag: String? = null): Boolean =
    view is PopupLayout && (testTag == null || testTag == view.testTag)<|MERGE_RESOLUTION|>--- conflicted
+++ resolved
@@ -99,17 +99,10 @@
  * @property inheritSecurePolicy Whether [WindowManager.LayoutParams.FLAG_SECURE] should be set
  *   according to [SecureFlagPolicy.Inherit]. Other [SecureFlagPolicy] behaviors should be set via
  *   [flags] directly.
-<<<<<<< HEAD
- * @property dismissOnBackPress Whether the popup can be dismissed by pressing the back button. If
- *   true, pressing the back button will call onDismissRequest. Note that the popup must be
- *   [focusable] in order to receive key events such as the back button. If the popup is not
- *   [focusable], then this property does nothing.
-=======
  * @property dismissOnBackPress Whether the popup can be dismissed by pressing the back or escape
  *   buttons. If true, pressing the back or escape buttons will call onDismissRequest. Note that the
  *   popup must be [focusable] in order to receive key events such as the back button. If the popup
  *   is not [focusable], then this property does nothing.
->>>>>>> 3d4510a6
  * @property dismissOnClickOutside Whether the popup can be dismissed by clicking outside the
  *   popup's bounds. If true, clicking outside the popup will call onDismissRequest.
  * @property excludeFromSystemGesture A flag to check whether to set the
@@ -165,17 +158,10 @@
      *
      * @param focusable Whether the popup is focusable. When true, the popup will receive IME events
      *   and key presses, such as when the back button is pressed.
-<<<<<<< HEAD
-     * @param dismissOnBackPress Whether the popup can be dismissed by pressing the back button. If
-     *   true, pressing the back button will call onDismissRequest. Note that [focusable] must be
-     *   set to true in order to receive key events such as the back button. If the popup is not
-     *   focusable, then this property does nothing.
-=======
      * @param dismissOnBackPress Whether the popup can be dismissed by pressing the back or escape
      *   buttons. If true, pressing the back or escape buttons will call onDismissRequest. Note that
      *   [focusable] must be set to true in order to receive key events such as the back button. If
      *   the popup is not focusable, then this property does nothing.
->>>>>>> 3d4510a6
      * @param dismissOnClickOutside Whether the popup can be dismissed by clicking outside the
      *   popup's bounds. If true, clicking outside the popup will call onDismissRequest.
      * @param securePolicy Policy for setting [WindowManager.LayoutParams.FLAG_SECURE] on the
@@ -337,16 +323,9 @@
                                 updatePosition()
                             }
                             // Hide the popup while we can't position it correctly
-<<<<<<< HEAD
-                            .alpha(if (canCalculatePosition) 1f else 0f)
-                    ) {
-                        currentContent()
-                    }
-=======
                             .alpha(if (canCalculatePosition) 1f else 0f),
                         currentContent
                     )
->>>>>>> 3d4510a6
                 }
             }
     }
@@ -637,21 +616,6 @@
         }
     }
 
-<<<<<<< HEAD
-    private val displayWidth: Int
-        get() {
-            val density = context.resources.displayMetrics.density
-            return (context.resources.configuration.screenWidthDp * density).fastRoundToInt()
-        }
-
-    private val displayHeight: Int
-        get() {
-            val density = context.resources.displayMetrics.density
-            return (context.resources.configuration.screenHeightDp * density).fastRoundToInt()
-        }
-
-=======
->>>>>>> 3d4510a6
     /** Taken from PopupWindow */
     override fun dispatchKeyEvent(event: KeyEvent): Boolean {
         if (!properties.dismissOnBackPress) return super.dispatchKeyEvent(event)
@@ -777,15 +741,7 @@
         val popupContentSize = popupContentSize ?: return
 
         val windowSize =
-<<<<<<< HEAD
-            previousWindowVisibleFrame.let {
-                popupLayoutHelper.getWindowVisibleDisplayFrame(composeView, it)
-                val bounds = it.toIntBounds()
-                IntSize(width = bounds.width, height = bounds.height)
-            }
-=======
             getVisibleDisplayBounds().let { IntSize(width = it.width, height = it.height) }
->>>>>>> 3d4510a6
 
         var popupPosition = IntOffset.Zero
         snapshotStateObserver.observeReads(this, onCommitAffectingPopupPosition) {
@@ -900,10 +856,6 @@
 @RequiresApi(33)
 private object Api33Impl {
     @JvmStatic
-<<<<<<< HEAD
-    @DoNotInline
-=======
->>>>>>> 3d4510a6
     fun createBackCallback(onDismissRequest: (() -> Unit)?) = OnBackInvokedCallback {
         onDismissRequest?.invoke()
     }
