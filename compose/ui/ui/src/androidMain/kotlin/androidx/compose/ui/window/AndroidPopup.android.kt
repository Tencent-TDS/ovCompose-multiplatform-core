/*
 * Copyright 2020 The Android Open Source Project
 *
 * Licensed under the Apache License, Version 2.0 (the "License");
 * you may not use this file except in compliance with the License.
 * You may obtain a copy of the License at
 *
 *      http://www.apache.org/licenses/LICENSE-2.0
 *
 * Unless required by applicable law or agreed to in writing, software
 * distributed under the License is distributed on an "AS IS" BASIS,
 * WITHOUT WARRANTIES OR CONDITIONS OF ANY KIND, either express or implied.
 * See the License for the specific language governing permissions and
 * limitations under the License.
 */

package androidx.compose.ui.window

import android.annotation.SuppressLint
import android.content.Context
import android.graphics.Outline
import android.graphics.PixelFormat
import android.graphics.Rect
import android.os.Build
import android.os.Looper
import android.view.Gravity
import android.view.KeyEvent
import android.view.MotionEvent
import android.view.View
import android.view.View.MeasureSpec.makeMeasureSpec
import android.view.ViewGroup
import android.view.ViewOutlineProvider
import android.view.WindowManager
import android.window.OnBackInvokedCallback
import android.window.OnBackInvokedDispatcher
import androidx.annotation.DoNotInline
import androidx.annotation.RequiresApi
import androidx.annotation.VisibleForTesting
import androidx.compose.runtime.Composable
import androidx.compose.runtime.CompositionContext
import androidx.compose.runtime.CompositionLocalProvider
import androidx.compose.runtime.DisposableEffect
import androidx.compose.runtime.Immutable
import androidx.compose.runtime.LaunchedEffect
import androidx.compose.runtime.SideEffect
import androidx.compose.runtime.compositionLocalOf
import androidx.compose.runtime.derivedStateOf
import androidx.compose.runtime.getValue
import androidx.compose.runtime.mutableStateOf
import androidx.compose.runtime.remember
import androidx.compose.runtime.rememberCompositionContext
import androidx.compose.runtime.rememberUpdatedState
import androidx.compose.runtime.saveable.rememberSaveable
import androidx.compose.runtime.setValue
import androidx.compose.runtime.snapshots.SnapshotStateObserver
import androidx.compose.ui.Alignment
import androidx.compose.ui.Modifier
import androidx.compose.ui.R
import androidx.compose.ui.UiComposable
import androidx.compose.ui.draw.alpha
import androidx.compose.ui.layout.Layout
import androidx.compose.ui.layout.LayoutCoordinates
import androidx.compose.ui.layout.onGloballyPositioned
import androidx.compose.ui.layout.onSizeChanged
import androidx.compose.ui.layout.positionInWindow
import androidx.compose.ui.platform.AbstractComposeView
import androidx.compose.ui.platform.LocalDensity
import androidx.compose.ui.platform.LocalLayoutDirection
import androidx.compose.ui.platform.LocalView
import androidx.compose.ui.platform.ViewRootForInspector
import androidx.compose.ui.platform.withInfiniteAnimationFrameNanos
import androidx.compose.ui.semantics.popup
import androidx.compose.ui.semantics.semantics
import androidx.compose.ui.unit.Density
import androidx.compose.ui.unit.IntOffset
import androidx.compose.ui.unit.IntRect
import androidx.compose.ui.unit.IntSize
import androidx.compose.ui.unit.LayoutDirection
import androidx.compose.ui.unit.dp
import androidx.compose.ui.util.fastMap
import androidx.compose.ui.util.fastRoundToInt
import androidx.lifecycle.findViewTreeLifecycleOwner
import androidx.lifecycle.findViewTreeViewModelStoreOwner
import androidx.lifecycle.setViewTreeLifecycleOwner
import androidx.lifecycle.setViewTreeViewModelStoreOwner
import androidx.savedstate.findViewTreeSavedStateRegistryOwner
import androidx.savedstate.setViewTreeSavedStateRegistryOwner
import java.util.UUID
import kotlinx.coroutines.isActive
import org.jetbrains.annotations.TestOnly

/**
 * Properties used to customize the behavior of a [Popup].
 *
 * @property flags Behavioral flags of the popup, which will be passed to the popup window's
 * [WindowManager.LayoutParams]. See [WindowManager.LayoutParams.flags] for customization options.
 * If [inheritSecurePolicy] is true, the value of the [WindowManager.LayoutParams.FLAG_SECURE]
 * bit will not be determined until the popup is constructed.
 * @property inheritSecurePolicy Whether [WindowManager.LayoutParams.FLAG_SECURE] should be set
 * according to [SecureFlagPolicy.Inherit]. Other [SecureFlagPolicy] behaviors should be set via
 * [flags] directly.
 * @property dismissOnBackPress Whether the popup can be dismissed by pressing the back button.
 * If true, pressing the back button will call onDismissRequest. Note that the popup must be
 * [focusable] in order to receive key events such as the back button. If the popup is not
 * [focusable], then this property does nothing.
 * @property dismissOnClickOutside Whether the popup can be dismissed by clicking outside the
 * popup's bounds. If true, clicking outside the popup will call onDismissRequest.
 * @property excludeFromSystemGesture A flag to check whether to set the systemGestureExclusionRects.
 * The default is true.
 * @property usePlatformDefaultWidth Whether the width of the popup's content should be limited to
 * the platform default, which is smaller than the screen width.
 */
@Immutable
<<<<<<< HEAD
actual class PopupProperties @ExperimentalComposeUiApi constructor(
    actual val focusable: Boolean = false,
    actual val dismissOnBackPress: Boolean = true,
    actual val dismissOnClickOutside: Boolean = true,
    val securePolicy: SecureFlagPolicy = SecureFlagPolicy.Inherit,
=======
actual class PopupProperties constructor(
    internal val flags: Int,
    internal val inheritSecurePolicy: Boolean = true,
    actual val dismissOnBackPress: Boolean = true,
    actual val dismissOnClickOutside: Boolean = true,
>>>>>>> 24205d80
    val excludeFromSystemGesture: Boolean = true,
    val usePlatformDefaultWidth: Boolean = false,
) {
    actual constructor(
        focusable: Boolean,
        dismissOnBackPress: Boolean,
<<<<<<< HEAD
        dismissOnClickOutside: Boolean
=======
        dismissOnClickOutside: Boolean,
        clippingEnabled: Boolean,
>>>>>>> 24205d80
    ) : this (
        focusable = focusable,
        dismissOnBackPress = dismissOnBackPress,
        dismissOnClickOutside = dismissOnClickOutside,
        securePolicy = SecureFlagPolicy.Inherit,
        excludeFromSystemGesture = true,
<<<<<<< HEAD
        clippingEnabled = true
    )

    @OptIn(ExperimentalComposeUiApi::class)
=======
        clippingEnabled = clippingEnabled,
    )

>>>>>>> 24205d80
    constructor(
        focusable: Boolean = false,
        dismissOnBackPress: Boolean = true,
        dismissOnClickOutside: Boolean = true,
        securePolicy: SecureFlagPolicy = SecureFlagPolicy.Inherit,
        excludeFromSystemGesture: Boolean = true,
        clippingEnabled: Boolean = true,
    ) : this (
        focusable = focusable,
        dismissOnBackPress = dismissOnBackPress,
        dismissOnClickOutside = dismissOnClickOutside,
        securePolicy = securePolicy,
        excludeFromSystemGesture = excludeFromSystemGesture,
        clippingEnabled = clippingEnabled,
        usePlatformDefaultWidth = false,
    )

    /**
     * Constructs a [PopupProperties] with the given behaviors. This constructor is to support
     * multiplatform and maintain backwards compatibility. Consider the overload that takes a
     * [flags] parameter if more precise control over the popup flags is desired.
     *
     * @param focusable Whether the popup is focusable. When true, the popup will receive IME
     * events and key presses, such as when the back button is pressed.
     * @param dismissOnBackPress Whether the popup can be dismissed by pressing the back button.
     * If true, pressing the back button will call onDismissRequest. Note that [focusable] must be
     * set to true in order to receive key events such as the back button. If the popup is not
     * focusable, then this property does nothing.
     * @param dismissOnClickOutside Whether the popup can be dismissed by clicking outside the
     * popup's bounds. If true, clicking outside the popup will call onDismissRequest.
     * @param securePolicy Policy for setting [WindowManager.LayoutParams.FLAG_SECURE] on the
     * popup's window.
     * @param excludeFromSystemGesture A flag to check whether to set the
     * systemGestureExclusionRects. The default is true.
     * @param clippingEnabled Whether to allow the popup window to extend beyond the bounds of the
     * screen. By default the window is clipped to the screen boundaries. Setting this to false will
     * allow windows to be accurately positioned. The default value is true.
     * @param usePlatformDefaultWidth Whether the width of the popup's content should be limited to
     * the platform default, which is smaller than the screen width.
     */
    constructor(
        focusable: Boolean = false,
        dismissOnBackPress: Boolean = true,
        dismissOnClickOutside: Boolean = true,
        securePolicy: SecureFlagPolicy = SecureFlagPolicy.Inherit,
        excludeFromSystemGesture: Boolean = true,
        clippingEnabled: Boolean = true,
        usePlatformDefaultWidth: Boolean = false,
    ) : this (
        flags = createFlags(focusable, securePolicy, clippingEnabled),
        inheritSecurePolicy = securePolicy == SecureFlagPolicy.Inherit,
        dismissOnBackPress = dismissOnBackPress,
        dismissOnClickOutside = dismissOnClickOutside,
        excludeFromSystemGesture = excludeFromSystemGesture,
        usePlatformDefaultWidth = usePlatformDefaultWidth,
    )

    /**
     * Whether the popup is focusable. When true, the popup will receive IME events and key
     * presses, such as when the back button is pressed.
     */
    actual val focusable: Boolean
        get() = (flags and WindowManager.LayoutParams.FLAG_NOT_FOCUSABLE) == 0

    /**
     * Policy for how [WindowManager.LayoutParams.FLAG_SECURE] is set on the popup's window.
     */
    val securePolicy: SecureFlagPolicy
        get() = when {
            inheritSecurePolicy -> SecureFlagPolicy.Inherit
            (flags and WindowManager.LayoutParams.FLAG_SECURE) == 0 -> SecureFlagPolicy.SecureOff
            else -> SecureFlagPolicy.SecureOn
        }

    /**
     * Whether the popup window is clipped to the screen boundaries, or allowed to extend beyond
     * the bounds of the screen.
     */
    actual val clippingEnabled: Boolean
        get() = (flags and WindowManager.LayoutParams.FLAG_LAYOUT_NO_LIMITS) == 0

    override fun equals(other: Any?): Boolean {
        if (this === other) return true
        if (other !is PopupProperties) return false

        if (flags != other.flags) return false
        if (inheritSecurePolicy != other.inheritSecurePolicy) return false
        if (dismissOnBackPress != other.dismissOnBackPress) return false
        if (dismissOnClickOutside != other.dismissOnClickOutside) return false
        if (excludeFromSystemGesture != other.excludeFromSystemGesture) return false
        if (usePlatformDefaultWidth != other.usePlatformDefaultWidth) return false

        return true
    }

    override fun hashCode(): Int {
        var result = flags
        result = 31 * result + inheritSecurePolicy.hashCode()
        result = 31 * result + dismissOnBackPress.hashCode()
        result = 31 * result + dismissOnClickOutside.hashCode()
        result = 31 * result + excludeFromSystemGesture.hashCode()
        result = 31 * result + usePlatformDefaultWidth.hashCode()
        return result
    }
}

/**
 * Opens a popup with the given content.
 *
 * A popup is a floating container that appears on top of the current activity.
 * It is especially useful for non-modal UI surfaces that remain hidden until they
 * are needed, for example floating menus like Cut/Copy/Paste.
 *
 * The popup is positioned relative to its parent, using the [alignment] and [offset].
 * The popup is visible as long as it is part of the composition hierarchy.
 *
 * @sample androidx.compose.ui.samples.PopupSample
 *
 * @param alignment The alignment relative to the parent.
 * @param offset An offset from the original aligned position of the popup. Offset respects the
 * Ltr/Rtl context, thus in Ltr it will be added to the original aligned position and in Rtl it
 * will be subtracted from it.
 * @param onDismissRequest Executes when the user clicks outside of the popup.
 * @param properties [PopupProperties] for further customization of this popup's behavior.
 * @param content The content to be displayed inside the popup.
 */
@Composable
actual fun Popup(
    alignment: Alignment,
    offset: IntOffset,
    onDismissRequest: (() -> Unit)?,
    properties: PopupProperties,
    content: @Composable () -> Unit
) {
    val popupPositioner = remember(alignment, offset) {
        AlignmentOffsetPositionProvider(
            alignment,
            offset
        )
    }

    Popup(
        popupPositionProvider = popupPositioner,
        onDismissRequest = onDismissRequest,
        properties = properties,
        content = content
    )
}

/**
 * Opens a popup with the given content.
 *
 * The popup is positioned using a custom [popupPositionProvider].
 *
 * @sample androidx.compose.ui.samples.PopupSample
 *
 * @param popupPositionProvider Provides the screen position of the popup.
 * @param onDismissRequest Executes when the user clicks outside of the popup.
 * @param properties [PopupProperties] for further customization of this popup's behavior.
 * @param content The content to be displayed inside the popup.
 */
@Composable
actual fun Popup(
    popupPositionProvider: PopupPositionProvider,
    onDismissRequest: (() -> Unit)?,
    properties: PopupProperties,
    content: @Composable () -> Unit
) {
    val view = LocalView.current
    val density = LocalDensity.current
    val testTag = LocalPopupTestTag.current
    val layoutDirection = LocalLayoutDirection.current
    val parentComposition = rememberCompositionContext()
    val currentContent by rememberUpdatedState(content)
    val popupId = rememberSaveable { UUID.randomUUID() }
    val popupLayout = remember {
        PopupLayout(
            onDismissRequest = onDismissRequest,
            properties = properties,
            testTag = testTag,
            composeView = view,
            density = density,
            initialPositionProvider = popupPositionProvider,
            popupId = popupId
        ).apply {
            setContent(parentComposition) {
                SimpleStack(
                    Modifier
                        .semantics { this.popup() }
                        // Get the size of the content
                        .onSizeChanged {
                            popupContentSize = it
                            updatePosition()
                        }
                        // Hide the popup while we can't position it correctly
                        .alpha(if (canCalculatePosition) 1f else 0f)
                ) {
                    currentContent()
                }
            }
        }
    }

    DisposableEffect(popupLayout) {
        popupLayout.show()
        popupLayout.updateParameters(
            onDismissRequest = onDismissRequest,
            properties = properties,
            testTag = testTag,
            layoutDirection = layoutDirection
        )
        onDispose {
            popupLayout.disposeComposition()
            // Remove the window
            popupLayout.dismiss()
        }
    }

    SideEffect {
        popupLayout.updateParameters(
            onDismissRequest = onDismissRequest,
            properties = properties,
            testTag = testTag,
            layoutDirection = layoutDirection
        )
    }

    DisposableEffect(popupPositionProvider) {
        popupLayout.positionProvider = popupPositionProvider
        popupLayout.updatePosition()
        onDispose {}
    }

    // The parent's bounds can change on any frame without onGloballyPositioned being called, if
    // e.g. the soft keyboard changes visibility. For that reason, we need to check if we've moved
    // on every frame. However, we don't need to handle all moves – most position changes will be
    // handled by onGloballyPositioned. This polling loop only needs to handle the case where the
    // view's absolute position on the screen has changed, so we do a quick check to see if it has,
    // and only do the other position calculations in that case.
    LaunchedEffect(popupLayout) {
        while (isActive) {
            withInfiniteAnimationFrameNanos {}
            popupLayout.pollForLocationOnScreenChange()
        }
    }

    // TODO(soboleva): Look at module arrangement so that Box can be
    //  used instead of this custom Layout
    // Get the parent's position, size and layout direction
    Layout(
        content = {},
        modifier = Modifier
            .onGloballyPositioned { childCoordinates ->
                // This callback is best-effort – the screen coordinates of this layout node can
                // change at any time without this callback being fired (e.g. during IME visibility
                // change). For that reason, updating the position in this callback is not
                // sufficient, and the coordinates are also re-calculated on every frame.
                val parentCoordinates = childCoordinates.parentLayoutCoordinates!!
                popupLayout.updateParentLayoutCoordinates(parentCoordinates)
            }
    ) { _, _ ->
        popupLayout.parentLayoutDirection = layoutDirection
        layout(0, 0) {}
    }
}

private const val PopupPropertiesBaseFlags: Int =
    WindowManager.LayoutParams.FLAG_WATCH_OUTSIDE_TOUCH

private fun createFlags(
    focusable: Boolean,
    securePolicy: SecureFlagPolicy,
    clippingEnabled: Boolean,
): Int {
    var flags = PopupPropertiesBaseFlags
    if (!focusable) {
        flags = flags or WindowManager.LayoutParams.FLAG_NOT_FOCUSABLE
    }
    if (securePolicy == SecureFlagPolicy.SecureOn) {
        flags = flags or WindowManager.LayoutParams.FLAG_SECURE
    }
    if (!clippingEnabled) {
        flags = flags or WindowManager.LayoutParams.FLAG_LAYOUT_NO_LIMITS
    }
    return flags
}

// TODO(b/139861182): This is a hack to work around Popups not using Semantics for test tags
//  We should either remove it, or come up with an abstracted general solution that isn't specific
//  to Popup
internal val LocalPopupTestTag = compositionLocalOf { "DEFAULT_TEST_TAG" }

@Composable
internal fun PopupTestTag(tag: String, content: @Composable () -> Unit) {
    CompositionLocalProvider(LocalPopupTestTag provides tag, content = content)
}

// TODO(soboleva): Look at module dependencies so that we can get code reuse between
// Popup's SimpleStack and Box.
@Suppress("NOTHING_TO_INLINE")
@Composable
private inline fun SimpleStack(modifier: Modifier, noinline content: @Composable () -> Unit) {
    Layout(content = content, modifier = modifier) { measurables, constraints ->
        when (measurables.size) {
            0 -> layout(0, 0) {}
            1 -> {
                val p = measurables[0].measure(constraints)
                layout(p.width, p.height) {
                    p.placeRelative(0, 0)
                }
            }
            else -> {
                val placeables = measurables.fastMap { it.measure(constraints) }
                var width = 0
                var height = 0
                for (i in 0..placeables.lastIndex) {
                    val p = placeables[i]
                    width = maxOf(width, p.width)
                    height = maxOf(height, p.height)
                }
                layout(width, height) {
                    for (i in 0..placeables.lastIndex) {
                        val p = placeables[i]
                        p.placeRelative(0, 0)
                    }
                }
            }
        }
    }
}

/**
 * The layout the popup uses to display its content.
 *
 * @param composeView The parent view of the popup which is the AndroidComposeView.
 */
@SuppressLint("ViewConstructor")
internal class PopupLayout(
    private var onDismissRequest: (() -> Unit)?,
    private var properties: PopupProperties,
    var testTag: String,
    private val composeView: View,
    density: Density,
    initialPositionProvider: PopupPositionProvider,
    popupId: UUID,
    private val popupLayoutHelper: PopupLayoutHelper = if (Build.VERSION.SDK_INT >= 29) {
        PopupLayoutHelperImpl29()
    } else {
        PopupLayoutHelperImpl()
    }
) : AbstractComposeView(composeView.context),
    ViewRootForInspector {
    private val windowManager =
        composeView.context.getSystemService(Context.WINDOW_SERVICE) as WindowManager

    @VisibleForTesting
    internal val params = createLayoutParams()

    /** The logic of positioning the popup relative to its parent. */
    var positionProvider = initialPositionProvider

    // Position params
    var parentLayoutDirection: LayoutDirection = LayoutDirection.Ltr
    var popupContentSize: IntSize? by mutableStateOf(null)
    private var parentLayoutCoordinates: LayoutCoordinates? by mutableStateOf(null)
    private var parentBounds: IntRect? = null

    /** Track parent coordinates and content size; only show popup once we have both. */
    val canCalculatePosition by derivedStateOf {
        parentLayoutCoordinates?.takeIf { it.isAttached } != null && popupContentSize != null
    }

    // On systems older than Android S, there is a bug in the surface insets matrix math used by
    // elevation, so high values of maxSupportedElevation break accessibility services: b/232788477.
    private val maxSupportedElevation = 8.dp

    // The window visible frame used for the last popup position calculation.
    private val previousWindowVisibleFrame = Rect()

    override val subCompositionView: AbstractComposeView get() = this

    private val snapshotStateObserver = SnapshotStateObserver(onChangedExecutor = { command ->
        // This is the same executor logic used by AndroidComposeView's OwnerSnapshotObserver, which
        // drives most of the state observation in compose UI.
        if (handler?.looper === Looper.myLooper()) {
            command()
        } else {
            handler?.post(command)
        }
    })

    private var backCallback: Any? = null

    init {
        id = android.R.id.content
        setViewTreeLifecycleOwner(composeView.findViewTreeLifecycleOwner())
        setViewTreeViewModelStoreOwner(composeView.findViewTreeViewModelStoreOwner())
        setViewTreeSavedStateRegistryOwner(composeView.findViewTreeSavedStateRegistryOwner())
        // Set unique id for AbstractComposeView. This allows state restoration for the state
        // defined inside the Popup via rememberSaveable()
        setTag(R.id.compose_view_saveable_id_tag, "Popup:$popupId")

        // Enable children to draw their shadow by not clipping them
        clipChildren = false
        // Allocate space for elevation
        with(density) { elevation = maxSupportedElevation.toPx() }
        // Simple outline to force window manager to allocate space for shadow.
        // Note that the outline affects clickable area for the dismiss listener. In case of shapes
        // like circle the area for dismiss might be to small (rectangular outline consuming clicks
        // outside of the circle).
        outlineProvider = object : ViewOutlineProvider() {
            override fun getOutline(view: View, result: Outline) {
                result.setRect(0, 0, view.width, view.height)
                // We set alpha to 0 to hide the view's shadow and let the composable to draw its
                // own shadow. This still enables us to get the extra space needed in the surface.
                result.alpha = 0f
            }
        }
    }

    private var content: @Composable () -> Unit by mutableStateOf({})

    override var shouldCreateCompositionOnAttachedToWindow: Boolean = false
        private set

    fun show() {
        windowManager.addView(this, params)
    }

    fun setContent(parent: CompositionContext, content: @Composable () -> Unit) {
        setParentCompositionContext(parent)
        this.content = content
        shouldCreateCompositionOnAttachedToWindow = true
    }

    @Composable
    @UiComposable
    override fun Content() {
        content()
    }

    override fun onAttachedToWindow() {
        super.onAttachedToWindow()
        snapshotStateObserver.start()
        maybeRegisterBackCallback()
    }

    override fun onDetachedFromWindow() {
        super.onDetachedFromWindow()
        snapshotStateObserver.stop()
        snapshotStateObserver.clear()
        maybeUnregisterBackCallback()
    }

    override fun internalOnMeasure(widthMeasureSpec: Int, heightMeasureSpec: Int) {
        if (properties.usePlatformDefaultWidth) {
            super.internalOnMeasure(widthMeasureSpec, heightMeasureSpec)
        } else {
            // usePlatformDefaultWidth false, so don't want to limit the popup width to the Android
            // platform default. Therefore, we create a new measure spec for width, which
            // corresponds to the full screen width. We do the same for height, even if
            // ViewRootImpl gives it to us from the first measure.
            val displayWidthMeasureSpec = makeMeasureSpec(displayWidth, MeasureSpec.AT_MOST)
            val displayHeightMeasureSpec = makeMeasureSpec(displayHeight, MeasureSpec.AT_MOST)
            super.internalOnMeasure(displayWidthMeasureSpec, displayHeightMeasureSpec)
        }
    }

    override fun internalOnLayout(changed: Boolean, left: Int, top: Int, right: Int, bottom: Int) {
        super.internalOnLayout(changed, left, top, right, bottom)
        // Now set the content size as fixed layout params, such that ViewRootImpl knows
        // the exact window size.
        if (!properties.usePlatformDefaultWidth) {
            val child = getChildAt(0) ?: return
            params.width = child.measuredWidth
            params.height = child.measuredHeight
            popupLayoutHelper.updateViewLayout(windowManager, this, params)
        }
    }

    private val displayWidth: Int
        get() {
            val density = context.resources.displayMetrics.density
            return (context.resources.configuration.screenWidthDp * density).fastRoundToInt()
        }

    private val displayHeight: Int
        get() {
            val density = context.resources.displayMetrics.density
            return (context.resources.configuration.screenHeightDp * density).fastRoundToInt()
        }

    /**
     * Taken from PopupWindow
     */
    override fun dispatchKeyEvent(event: KeyEvent): Boolean {
        if (event.keyCode == KeyEvent.KEYCODE_BACK && properties.dismissOnBackPress) {
            if (keyDispatcherState == null) {
                return super.dispatchKeyEvent(event)
            }
            if (event.action == KeyEvent.ACTION_DOWN && event.repeatCount == 0) {
                val state = keyDispatcherState
                state?.startTracking(event, this)
                return true
            } else if (event.action == KeyEvent.ACTION_UP) {
                val state = keyDispatcherState
                if (state != null && state.isTracking(event) && !event.isCanceled) {
                    onDismissRequest?.invoke()
                    return true
                }
            }
        }
        return super.dispatchKeyEvent(event)
    }

    private fun maybeRegisterBackCallback() {
        if (!properties.dismissOnBackPress || Build.VERSION.SDK_INT < 33) {
            return
        }
        if (backCallback == null) {
            backCallback = Api33Impl.createBackCallback(onDismissRequest)
        }
        Api33Impl.maybeRegisterBackCallback(this, backCallback)
    }

    private fun maybeUnregisterBackCallback() {
        if (Build.VERSION.SDK_INT >= 33) {
            Api33Impl.maybeUnregisterBackCallback(this, backCallback)
        }
        backCallback = null
    }

    fun updateParameters(
        onDismissRequest: (() -> Unit)?,
        properties: PopupProperties,
        testTag: String,
        layoutDirection: LayoutDirection,
    ) {
        this.onDismissRequest = onDismissRequest
        this.testTag = testTag
        updatePopupProperties(properties)
        superSetLayoutDirection(layoutDirection)
    }

    private fun updatePopupProperties(properties: PopupProperties) {
        if (this.properties == properties) return

        if (properties.usePlatformDefaultWidth && !this.properties.usePlatformDefaultWidth) {
            // Undo fixed size in internalOnLayout, which would suppress size changes when
            // usePlatformDefaultWidth is true.
            params.width = WindowManager.LayoutParams.WRAP_CONTENT
            params.height = WindowManager.LayoutParams.WRAP_CONTENT
        }

        this.properties = properties
        params.flags = properties.flagsWithSecureFlagInherited(composeView.isFlagSecureEnabled())

        popupLayoutHelper.updateViewLayout(windowManager, this, params)
    }

    /**
     * Updates the [LayoutCoordinates] object that is used by [updateParentBounds] to calculate
     * the position of the popup. If the new [LayoutCoordinates] reports new parent bounds, calls
     * [updatePosition].
     */
    fun updateParentLayoutCoordinates(parentLayoutCoordinates: LayoutCoordinates) {
        this.parentLayoutCoordinates = parentLayoutCoordinates
        updateParentBounds()
    }

    /**
     * Used by [pollForLocationOnScreenChange] to read the [composeView]'s absolute position
     * on screen. The array is stored as a field instead of allocated in the method because it's
     * called on every frame.
     */
    private val locationOnScreen = IntArray(2)

    /**
     * Returns true if the absolute location of the [composeView] on the screen has changed since
     * the last call. This method asks the view for its location instead of using Compose APIs like
     * [LayoutCoordinates] because it does less work, and this method is intended to be called on
     * every frame.
     *
     * The location can change without any callbacks being fired if, for example, the soft keyboard
     * is shown or hidden when the window is in `adjustPan` mode. In that case, the window's root
     * view (`ViewRootImpl`) will "scroll" the view hierarchy in a special way that doesn't fire any
     * callbacks.
     */
    fun pollForLocationOnScreenChange() {
        val (oldX, oldY) = locationOnScreen
        composeView.getLocationOnScreen(locationOnScreen)
        if (oldX != locationOnScreen[0] || oldY != locationOnScreen[1]) {
            updateParentBounds()
        }
    }

    /**
     * Re-calculates the bounds of the parent layout node that this popup is anchored to. If they've
     * changed since the last call, calls [updatePosition] to actually calculate the popup's new
     * position and update the window.
     */
    @VisibleForTesting
    internal fun updateParentBounds() {
        val coordinates = parentLayoutCoordinates?.takeIf { it.isAttached } ?: return
        val layoutSize = coordinates.size

        val position = coordinates.positionInWindow()
        val layoutPosition = IntOffset(position.x.fastRoundToInt(), position.y.fastRoundToInt())

        val newParentBounds = IntRect(layoutPosition, layoutSize)
        if (newParentBounds != parentBounds) {
            this.parentBounds = newParentBounds
            updatePosition()
        }
    }

    /**
     * Updates the position of the popup based on current position properties.
     */
    fun updatePosition() {
        val parentBounds = parentBounds ?: return
        val popupContentSize = popupContentSize ?: return

        val windowSize = previousWindowVisibleFrame.let {
            popupLayoutHelper.getWindowVisibleDisplayFrame(composeView, it)
            val bounds = it.toIntBounds()
            IntSize(width = bounds.width, height = bounds.height)
        }

        var popupPosition = IntOffset.Zero
        snapshotStateObserver.observeReads(this, onCommitAffectingPopupPosition) {
            popupPosition = positionProvider.calculatePosition(
                parentBounds,
                windowSize,
                parentLayoutDirection,
                popupContentSize
            )
        }

        params.x = popupPosition.x
        params.y = popupPosition.y

        if (properties.excludeFromSystemGesture) {
            // Resolve conflict with gesture navigation back when dragging this handle view on the
            // edge of the screen.
            popupLayoutHelper.setGestureExclusionRects(this, windowSize.width, windowSize.height)
        }

        popupLayoutHelper.updateViewLayout(windowManager, this, params)
    }

    /**
     * Remove the view from the [WindowManager].
     */
    fun dismiss() {
        setViewTreeLifecycleOwner(null)
        windowManager.removeViewImmediate(this)
    }

    /**
     * Handles touch screen motion events and calls [onDismissRequest] when the
     * users clicks outside the popup.
     */
    override fun onTouchEvent(event: MotionEvent?): Boolean {
        if (!properties.dismissOnClickOutside) {
            return super.onTouchEvent(event)
        }
        // Note that this implementation is taken from PopupWindow. It actually does not seem to
        // matter whether we return true or false as some upper layer decides on whether the
        // event is propagated to other windows or not. So for focusable the event is consumed but
        // for not focusable it is propagated to other windows.
        if ((event?.action == MotionEvent.ACTION_DOWN) &&
            ((event.x < 0) || (event.x >= width) || (event.y < 0) || (event.y >= height))
        ) {
            onDismissRequest?.invoke()
            return true
        } else if (event?.action == MotionEvent.ACTION_OUTSIDE) {
            onDismissRequest?.invoke()
            return true
        }

        return super.onTouchEvent(event)
    }

    override fun setLayoutDirection(layoutDirection: Int) {
        // Do nothing. ViewRootImpl will call this method attempting to set the layout direction
        // from the context's locale, but we have one already from the parent composition.
    }

    // Sets the "real" layout direction for our content that we obtain from the parent composition.
    private fun superSetLayoutDirection(layoutDirection: LayoutDirection) {
        val direction = when (layoutDirection) {
            LayoutDirection.Ltr -> android.util.LayoutDirection.LTR
            LayoutDirection.Rtl -> android.util.LayoutDirection.RTL
        }
        super.setLayoutDirection(direction)
    }

    /**
     * Initialize the LayoutParams specific to [android.widget.PopupWindow].
     */
    private fun createLayoutParams(): WindowManager.LayoutParams {
        return WindowManager.LayoutParams().apply {
            // Start to position the popup in the top left corner, a new position will be calculated
            gravity = Gravity.START or Gravity.TOP

            flags = properties.flagsWithSecureFlagInherited(composeView.isFlagSecureEnabled())

            type = WindowManager.LayoutParams.TYPE_APPLICATION_SUB_PANEL

            // Get the Window token from the parent view
            token = composeView.applicationWindowToken

            // Wrap the frame layout which contains composable content
            width = WindowManager.LayoutParams.WRAP_CONTENT
            height = WindowManager.LayoutParams.WRAP_CONTENT

            format = PixelFormat.TRANSLUCENT

            // accessibilityTitle is not exposed as a public API therefore we set popup window
            // title which is used as a fallback by a11y services
            title = composeView.context.resources.getString(R.string.default_popup_window_title)
        }
    }

    private companion object {
        private val onCommitAffectingPopupPosition = { popupLayout: PopupLayout ->
            if (popupLayout.isAttachedToWindow) {
                popupLayout.updatePosition()
            }
        }
    }
}

@RequiresApi(33)
private object Api33Impl {
    @JvmStatic
    @DoNotInline
    fun createBackCallback(onDismissRequest: (() -> Unit)?) =
        OnBackInvokedCallback { onDismissRequest?.invoke() }

    @JvmStatic
    @DoNotInline
    fun maybeRegisterBackCallback(view: View, backCallback: Any?) {
        if (backCallback is OnBackInvokedCallback) {
            view.findOnBackInvokedDispatcher()?.registerOnBackInvokedCallback(
                OnBackInvokedDispatcher.PRIORITY_OVERLAY,
                backCallback
            )
        }
    }

    @JvmStatic
    @DoNotInline
    fun maybeUnregisterBackCallback(view: View, backCallback: Any?) {
        if (backCallback is OnBackInvokedCallback) {
            view.findOnBackInvokedDispatcher()?.unregisterOnBackInvokedCallback(backCallback)
        }
    }
}

/**
 * Collection of methods delegated to platform methods to support APIs only available on newer
 * platforms and testing.
 */
@VisibleForTesting
internal interface PopupLayoutHelper {
    fun getWindowVisibleDisplayFrame(composeView: View, outRect: Rect)
    fun setGestureExclusionRects(composeView: View, width: Int, height: Int)
    fun updateViewLayout(
        windowManager: WindowManager,
        popupView: View,
        params: ViewGroup.LayoutParams
    )
}

private open class PopupLayoutHelperImpl : PopupLayoutHelper {
    override fun getWindowVisibleDisplayFrame(composeView: View, outRect: Rect) {
        composeView.getWindowVisibleDisplayFrame(outRect)
    }

    override fun setGestureExclusionRects(composeView: View, width: Int, height: Int) {
        // do nothing
    }

    override fun updateViewLayout(
        windowManager: WindowManager,
        popupView: View,
        params: ViewGroup.LayoutParams
    ) {
        windowManager.updateViewLayout(popupView, params)
    }
}

@RequiresApi(29)
private class PopupLayoutHelperImpl29 : PopupLayoutHelperImpl() {
    override fun setGestureExclusionRects(composeView: View, width: Int, height: Int) {
        composeView.systemGestureExclusionRects = mutableListOf(
            Rect(
                0,
                0,
                width,
                height
            )
        )
    }
}

internal fun View.isFlagSecureEnabled(): Boolean {
    val windowParams = rootView.layoutParams as? WindowManager.LayoutParams
    if (windowParams != null) {
        return (windowParams.flags and WindowManager.LayoutParams.FLAG_SECURE) != 0
    }
    return false
}

private fun PopupProperties.flagsWithSecureFlagInherited(
    isParentFlagSecureEnabled: Boolean,
): Int = when {
    this.inheritSecurePolicy && isParentFlagSecureEnabled ->
        this.flags or WindowManager.LayoutParams.FLAG_SECURE
    this.inheritSecurePolicy && !isParentFlagSecureEnabled ->
        this.flags and WindowManager.LayoutParams.FLAG_SECURE.inv()
    else -> this.flags
}

private fun Rect.toIntBounds() = IntRect(
    left = left,
    top = top,
    right = right,
    bottom = bottom
)

/**
 * Returns whether the given view is an underlying decor view of a popup. If the given testTag is
 * supplied it also verifies that the popup has such tag assigned.
 *
 * @param view View to verify.
 * @param testTag If provided, tests that the given tag in defined on the popup.
 */
// TODO(b/139861182): Move this functionality to ComposeTestRule
@TestOnly
fun isPopupLayout(view: View, testTag: String? = null): Boolean =
    view is PopupLayout && (testTag == null || testTag == view.testTag)<|MERGE_RESOLUTION|>--- conflicted
+++ resolved
@@ -111,47 +111,28 @@
  * the platform default, which is smaller than the screen width.
  */
 @Immutable
-<<<<<<< HEAD
-actual class PopupProperties @ExperimentalComposeUiApi constructor(
-    actual val focusable: Boolean = false,
-    actual val dismissOnBackPress: Boolean = true,
-    actual val dismissOnClickOutside: Boolean = true,
-    val securePolicy: SecureFlagPolicy = SecureFlagPolicy.Inherit,
-=======
 actual class PopupProperties constructor(
     internal val flags: Int,
     internal val inheritSecurePolicy: Boolean = true,
     actual val dismissOnBackPress: Boolean = true,
     actual val dismissOnClickOutside: Boolean = true,
->>>>>>> 24205d80
     val excludeFromSystemGesture: Boolean = true,
     val usePlatformDefaultWidth: Boolean = false,
 ) {
     actual constructor(
         focusable: Boolean,
         dismissOnBackPress: Boolean,
-<<<<<<< HEAD
-        dismissOnClickOutside: Boolean
-=======
         dismissOnClickOutside: Boolean,
         clippingEnabled: Boolean,
->>>>>>> 24205d80
     ) : this (
         focusable = focusable,
         dismissOnBackPress = dismissOnBackPress,
         dismissOnClickOutside = dismissOnClickOutside,
         securePolicy = SecureFlagPolicy.Inherit,
         excludeFromSystemGesture = true,
-<<<<<<< HEAD
-        clippingEnabled = true
-    )
-
-    @OptIn(ExperimentalComposeUiApi::class)
-=======
         clippingEnabled = clippingEnabled,
     )
 
->>>>>>> 24205d80
     constructor(
         focusable: Boolean = false,
         dismissOnBackPress: Boolean = true,
