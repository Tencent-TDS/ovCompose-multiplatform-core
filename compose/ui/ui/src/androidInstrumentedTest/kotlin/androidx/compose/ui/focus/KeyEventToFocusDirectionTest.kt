--- conflicted
+++ resolved
@@ -158,11 +158,7 @@
         val focusDirection = owner.getFocusDirection(keyEvent)
 
         // Assert.
-<<<<<<< HEAD
-        @OptIn(ExperimentalComposeUiApi::class) assertThat(focusDirection).isEqualTo(Enter)
-=======
         assertThat(focusDirection).isEqualTo(Enter)
->>>>>>> 3d4510a6
     }
 
     @Test
@@ -174,11 +170,7 @@
         val focusDirection = owner.getFocusDirection(keyEvent)
 
         // Assert.
-<<<<<<< HEAD
-        @OptIn(ExperimentalComposeUiApi::class) assertThat(focusDirection).isEqualTo(Enter)
-=======
         assertThat(focusDirection).isEqualTo(Enter)
->>>>>>> 3d4510a6
     }
 
     @Test
@@ -190,11 +182,7 @@
         val focusDirection = owner.getFocusDirection(keyEvent)
 
         // Assert.
-<<<<<<< HEAD
-        @OptIn(ExperimentalComposeUiApi::class) assertThat(focusDirection).isEqualTo(Enter)
-=======
         assertThat(focusDirection).isEqualTo(Enter)
->>>>>>> 3d4510a6
     }
 
     @Test
@@ -206,11 +194,7 @@
         val focusDirection = owner.getFocusDirection(keyEvent)
 
         // Assert.
-<<<<<<< HEAD
-        @OptIn(ExperimentalComposeUiApi::class) assertThat(focusDirection).isEqualTo(Exit)
-=======
         assertThat(focusDirection).isEqualTo(Exit)
->>>>>>> 3d4510a6
     }
 
     @Test
@@ -222,10 +206,6 @@
         val focusDirection = owner.getFocusDirection(keyEvent)
 
         // Assert.
-<<<<<<< HEAD
-        @OptIn(ExperimentalComposeUiApi::class) assertThat(focusDirection).isEqualTo(Exit)
-=======
         assertThat(focusDirection).isEqualTo(Exit)
->>>>>>> 3d4510a6
     }
 }