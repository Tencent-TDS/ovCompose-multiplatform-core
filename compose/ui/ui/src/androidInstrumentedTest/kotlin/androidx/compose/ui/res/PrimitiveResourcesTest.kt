/*
 * Copyright 2019 The Android Open Source Project
 *
 * Licensed under the Apache License, Version 2.0 (the "License");
 * you may not use this file except in compliance with the License.
 * You may obtain a copy of the License at
 *
 *      http://www.apache.org/licenses/LICENSE-2.0
 *
 * Unless required by applicable law or agreed to in writing, software
 * distributed under the License is distributed on an "AS IS" BASIS,
 * WITHOUT WARRANTIES OR CONDITIONS OF ANY KIND, either express or implied.
 * See the License for the specific language governing permissions and
 * limitations under the License.
 */

package androidx.compose.ui.res

import androidx.compose.ui.test.ConfigChangeActivity
import androidx.compose.ui.test.junit4.createAndroidComposeRule
import androidx.compose.ui.tests.R
import androidx.compose.ui.unit.dp
import androidx.test.ext.junit.runners.AndroidJUnit4
import androidx.test.filters.MediumTest
import com.google.common.truth.Truth.assertThat
import org.junit.Rule
import org.junit.Test
import org.junit.runner.RunWith

@RunWith(AndroidJUnit4::class)
@MediumTest
class PrimitiveResourcesTest {

<<<<<<< HEAD
    @get:Rule val rule = createComposeRule()
=======
    @get:Rule val rule = createAndroidComposeRule<ConfigChangeActivity>()
>>>>>>> 3d4510a6

    @Test
    fun integerResourceTest() {
        rule.setContent { assertThat(integerResource(R.integer.integer_value)).isEqualTo(123) }
    }

    @Test
    fun integerArrayResourceTest() {
        rule.setContent {
            assertThat(integerArrayResource(R.array.integer_array)).isEqualTo(intArrayOf(234, 345))
        }
    }

    @Test
    fun booleanResourceTest() {
        rule.setContent { assertThat(booleanResource(R.bool.boolean_value)).isTrue() }
    }

    @Test
    fun dimensionResourceTest() {
        rule.setContent { assertThat(dimensionResource(R.dimen.dimension_value)).isEqualTo(32.dp) }
    }

    @Test
    fun integerResourceTest_observesConfigChanges() {
        var int = 0

        rule.activity.setDarkMode(false)
        rule.setContent { int = integerResource(R.integer.day_night_int) }

        assertThat(int).isEqualTo(11)

        rule.activity.setDarkMode(true)
        rule.waitForIdle()
        assertThat(int).isEqualTo(99)
    }

    @Test
    fun integerArrayResourceTest_observesConfigChanges() {
        var intArray = intArrayOf()

        rule.activity.setDarkMode(false)
        rule.setContent { intArray = integerArrayResource(R.array.day_night_int_array) }

        assertThat(intArray).isEqualTo(intArrayOf(22, 33))

        rule.activity.setDarkMode(true)
        rule.waitForIdle()
        assertThat(intArray).isEqualTo(intArrayOf(88, 77))
    }

    @Test
    fun booleanResourceTest_observesConfigChanges() {
        var bool: Boolean? = null

        rule.activity.setDarkMode(false)
        rule.setContent { bool = booleanResource(R.bool.day_night_bool) }

        assertThat(bool).isEqualTo(false)

        rule.activity.setDarkMode(true)
        rule.waitForIdle()
        assertThat(bool).isEqualTo(true)
    }

    @Test
    fun dimensionResourceTest_observesConfigChanges() {
        var dimen = 0.dp

        rule.activity.setDarkMode(false)
        rule.setContent { dimen = dimensionResource(R.dimen.day_night_dimen) }

        assertThat(dimen).isEqualTo(100.dp)

        rule.activity.setDarkMode(true)
        rule.waitForIdle()
        assertThat(dimen).isEqualTo(200.dp)
    }
}<|MERGE_RESOLUTION|>--- conflicted
+++ resolved
@@ -31,11 +31,7 @@
 @MediumTest
 class PrimitiveResourcesTest {
 
-<<<<<<< HEAD
-    @get:Rule val rule = createComposeRule()
-=======
     @get:Rule val rule = createAndroidComposeRule<ConfigChangeActivity>()
->>>>>>> 3d4510a6
 
     @Test
     fun integerResourceTest() {
