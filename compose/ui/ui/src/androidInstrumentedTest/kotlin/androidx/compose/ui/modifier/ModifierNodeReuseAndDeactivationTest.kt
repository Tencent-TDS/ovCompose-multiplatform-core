/*
 * Copyright 2023 The Android Open Source Project
 *
 * Licensed under the Apache License, Version 2.0 (the "License");
 * you may not use this file except in compliance with the License.
 * You may obtain a copy of the License at
 *
 *      http://www.apache.org/licenses/LICENSE-2.0
 *
 * Unless required by applicable law or agreed to in writing, software
 * distributed under the License is distributed on an "AS IS" BASIS,
 * WITHOUT WARRANTIES OR CONDITIONS OF ANY KIND, either express or implied.
 * See the License for the specific language governing permissions and
 * limitations under the License.
 */

package androidx.compose.ui.modifier

import android.os.Build
import androidx.compose.foundation.Canvas
import androidx.compose.foundation.layout.padding
import androidx.compose.foundation.layout.size
import androidx.compose.runtime.Applier
import androidx.compose.runtime.Composable
import androidx.compose.runtime.CompositionLocalProvider
import androidx.compose.runtime.ReusableComposeNode
import androidx.compose.runtime.ReusableContent
import androidx.compose.runtime.ReusableContentHost
import androidx.compose.runtime.getValue
import androidx.compose.runtime.mutableStateOf
import androidx.compose.runtime.rememberUpdatedState
import androidx.compose.runtime.setValue
import androidx.compose.testutils.assertPixels
import androidx.compose.ui.Modifier
import androidx.compose.ui.SubcompositionReusableContentHost
import androidx.compose.ui.draw.DrawModifier
import androidx.compose.ui.draw.drawBehind
import androidx.compose.ui.geometry.Offset
import androidx.compose.ui.geometry.Size
import androidx.compose.ui.graphics.Color
import androidx.compose.ui.graphics.drawscope.ContentDrawScope
import androidx.compose.ui.graphics.graphicsLayer
import androidx.compose.ui.layout.Layout
import androidx.compose.ui.layout.LayoutCoordinates
import androidx.compose.ui.layout.LayoutModifier
import androidx.compose.ui.layout.Measurable
import androidx.compose.ui.layout.MeasurePolicy
import androidx.compose.ui.layout.MeasureResult
import androidx.compose.ui.layout.MeasureScope
import androidx.compose.ui.node.ComposeUiNode
import androidx.compose.ui.node.DelegatingNode
import androidx.compose.ui.node.DrawModifierNode
import androidx.compose.ui.node.LayoutModifierNode
import androidx.compose.ui.node.LayoutNode
import androidx.compose.ui.node.ModifierNodeElement
import androidx.compose.ui.node.ObserverModifierNode
import androidx.compose.ui.node.observeReads
import androidx.compose.ui.platform.LocalDensity
import androidx.compose.ui.platform.testTag
import androidx.compose.ui.test.assertLeftPositionInRootIsEqualTo
import androidx.compose.ui.test.captureToImage
import androidx.compose.ui.test.junit4.createComposeRule
import androidx.compose.ui.test.onNodeWithTag
import androidx.compose.ui.unit.Constraints
import androidx.compose.ui.unit.Density
import androidx.compose.ui.unit.IntSize
import androidx.compose.ui.unit.dp
import androidx.test.ext.junit.runners.AndroidJUnit4
import androidx.test.filters.MediumTest
import androidx.test.filters.SdkSuppress
import com.google.common.truth.Truth.assertThat
import com.google.common.truth.Truth.assertWithMessage
import org.junit.Rule
import org.junit.Test
import org.junit.runner.RunWith

@MediumTest
@RunWith(AndroidJUnit4::class)
class ModifierNodeReuseAndDeactivationTest {

    @get:Rule val rule = createComposeRule()

    @Test
    fun reusingCallsResetOnModifier() {
        var reuseKey by mutableStateOf(0)

        var resetCalls = 0

        rule.setContent { ReusableContent(reuseKey) { TestLayout(onReset = { resetCalls++ }) } }

        rule.runOnIdle {
            assertThat(resetCalls).isEqualTo(0)
            reuseKey = 1
        }

        rule.runOnIdle { assertThat(resetCalls).isEqualTo(1) }
    }

    @Test
    fun nodeIsNotRecreatedWhenReused() {
        var reuseKey by mutableStateOf(0)

        var createCalls = 0

        rule.setContent { ReusableContent(reuseKey) { TestLayout(onCreate = { createCalls++ }) } }

        rule.runOnIdle {
            assertThat(createCalls).isEqualTo(1)
            reuseKey = 1
        }

        rule.runOnIdle { assertThat(createCalls).isEqualTo(1) }
    }

    @Test
    fun resetIsCalledWhenContentIsDeactivated() {
        var active by mutableStateOf(true)
        var resetCalls = 0

        rule.setContent {
            ReusableContentHost(active) {
                ReusableContent(0) { TestLayout(onReset = { resetCalls++ }) }
            }
        }

        rule.runOnIdle {
            assertThat(resetCalls).isEqualTo(0)
            active = false
        }

        rule.runOnIdle { assertThat(resetCalls).isEqualTo(1) }
    }

    @Test
    fun resetIsCalledAgainWhenContentIsReactivated() {
        var active by mutableStateOf(true)
        var resetCalls = 0

        rule.setContent {
            ReusableContentHost(active) {
                ReusableContent(0) { TestLayout(onReset = { resetCalls++ }) }
            }
        }

        rule.runOnIdle { active = false }

        rule.runOnIdle { active = true }

        rule.runOnIdle { assertThat(resetCalls).isEqualTo(1) }
    }

    @Test
    fun updateIsNotCalledWhenReusedWithTheSameParams() {
        var reuseKey by mutableStateOf(0)
        var updateCalls = 0

        rule.setContent {
            ReusableContent(reuseKey) { TestLayout(key = 1, onUpdate = { updateCalls++ }) }
        }

        rule.runOnIdle {
            assertThat(updateCalls).isEqualTo(0)
            reuseKey++
        }

        rule.runOnIdle { assertThat(updateCalls).isEqualTo(0) }
    }

    @Test
    fun updateIsCalledWhenReusedWithDifferentParam() {
        var reuseKey by mutableStateOf(0)
        var updateCalls = 0

        rule.setContent {
            ReusableContent(reuseKey) { TestLayout(key = reuseKey, onUpdate = { updateCalls++ }) }
        }

        rule.runOnIdle {
            assertThat(updateCalls).isEqualTo(0)
            reuseKey++
        }

        rule.runOnIdle { assertThat(updateCalls).isEqualTo(1) }
    }

    @Test
    fun nodesAreDetachedWhenReused() {
        var reuseKey by mutableStateOf(0)

        var onResetCalls = 0
        var onAttachCalls = 0
        var onResetCallsWhenDetached: Int? = null

        rule.setContent {
            ReusableContent(reuseKey) {
                TestLayout(
                    onAttach = { onAttachCalls++ },
                    onReset = { onResetCalls++ },
                    onDetach = { onResetCallsWhenDetached = onResetCalls }
                )
            }
        }

        rule.runOnIdle {
            assertThat(onAttachCalls).isEqualTo(1)
            assertThat(onResetCallsWhenDetached).isNull()
            reuseKey = 1
        }

        rule.runOnIdle {
            assertThat(onResetCalls).isEqualTo(1)
            // makes sure onReset is called before detach:
            assertThat(onResetCallsWhenDetached).isEqualTo(1)
            assertThat(onAttachCalls).isEqualTo(2)
        }
    }

    // Regression test for b/275919849
    @Test
    fun unchangedNodesAreDetachedAndReattachedWhenReused() {
        val nodeInstance = object : Modifier.Node() {}
        val element =
            object : ModifierNodeElement<Modifier.Node>() {
                override fun create(): Modifier.Node = nodeInstance

                override fun hashCode(): Int = System.identityHashCode(this)

                override fun equals(other: Any?) = (other === this)

                override fun update(node: Modifier.Node) {}
            }

        var active by mutableStateOf(true)
        rule.setContent {
            ReusableContentHost(active) {
                // Custom Layout that measures to 1x1 pixels and only assigns the modifiers once
                // when the node is created. Even if the modifiers aren't reassigned, they should
                // still undergo the same lifecycle.
                ReusableComposeNode<ComposeUiNode, Applier<Any>>(
                    factory = {
                        LayoutNode().apply {
                            measurePolicy = MeasurePolicy { _, _ -> layout(1, 1) {} }
                            modifier = element
                        }
                    },
                    update = {},
                    content = {}
                )
            }
        }

        rule.runOnIdle {
            assertWithMessage("Modifier Node was not attached when being initially created")
                .that(nodeInstance.isAttached)
                .isTrue()
        }

        active = false
        rule.runOnIdle {
            assertWithMessage("Modifier Node should be detached when its LayoutNode is deactivated")
                .that(nodeInstance.isAttached)
                .isFalse()
        }

        active = true
        rule.runOnIdle {
            assertWithMessage("Modifier Node was not attached after being reactivated")
                .that(nodeInstance.isAttached)
                .isTrue()
        }
    }

    @Test
    fun nodesAreDetachedAndAttachedWhenDeactivatedAndReactivated() {
        var active by mutableStateOf(true)

        var onResetCalls = 0
        var onAttachCalls = 0
        var onResetCallsWhenDetached: Int? = null

        rule.setContent {
            ReusableContentHost(active) {
                ReusableContent(0) {
                    TestLayout(
                        onAttach = { onAttachCalls++ },
                        onReset = { onResetCalls++ },
                        onDetach = { onResetCallsWhenDetached = onResetCalls }
                    )
                }
            }
        }

        rule.runOnIdle {
            assertThat(onAttachCalls).isEqualTo(1)
            assertThat(onResetCallsWhenDetached).isNull()
            active = false
        }

        rule.runOnIdle {
            assertThat(onResetCalls).isEqualTo(1)
            // makes sure onReset is called before detach:
            assertThat(onResetCallsWhenDetached).isEqualTo(1)
            assertThat(onAttachCalls).isEqualTo(1)
            active = true
        }

        rule.runOnIdle { assertThat(onAttachCalls).isEqualTo(2) }
    }

    @Test
    fun reusingStatelessModifierNotCausingInvalidation() {
        var active by mutableStateOf(true)
        var reuseKey by mutableStateOf(0)

        var invalidations = 0
        val onInvalidate: () -> Unit = { invalidations++ }

        rule.setContent {
            ReusableContentHost(active) {
                ReusableContent(reuseKey) {
                    Layout(modifier = StatelessElement(onInvalidate), measurePolicy = MeasurePolicy)
                }
            }
        }

        rule.runOnIdle {
            assertThat(invalidations).isEqualTo(1)
            active = false
        }

        rule.runOnIdle {
            active = true
            reuseKey = 1
        }

        rule.runOnIdle { assertThat(invalidations).isEqualTo(1) }
    }

    @Test
    fun reusingStatelessModifierWithUpdatedInputCausingInvalidation() {
        var active by mutableStateOf(true)
        var reuseKey by mutableStateOf(0)
        var size by mutableStateOf(10)

        var invalidations = 0
        val onInvalidate: () -> Unit = { invalidations++ }

        rule.setContent {
            ReusableContentHost(active) {
                ReusableContent(reuseKey) {
                    Layout(
                        modifier = StatelessElement(onInvalidate, size),
                        measurePolicy = MeasurePolicy
                    )
                }
            }
        }

        rule.runOnIdle {
            assertThat(invalidations).isEqualTo(1)
            active = false
        }

        rule.runOnIdle {
            active = true
            reuseKey = 1
            size = 20
        }

        rule.runOnIdle { assertThat(invalidations).isEqualTo(2) }
    }

    @Test
    fun reusingModifierCausingInvalidationOnDelegatedInnerNode() {
        var reuseKey by mutableStateOf(0)

        var resetCalls = 0
        val onReset: () -> Unit = { resetCalls++ }

        rule.setContent {
            ReusableContent(reuseKey) {
                Layout(modifier = DelegatingElement(onReset), measurePolicy = MeasurePolicy)
            }
        }

        rule.runOnIdle {
            assertThat(resetCalls).isEqualTo(0)
            reuseKey = 1
        }

        rule.runOnIdle { assertThat(resetCalls).isEqualTo(1) }
    }

    @Test
    fun reusingModifierReadingStateInLayerBlock() {
        var active by mutableStateOf(true)
        var counter by mutableStateOf(0)

        var invalidations = 0
        val layerBlock: () -> Unit = {
            // state read
            counter.toString()
            invalidations++
        }

        rule.setContent {
            SubcompositionReusableContentHost(active) {
                ReusableContent(0) {
                    Layout(modifier = LayerElement(layerBlock), measurePolicy = MeasurePolicy)
                }
            }
        }

        rule.runOnIdle {
            assertThat(invalidations).isEqualTo(1)
            active = false
        }

        rule.runOnIdle {
            assertThat(invalidations).isEqualTo(1)
            counter++
        }

        rule.runOnIdle { active = true }

        rule.runOnIdle {
            assertThat(invalidations).isEqualTo(2)
            counter++
        }

        rule.runOnIdle { assertThat(invalidations).isEqualTo(3) }
    }

    @Test
    fun reusingModifierReadingStateInMeasureBlock() {
        var active by mutableStateOf(true)
        var counter by mutableStateOf(0)

        var invalidations = 0
        val measureBlock: () -> Unit = {
            // state read
            counter.toString()
            invalidations++
        }

        rule.setContent {
            ReusableContentHost(active) {
                ReusableContent(0) {
                    Layout(modifier = LayoutElement(measureBlock), measurePolicy = MeasurePolicy)
                }
            }
        }

        rule.runOnIdle {
            assertThat(invalidations).isEqualTo(1)
            active = false
        }

        rule.runOnIdle {
            assertThat(invalidations).isEqualTo(1)
            counter++
        }

        rule.runOnIdle { active = true }

        rule.runOnIdle {
            assertThat(invalidations).isEqualTo(2)
            counter++
        }

        rule.runOnIdle { assertThat(invalidations).isEqualTo(3) }
    }

    @Test
    fun reusingModifierReadingStateInMeasureBlock_oldModifiers() {
        var active by mutableStateOf(true)
        var counter by mutableStateOf(0)

        var invalidations = 0
        val measureBlock: () -> Unit = {
            // state read
            counter.toString()
            invalidations++
        }

        rule.setContent {
            ReusableContentHost(active) {
                ReusableContent(0) {
                    Layout(
                        modifier = OldLayoutModifier(measureBlock),
                        measurePolicy = MeasurePolicy
                    )
                }
            }
        }

        rule.runOnIdle {
            assertThat(invalidations).isEqualTo(1)
            active = false
        }

        rule.runOnIdle {
            assertThat(invalidations).isEqualTo(1)
            counter++
        }

        rule.runOnIdle { active = true }

        rule.runOnIdle {
            assertThat(invalidations).isEqualTo(2)
            counter++
        }

        rule.runOnIdle { assertThat(invalidations).isEqualTo(3) }
    }

    @Test
    fun reusingModifierWithoutDeactivation_ReadingStateInMeasurelock_oldModifiers() {
        var key by mutableStateOf(0)
        var counter by mutableStateOf(0)

        var invalidations = 0
        val drawBlock: () -> Unit = {
            // state read
            counter.toString()
            invalidations++
        }

        rule.setContent {
            ReusableContent(key) {
                Layout(modifier = OldLayoutModifier(drawBlock), measurePolicy = MeasurePolicy)
            }
        }

        rule.runOnIdle {
            assertThat(invalidations).isEqualTo(1)
            key = 1
        }

        rule.runOnIdle {
            assertThat(invalidations).isEqualTo(1)
            counter++
        }

        rule.runOnIdle { assertThat(invalidations).isEqualTo(2) }
    }

    @Test
    fun reusingModifierReadingStateInDrawBlock() {
        var active by mutableStateOf(true)
        var counter by mutableStateOf(0)

        var invalidations = 0
        val drawBlock: () -> Unit = {
            // state read
            counter.toString()
            invalidations++
        }

        rule.setContent {
            SubcompositionReusableContentHost(active) {
                ReusableContent(0) {
                    Layout(modifier = DrawElement(drawBlock), measurePolicy = MeasurePolicy)
                }
            }
        }

        rule.runOnIdle {
            assertThat(invalidations).isEqualTo(1)
            active = false
        }

        rule.runOnIdle {
            assertThat(invalidations).isEqualTo(1)
            counter++
        }

        rule.runOnIdle { active = true }

        rule.runOnIdle {
            assertThat(invalidations).isEqualTo(2)
            counter++
        }

        rule.runOnIdle { assertThat(invalidations).isEqualTo(3) }
    }

    @Test
    fun reusingModifierReadingStateInDrawBlock_oldModifiers() {
        var active by mutableStateOf(true)
        var counter by mutableStateOf(0)

        var invalidations = 0
        val drawBlock: () -> Unit = {
            // state read
            counter.toString()
            invalidations++
        }

        rule.setContent {
            SubcompositionReusableContentHost(active) {
                ReusableContent(0) {
                    Layout(modifier = OldDrawModifier(drawBlock), measurePolicy = MeasurePolicy)
                }
            }
        }

        rule.runOnIdle {
            assertThat(invalidations).isEqualTo(1)
            active = false
        }

        rule.runOnIdle {
            assertThat(invalidations).isEqualTo(1)
            counter++
        }

        rule.runOnIdle { active = true }

        rule.runOnIdle {
            assertThat(invalidations).isEqualTo(2)
            counter++
        }

        rule.runOnIdle { assertThat(invalidations).isEqualTo(3) }
    }

    @Test
    fun reusingModifierWithoutDeactivation_ReadingStateInDrawBlock_oldModifiers() {
        var key by mutableStateOf(0)
        var counter by mutableStateOf(0)

        var invalidations = 0
        val drawBlock: () -> Unit = {
            // state read
            counter.toString()
            invalidations++
        }

        rule.setContent {
            ReusableContent(key) {
                Layout(modifier = OldDrawModifier(drawBlock), measurePolicy = MeasurePolicy)
            }
        }

        rule.runOnIdle {
            assertThat(invalidations).isEqualTo(1)
            key = 1
        }

        rule.runOnIdle {
            assertThat(invalidations).isEqualTo(2)
            counter++
        }

<<<<<<< HEAD
        rule.runOnIdle { assertThat(invalidations).isEqualTo(2) }
=======
        rule.runOnIdle { assertThat(invalidations).isEqualTo(3) }
>>>>>>> 3d4510a6
    }

    @Test
    fun reusingModifierObservingState() {
        var active by mutableStateOf(true)
        var counter by mutableStateOf(0)

        var invalidations = 0
        val observedBlock: () -> Unit = {
            // state read
            counter.toString()
            invalidations++
        }

        rule.setContent {
            ReusableContentHost(active) {
                ReusableContent(0) {
                    Layout(modifier = ObserverElement(observedBlock), measurePolicy = MeasurePolicy)
                }
            }
        }

        rule.runOnIdle {
            assertThat(invalidations).isEqualTo(1)
            active = false
        }

        rule.runOnIdle {
            assertThat(invalidations).isEqualTo(1)
            counter++
        }

        rule.runOnIdle { active = true }

        rule.runOnIdle {
            assertThat(invalidations).isEqualTo(2)
            counter++
        }

        rule.runOnIdle { assertThat(invalidations).isEqualTo(3) }
    }

    @Test
    fun reusingModifierLocalProviderAndConsumer() {
        val key = modifierLocalOf { -1 }
        var active by mutableStateOf(true)
        var providedValue by mutableStateOf(0)

        var receivedValue: Int? = null

        rule.setContent {
            ReusableContentHost(active) {
                ReusableContent(0) {
                    Layout(
                        modifier =
                            Modifier.modifierLocalProvider(key) { providedValue }
                                .modifierLocalConsumer { receivedValue = key.current },
                        measurePolicy = MeasurePolicy
                    )
                }
            }
        }

        rule.runOnIdle {
            assertThat(receivedValue).isEqualTo(0)
            active = false
        }

        rule.runOnIdle { providedValue = 1 }

        rule.runOnIdle { active = true }

        rule.runOnIdle { assertThat(receivedValue).isEqualTo(1) }
    }

    @Test
    fun placingChildWithReusedUnchangedModifier() {
        // regression test for b/271430143
        var active by mutableStateOf(true)
        var modifier by mutableStateOf(StatelessLayoutElement1.then(StatelessLayoutElement2))
        var childX by mutableStateOf(0)

        rule.setContent {
            ReusableContentHost(active) {
                ReusableContent(0) {
                    Layout(
                        content = {
                            Layout(
                                modifier = modifier.testTag("child"),
                                measurePolicy = MeasurePolicy
                            )
                        }
                    ) { measurables, constraints ->
                        val placeable = measurables.first().measure(constraints)
                        layout(placeable.width, placeable.height) {
                            childX.toString()
                            placeable.place(childX, 0)
                        }
                    }
                }
            }
        }

        rule.runOnIdle { active = false }

        rule.runOnIdle {
            active = true
            modifier = StatelessLayoutElement1
            // force relayout parent
            childX = 10
        }

        rule
            .onNodeWithTag("child")
            .assertLeftPositionInRootIsEqualTo(with(rule.density) { 10.toDp() })
    }

    @Test
    fun layoutCoordinatesOnDeactivatedNode() {
        var active by mutableStateOf(true)
        var coordinates: LayoutCoordinates? = null

        rule.setContent {
            ReusableContentHost(active) {
                Layout(
                    content = {
                        Layout(
                            modifier = Modifier.size(50.dp).testTag("child"),
                            measurePolicy = MeasurePolicy
                        )
                    }
                ) { measurables, constraints ->
                    val placeable = measurables.first().measure(constraints)
                    layout(placeable.width, placeable.height) {
                        coordinates = this.coordinates
                        placeable.place(0, 0)
                    }
                }
            }
        }

        rule.runOnIdle { active = false }

        rule.runOnIdle { assertThat(coordinates?.isAttached).isEqualTo(false) }
    }

    @SdkSuppress(minSdkVersion = Build.VERSION_CODES.O)
    @Test
    fun deactivatingWithALayer_layerIsAddedAgainWhenReused() {
        var active by mutableStateOf(true)

        rule.setContent {
            CompositionLocalProvider(LocalDensity provides Density(1f)) {
                SubcompositionReusableContentHost(active) {
                    Layout(
                        content = {
                            Canvas(
                                modifier =
                                    Modifier.padding(5.dp).size(5.dp).graphicsLayer(clip = true)
                            ) {
                                drawRect(Color.Red, Offset(-5f, -5f), Size(15f, 15f))
                            }
                        },
                        modifier = Modifier.testTag("test").drawBehind { drawRect(Color.Blue) }
                    ) { measurables, constraints ->
                        val placeable = measurables.first().measure(constraints)
                        layout(placeable.width, placeable.height) { placeable.place(0, 0) }
                    }
                }
            }
        }

        rule.runOnIdle { active = false }

        rule.runOnIdle { active = true }

        rule.onNodeWithTag("test").captureToImage().assertPixels(IntSize(15, 15)) {
            if (it.x in 5 until 10 && it.y in 5 until 10) {
                Color.Red
            } else {
                Color.Blue
            }
        }
    }
}

@Composable
private fun TestLayout(
    key: Any? = null,
    onReset: () -> Unit = {},
    onCreate: () -> Unit = {},
    onUpdate: () -> Unit = {},
    onDetach: () -> Unit = {},
    onAttach: () -> Unit = {}
) {
    val currentOnReset by rememberUpdatedState(onReset)
    val currentOnCreate by rememberUpdatedState(onCreate)
    val currentOnUpdate by rememberUpdatedState(onUpdate)
    val currentOnDetach by rememberUpdatedState(onDetach)
    val currentOnAttach by rememberUpdatedState(onAttach)
    Layout(
        modifier =
            createModifier(
                key = key,
                onCreate = { currentOnCreate.invoke() },
                onUpdate = { currentOnUpdate.invoke() },
                onReset = { currentOnReset.invoke() },
                onDetach = { currentOnDetach.invoke() },
                onAttach = { currentOnAttach.invoke() },
            ),
        measurePolicy = MeasurePolicy
    )
}

private fun createModifier(
    key: Any? = null,
    onCreate: () -> Unit = {},
    onUpdate: () -> Unit = {},
    onReset: () -> Unit = {},
    onDetach: () -> Unit = {},
    onAttach: () -> Unit = {},
): Modifier {
    class GenericModifierWithLifecycle(val key: Any?) : ModifierNodeElement<Modifier.Node>() {
        override fun create(): Modifier.Node {
            onCreate()
            return object : Modifier.Node() {
                override fun onReset() = onReset()

                override fun onAttach() = onAttach()

                override fun onDetach() = onDetach()
            }
        }

        override fun update(node: Modifier.Node) {
            onUpdate()
        }

        override fun hashCode(): Int = "ModifierNodeReuseAndDeactivationTest".hashCode()

        override fun equals(other: Any?) =
            (other === this) || (other is GenericModifierWithLifecycle && other.key == this.key)
    }
    return GenericModifierWithLifecycle(key)
}

private val MeasurePolicy = MeasurePolicy { _, _ -> layout(100, 100) {} }

private data class StatelessElement(
    private val onInvalidate: () -> Unit,
    private val size: Int = 10
) : ModifierNodeElement<StatelessElement.Node>() {
    override fun create() = Node(size, onInvalidate)

    override fun update(node: Node) {
        node.size = size
        node.onMeasure = onInvalidate
    }

    class Node(var size: Int, var onMeasure: () -> Unit) : Modifier.Node(), LayoutModifierNode {
        override fun MeasureScope.measure(
            measurable: Measurable,
            constraints: Constraints
        ): MeasureResult {
            val placeable = measurable.measure(Constraints.fixed(size, size))
            onMeasure()
            return layout(placeable.width, placeable.height) { placeable.place(0, 0) }
        }
    }
}

private data class DelegatingElement(
    private val onDelegatedNodeReset: () -> Unit,
) : ModifierNodeElement<DelegatingElement.Node>() {
    override fun create() = Node(onDelegatedNodeReset)

    override fun update(node: Node) {
        node.onReset = onDelegatedNodeReset
    }

    class Node(var onReset: () -> Unit) : DelegatingNode() {
        private val inner =
            delegate(
                object : Modifier.Node() {
                    override fun onReset() {
                        this@Node.onReset.invoke()
                    }
                }
            )
    }
}

private data class LayerElement(
    private val layerBlock: () -> Unit,
) : ModifierNodeElement<LayerElement.Node>() {
    override fun create() = Node(layerBlock)

    override fun update(node: Node) {
        node.layerBlock = layerBlock
    }

    class Node(var layerBlock: () -> Unit) : Modifier.Node(), LayoutModifierNode {
        override fun MeasureScope.measure(
            measurable: Measurable,
            constraints: Constraints
        ): MeasureResult {
            val placeable = measurable.measure(constraints)
            return layout(placeable.width, placeable.height) {
                placeable.placeWithLayer(0, 0) { layerBlock.invoke() }
            }
        }
    }
}

private data class ObserverElement(
    private val observedBlock: () -> Unit,
) : ModifierNodeElement<ObserverElement.Node>() {
    override fun create() = Node(observedBlock)

    override fun update(node: Node) {
        node.observedBlock = observedBlock
    }

    class Node(var observedBlock: () -> Unit) : Modifier.Node(), ObserverModifierNode {

        override fun onAttach() {
            observe()
        }

        private fun observe() {
            observeReads { observedBlock() }
        }

        override fun onObservedReadsChanged() {
            observe()
        }
    }
}

private data class LayoutElement(
    private val measureBlock: () -> Unit,
) : ModifierNodeElement<LayoutElement.Node>() {
    override fun create() = Node(measureBlock)

    override fun update(node: Node) {
        node.measureBlock = measureBlock
    }

    class Node(var measureBlock: () -> Unit) : Modifier.Node(), LayoutModifierNode {
        override fun MeasureScope.measure(
            measurable: Measurable,
            constraints: Constraints
        ): MeasureResult {
            val placeable = measurable.measure(constraints)
            measureBlock.invoke()
            return layout(placeable.width, placeable.height) { placeable.place(0, 0) }
        }
    }
}

private data class OldLayoutModifier(
    private val measureBlock: () -> Unit,
) : LayoutModifier {
    override fun MeasureScope.measure(
        measurable: Measurable,
        constraints: Constraints
    ): MeasureResult {
        val placeable = measurable.measure(constraints)
        measureBlock.invoke()
        return layout(placeable.width, placeable.height) { placeable.place(0, 0) }
    }
}

private data class DrawElement(
    private val drawBlock: () -> Unit,
) : ModifierNodeElement<DrawElement.Node>() {
    override fun create() = Node(drawBlock)

    override fun update(node: Node) {
        node.drawBlock = drawBlock
    }

    class Node(var drawBlock: () -> Unit) : Modifier.Node(), DrawModifierNode {
        override fun ContentDrawScope.draw() {
            drawBlock.invoke()
        }
    }
}

private data class OldDrawModifier(
    private val measureBlock: () -> Unit,
) : DrawModifier {

    override fun ContentDrawScope.draw() {
        measureBlock.invoke()
    }
}

private object StatelessLayoutElement1 : ModifierNodeElement<StatelessLayoutModifier1>() {
    override fun create() = StatelessLayoutModifier1()

    override fun update(node: StatelessLayoutModifier1) {}

    override fun hashCode(): Int = 241

    override fun equals(other: Any?) = other === this
}

private class StatelessLayoutModifier1 : Modifier.Node(), LayoutModifierNode {
    override fun MeasureScope.measure(
        measurable: Measurable,
        constraints: Constraints
    ): MeasureResult {
        val placeable = measurable.measure(constraints)
        return layout(placeable.width, placeable.height) { placeable.place(0, 0) }
    }
}

private object StatelessLayoutElement2 : ModifierNodeElement<StatelessLayoutModifier2>() {
    override fun create() = StatelessLayoutModifier2()

    override fun update(node: StatelessLayoutModifier2) {}

    override fun hashCode(): Int = 242

    override fun equals(other: Any?) = other === this
}

private class StatelessLayoutModifier2 : Modifier.Node(), LayoutModifierNode {
    override fun MeasureScope.measure(
        measurable: Measurable,
        constraints: Constraints
    ): MeasureResult {
        val placeable = measurable.measure(constraints)
        return layout(placeable.width, placeable.height) { placeable.place(0, 0) }
    }
}<|MERGE_RESOLUTION|>--- conflicted
+++ resolved
@@ -653,11 +653,7 @@
             counter++
         }
 
-<<<<<<< HEAD
-        rule.runOnIdle { assertThat(invalidations).isEqualTo(2) }
-=======
         rule.runOnIdle { assertThat(invalidations).isEqualTo(3) }
->>>>>>> 3d4510a6
     }
 
     @Test
