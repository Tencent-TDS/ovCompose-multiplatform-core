/*
 * Copyright 2023 The Android Open Source Project
 *
 * Licensed under the Apache License, Version 2.0 (the "License");
 * you may not use this file except in compliance with the License.
 * You may obtain a copy of the License at
 *
 *      http://www.apache.org/licenses/LICENSE-2.0
 *
 * Unless required by applicable law or agreed to in writing, software
 * distributed under the License is distributed on an "AS IS" BASIS,
 * WITHOUT WARRANTIES OR CONDITIONS OF ANY KIND, either express or implied.
 * See the License for the specific language governing permissions and
 * limitations under the License.
 */

package androidx.compose.ui.focus

import androidx.compose.foundation.layout.Box
import androidx.compose.ui.Modifier
import androidx.compose.ui.focus.FocusRequester.Companion.Default
import androidx.compose.ui.platform.LocalFocusManager
import androidx.compose.ui.test.junit4.createComposeRule
import androidx.test.ext.junit.runners.AndroidJUnit4
import androidx.test.filters.SmallTest
import com.google.common.truth.Truth.assertThat
import org.junit.Rule
import org.junit.Test
import org.junit.runner.RunWith

@SmallTest
@RunWith(AndroidJUnit4::class)
class ClearFocusExitTest {
    @get:Rule val rule = createComposeRule()

    private val focusRequester = FocusRequester()
    private var clearTriggered = false
    private lateinit var focusState: FocusState
    private lateinit var focusManager: FocusManager

    @Test
    fun clearFocus_doesNotTriggerExit() {
        // Arrange.
        rule.setFocusableContent {
            focusManager = LocalFocusManager.current
            Box(
                Modifier.focusRequester(focusRequester)
<<<<<<< HEAD
                    .focusProperties {
                        exit = {
                            clearTriggered = true
                            Default
                        }
                    }
=======
                    .focusProperties { onExit = { clearTriggered = true } }
>>>>>>> 3d4510a6
                    .onFocusChanged { focusState = it }
                    .focusTarget()
            )
        }
        rule.runOnIdle { focusRequester.requestFocus() }

        // Act.
        rule.runOnIdle { focusManager.clearFocus() }

        // Assert.
        rule.runOnIdle {
            assertThat(clearTriggered).isFalse()
            assertThat(focusState.isFocused).isFalse()
        }
    }

    @Test
    fun clearFocus_doesNotTriggersExitForChild() {
        // Arrange.
        rule.setFocusableContent {
            focusManager = LocalFocusManager.current
            Box(
                Modifier.focusRequester(focusRequester)
                    .onFocusChanged { focusState = it }
                    .focusTarget()
            ) {
<<<<<<< HEAD
                Box(
                    Modifier.focusProperties {
                            exit = {
                                clearTriggered = true
                                Default
                            }
                        }
                        .focusTarget()
                )
=======
                Box(Modifier.focusProperties { onExit = { clearTriggered = true } }.focusTarget())
>>>>>>> 3d4510a6
            }
        }
        rule.runOnIdle { focusRequester.requestFocus() }

        // Act.
        rule.runOnIdle { focusManager.clearFocus() }

        // Assert.
        rule.runOnIdle {
            assertThat(clearTriggered).isFalse()
            assertThat(focusState.isFocused).isFalse()
        }
    }

    @Test
    fun clearFocus_triggersExitForParent() {
        // Arrange.
        rule.setFocusableContent {
            focusManager = LocalFocusManager.current
<<<<<<< HEAD
            Box(
                Modifier.focusProperties {
                        exit = {
                            clearTriggered = true
                            Default
                        }
                    }
                    .focusTarget()
            ) {
=======
            Box(Modifier.focusProperties { onExit = { clearTriggered = true } }.focusTarget()) {
>>>>>>> 3d4510a6
                Box(
                    Modifier.focusRequester(focusRequester)
                        .onFocusChanged { focusState = it }
                        .focusTarget()
                )
            }
        }
        rule.runOnIdle { focusRequester.requestFocus() }

        // Act.
        rule.runOnIdle { focusManager.clearFocus() }

        // Assert.
        rule.runOnIdle {
            assertThat(clearTriggered).isTrue()
            assertThat(focusState.isFocused).isFalse()
        }
    }

    @Test
    fun clearFocus_triggersExitForGrandparent() {
        // Arrange.
        val focusRequester = FocusRequester()
        var clearTriggered = false
        lateinit var focusState: FocusState
        lateinit var focusManager: FocusManager
        rule.setFocusableContent {
            focusManager = LocalFocusManager.current
            Box(
                Modifier.focusProperties {
<<<<<<< HEAD
                        exit = {
=======
                        onExit = {
>>>>>>> 3d4510a6
                            clearTriggered = true
                            Default
                        }
                    }
                    .focusTarget()
            ) {
                Box {
                    Box(
                        Modifier.focusRequester(focusRequester)
                            .onFocusChanged { focusState = it }
                            .focusTarget()
                    )
                }
            }
        }
        rule.runOnIdle { focusRequester.requestFocus() }

        // Act.
        rule.runOnIdle { focusManager.clearFocus() }

        // Assert.
        rule.runOnIdle {
            assertThat(clearTriggered).isTrue()
            assertThat(focusState.isFocused).isFalse()
        }
    }

    @Test
    fun cancellingClearFocus_usingExitProperty() {
        // Arrange.
        rule.setFocusableContent {
            focusManager = LocalFocusManager.current
            Box(
                Modifier.focusRequester(focusRequester)
<<<<<<< HEAD
                    .focusProperties { exit = { Cancel } }
=======
                    .focusProperties { onExit = { cancelFocusChange() } }
>>>>>>> 3d4510a6
                    .onFocusChanged { focusState = it }
                    .focusTarget()
            )
        }
        rule.runOnIdle { focusRequester.requestFocus() }

        // Act.
        rule.runOnIdle { focusManager.clearFocus() }

        // Assert.
        rule.runOnIdle { assertThat(focusState.isFocused).isFalse() }
    }

    @Test
    fun cancellingClearFocus_usingExitPropertyOnChild() {
        // Arrange.
        rule.setFocusableContent {
            focusManager = LocalFocusManager.current
            Box(
                Modifier.focusRequester(focusRequester)
                    .onFocusChanged { focusState = it }
                    .focusTarget()
            ) {
<<<<<<< HEAD
                Box(Modifier.focusProperties { exit = { Cancel } })
=======
                Box(Modifier.focusProperties { onExit = { cancelFocusChange() } })
>>>>>>> 3d4510a6
            }
        }
        rule.runOnIdle { focusRequester.requestFocus() }

        // Act.
        rule.runOnIdle { focusManager.clearFocus() }

        // Assert.
        rule.runOnIdle { assertThat(focusState.isFocused).isFalse() }
    }

    @Test
    fun cancellingClearFocus_usingExitPropertyOnParent() {
        // Arrange.
        rule.setFocusableContent {
            focusManager = LocalFocusManager.current
<<<<<<< HEAD
            Box(Modifier.focusProperties { exit = { Cancel } }.focusTarget()) {
=======
            Box(Modifier.focusProperties { onExit = { cancelFocusChange() } }.focusTarget()) {
>>>>>>> 3d4510a6
                Box(
                    Modifier.focusRequester(focusRequester)
                        .onFocusChanged { focusState = it }
                        .focusTarget()
                )
            }
        }
        rule.runOnIdle { focusRequester.requestFocus() }

        // Act.
        rule.runOnIdle { focusManager.clearFocus() }

        // Assert.
        rule.runOnIdle { assertThat(focusState.isFocused).isTrue() }
    }

    @Test
    fun cancellingClearFocus_usingExitPropertyOnGrandparent() {
        // Arrange.
        rule.setFocusableContent {
            focusManager = LocalFocusManager.current
<<<<<<< HEAD
            Box(Modifier.focusProperties { exit = { Cancel } }.focusTarget()) {
=======
            Box(Modifier.focusProperties { onExit = { cancelFocusChange() } }.focusTarget()) {
>>>>>>> 3d4510a6
                Box {
                    Box(
                        Modifier.focusRequester(focusRequester)
                            .onFocusChanged { focusState = it }
                            .focusTarget()
                    )
                }
            }
        }
        rule.runOnIdle { focusRequester.requestFocus() }

        // Act.
        rule.runOnIdle { focusManager.clearFocus() }

        // Assert.
        rule.runOnIdle { assertThat(focusState.isFocused).isTrue() }
    }

    @Test
    fun clearFocus_usingChildAsCustomExitDestination() {
        // Arrange.
        val customDestination = FocusRequester()
        rule.setFocusableContent {
            focusManager = LocalFocusManager.current
<<<<<<< HEAD
            Box(Modifier.focusProperties { exit = { customDestination } }.focusTarget()) {
=======
            Box(
                Modifier.focusProperties { onExit = { customDestination.requestFocus() } }
                    .focusTarget()
            ) {
>>>>>>> 3d4510a6
                Box(Modifier.focusRequester(focusRequester).focusTarget())
                Box(
                    Modifier.focusRequester(customDestination)
                        .onFocusChanged { focusState = it }
                        .focusTarget()
                )
            }
        }
        rule.runOnIdle { focusRequester.requestFocus() }

        // Act.
        rule.runOnIdle { focusManager.clearFocus() }

        // Assert.
        rule.runOnIdle { assertThat(focusState.isFocused).isTrue() }
    }

    @Test
    fun clearFocus_usingSelfAsCustomExitDestination() {
        // Arrange.
        val customDestination = FocusRequester()
        rule.setFocusableContent {
            focusManager = LocalFocusManager.current
            Box(
<<<<<<< HEAD
                Modifier.focusProperties { exit = { customDestination } }
=======
                Modifier.focusProperties { onExit = { customDestination.requestFocus() } }
>>>>>>> 3d4510a6
                    .focusRequester(customDestination)
                    .onFocusChanged { focusState = it }
                    .focusTarget()
            ) {
                Box(Modifier.focusRequester(focusRequester).focusTarget())
            }
        }
        rule.runOnIdle { focusRequester.requestFocus() }

        // Act.
        rule.runOnIdle { focusManager.clearFocus() }

        // Assert.
        rule.runOnIdle { assertThat(focusState.isFocused).isTrue() }
    }

    @Test
    fun clearFocus_usingSiblingAsCustomExitDestination() {
        // Arrange.
        val customDestination = FocusRequester()
        rule.setFocusableContent {
            focusManager = LocalFocusManager.current
            Box {
<<<<<<< HEAD
                Box(Modifier.focusProperties { exit = { customDestination } }.focusTarget()) {
=======
                Box(
                    Modifier.focusProperties { onExit = { customDestination.requestFocus() } }
                        .focusTarget()
                ) {
>>>>>>> 3d4510a6
                    Box(Modifier.focusRequester(focusRequester).focusTarget())
                }
                Box(
                    Modifier.focusRequester(customDestination)
                        .onFocusChanged { focusState = it }
                        .focusTarget()
                )
            }
        }
        rule.runOnIdle { focusRequester.requestFocus() }

        // Act.
        rule.runOnIdle { focusManager.clearFocus() }

        // Assert.
        rule.runOnIdle { assertThat(focusState.isFocused).isTrue() }
    }
}<|MERGE_RESOLUTION|>--- conflicted
+++ resolved
@@ -45,16 +45,7 @@
             focusManager = LocalFocusManager.current
             Box(
                 Modifier.focusRequester(focusRequester)
-<<<<<<< HEAD
-                    .focusProperties {
-                        exit = {
-                            clearTriggered = true
-                            Default
-                        }
-                    }
-=======
                     .focusProperties { onExit = { clearTriggered = true } }
->>>>>>> 3d4510a6
                     .onFocusChanged { focusState = it }
                     .focusTarget()
             )
@@ -81,19 +72,7 @@
                     .onFocusChanged { focusState = it }
                     .focusTarget()
             ) {
-<<<<<<< HEAD
-                Box(
-                    Modifier.focusProperties {
-                            exit = {
-                                clearTriggered = true
-                                Default
-                            }
-                        }
-                        .focusTarget()
-                )
-=======
                 Box(Modifier.focusProperties { onExit = { clearTriggered = true } }.focusTarget())
->>>>>>> 3d4510a6
             }
         }
         rule.runOnIdle { focusRequester.requestFocus() }
@@ -113,19 +92,7 @@
         // Arrange.
         rule.setFocusableContent {
             focusManager = LocalFocusManager.current
-<<<<<<< HEAD
-            Box(
-                Modifier.focusProperties {
-                        exit = {
-                            clearTriggered = true
-                            Default
-                        }
-                    }
-                    .focusTarget()
-            ) {
-=======
             Box(Modifier.focusProperties { onExit = { clearTriggered = true } }.focusTarget()) {
->>>>>>> 3d4510a6
                 Box(
                     Modifier.focusRequester(focusRequester)
                         .onFocusChanged { focusState = it }
@@ -156,11 +123,7 @@
             focusManager = LocalFocusManager.current
             Box(
                 Modifier.focusProperties {
-<<<<<<< HEAD
-                        exit = {
-=======
                         onExit = {
->>>>>>> 3d4510a6
                             clearTriggered = true
                             Default
                         }
@@ -195,11 +158,7 @@
             focusManager = LocalFocusManager.current
             Box(
                 Modifier.focusRequester(focusRequester)
-<<<<<<< HEAD
-                    .focusProperties { exit = { Cancel } }
-=======
                     .focusProperties { onExit = { cancelFocusChange() } }
->>>>>>> 3d4510a6
                     .onFocusChanged { focusState = it }
                     .focusTarget()
             )
@@ -223,11 +182,7 @@
                     .onFocusChanged { focusState = it }
                     .focusTarget()
             ) {
-<<<<<<< HEAD
-                Box(Modifier.focusProperties { exit = { Cancel } })
-=======
                 Box(Modifier.focusProperties { onExit = { cancelFocusChange() } })
->>>>>>> 3d4510a6
             }
         }
         rule.runOnIdle { focusRequester.requestFocus() }
@@ -244,11 +199,7 @@
         // Arrange.
         rule.setFocusableContent {
             focusManager = LocalFocusManager.current
-<<<<<<< HEAD
-            Box(Modifier.focusProperties { exit = { Cancel } }.focusTarget()) {
-=======
             Box(Modifier.focusProperties { onExit = { cancelFocusChange() } }.focusTarget()) {
->>>>>>> 3d4510a6
                 Box(
                     Modifier.focusRequester(focusRequester)
                         .onFocusChanged { focusState = it }
@@ -270,11 +221,7 @@
         // Arrange.
         rule.setFocusableContent {
             focusManager = LocalFocusManager.current
-<<<<<<< HEAD
-            Box(Modifier.focusProperties { exit = { Cancel } }.focusTarget()) {
-=======
             Box(Modifier.focusProperties { onExit = { cancelFocusChange() } }.focusTarget()) {
->>>>>>> 3d4510a6
                 Box {
                     Box(
                         Modifier.focusRequester(focusRequester)
@@ -299,14 +246,10 @@
         val customDestination = FocusRequester()
         rule.setFocusableContent {
             focusManager = LocalFocusManager.current
-<<<<<<< HEAD
-            Box(Modifier.focusProperties { exit = { customDestination } }.focusTarget()) {
-=======
             Box(
                 Modifier.focusProperties { onExit = { customDestination.requestFocus() } }
                     .focusTarget()
             ) {
->>>>>>> 3d4510a6
                 Box(Modifier.focusRequester(focusRequester).focusTarget())
                 Box(
                     Modifier.focusRequester(customDestination)
@@ -331,11 +274,7 @@
         rule.setFocusableContent {
             focusManager = LocalFocusManager.current
             Box(
-<<<<<<< HEAD
-                Modifier.focusProperties { exit = { customDestination } }
-=======
                 Modifier.focusProperties { onExit = { customDestination.requestFocus() } }
->>>>>>> 3d4510a6
                     .focusRequester(customDestination)
                     .onFocusChanged { focusState = it }
                     .focusTarget()
@@ -359,14 +298,10 @@
         rule.setFocusableContent {
             focusManager = LocalFocusManager.current
             Box {
-<<<<<<< HEAD
-                Box(Modifier.focusProperties { exit = { customDestination } }.focusTarget()) {
-=======
                 Box(
                     Modifier.focusProperties { onExit = { customDestination.requestFocus() } }
                         .focusTarget()
                 ) {
->>>>>>> 3d4510a6
                     Box(Modifier.focusRequester(focusRequester).focusTarget())
                 }
                 Box(
