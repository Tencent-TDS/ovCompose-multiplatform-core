/*
 * Copyright 2023 The Android Open Source Project
 *
 * Licensed under the Apache License, Version 2.0 (the "License");
 * you may not use this file except in compliance with the License.
 * You may obtain a copy of the License at
 *
 *      http://www.apache.org/licenses/LICENSE-2.0
 *
 * Unless required by applicable law or agreed to in writing, software
 * distributed under the License is distributed on an "AS IS" BASIS,
 * WITHOUT WARRANTIES OR CONDITIONS OF ANY KIND, either express or implied.
 * See the License for the specific language governing permissions and
 * limitations under the License.
 */

package androidx.compose.ui.modifier

import android.view.View
import androidx.compose.foundation.layout.size
import androidx.compose.runtime.Applier
import androidx.compose.runtime.Composable
import androidx.compose.runtime.CompositionLocalProvider
import androidx.compose.runtime.ReusableComposeNode
import androidx.compose.runtime.compositionLocalOf
import androidx.compose.runtime.currentComposer
import androidx.compose.runtime.currentCompositeKeyHash
import androidx.compose.runtime.getValue
import androidx.compose.runtime.mutableStateOf
import androidx.compose.runtime.setValue
import androidx.compose.ui.Modifier
import androidx.compose.ui.UiComposable
import androidx.compose.ui.graphics.drawscope.ContentDrawScope
import androidx.compose.ui.layout.Measurable
import androidx.compose.ui.layout.MeasurePolicy
import androidx.compose.ui.layout.MeasureResult
import androidx.compose.ui.layout.MeasureScope
import androidx.compose.ui.layout.materializerOfWithCompositionLocalInjection
import androidx.compose.ui.materializeWithCompositionLocalInjectionInternal
import androidx.compose.ui.node.ComposeUiNode
import androidx.compose.ui.node.ComposeUiNode.Companion.SetCompositeKeyHash
import androidx.compose.ui.node.ComposeUiNode.Companion.SetDensity
import androidx.compose.ui.node.ComposeUiNode.Companion.SetLayoutDirection
import androidx.compose.ui.node.ComposeUiNode.Companion.SetMeasurePolicy
import androidx.compose.ui.node.ComposeUiNode.Companion.SetModifier
import androidx.compose.ui.node.ComposeUiNode.Companion.SetViewConfiguration
import androidx.compose.ui.node.CompositionLocalConsumerModifierNode
import androidx.compose.ui.node.DrawModifierNode
import androidx.compose.ui.node.LayoutModifierNode
import androidx.compose.ui.node.ModifierNodeElement
import androidx.compose.ui.node.ObserverModifierNode
import androidx.compose.ui.node.currentValueOf
import androidx.compose.ui.node.observeReads
import androidx.compose.ui.platform.LocalDensity
import androidx.compose.ui.platform.LocalLayoutDirection
import androidx.compose.ui.platform.LocalView
import androidx.compose.ui.platform.LocalViewConfiguration
import androidx.compose.ui.test.TestActivity
import androidx.compose.ui.test.junit4.createAndroidComposeRule
import androidx.compose.ui.unit.Constraints
import androidx.compose.ui.unit.dp
import androidx.test.ext.junit.runners.AndroidJUnit4
import androidx.test.filters.MediumTest
import androidx.test.platform.app.InstrumentationRegistry
import com.google.common.truth.Truth.assertThat
import org.junit.After
import org.junit.Rule
import org.junit.Test
import org.junit.runner.RunWith

@MediumTest
@RunWith(AndroidJUnit4::class)
class CompositionLocalMapInjectionTest {

<<<<<<< HEAD
    @get:Rule val rule = createComposeRule()
=======
    @get:Rule val rule = createAndroidComposeRule<TestActivity>()

    @After
    fun teardown() {
        val instrumentation = InstrumentationRegistry.getInstrumentation()
        val activity = rule.activity
        while (!activity.isDestroyed) {
            instrumentation.runOnMainSync {
                if (!activity.isDestroyed) {
                    activity.finish()
                }
            }
        }
    }
>>>>>>> 3d4510a6

    @Test
    fun consumeInDraw() {
        // No assertions needed. This not crashing is the test
        rule.setContent {
            CompositionLocalProvider(SomeLocal provides 1) {
                OldBox(modifierOf { ConsumeInDrawNode() }.size(10.dp))
            }
        }
    }

    @Test
    fun consumeInLayout() {
        // No assertions needed. This not crashing is the test
        rule.setContent {
            CompositionLocalProvider(SomeLocal provides 1) {
                OldBox(modifierOf { ConsumeInLayoutNode() }.size(10.dp))
            }
        }
    }

    @Test
    fun consumeInAttach() {
        // No assertions needed. This not crashing is the test
        rule.setContent {
            CompositionLocalProvider(SomeLocal provides 1) {
                OldBox(modifierOf { ConsumeInAttachNode() }.size(10.dp))
            }
        }
    }

    @Test
    fun consumeInDrawGetsNotifiedOfChanges() {
        val node = ConsumeInDrawNode()
        var state by mutableStateOf(1)
        rule.setContent {
            CompositionLocalProvider(SomeLocal provides state) {
                OldBox(modifierOf { node }.size(10.dp))
            }
        }
        assertThat(node.int).isEqualTo(state)
        state = 2
        rule.runOnIdle { assertThat(node.int).isEqualTo(state) }
    }

    @Test
    fun consumeInLayoutGetsNotifiedOfChanges() {
        val node = ConsumeInLayoutNode()
        var state by mutableStateOf(1)
        rule.setContent {
            CompositionLocalProvider(SomeLocal provides state) {
                OldBox(modifierOf { node }.size(10.dp))
            }
        }
        assertThat(node.int).isEqualTo(state)
        state = 2
        rule.runOnIdle { assertThat(node.int).isEqualTo(state) }
    }

    @Test
    fun consumeInAttachGetsNotifiedOfChanges() {
        val node = ConsumeInAttachNode()
        var state by mutableStateOf(1)
        rule.setContent {
            CompositionLocalProvider(SomeLocal provides state) {
                OldBox(modifierOf { node }.size(10.dp))
            }
        }
        assertThat(node.int).isEqualTo(state)
        state = 2
        rule.runOnIdle { assertThat(node.int).isEqualTo(state) }
    }

    @Test
    fun consumeInDrawSkippableUpdate() {
        // No assertions needed. This not crashing is the test
        rule.setContent {
            CompositionLocalProvider(SomeLocal provides 1) {
                OldBoxSkippableUpdate(modifierOf { ConsumeInDrawNode() }.size(10.dp))
            }
        }
    }

    @Test
    fun consumeInLayoutSkippableUpdate() {
        // No assertions needed. This not crashing is the test
        rule.setContent {
            CompositionLocalProvider(SomeLocal provides 1) {
                OldBoxSkippableUpdate(modifierOf { ConsumeInLayoutNode() }.size(10.dp))
            }
        }
    }

    @Test
    fun consumeInAttachSkippableUpdate() {
        // No assertions needed. This not crashing is the test
        rule.setContent {
            CompositionLocalProvider(SomeLocal provides 1) {
                OldBoxSkippableUpdate(modifierOf { ConsumeInAttachNode() }.size(10.dp))
            }
        }
    }

    @Test
    fun consumeInDrawGetsNotifiedOfChangesSkippableUpdate() {
        val node = ConsumeInDrawNode()
        var state by mutableStateOf(1)
        rule.setContent {
            CompositionLocalProvider(SomeLocal provides state) {
                OldBoxSkippableUpdate(modifierOf { node }.size(10.dp))
            }
        }
        assertThat(node.int).isEqualTo(state)
        state = 2
        rule.runOnIdle { assertThat(node.int).isEqualTo(state) }
    }

    @Test
    fun consumeInLayoutGetsNotifiedOfChangesSkippableUpdate() {
        val node = ConsumeInLayoutNode()
        var state by mutableStateOf(1)
        rule.setContent {
            CompositionLocalProvider(SomeLocal provides state) {
                OldBoxSkippableUpdate(modifierOf { node }.size(10.dp))
            }
        }
        assertThat(node.int).isEqualTo(state)
        state = 2
        rule.runOnIdle { assertThat(node.int).isEqualTo(state) }
    }

    @Test
    fun consumeInAttachGetsNotifiedOfChangesSkippableUpdate() {
        val node = ConsumeInAttachNode()
        var state by mutableStateOf(1)
        rule.setContent {
            CompositionLocalProvider(SomeLocal provides state) {
                OldBoxSkippableUpdate(modifierOf { node }.size(10.dp))
            }
        }
        assertThat(node.int).isEqualTo(state)
        state = 2
        rule.runOnIdle { assertThat(node.int).isEqualTo(state) }
    }
}

val SomeLocal = compositionLocalOf<Int> { error("unprovided value") }

inline fun <reified T : Modifier.Node> modifierOf(crossinline fn: () -> T) =
    object : ModifierNodeElement<T>() {
        override fun create() = fn()

        override fun hashCode() = System.identityHashCode(this)

        override fun equals(other: Any?) = other === this

        override fun update(node: T) {}
    }

class ConsumeInDrawNode : CompositionLocalConsumerModifierNode, DrawModifierNode, Modifier.Node() {
    var view: View? = null
    var int: Int? = null

    override fun ContentDrawScope.draw() {
        // Consume Static local
        view = currentValueOf(LocalView)
        // Consume Freshly Provided Local
        int = currentValueOf(SomeLocal)
    }
}

class ConsumeInLayoutNode :
    CompositionLocalConsumerModifierNode, LayoutModifierNode, Modifier.Node() {
    var view: View? = null
    var int: Int? = null

    override fun MeasureScope.measure(
        measurable: Measurable,
        constraints: Constraints
    ): MeasureResult {
        // Consume Static local
        view = currentValueOf(LocalView)
        // Consume Freshly Provided Local
        int = currentValueOf(SomeLocal)
        val placeable = measurable.measure(constraints)
        return layout(constraints.minWidth, constraints.maxWidth) { placeable.place(0, 0) }
    }
}

class ConsumeInAttachNode :
    CompositionLocalConsumerModifierNode, ObserverModifierNode, Modifier.Node() {
    var view: View? = null
    var int: Int? = null

    private fun readLocals() {
        // Consume Static local
        view = currentValueOf(LocalView)
        // Consume Freshly Provided Local
        int = currentValueOf(SomeLocal)
    }

    override fun onAttach() {
        observeReads { readLocals() }
    }

    override fun onObservedReadsChanged() {
        observeReads { readLocals() }
    }
}

// This composable is intentionally written to look like the "old" version of Layout, before
// aosp/2318839. This function allows us to emulate what a module targeting an older version of
// compose UI would have inlined into their function body. See b/275067189 for more details.
@UiComposable
@Composable
inline fun OldLayoutSkippableUpdate(
    content: @Composable @UiComposable () -> Unit,
    modifier: Modifier = Modifier,
    measurePolicy: MeasurePolicy
) {
    val compositeKeyHash = currentCompositeKeyHash
    val density = LocalDensity.current
    val layoutDirection = LocalLayoutDirection.current
    val viewConfiguration = LocalViewConfiguration.current
    @Suppress("DEPRECATION")
    ReusableComposeNode<ComposeUiNode, Applier<Any>>(
        factory = ComposeUiNode.Constructor,
        update = {
            set(measurePolicy, SetMeasurePolicy)
            set(density, SetDensity)
            set(layoutDirection, SetLayoutDirection)
            set(viewConfiguration, SetViewConfiguration)
<<<<<<< HEAD
            @OptIn(ExperimentalComposeUiApi::class) set(compositeKeyHash, SetCompositeKeyHash)
=======
            set(compositeKeyHash, SetCompositeKeyHash)
>>>>>>> 3d4510a6
        },
        // The old version of Layout called a function called "materializerOf". The function below
        // has the same JVM signature as that function used to have, so the code that this source
        // generates will be essentially identical to what will have been generated in older
        // versions
        // of UI, despite this name being different now.
        skippableUpdate = materializerOfWithCompositionLocalInjection(modifier),
        content = content
    )
}

@Suppress("NOTHING_TO_INLINE")
@Composable
@UiComposable
internal inline fun OldLayout(modifier: Modifier = Modifier, measurePolicy: MeasurePolicy) {
    val compositeKeyHash = currentCompositeKeyHash
    val density = LocalDensity.current
    val layoutDirection = LocalLayoutDirection.current
    val viewConfiguration = LocalViewConfiguration.current
    // The old version of Layout called a function called "materialize". The function below
    // has the same JVM signature as that function used to have, so the code that this source
    // generates will be essentially identical to what will have been generated in older versions
    // of UI, despite this name being different now.
    val materialized = currentComposer.materializeWithCompositionLocalInjectionInternal(modifier)
    ReusableComposeNode<ComposeUiNode, Applier<Any>>(
        factory = ComposeUiNode.Constructor,
        update = {
            set(measurePolicy, SetMeasurePolicy)
            set(density, SetDensity)
            set(layoutDirection, SetLayoutDirection)
            set(viewConfiguration, SetViewConfiguration)
            set(materialized, SetModifier)
<<<<<<< HEAD
            @OptIn(ExperimentalComposeUiApi::class) set(compositeKeyHash, SetCompositeKeyHash)
=======
            set(compositeKeyHash, SetCompositeKeyHash)
>>>>>>> 3d4510a6
        },
    )
}

private val EmptyBoxMeasurePolicy = MeasurePolicy { _, constraints ->
    layout(constraints.minWidth, constraints.minHeight) {}
}

@Composable
fun OldBoxSkippableUpdate(modifier: Modifier = Modifier) {
    OldLayoutSkippableUpdate({}, modifier, EmptyBoxMeasurePolicy)
}

@Composable
fun OldBox(modifier: Modifier = Modifier) {
    OldLayout(modifier, EmptyBoxMeasurePolicy)
}<|MERGE_RESOLUTION|>--- conflicted
+++ resolved
@@ -72,9 +72,6 @@
 @RunWith(AndroidJUnit4::class)
 class CompositionLocalMapInjectionTest {
 
-<<<<<<< HEAD
-    @get:Rule val rule = createComposeRule()
-=======
     @get:Rule val rule = createAndroidComposeRule<TestActivity>()
 
     @After
@@ -89,7 +86,6 @@
             }
         }
     }
->>>>>>> 3d4510a6
 
     @Test
     fun consumeInDraw() {
@@ -322,11 +318,7 @@
             set(density, SetDensity)
             set(layoutDirection, SetLayoutDirection)
             set(viewConfiguration, SetViewConfiguration)
-<<<<<<< HEAD
-            @OptIn(ExperimentalComposeUiApi::class) set(compositeKeyHash, SetCompositeKeyHash)
-=======
             set(compositeKeyHash, SetCompositeKeyHash)
->>>>>>> 3d4510a6
         },
         // The old version of Layout called a function called "materializerOf". The function below
         // has the same JVM signature as that function used to have, so the code that this source
@@ -359,11 +351,7 @@
             set(layoutDirection, SetLayoutDirection)
             set(viewConfiguration, SetViewConfiguration)
             set(materialized, SetModifier)
-<<<<<<< HEAD
-            @OptIn(ExperimentalComposeUiApi::class) set(compositeKeyHash, SetCompositeKeyHash)
-=======
             set(compositeKeyHash, SetCompositeKeyHash)
->>>>>>> 3d4510a6
         },
     )
 }
