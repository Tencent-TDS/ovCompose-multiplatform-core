--- conflicted
+++ resolved
@@ -622,64 +622,4 @@
         rule.waitForIdle()
         assertThat(rulerValue).isWithin(0.01f).of(-100f)
     }
-<<<<<<< HEAD
-
-    @Test
-    fun rulerMovesWithView() {
-        var offset by mutableIntStateOf(0)
-        var rulerValue = 0f
-        var rootX = 0f
-        var rulerChanged = CountDownLatch(1)
-        rule.setContent {
-            Box(
-                Modifier.onPlaced { rootX = it.positionInWindow().x }
-                    .offset { IntOffset(offset, 0) }
-            ) {
-                AndroidView(
-                    factory = { context ->
-                        ComposeView(context).apply {
-                            setContent {
-                                Box(
-                                    Modifier.layout { m, constraints ->
-                                        val p = m.measure(constraints)
-                                        layout(
-                                            p.width,
-                                            p.height,
-                                            rulers = {
-                                                val position = coordinates.positionInWindow().x
-                                                verticalRuler.provides(-position)
-                                            }
-                                        ) {
-                                            p.place(0, 0)
-                                        }
-                                    }
-                                ) {
-                                    Box(
-                                        Modifier.layout { measurable, constraints ->
-                                            val p = measurable.measure(constraints)
-                                            layout(p.width, p.height) {
-                                                rulerValue = verticalRuler.current(Float.NaN)
-                                                rulerChanged.countDown()
-                                            }
-                                        }
-                                    )
-                                }
-                            }
-                        }
-                    }
-                )
-            }
-        }
-        assertThat(rulerChanged.await(1, TimeUnit.SECONDS)).isTrue()
-        rule.runOnUiThread {
-            assertThat(rulerValue).isWithin(0.01f).of(-rootX)
-            rulerChanged = CountDownLatch(1)
-            offset = 100
-            rule.activity.window.decorView.invalidate()
-        }
-        assertThat(rulerChanged.await(1, TimeUnit.SECONDS)).isTrue()
-        rule.runOnIdle { assertThat(rulerValue).isWithin(0.01f).of(-100f - rootX) }
-    }
-=======
->>>>>>> 3d4510a6
 }