/*
 * Copyright 2020 The Android Open Source Project
 *
 * Licensed under the Apache License, Version 2.0 (the "License");
 * you may not use this file except in compliance with the License.
 * You may obtain a copy of the License at
 *
 *      http://www.apache.org/licenses/LICENSE-2.0
 *
 * Unless required by applicable law or agreed to in writing, software
 * distributed under the License is distributed on an "AS IS" BASIS,
 * WITHOUT WARRANTIES OR CONDITIONS OF ANY KIND, either express or implied.
 * See the License for the specific language governing permissions and
 * limitations under the License.
 */

package androidx.compose.ui.focus

import android.view.View
import androidx.compose.foundation.layout.Box
import androidx.compose.foundation.layout.Column
import androidx.compose.foundation.layout.Row
import androidx.compose.foundation.layout.size
import androidx.compose.runtime.getValue
import androidx.compose.runtime.mutableStateOf
import androidx.compose.runtime.remember
import androidx.compose.runtime.setValue
import androidx.compose.ui.Modifier
import androidx.compose.ui.composed
import androidx.compose.ui.focus.focusRequester as modifierNodeFocusRequester
import androidx.compose.ui.platform.LocalView
import androidx.compose.ui.platform.debugInspectorInfo
import androidx.compose.ui.test.junit4.createComposeRule
import androidx.compose.ui.unit.dp
import androidx.test.filters.MediumTest
import com.google.common.truth.Truth.assertThat
import org.junit.Rule
import org.junit.Test
import org.junit.runner.RunWith
import org.junit.runners.Parameterized

@MediumTest
@RunWith(Parameterized::class)
class FocusRequesterTest(private val modifierNodeVersion: Boolean) {
    @get:Rule val rule = createComposeRule()

    @Test
    fun requestFocus_noFocusTargetInLayoutNode() {
        // Arrange.
        lateinit var focusState: FocusState
        val focusRequester = FocusRequester()
        rule.setFocusableContent {
            Box(
                modifier =
                    Modifier.onFocusChanged { focusState = it }.focusRequester(focusRequester)
            )
        }

        rule.runOnIdle {
            // Act.
            focusRequester.requestFocus()

            // Assert.
            assertThat(focusState.isFocused).isFalse()
        }
    }

    @Test
    fun requestFocus_focusTargetInLayoutNode_butBeforeFocusRequester() {
        // Arrange.
        lateinit var focusState: FocusState
        val focusRequester = FocusRequester()
        rule.setFocusableContent {
            Box(
                modifier =
                    Modifier.onFocusChanged { focusState = it }
                        .focusTarget()
                        .focusRequester(focusRequester)
            )
        }

        rule.runOnIdle {
            // Act.
            focusRequester.requestFocus()

            // Assert.
            assertThat(focusState.isFocused).isFalse()
        }
    }

    @Test
    fun requestFocus_focusTargetInLayoutNode() {
        // Arrange.
        lateinit var focusState: FocusState
        val focusRequester = FocusRequester()
        rule.setFocusableContent {
            Box(
                modifier =
                    Modifier.onFocusChanged { focusState = it }
                        .focusRequester(focusRequester)
                        .focusTarget()
            )
        }

        rule.runOnIdle {
            // Act.
            focusRequester.requestFocus()

            // Assert.
            assertThat(focusState.isFocused).isTrue()
        }
    }

    @Test
    fun requestFocus_focusTargetInChildLayoutNode() {
        // Arrange.
        lateinit var focusState: FocusState
        val focusRequester = FocusRequester()
        rule.setFocusableContent {
            Box(
                modifier =
                    Modifier.focusRequester(focusRequester).onFocusChanged { focusState = it }
            ) {
                Box(modifier = Modifier.focusTarget())
            }
        }

        rule.runOnIdle {
            // Act.
            focusRequester.requestFocus()

            // Assert.
            assertThat(focusState.isFocused).isTrue()
        }
    }

    @Test
    fun requestFocus_focusTargetAndReferenceInChildLayoutNode() {
        // Arrange.
        lateinit var focusState: FocusState
        val focusRequester = FocusRequester()
        rule.setFocusableContent {
            Box(modifier = Modifier.onFocusChanged { focusState = it }) {
                Box(modifier = Modifier.focusRequester(focusRequester).focusTarget())
            }
        }

        rule.runOnIdle {
            // Act.
            focusRequester.requestFocus()

            // Assert.
            assertThat(focusState.isFocused).isTrue()
        }
    }

    @Test
    fun requestFocus_focusTargetAndObserverInChildLayoutNode() {
        // Arrange.
        lateinit var focusState: FocusState
        val focusRequester = FocusRequester()
        rule.setFocusableContent {
            Box(modifier = Modifier.focusRequester(focusRequester)) {
                Box(modifier = Modifier.onFocusChanged { focusState = it }.focusTarget())
            }
        }

        rule.runOnIdle {
            // Act.
            focusRequester.requestFocus()

            // Assert.
            assertThat(focusState.isFocused).isTrue()
        }
    }

    @Test
    fun requestFocus_focusTargetInDistantDescendantLayoutNode() {
        // Arrange.
        lateinit var focusState: FocusState
        val focusRequester = FocusRequester()
        rule.setFocusableContent {
            Box(
                modifier =
                    Modifier.onFocusChanged { focusState = it }.focusRequester(focusRequester)
            ) {
                Box { Box { Box { Box { Box { Box(modifier = Modifier.focusTarget()) } } } } }
            }
        }

        rule.runOnIdle {
            // Act.
            focusRequester.requestFocus()

            // Assert.
            assertThat(focusState.isFocused).isTrue()
        }
    }

    @Test
    fun requestFocus_firstFocusableChildIsFocused() {
        // Arrange.
        lateinit var focusState1: FocusState
        lateinit var focusState2: FocusState
        val focusRequester = FocusRequester()
        rule.setFocusableContent {
            Column(modifier = Modifier.focusRequester(focusRequester)) {
                Box(modifier = Modifier.onFocusChanged { focusState1 = it }.focusTarget())
                Box(modifier = Modifier.onFocusChanged { focusState2 = it }.focusTarget())
            }
        }

        rule.runOnIdle {
            // Act.
            focusRequester.requestFocus()

            // Assert.
            assertThat(focusState1.isFocused).isTrue()
            assertThat(focusState2.isFocused).isFalse()
        }
    }

    @Test
    fun requestFocus_onDeactivatedNode_focusesOnChild() {
        // Arrange.
        lateinit var childFocusState: FocusState
        val focusRequester = FocusRequester()
        rule.setFocusableContent {
            Box(
                modifier =
                    Modifier.focusRequester(focusRequester)
                        .focusProperties { canFocus = false }
                        .focusTarget()
            ) {
                Box(
                    modifier =
                        Modifier.size(10.dp).onFocusChanged { childFocusState = it }.focusTarget()
                )
            }
        }

        rule.runOnIdle {
            // Act.
            focusRequester.requestFocus()

            // Assert.
            assertThat(childFocusState.isFocused).isTrue()
        }
    }

    @Test
    fun requestFocus_onDeactivatedParent_focusesOnChild() {
        // Arrange.
        lateinit var childFocusState: FocusState
        val initialFocus = FocusRequester()
        val focusRequester = FocusRequester()
        rule.setFocusableContent {
            Column(
                modifier =
                    Modifier.focusRequester(focusRequester)
                        .focusProperties { canFocus = false }
                        .focusTarget()
            ) {
                Box(
                    modifier =
                        Modifier.size(10.dp).onFocusChanged { childFocusState = it }.focusTarget()
                )
                Box(modifier = Modifier.size(10.dp).focusRequester(initialFocus).focusTarget())
            }
        }
        rule.runOnIdle { initialFocus.requestFocus() }

        rule.runOnIdle {
            // Act.
            focusRequester.requestFocus()

            // Assert.
            assertThat(childFocusState.isFocused).isTrue()
        }
    }

    @Test
    fun requestFocus_intermediateDisabledParents_focusesOnDistantChild() {
        // Arrange.
        lateinit var childFocusState: FocusState
        val focusRequester = FocusRequester()
        rule.setFocusableContent {
            Box(
                modifier =
                    Modifier.focusRequester(focusRequester)
                        .focusProperties { canFocus = false }
                        .focusTarget()
            ) {
                Box(modifier = Modifier.focusProperties { canFocus = false }.focusTarget()) {
                    Box(modifier = Modifier.focusProperties { canFocus = false }.focusTarget()) {
                        Box(
                            modifier =
                                Modifier.onFocusChanged { childFocusState = it }.focusTarget()
                        )
                    }
                }
            }
        }

        rule.runOnIdle {
            // Act.
            focusRequester.requestFocus()

            // Assert.
            assertThat(childFocusState.isFocused).isTrue()
        }
    }

    @Test
    fun requestFocus_DisabledParent_performsImplicitEnterIfCanFocusIsFalse() {
        // Arrange.
        lateinit var childFocusState: FocusState
        val focusRequester = FocusRequester()
        rule.setFocusableContent {
            Box(
                modifier =
                    Modifier.focusRequester(focusRequester)
                        .focusProperties { canFocus = false }
                        .focusTarget()
            ) {
                Box(
                    modifier =
                        Modifier.size(10.dp).onFocusChanged { childFocusState = it }.focusTarget()
                )
            }
        }

        rule.runOnIdle {
            // Act.
            focusRequester.requestFocus()

            // Assert.
            assertThat(childFocusState.isFocused).isTrue()
        }
    }

    @Test
    fun requestFocus_DisabledParent_implicitEnterCanBeCancelled() {
        // Arrange.
        lateinit var childFocusState: FocusState
        val focusRequester = FocusRequester()
        rule.setFocusableContent {
            Box(
                modifier =
                    Modifier.focusRequester(focusRequester)
                        .focusProperties {
                            canFocus = false
<<<<<<< HEAD
                            @OptIn(ExperimentalComposeUiApi::class)
                            enter = {
                                FocusRequester.Cancel
                            }
=======
                            onEnter = { cancelFocusChange() }
>>>>>>> 3d4510a6
                        }
                        .focusTarget()
            ) {
                Box(
                    modifier =
                        Modifier.size(10.dp).onFocusChanged { childFocusState = it }.focusTarget()
                )
            }
        }

        rule.runOnIdle {
            // Act.
            focusRequester.requestFocus()

            // Assert.
            assertThat(childFocusState.isFocused).isFalse()
        }
    }

    @Test
    fun requestFocus_DisabledParents_selectsSiblingFromPathWhereCanFocusIsNotFalse() {
        // Arrange.
        lateinit var childFocusState: FocusState
        val focusRequester = FocusRequester()
        rule.setFocusableContent {
            Box(
                modifier =
                    Modifier.size(10.dp)
                        .focusRequester(focusRequester)
                        .focusProperties { canFocus = false }
                        .focusTarget()
            ) {
                Box(
                    modifier =
                        Modifier.size(10.dp).onFocusChanged { childFocusState = it }.focusTarget()
                )
                Box(
                    modifier =
                        Modifier.size(10.dp)
                            .focusProperties {
                                canFocus = false
<<<<<<< HEAD
                                @OptIn(ExperimentalComposeUiApi::class)
                                enter = {
                                    FocusRequester.Cancel
                                }
=======
                                onEnter = { FocusRequester.Cancel }
>>>>>>> 3d4510a6
                            }
                            .focusTarget()
                ) {
                    Box(modifier = Modifier.size(10.dp).focusTarget())
                }
            }
        }

        rule.runOnIdle {
            // Act.
            focusRequester.requestFocus()

            // Assert.
            assertThat(childFocusState.isFocused).isTrue()
        }
    }

    @Test
    fun requestFocus_intermediateDisabledParents_focusesOnLeftMostChild() {
        // Arrange.
        lateinit var childFocusState: FocusState
        val focusRequester = FocusRequester()
        rule.setFocusableContent {
            Row(
                modifier =
                    Modifier.size(100.dp)
                        .focusRequester(focusRequester)
                        .focusProperties { canFocus = false }
                        .focusTarget()
            ) {
                Box(
                    modifier =
                        Modifier.size(10.dp).onFocusChanged { childFocusState = it }.focusTarget()
                )
                Box(
                    modifier =
                        Modifier.size(10.dp).focusProperties { canFocus = false }.focusTarget()
                ) {
                    Box(modifier = Modifier.size(10.dp).focusTarget())
                }
            }
        }

        rule.runOnIdle {
            // Act.
            focusRequester.requestFocus()

            // Assert.
            assertThat(childFocusState.isFocused).isTrue()
        }
    }

    @Test
    fun requestFocus_intermediateDisabledParents_focusesOnLeftMostChild_regardlessOfDepth() {
        // Arrange.
        lateinit var childFocusState: FocusState
        val focusRequester = FocusRequester()
        rule.setFocusableContent {
            Row(
                modifier =
                    Modifier.size(100.dp)
                        .focusRequester(focusRequester)
                        .focusProperties { canFocus = false }
                        .focusTarget()
            ) {
                Box(
                    modifier =
                        Modifier.size(10.dp).focusProperties { canFocus = false }.focusTarget()
                ) {
                    Box(
                        modifier =
                            Modifier.size(10.dp)
                                .onFocusChanged { childFocusState = it }
                                .focusTarget()
                    )
                }
                Box(modifier = Modifier.size(10.dp).focusTarget())
            }
        }

        rule.runOnIdle {
            // Act.
            focusRequester.requestFocus()

            // Assert.
            assertThat(childFocusState.isFocused).isTrue()
        }
    }

    @Test
    fun requestFocus_onDeactivatedNode_performsFocusEnter() {
        // Arrange.
        lateinit var child1FocusState: FocusState
        lateinit var child2FocusState: FocusState
        val focusRequester = FocusRequester()
        val child2 = FocusRequester()
        rule.setFocusableContent {
            Column(
                modifier =
                    Modifier.focusRequester(focusRequester)
<<<<<<< HEAD
                        .focusProperties { enter = { child2 } }
=======
                        .focusProperties { onEnter = { child2.requestFocus() } }
>>>>>>> 3d4510a6
                        .focusProperties { canFocus = false }
                        .focusTarget()
            ) {
                Box(
                    modifier =
                        Modifier.size(10.dp).onFocusChanged { child1FocusState = it }.focusTarget()
                )
                Box(
                    modifier =
                        Modifier.size(10.dp)
                            .focusRequester(child2)
                            .onFocusChanged { child2FocusState = it }
                            .focusTarget()
                )
            }
        }

        rule.runOnIdle {
            // Act.
            focusRequester.requestFocus()

            // Assert.
            assertThat(child1FocusState.isFocused).isFalse()
            assertThat(child2FocusState.isFocused).isTrue()
        }
    }

    // The order in which the children are added to the hierarchy should not change the order
    // in which focus should be resolved.
    @Test
    fun requestFocus_firstFocusableChildIsFocused_afterChange() {
        // Arrange.
        lateinit var focusState1: FocusState
        lateinit var focusState2: FocusState
        val focusRequester = FocusRequester()
        var showBox1 by mutableStateOf(false)
        rule.setFocusableContent {
            Column(modifier = Modifier.focusRequester(focusRequester)) {
                if (showBox1) {
                    Box(modifier = Modifier.onFocusChanged { focusState1 = it }.focusTarget())
                }
                Box(modifier = Modifier.onFocusChanged { focusState2 = it }.focusTarget())
            }
        }

        rule.runOnIdle { showBox1 = true }

        rule.runOnIdle {
            // Act.
            focusRequester.requestFocus()

            // Assert.
            assertThat(focusState1.isFocused).isTrue()
            assertThat(focusState2.isFocused).isFalse()
        }
    }

    @Test
    fun requestFocus_firstFocusableChildIsFocused_differentDepths() {
        // Arrange.
        lateinit var focusState1: FocusState
        lateinit var focusState2: FocusState
        val focusRequester = FocusRequester()
        rule.setFocusableContent {
            Column(modifier = Modifier.focusRequester(focusRequester)) {
                Box { Box(modifier = Modifier.onFocusChanged { focusState1 = it }.focusTarget()) }
                Box(modifier = Modifier.onFocusChanged { focusState2 = it }.focusTarget())
            }
        }

        rule.runOnIdle {
            // Act.
            focusRequester.requestFocus()

            // Assert.
            assertThat(focusState1.isFocused).isTrue()
            assertThat(focusState2.isFocused).isFalse()
        }
    }

    @Test
    fun requestFocusForAnyChild_triggersOnFocusChangedInParent() {
        // Arrange.
        lateinit var hostView: View
        lateinit var focusState: FocusState
        val (focusRequester1, focusRequester2) = FocusRequester.createRefs()
        rule.setFocusableContent {
            hostView = LocalView.current
            Column(modifier = Modifier.onFocusChanged { focusState = it }) {
                Box(modifier = Modifier.focusRequester(focusRequester1).focusTarget())
                Box(modifier = Modifier.focusRequester(focusRequester2).focusTarget())
            }
        }

        // Request focus for first child.
        rule.runOnIdle {
            // Arrange.
            hostView.clearFocus()
            assertThat(focusState.isFocused).isFalse()

            // Act.
            focusRequester1.requestFocus()

            // Assert.
            assertThat(focusState.isFocused).isTrue()
        }

        // Request focus for second child.
        rule.runOnIdle {
            // Arrange.
            hostView.clearFocus()
            assertThat(focusState.isFocused).isFalse()

            // Act.
            focusRequester2.requestFocus()

            // Assert.
            assertThat(focusState.isFocused).isTrue()
        }
    }

    private fun Modifier.focusRequester(focusRequester: FocusRequester): Modifier {
        return if (modifierNodeVersion) {
            this.modifierNodeFocusRequester(focusRequester)
        } else {
            composed(
                debugInspectorInfo {
                    name = "focusRequester"
                    properties["focusRequester"] = focusRequester
                }
            ) {
                remember(focusRequester) {
                    object : @Suppress("DEPRECATION") FocusRequesterModifier {
                        override val focusRequester: FocusRequester
                            get() = focusRequester
                    }
                }
            }
        }
    }

    companion object {
        @JvmStatic
        @Parameterized.Parameters(name = "modifierNodeVersion = {0}")
        fun initParameters() = listOf(true, false)
    }
}<|MERGE_RESOLUTION|>--- conflicted
+++ resolved
@@ -350,14 +350,7 @@
                     Modifier.focusRequester(focusRequester)
                         .focusProperties {
                             canFocus = false
-<<<<<<< HEAD
-                            @OptIn(ExperimentalComposeUiApi::class)
-                            enter = {
-                                FocusRequester.Cancel
-                            }
-=======
                             onEnter = { cancelFocusChange() }
->>>>>>> 3d4510a6
                         }
                         .focusTarget()
             ) {
@@ -399,14 +392,7 @@
                         Modifier.size(10.dp)
                             .focusProperties {
                                 canFocus = false
-<<<<<<< HEAD
-                                @OptIn(ExperimentalComposeUiApi::class)
-                                enter = {
-                                    FocusRequester.Cancel
-                                }
-=======
                                 onEnter = { FocusRequester.Cancel }
->>>>>>> 3d4510a6
                             }
                             .focusTarget()
                 ) {
@@ -507,11 +493,7 @@
             Column(
                 modifier =
                     Modifier.focusRequester(focusRequester)
-<<<<<<< HEAD
-                        .focusProperties { enter = { child2 } }
-=======
                         .focusProperties { onEnter = { child2.requestFocus() } }
->>>>>>> 3d4510a6
                         .focusProperties { canFocus = false }
                         .focusTarget()
             ) {
