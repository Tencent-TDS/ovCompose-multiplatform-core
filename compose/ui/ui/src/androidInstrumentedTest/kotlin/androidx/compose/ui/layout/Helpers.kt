/*
 * Copyright 2020 The Android Open Source Project
 *
 * Licensed under the Apache License, Version 2.0 (the "License");
 * you may not use this file except in compliance with the License.
 * You may obtain a copy of the License at
 *
 *      http://www.apache.org/licenses/LICENSE-2.0
 *
 * Unless required by applicable law or agreed to in writing, software
 * distributed under the License is distributed on an "AS IS" BASIS,
 * WITHOUT WARRANTIES OR CONDITIONS OF ANY KIND, either express or implied.
 * See the License for the specific language governing permissions and
 * limitations under the License.
 */

@file:Suppress("DEPRECATION")

package androidx.compose.ui.layout

import androidx.collection.IntObjectMap
import androidx.collection.intObjectMapOf
import androidx.compose.ui.ExperimentalComposeUiApi
import androidx.compose.ui.InternalComposeUiApi
import androidx.compose.ui.autofill.Autofill
import androidx.compose.ui.autofill.AutofillManager
import androidx.compose.ui.autofill.AutofillTree
import androidx.compose.ui.autofill.SemanticAutofill
import androidx.compose.ui.draganddrop.DragAndDropManager
import androidx.compose.ui.focus.FocusOwner
import androidx.compose.ui.geometry.MutableRect
import androidx.compose.ui.geometry.Offset
import androidx.compose.ui.graphics.Canvas
import androidx.compose.ui.graphics.GraphicsContext
import androidx.compose.ui.graphics.Matrix
import androidx.compose.ui.graphics.ReusableGraphicsLayerScope
import androidx.compose.ui.graphics.layer.GraphicsLayer
import androidx.compose.ui.hapticfeedback.HapticFeedback
import androidx.compose.ui.input.InputModeManager
import androidx.compose.ui.input.key.KeyEvent
import androidx.compose.ui.input.pointer.PointerIconService
import androidx.compose.ui.modifier.ModifierLocalManager
import androidx.compose.ui.node.InternalCoreApi
import androidx.compose.ui.node.LayoutNode
import androidx.compose.ui.node.LayoutNodeDrawScope
import androidx.compose.ui.node.MeasureAndLayoutDelegate
import androidx.compose.ui.node.OwnedLayer
import androidx.compose.ui.node.Owner
import androidx.compose.ui.node.OwnerSnapshotObserver
import androidx.compose.ui.node.RootForTest
import androidx.compose.ui.platform.AccessibilityManager
import androidx.compose.ui.platform.Clipboard
import androidx.compose.ui.platform.ClipboardManager
import androidx.compose.ui.platform.PlatformTextInputSessionScope
import androidx.compose.ui.platform.SoftwareKeyboardController
import androidx.compose.ui.platform.TextToolbar
import androidx.compose.ui.platform.ViewConfiguration
import androidx.compose.ui.platform.WindowInfo
import androidx.compose.ui.semantics.EmptySemanticsModifier
import androidx.compose.ui.semantics.SemanticsOwner
import androidx.compose.ui.spatial.RectManager
import androidx.compose.ui.text.font.Font
import androidx.compose.ui.text.font.FontFamily
import androidx.compose.ui.text.input.TextInputService
import androidx.compose.ui.unit.Constraints
import androidx.compose.ui.unit.Density
import androidx.compose.ui.unit.IntOffset
import androidx.compose.ui.unit.IntSize
import androidx.compose.ui.unit.LayoutDirection
import androidx.compose.ui.viewinterop.InteropView
import com.google.common.truth.Truth
import java.util.concurrent.Executors
import kotlin.coroutines.CoroutineContext
import kotlin.math.max
import kotlin.math.min
import kotlinx.coroutines.asCoroutineDispatcher

internal fun createDelegate(
    root: LayoutNode,
    firstMeasureCompleted: Boolean = true,
    createLayer: () -> OwnedLayer = { TODO() }
): MeasureAndLayoutDelegate {
    val delegate = MeasureAndLayoutDelegate(root)
    root.attach(FakeOwner(delegate, createLayer))
    if (firstMeasureCompleted) {
        delegate.updateRootConstraints(defaultRootConstraints())
        Truth.assertThat(delegate.measureAndLayout()).isTrue()
    }
    return delegate
}

@OptIn(InternalComposeUiApi::class)
private class FakeOwner(
    val delegate: MeasureAndLayoutDelegate,
    val createLayer: () -> OwnedLayer,
    override val coroutineContext: CoroutineContext =
        Executors.newFixedThreadPool(3).asCoroutineDispatcher()
) : Owner {
    override val measureIteration: Long
        get() = delegate.measureIteration

    override fun onRequestMeasure(
        layoutNode: LayoutNode,
        affectsLookahead: Boolean,
        forceRequest: Boolean,
        scheduleMeasureAndLayout: Boolean
    ) {
        if (affectsLookahead) {
            delegate.requestLookaheadRemeasure(layoutNode)
        } else {
            delegate.requestRemeasure(layoutNode)
        }
    }

    override fun onRequestRelayout(
        layoutNode: LayoutNode,
        affectsLookahead: Boolean,
        forceRequest: Boolean
    ) {
        if (affectsLookahead) {
            delegate.requestLookaheadRelayout(layoutNode, forceRequest)
        } else {
            delegate.requestRelayout(layoutNode, forceRequest)
        }
    }

    override fun measureAndLayout(sendPointerUpdate: Boolean) {
        delegate.measureAndLayout()
    }

    override fun measureAndLayout(layoutNode: LayoutNode, constraints: Constraints) {
        delegate.measureAndLayout(layoutNode, constraints)
    }

    override fun forceMeasureTheSubtree(layoutNode: LayoutNode, affectsLookahead: Boolean) {
        delegate.forceMeasureTheSubtree(layoutNode, affectsLookahead)
    }

    override val snapshotObserver: OwnerSnapshotObserver = OwnerSnapshotObserver { it.invoke() }

    override val modifierLocalManager: ModifierLocalManager = ModifierLocalManager(this)

    override val dragAndDropManager: DragAndDropManager
        get() = TODO("Not yet implemented")

    override fun registerOnEndApplyChangesListener(listener: () -> Unit) {
        TODO("Not yet implemented")
    }

    override fun onEndApplyChanges() {
        TODO("Not yet implemented")
    }

    override fun registerOnLayoutCompletedListener(listener: Owner.OnLayoutCompletedListener) {
        TODO("Not yet implemented")
    }

    override fun onLayoutChange(layoutNode: LayoutNode) {}

    override fun onLayoutNodeDeactivated(layoutNode: LayoutNode) {}

    override fun onInteropViewLayoutChange(view: InteropView) {}

    @OptIn(InternalCoreApi::class) override var showLayoutBounds: Boolean = false
<<<<<<< HEAD

    override fun onAttach(node: LayoutNode) {}

=======

    override fun onPreAttach(node: LayoutNode) {}

    override fun onPostAttach(node: LayoutNode) {}

>>>>>>> 3d4510a6
    override fun onDetach(node: LayoutNode) {}

    override val root: LayoutNode = LayoutNode()

    override val semanticsOwner: SemanticsOwner
        get() = SemanticsOwner(root, EmptySemanticsModifier(), intObjectMapOf())

    override val layoutNodes: IntObjectMap<LayoutNode>
        get() = TODO("Not yet implemented")

    override val sharedDrawScope: LayoutNodeDrawScope
        get() = TODO("Not yet implemented")

    override val rootForTest: RootForTest
        get() = TODO("Not yet implemented")

    override val hapticFeedBack: HapticFeedback
        get() = TODO("Not yet implemented")

    override val inputModeManager: InputModeManager
        get() = TODO("Not yet implemented")

    override val clipboardManager: ClipboardManager
        get() = TODO("Not yet implemented")

<<<<<<< HEAD
=======
    override val clipboard: Clipboard
        get() = TODO("Not yet implemented")

>>>>>>> 3d4510a6
    override val accessibilityManager: AccessibilityManager
        get() = TODO("Not yet implemented")

    override val graphicsContext: GraphicsContext
        get() = TODO("Not yet implemented")

    override val textToolbar: TextToolbar
        get() = TODO("Not yet implemented")

    override val density: Density
        get() = TODO("Not yet implemented")

    override val textInputService: TextInputService
        get() = TODO("Not yet implemented")

    override val softwareKeyboardController: SoftwareKeyboardController
        get() = TODO("Not yet implemented")

    override suspend fun textInputSession(
        session: suspend PlatformTextInputSessionScope.() -> Nothing
    ): Nothing {
        TODO("Not yet implemented")
    }

    override fun screenToLocal(positionOnScreen: Offset): Offset {
        TODO("Not yet implemented")
    }

    override fun localToScreen(localPosition: Offset): Offset {
        TODO("Not yet implemented")
    }

    override val pointerIconService: PointerIconService
        get() = TODO("Not yet implemented")

    override val focusOwner: FocusOwner
        get() = TODO("Not yet implemented")

    override val windowInfo: WindowInfo
        get() = TODO("Not yet implemented")

    override val rectManager: RectManager = RectManager()

    @Deprecated(
        "fontLoader is deprecated, use fontFamilyResolver",
        replaceWith = ReplaceWith("fontFamilyResolver")
    )
    @Suppress("OverridingDeprecatedMember", "DEPRECATION")
    override val fontLoader: Font.ResourceLoader
        get() = TODO("Not yet implemented")

    override val fontFamilyResolver: FontFamily.Resolver
        get() = TODO("Not yet implemented")

    override val layoutDirection: LayoutDirection
        get() = LayoutDirection.Ltr

    override val viewConfiguration: ViewConfiguration
        get() = TODO("Not yet implemented")

    override val autofillTree: AutofillTree
        get() = TODO("Not yet implemented")

    override val autofill: Autofill
        get() = TODO("Not yet implemented")

<<<<<<< HEAD
    override val semanticAutofill: SemanticAutofill?
=======
    @ExperimentalComposeUiApi
    override val autofillManager: AutofillManager?
>>>>>>> 3d4510a6
        get() = TODO("Not yet implemented")

    override fun createLayer(
        drawBlock: (canvas: Canvas, parentLayer: GraphicsLayer?) -> Unit,
        invalidateParentLayer: () -> Unit,
        explicitLayer: GraphicsLayer?,
        forceUseOldLayers: Boolean
    ): OwnedLayer = createLayer()

    override fun requestOnPositionedCallback(layoutNode: LayoutNode) {
        TODO("Not yet implemented")
    }

    override fun calculatePositionInWindow(localPosition: Offset) = TODO("Not yet implemented")

    override fun calculateLocalPosition(positionInWindow: Offset) = TODO("Not yet implemented")

    override fun requestFocus() = TODO("Not yet implemented")

<<<<<<< HEAD
=======
    override fun requestAutofill(node: LayoutNode) {
        TODO("Not yet implemented")
    }

>>>>>>> 3d4510a6
    override fun onSemanticsChange() {}

    override fun getFocusDirection(keyEvent: KeyEvent) = TODO("Not yet implemented")
}

internal fun defaultRootConstraints() = Constraints(maxWidth = 100, maxHeight = 100)

internal fun assertNotRemeasured(node: LayoutNode, block: (LayoutNode) -> Unit) {
    val measuresCountBefore = node.measuresCount
    block(node)
    Truth.assertThat(node.measuresCount).isEqualTo(measuresCountBefore)
}

internal fun assertRemeasured(
    node: LayoutNode,
    times: Int = 1,
    withDirection: LayoutDirection? = null,
    block: (LayoutNode) -> Unit
) {
    val measuresCountBefore = node.measuresCount
    block(node)
    Truth.assertThat(node.measuresCount).isEqualTo(measuresCountBefore + times)
    if (withDirection != null) {
        Truth.assertThat(node.measuredWithLayoutDirection).isEqualTo(withDirection)
    }
    assertMeasuredAndLaidOut(node)
}

internal fun assertRelaidOut(node: LayoutNode, times: Int = 1, block: (LayoutNode) -> Unit) {
    val layoutsCountBefore = node.layoutsCount
    block(node)
    Truth.assertThat(node.layoutsCount).isEqualTo(layoutsCountBefore + times)
    assertMeasuredAndLaidOut(node)
}

internal fun assertNotRelaidOut(node: LayoutNode, block: (LayoutNode) -> Unit) {
    val layoutsCountBefore = node.layoutsCount
    block(node)
    Truth.assertThat(node.layoutsCount).isEqualTo(layoutsCountBefore)
}

internal fun assertMeasureRequired(node: LayoutNode) {
    Truth.assertThat(node.measurePending).isTrue()
}

internal fun assertMeasuredAndLaidOut(node: LayoutNode) {
    Truth.assertThat(node.layoutState).isEqualTo(LayoutNode.LayoutState.Idle)
    Truth.assertThat(node.layoutPending).isFalse()
    Truth.assertThat(node.measurePending).isFalse()
}

internal fun assertLayoutRequired(node: LayoutNode) {
    Truth.assertThat(node.layoutPending).isTrue()
}

internal fun assertRemeasured(modifier: SpyLayoutModifier, block: () -> Unit) {
    val measuresCountBefore = modifier.measuresCount
    block()
    Truth.assertThat(modifier.measuresCount).isEqualTo(measuresCountBefore + 1)
}

internal fun assertNotRemeasured(modifier: SpyLayoutModifier, block: () -> Unit) {
    val measuresCountBefore = modifier.measuresCount
    block()
    Truth.assertThat(modifier.measuresCount).isEqualTo(measuresCountBefore)
}

internal fun assertRelaidOut(modifier: SpyLayoutModifier, block: () -> Unit) {
    val layoutsCountBefore = modifier.layoutsCount
    block()
    Truth.assertThat(modifier.layoutsCount).isEqualTo(layoutsCountBefore + 1)
}

internal fun root(block: LayoutNode.() -> Unit = {}): LayoutNode {
    return node(block)
}

internal fun node(block: LayoutNode.() -> Unit = {}): LayoutNode {
    return LayoutNode().apply {
        measurePolicy = MeasureInMeasureBlock()
        block.invoke(this)
    }
}

internal fun virtualNode(block: LayoutNode.() -> Unit = {}): LayoutNode {
    return LayoutNode(isVirtual = true).apply {
        measurePolicy = MeasureInMeasureBlock()
        block.invoke(this)
    }
}

internal fun LayoutNode.add(child: LayoutNode) = insertAt(foldedChildren.count(), child)

internal fun LayoutNode.measureInLayoutBlock() {
    measurePolicy = MeasureInLayoutBlock()
}

internal fun LayoutNode.doNotMeasure() {
    measurePolicy = NoMeasure()
}

internal fun LayoutNode.queryAlignmentLineDuringMeasure() {
    (measurePolicy as SmartMeasurePolicy).queryAlignmentLinesDuringMeasure = true
}

internal fun LayoutNode.runDuringMeasure(once: Boolean = true, block: () -> Unit) {
    (measurePolicy as SmartMeasurePolicy).preMeasureCallback = block
    (measurePolicy as SmartMeasurePolicy).shouldClearPreMeasureCallback = once
}

internal fun LayoutNode.runDuringLayout(once: Boolean = true, block: () -> Unit) {
    (measurePolicy as SmartMeasurePolicy).preLayoutCallback = block
    (measurePolicy as SmartMeasurePolicy).shouldClearPreLayoutCallback = once
}

internal val LayoutNode.first: LayoutNode
    get() = children.first()
internal val LayoutNode.second: LayoutNode
    get() = children[1]
internal val LayoutNode.measuresCount: Int
    get() = (measurePolicy as SmartMeasurePolicy).measuresCount
internal val LayoutNode.layoutsCount: Int
    get() = (measurePolicy as SmartMeasurePolicy).layoutsCount
internal var LayoutNode.wrapChildren: Boolean
    get() = (measurePolicy as SmartMeasurePolicy).wrapChildren
    set(value) {
        (measurePolicy as SmartMeasurePolicy).wrapChildren = value
    }
internal val LayoutNode.measuredWithLayoutDirection: LayoutDirection
    get() = (measurePolicy as SmartMeasurePolicy).measuredLayoutDirection!!
internal var LayoutNode.size: Int?
    get() = (measurePolicy as SmartMeasurePolicy).size
    set(value) {
        (measurePolicy as SmartMeasurePolicy).size = value
    }
internal var LayoutNode.childrenDirection: LayoutDirection?
    get() = (measurePolicy as SmartMeasurePolicy).childrenLayoutDirection
    set(value) {
        (measurePolicy as SmartMeasurePolicy).childrenLayoutDirection = value
    }
internal var LayoutNode.shouldPlaceChildren: Boolean
    get() = (measurePolicy as SmartMeasurePolicy).shouldPlaceChildren
    set(value) {
        (measurePolicy as SmartMeasurePolicy).shouldPlaceChildren = value
    }
internal var LayoutNode.placeWithLayer: Boolean
    get() = (measurePolicy as SmartMeasurePolicy).placeWithLayer
    set(value) {
        (measurePolicy as SmartMeasurePolicy).placeWithLayer = value
    }

internal val TestAlignmentLine = HorizontalAlignmentLine(::min)

internal abstract class SmartMeasurePolicy : LayoutNode.NoIntrinsicsMeasurePolicy("") {
    var measuresCount = 0
        protected set

    var layoutsCount = 0
        protected set

    open var wrapChildren = false
    open var queryAlignmentLinesDuringMeasure = false
    var preMeasureCallback: (() -> Unit)? = null
    var shouldClearPreMeasureCallback = false
    var preLayoutCallback: (() -> Unit)? = null
    var shouldClearPreLayoutCallback = false
    var measuredLayoutDirection: LayoutDirection? = null
        protected set

    var childrenLayoutDirection: LayoutDirection? = null

    // child size is used when null
    var size: Int? = null
    var shouldPlaceChildren = true
    var placeWithLayer = false
}

internal class MeasureInMeasureBlock : SmartMeasurePolicy() {
    override fun MeasureScope.measure(
        measurables: List<Measurable>,
        constraints: Constraints
    ): MeasureResult {
        measuresCount++
        preMeasureCallback?.invoke()
        if (shouldClearPreMeasureCallback) {
            preMeasureCallback = null
        }
        val childConstraints =
            if (size == null) {
                constraints
            } else {
                val size = size!!
                constraints.copy(maxWidth = size, maxHeight = size)
            }
        val placeables = measurables.map { it.measure(childConstraints) }
        if (queryAlignmentLinesDuringMeasure) {
            placeables.forEach { it[TestAlignmentLine] }
        }
        var maxWidth = 0
        var maxHeight = 0
        if (!wrapChildren) {
            maxWidth = childConstraints.maxWidth
            maxHeight = childConstraints.maxHeight
        } else {
            placeables.forEach { placeable ->
                maxWidth = max(placeable.width, maxWidth)
                maxHeight = max(placeable.height, maxHeight)
            }
        }
        return layout(maxWidth, maxHeight) {
            layoutsCount++
            preLayoutCallback?.invoke()
            if (shouldClearPreLayoutCallback) {
                preLayoutCallback = null
            }
            if (shouldPlaceChildren) {
                placeables.forEach { placeable ->
                    if (placeWithLayer) {
                        placeable.placeRelativeWithLayer(0, 0)
                    } else {
                        placeable.placeRelative(0, 0)
                    }
                }
            }
        }
    }
}

internal class MeasureInLayoutBlock : SmartMeasurePolicy() {

    override var wrapChildren: Boolean
        get() = false
        set(value) {
            if (value) {
                throw IllegalArgumentException("MeasureInLayoutBlock always fills the parent size")
            }
        }

    override var queryAlignmentLinesDuringMeasure: Boolean
        get() = false
        set(value) {
            if (value) {
                throw IllegalArgumentException(
                    "MeasureInLayoutBlock cannot query alignment " + "lines during measure"
                )
            }
        }

    override fun MeasureScope.measure(
        measurables: List<Measurable>,
        constraints: Constraints
    ): MeasureResult {
        measuresCount++
        preMeasureCallback?.invoke()
        if (shouldClearPreMeasureCallback) {
            preMeasureCallback = null
        }
        val childConstraints =
            if (size == null) {
                constraints
            } else {
                val size = size!!
                constraints.copy(maxWidth = size, maxHeight = size)
            }
        return layout(childConstraints.maxWidth, childConstraints.maxHeight) {
            preLayoutCallback?.invoke()
            if (shouldClearPreLayoutCallback) {
                preLayoutCallback = null
            }
            layoutsCount++
            measurables.forEach {
                val placeable = it.measure(childConstraints)
                if (shouldPlaceChildren) {
                    if (placeWithLayer) {
                        placeable.placeRelativeWithLayer(0, 0)
                    } else {
                        placeable.placeRelative(0, 0)
                    }
                }
            }
        }
    }
}

internal class NoMeasure : SmartMeasurePolicy() {

    override var queryAlignmentLinesDuringMeasure: Boolean
        get() = false
        set(value) {
            if (value) {
                throw IllegalArgumentException(
                    "MeasureInLayoutBlock cannot query alignment " + "lines during measure"
                )
            }
        }

    override fun MeasureScope.measure(
        measurables: List<Measurable>,
        constraints: Constraints
    ): MeasureResult {
        measuresCount++
        preMeasureCallback?.invoke()
        if (shouldClearPreMeasureCallback) {
            preMeasureCallback = null
        }

        val width = size ?: if (!wrapChildren) constraints.maxWidth else constraints.minWidth
        val height = size ?: if (!wrapChildren) constraints.maxHeight else constraints.minHeight
        return layout(width, height) {
            layoutsCount++
            preLayoutCallback?.invoke()
            if (shouldClearPreLayoutCallback) {
                preLayoutCallback = null
            }
        }
    }
}

internal class SpyLayoutModifier : LayoutModifier {
    var measuresCount = 0
    var layoutsCount = 0

    override fun MeasureScope.measure(
        measurable: Measurable,
        constraints: Constraints
    ): MeasureResult {
        measuresCount++
        return layout(constraints.maxWidth, constraints.maxHeight) {
            layoutsCount++
            measurable.measure(constraints).placeRelative(0, 0)
        }
    }
}

internal open class MockLayer() : OwnedLayer {

    override fun updateLayerProperties(scope: ReusableGraphicsLayerScope) {}

    override fun isInLayer(position: Offset) = true

    override fun move(position: IntOffset) {}

    override fun resize(size: IntSize) {}

    override fun drawLayer(canvas: Canvas, parentLayer: GraphicsLayer?) {}

    override fun updateDisplayList() {}

    override fun invalidate() {}

    override fun destroy() {}

    override fun mapBounds(rect: MutableRect, inverse: Boolean) {}

    override fun reuseLayer(
        drawBlock: (canvas: Canvas, parentLayer: GraphicsLayer?) -> Unit,
        invalidateParentLayer: () -> Unit
    ) {}

    override fun transform(matrix: Matrix) {}

<<<<<<< HEAD
=======
    override val underlyingMatrix: Matrix
        get() = Matrix()

>>>>>>> 3d4510a6
    override fun inverseTransform(matrix: Matrix) {}

    override fun mapOffset(point: Offset, inverse: Boolean) = point
}<|MERGE_RESOLUTION|>--- conflicted
+++ resolved
@@ -25,7 +25,6 @@
 import androidx.compose.ui.autofill.Autofill
 import androidx.compose.ui.autofill.AutofillManager
 import androidx.compose.ui.autofill.AutofillTree
-import androidx.compose.ui.autofill.SemanticAutofill
 import androidx.compose.ui.draganddrop.DragAndDropManager
 import androidx.compose.ui.focus.FocusOwner
 import androidx.compose.ui.geometry.MutableRect
@@ -162,17 +161,11 @@
     override fun onInteropViewLayoutChange(view: InteropView) {}
 
     @OptIn(InternalCoreApi::class) override var showLayoutBounds: Boolean = false
-<<<<<<< HEAD
-
-    override fun onAttach(node: LayoutNode) {}
-
-=======
 
     override fun onPreAttach(node: LayoutNode) {}
 
     override fun onPostAttach(node: LayoutNode) {}
 
->>>>>>> 3d4510a6
     override fun onDetach(node: LayoutNode) {}
 
     override val root: LayoutNode = LayoutNode()
@@ -198,12 +191,9 @@
     override val clipboardManager: ClipboardManager
         get() = TODO("Not yet implemented")
 
-<<<<<<< HEAD
-=======
     override val clipboard: Clipboard
         get() = TODO("Not yet implemented")
 
->>>>>>> 3d4510a6
     override val accessibilityManager: AccessibilityManager
         get() = TODO("Not yet implemented")
 
@@ -270,12 +260,8 @@
     override val autofill: Autofill
         get() = TODO("Not yet implemented")
 
-<<<<<<< HEAD
-    override val semanticAutofill: SemanticAutofill?
-=======
     @ExperimentalComposeUiApi
     override val autofillManager: AutofillManager?
->>>>>>> 3d4510a6
         get() = TODO("Not yet implemented")
 
     override fun createLayer(
@@ -295,13 +281,10 @@
 
     override fun requestFocus() = TODO("Not yet implemented")
 
-<<<<<<< HEAD
-=======
     override fun requestAutofill(node: LayoutNode) {
         TODO("Not yet implemented")
     }
 
->>>>>>> 3d4510a6
     override fun onSemanticsChange() {}
 
     override fun getFocusDirection(keyEvent: KeyEvent) = TODO("Not yet implemented")
@@ -663,12 +646,9 @@
 
     override fun transform(matrix: Matrix) {}
 
-<<<<<<< HEAD
-=======
     override val underlyingMatrix: Matrix
         get() = Matrix()
 
->>>>>>> 3d4510a6
     override fun inverseTransform(matrix: Matrix) {}
 
     override fun mapOffset(point: Offset, inverse: Boolean) = point
