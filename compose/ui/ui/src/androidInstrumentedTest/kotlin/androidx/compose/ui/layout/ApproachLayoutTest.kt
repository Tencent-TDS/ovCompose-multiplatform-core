--- conflicted
+++ resolved
@@ -314,10 +314,6 @@
                     return !parentMeasureApproachComplete
                 }
 
-<<<<<<< HEAD
-                @ExperimentalComposeUiApi
-=======
->>>>>>> 3d4510a6
                 override fun ApproachMeasureScope.approachMeasure(
                     measurable: Measurable,
                     constraints: Constraints
@@ -432,10 +428,6 @@
                     return !parentMeasureApproachComplete
                 }
 
-<<<<<<< HEAD
-                @ExperimentalComposeUiApi
-=======
->>>>>>> 3d4510a6
                 override fun ApproachMeasureScope.approachMeasure(
                     measurable: Measurable,
                     constraints: Constraints
@@ -541,10 +533,6 @@
                     return !measurementComplete
                 }
 
-<<<<<<< HEAD
-                @ExperimentalComposeUiApi
-=======
->>>>>>> 3d4510a6
                 override fun ApproachMeasureScope.approachMeasure(
                     measurable: Measurable,
                     constraints: Constraints
@@ -591,10 +579,6 @@
                     return false
                 }
 
-<<<<<<< HEAD
-                @ExperimentalComposeUiApi
-=======
->>>>>>> 3d4510a6
                 override fun ApproachMeasureScope.approachMeasure(
                     measurable: Measurable,
                     constraints: Constraints
@@ -620,10 +604,6 @@
                     return false
                 }
 
-<<<<<<< HEAD
-                @ExperimentalComposeUiApi
-=======
->>>>>>> 3d4510a6
                 override fun ApproachMeasureScope.approachMeasure(
                     measurable: Measurable,
                     constraints: Constraints
