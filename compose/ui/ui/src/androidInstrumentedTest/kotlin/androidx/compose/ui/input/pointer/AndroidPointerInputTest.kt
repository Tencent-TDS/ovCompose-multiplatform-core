/*
 * Copyright 2019 The Android Open Source Project
 *
 * Licensed under the Apache License, Version 2.0 (the "License");
 * you may not use this file except in compliance with the License.
 * You may obtain a copy of the License at
 *
 *      http://www.apache.org/licenses/LICENSE-2.0
 *
 * Unless required by applicable law or agreed to in writing, software
 * distributed under the License is distributed on an "AS IS" BASIS,
 * WITHOUT WARRANTIES OR CONDITIONS OF ANY KIND, either express or implied.
 * See the License for the specific language governing permissions and
 * limitations under the License.
 */

package androidx.compose.ui.input.pointer

import android.content.Context
import android.os.Build
import android.view.InputDevice
import android.view.MotionEvent
import android.view.MotionEvent.ACTION_BUTTON_PRESS
import android.view.MotionEvent.ACTION_BUTTON_RELEASE
import android.view.MotionEvent.ACTION_CANCEL
import android.view.MotionEvent.ACTION_DOWN
import android.view.MotionEvent.ACTION_HOVER_ENTER
import android.view.MotionEvent.ACTION_HOVER_EXIT
import android.view.MotionEvent.ACTION_HOVER_MOVE
import android.view.MotionEvent.ACTION_MOVE
import android.view.MotionEvent.ACTION_OUTSIDE
import android.view.MotionEvent.ACTION_POINTER_DOWN
import android.view.MotionEvent.ACTION_POINTER_INDEX_SHIFT
import android.view.MotionEvent.ACTION_POINTER_UP
import android.view.MotionEvent.ACTION_SCROLL
import android.view.MotionEvent.ACTION_UP
import android.view.MotionEvent.PointerCoords
import android.view.MotionEvent.TOOL_TYPE_FINGER
import android.view.MotionEvent.TOOL_TYPE_MOUSE
import android.view.View
import android.view.ViewGroup
import androidx.activity.ComponentActivity
import androidx.annotation.RequiresApi
import androidx.compose.foundation.gestures.awaitFirstDown
import androidx.compose.foundation.gestures.detectTapGestures
import androidx.compose.foundation.layout.Arrangement
import androidx.compose.foundation.layout.Box
import androidx.compose.foundation.layout.Column
import androidx.compose.foundation.layout.fillMaxSize
import androidx.compose.foundation.layout.height
import androidx.compose.foundation.layout.padding
import androidx.compose.foundation.layout.requiredSize
import androidx.compose.foundation.layout.size
import androidx.compose.foundation.layout.width
import androidx.compose.foundation.layout.wrapContentSize
import androidx.compose.runtime.Composable
import androidx.compose.runtime.getValue
import androidx.compose.runtime.mutableStateOf
import androidx.compose.runtime.remember
import androidx.compose.runtime.rememberCoroutineScope
import androidx.compose.runtime.setValue
import androidx.compose.runtime.snapshots.Snapshot
import androidx.compose.ui.AbsoluteAlignment
import androidx.compose.ui.Alignment
import androidx.compose.ui.Modifier
import androidx.compose.ui.OpenComposeView
import androidx.compose.ui.background
import androidx.compose.ui.composed
import androidx.compose.ui.draw.clipToBounds
import androidx.compose.ui.draw.scale
import androidx.compose.ui.findAndroidComposeView
import androidx.compose.ui.geometry.Offset
import androidx.compose.ui.gesture.PointerCoords
import androidx.compose.ui.gesture.PointerProperties
import androidx.compose.ui.graphics.Color
import androidx.compose.ui.graphics.graphicsLayer
import androidx.compose.ui.layout.Layout
import androidx.compose.ui.layout.LayoutCoordinates
import androidx.compose.ui.layout.findRootCoordinates
import androidx.compose.ui.layout.layout
import androidx.compose.ui.layout.onGloballyPositioned
import androidx.compose.ui.layout.onPlaced
import androidx.compose.ui.platform.AndroidComposeView
import androidx.compose.ui.platform.ComposeView
import androidx.compose.ui.platform.LocalDensity
import androidx.compose.ui.unit.Dp
import androidx.compose.ui.unit.IntSize
import androidx.compose.ui.unit.dp
import androidx.compose.ui.util.fastAll
import androidx.compose.ui.util.fastForEach
import androidx.compose.ui.viewinterop.AndroidView
import androidx.compose.ui.zIndex
import androidx.test.ext.junit.runners.AndroidJUnit4
import androidx.test.filters.SdkSuppress
import androidx.test.filters.SmallTest
import androidx.testutils.waitForFutureFrame
import com.google.common.truth.Truth.assertThat
import java.util.concurrent.CountDownLatch
import java.util.concurrent.TimeUnit
import kotlinx.coroutines.CoroutineScope
import kotlinx.coroutines.delay
import kotlinx.coroutines.launch
import org.junit.Assert.assertEquals
import org.junit.Assert.assertFalse
import org.junit.Assert.assertTrue
import org.junit.Before
import org.junit.Rule
import org.junit.Test
import org.junit.runner.RunWith
import org.mockito.kotlin.any
import org.mockito.kotlin.never
import org.mockito.kotlin.spy
import org.mockito.kotlin.verify

@SmallTest
@RunWith(AndroidJUnit4::class)
class AndroidPointerInputTest {
    @Suppress("DEPRECATION")
    @get:Rule
    val rule = androidx.test.rule.ActivityTestRule(AndroidPointerInputTestActivity::class.java)

    private lateinit var container: OpenComposeView

    @Before
    fun setup() {
        val activity = rule.activity
        container = spy(OpenComposeView(activity))

        rule.runOnUiThread {
            activity.setContentView(
                container,
                ViewGroup.LayoutParams(
                    ViewGroup.LayoutParams.WRAP_CONTENT,
                    ViewGroup.LayoutParams.WRAP_CONTENT
                )
            )
        }
    }

    @Test
    fun dispatchTouchEvent_invalidCoordinates() {
        countDown { latch ->
            rule.runOnUiThread {
                container.setContent {
                    FillLayout(
                        Modifier.consumeMovementGestureFilter().onGloballyPositioned {
                            latch.countDown()
                        }
                    )
                }
            }
        }

        rule.runOnUiThread {
            val motionEvent =
                MotionEvent(
                    0,
                    ACTION_DOWN,
                    1,
                    0,
                    arrayOf(PointerProperties(0)),
                    arrayOf(PointerCoords(Float.NaN, Float.NaN))
                )

            val androidComposeView = findAndroidComposeView(container)!!
            // Act
            val actual = androidComposeView.dispatchTouchEvent(motionEvent)

            // Assert
            assertThat(actual).isFalse()
        }
    }

    @Test
    fun dispatchTouchEvent_infiniteCoordinates() {
        countDown { latch ->
            rule.runOnUiThread {
                container.setContent {
                    FillLayout(
                        Modifier.consumeMovementGestureFilter().onGloballyPositioned {
                            latch.countDown()
                        }
                    )
                }
            }
        }

        rule.runOnUiThread {
            val motionEvent =
                MotionEvent(
                    0,
                    ACTION_DOWN,
                    1,
                    0,
                    arrayOf(PointerProperties(0)),
                    arrayOf(PointerCoords(Float.POSITIVE_INFINITY, Float.POSITIVE_INFINITY))
                )

            val androidComposeView = findAndroidComposeView(container)!!
            // Act
            val actual = androidComposeView.dispatchTouchEvent(motionEvent)

            // Assert
            assertThat(actual).isFalse()
        }
    }

    @Test
    @SdkSuppress(maxSdkVersion = 34) // b/384972397: Failing on SDK 35
    fun dispatchTouchEvent_noPointerInputModifiers_returnsFalse() {

        // Arrange

        countDown { latch ->
            rule.runOnUiThread {
                container.setContent {
                    FillLayout(Modifier.onGloballyPositioned { latch.countDown() })
                }
            }
        }

        rule.runOnUiThread {
            val motionEvent =
                MotionEvent(
                    0,
                    ACTION_DOWN,
                    1,
                    0,
                    arrayOf(PointerProperties(0)),
                    arrayOf(PointerCoords(0f, 0f))
                )

            // Act
            val actual = findRootView(container).dispatchTouchEvent(motionEvent)

            // Assert
            assertThat(actual).isFalse()
        }
    }

    /**
     * Recreates dispatch of non-system created cancellation [MotionEvent] (that is, developer
     * created) while system is already handling multiple [MotionEvent]s. Due to the platform not
     * allowing reentrancy while handling [MotionEvent]s, the cancellation event will be ignored.
     */
    @Test
    fun dispatchTouchEvents_eventCancelledDuringProcessing_doesNotCancel() {
        // Arrange
        var topBoxInnerCoordinates: LayoutCoordinates? = null
        var bottomBoxInnerCoordinates: LayoutCoordinates? = null

        val latch = CountDownLatch(2)

        val pointerEventsLog = mutableListOf<PointerEvent>()

        rule.runOnUiThread {
            container.setContent {
                Box(modifier = Modifier.fillMaxSize()) {
                    // Top Box
                    Box(
                        modifier =
                            Modifier.size(50.dp)
                                .align(AbsoluteAlignment.TopLeft)
                                .pointerInput(Unit) {
                                    awaitPointerEventScope {
                                        while (true) {
                                            val event = awaitPointerEvent()
                                            event.changes.forEach { it.consume() }
                                            pointerEventsLog += event

                                            // Actual dispatch of non-system created cancellation
                                            // [MotionEvent] while other [MotionEvent]s are being
                                            // handled.
                                            if (event.type == PointerEventType.Move) {
                                                dispatchTouchEvent(
                                                    ACTION_CANCEL,
                                                    topBoxInnerCoordinates!!
                                                )
                                            }
                                        }
                                    }
                                }
                                .onGloballyPositioned {
                                    topBoxInnerCoordinates = it
                                    latch.countDown()
                                }
                    )

                    // Bottom Box
                    Box(
                        modifier =
                            Modifier.size(60.dp)
                                .align(AbsoluteAlignment.BottomRight)
                                .pointerInput(Unit) {
                                    awaitPointerEventScope {
                                        while (true) {
                                            val event = awaitPointerEvent()
                                            event.changes.forEach { it.consume() }
                                            pointerEventsLog += event
                                        }
                                    }
                                }
                                .onGloballyPositioned {
                                    bottomBoxInnerCoordinates = it
                                    latch.countDown()
                                }
                    )
                }
            }
        }

        assertTrue(latch.await(1, TimeUnit.SECONDS))

        rule.runOnUiThread {
            // Arrange continued
            val root = topBoxInnerCoordinates!!.findRootCoordinates()
            val topBoxOffset = root.localPositionOf(topBoxInnerCoordinates!!, Offset.Zero)
            val bottomBoxOffset = root.localPositionOf(bottomBoxInnerCoordinates!!, Offset.Zero)

            val topBoxFingerPointerPropertiesId = 0
            val bottomBoxFingerPointerPropertiesId = 1

            val topBoxPointerProperties =
                PointerProperties(topBoxFingerPointerPropertiesId).also {
                    it.toolType = MotionEvent.TOOL_TYPE_FINGER
                }
            val bottomBoxPointerProperties =
                PointerProperties(bottomBoxFingerPointerPropertiesId).also {
                    it.toolType = MotionEvent.TOOL_TYPE_FINGER
                }

            var eventStartTime = 0

            val downTopBoxEvent =
                MotionEvent(
                    eventStartTime,
                    action = ACTION_DOWN,
                    numPointers = 1,
                    actionIndex = 0,
                    pointerProperties = arrayOf(topBoxPointerProperties),
                    pointerCoords = arrayOf(PointerCoords(topBoxOffset.x, topBoxOffset.y))
                )

            eventStartTime += 500
            val downBottomBoxEvent =
                MotionEvent(
                    eventStartTime,
                    action = ACTION_POINTER_DOWN,
                    numPointers = 2,
                    actionIndex = 1,
                    pointerProperties =
                        arrayOf(topBoxPointerProperties, bottomBoxPointerProperties),
                    pointerCoords =
                        arrayOf(
                            PointerCoords(topBoxOffset.x, topBoxOffset.y),
                            PointerCoords(bottomBoxOffset.x, bottomBoxOffset.y)
                        )
                )

            eventStartTime += 500
            val moveTopBoxEvent =
                MotionEvent(
                    eventStartTime,
                    action = ACTION_MOVE,
                    numPointers = 2,
                    actionIndex = 0,
                    pointerProperties =
                        arrayOf(topBoxPointerProperties, bottomBoxPointerProperties),
                    pointerCoords =
                        arrayOf(
                            PointerCoords(topBoxOffset.x + 10, topBoxOffset.y),
                            PointerCoords(bottomBoxOffset.x + 10, bottomBoxOffset.y)
                        )
                )

            eventStartTime += 500
            val moveBottomBoxEvent =
                MotionEvent(
                    eventStartTime,
                    action = ACTION_MOVE,
                    numPointers = 2,
                    actionIndex = 1,
                    pointerProperties =
                        arrayOf(topBoxPointerProperties, bottomBoxPointerProperties),
                    pointerCoords =
                        arrayOf(
                            PointerCoords(topBoxOffset.x + 10, topBoxOffset.y),
                            PointerCoords(bottomBoxOffset.x + 10, bottomBoxOffset.y)
                        )
                )

            eventStartTime += 500
            val upTopBoxEvent =
                MotionEvent(
                    eventStartTime,
                    action = ACTION_POINTER_UP,
                    numPointers = 2,
                    actionIndex = 0,
                    pointerProperties =
                        arrayOf(topBoxPointerProperties, bottomBoxPointerProperties),
                    pointerCoords =
                        arrayOf(
                            PointerCoords(topBoxOffset.x + 10, topBoxOffset.y),
                            PointerCoords(bottomBoxOffset.x + 10, bottomBoxOffset.y)
                        )
                )

            eventStartTime += 500
            val upBottomBoxEvent =
                MotionEvent(
                    eventStartTime,
                    action = ACTION_UP,
                    numPointers = 1,
                    actionIndex = 0,
                    pointerProperties = arrayOf(bottomBoxPointerProperties),
                    pointerCoords =
                        arrayOf(PointerCoords(bottomBoxOffset.x + 10, bottomBoxOffset.y))
                )

            // Act
            val androidComposeView = findAndroidComposeView(container) as AndroidComposeView

            androidComposeView.dispatchTouchEvent(downTopBoxEvent)
            androidComposeView.dispatchTouchEvent(downBottomBoxEvent)
            androidComposeView.dispatchTouchEvent(moveTopBoxEvent)
            androidComposeView.dispatchTouchEvent(moveBottomBoxEvent)
            androidComposeView.dispatchTouchEvent(upTopBoxEvent)
            androidComposeView.dispatchTouchEvent(upBottomBoxEvent)

            // Assert
            assertThat(pointerEventsLog).hasSize(8)

            for (pointerEvent in pointerEventsLog) {
                assertThat(pointerEvent.internalPointerEvent).isNotNull()
            }

            assertThat(pointerEventsLog[0].type).isEqualTo(PointerEventType.Press)
            assertThat(pointerEventsLog[1].type).isEqualTo(PointerEventType.Press)
            assertThat(pointerEventsLog[2].type).isEqualTo(PointerEventType.Press)

            assertThat(pointerEventsLog[3].type).isEqualTo(PointerEventType.Move)
            assertThat(pointerEventsLog[4].type).isEqualTo(PointerEventType.Move)

            assertThat(pointerEventsLog[5].type).isEqualTo(PointerEventType.Release)
            assertThat(pointerEventsLog[6].type).isEqualTo(PointerEventType.Release)
            assertThat(pointerEventsLog[7].type).isEqualTo(PointerEventType.Release)
        }
    }

    @Test
    fun dispatchTouchEvent_pointerInputModifier_returnsTrue() {

        // Arrange

        countDown { latch ->
            rule.runOnUiThread {
                container.setContent {
                    FillLayout(
                        Modifier.consumeMovementGestureFilter().onGloballyPositioned {
                            latch.countDown()
                        }
                    )
                }
            }
        }

        rule.runOnUiThread {
            val locationInWindow = IntArray(2).also { container.getLocationInWindow(it) }

            val motionEvent =
                MotionEvent(
                    0,
                    ACTION_DOWN,
                    1,
                    0,
                    arrayOf(PointerProperties(0)),
                    arrayOf(
                        PointerCoords(locationInWindow[0].toFloat(), locationInWindow[1].toFloat())
                    )
                )

            // Act
            val actual = findRootView(container).dispatchTouchEvent(motionEvent)

            // Assert
            assertThat(actual).isTrue()
        }
    }

    @Test
    fun dispatchTouchEvent_movementNotConsumed_requestDisallowInterceptTouchEventNotCalled() {
        dispatchTouchEvent_movementConsumptionInCompose(
            consumeMovement = false,
            callsRequestDisallowInterceptTouchEvent = false
        )
    }

    @Test
    fun dispatchTouchEvent_movementConsumed_requestDisallowInterceptTouchEventCalled() {
        dispatchTouchEvent_movementConsumptionInCompose(
            consumeMovement = true,
            callsRequestDisallowInterceptTouchEvent = true
        )
    }

    @Test
    fun dispatchTouchEvent_notMeasuredLayoutsAreMeasuredFirst() {
        val size = mutableStateOf(10)
        val latch = CountDownLatch(1)
        var consumedDownPosition: Offset? = null
        rule.runOnUiThread {
            container.setContent {
                Box(Modifier.fillMaxSize().wrapContentSize(align = AbsoluteAlignment.TopLeft)) {
                    Layout(
                        {},
                        Modifier.consumeDownGestureFilter { consumedDownPosition = it }
                            .onGloballyPositioned { latch.countDown() }
                    ) { _, _ ->
                        val sizePx = size.value
                        layout(sizePx, sizePx) {}
                    }
                }
            }
        }

        assertThat(latch.await(1, TimeUnit.SECONDS)).isTrue()

        rule.runOnUiThread {
            // we update size from 10 to 20 pixels
            size.value = 20
            // this call will synchronously mark the LayoutNode as needs remeasure
            Snapshot.sendApplyNotifications()
            val locationInWindow = IntArray(2).also { container.getLocationInWindow(it) }

            val motionEvent =
                MotionEvent(
                    0,
                    ACTION_DOWN,
                    1,
                    0,
                    arrayOf(PointerProperties(0)),
                    arrayOf(PointerCoords(locationInWindow[0] + 15f, locationInWindow[1] + 15f))
                )

            // we expect it to first remeasure and only then process
            findRootView(container).dispatchTouchEvent(motionEvent)

            assertThat(consumedDownPosition).isEqualTo(Offset(15f, 15f))
        }
    }

    @Test
    fun dispatchTouchEvent_throughLayersOfAndroidAndCompose_hitsChildWithCorrectCoords() {

        // Arrange

        val context = rule.activity

        val log = mutableListOf<List<PointerInputChange>>()

        countDown { latch ->
            rule.runOnUiThread {
                container.setContent {
                    AndroidWithCompose(context, 1) {
                        AndroidWithCompose(context, 10) {
                            AndroidWithCompose(context, 100) {
                                Layout(
                                    {},
                                    Modifier.logEventsGestureFilter(log).onGloballyPositioned {
                                        latch.countDown()
                                    }
                                ) { _, _ ->
                                    layout(5, 5) {}
                                }
                            }
                        }
                    }
                }
            }
        }

        rule.runOnUiThread {
            val locationInWindow = IntArray(2).also { container.getLocationInWindow(it) }

            val motionEvent =
                MotionEvent(
                    0,
                    ACTION_DOWN,
                    1,
                    0,
                    arrayOf(PointerProperties(0)),
                    arrayOf(
                        PointerCoords(
                            locationInWindow[0].toFloat() + 1 + 10 + 100,
                            locationInWindow[1].toFloat() + 1 + 10 + 100
                        )
                    )
                )

            // Act
            findRootView(container).dispatchTouchEvent(motionEvent)

            // Assert
            assertThat(log).hasSize(1)
            assertThat(log[0]).hasSize(1)
            assertThat(log[0][0].position).isEqualTo(Offset(0f, 0f))
        }
    }

    private fun dispatchTouchEvent_movementConsumptionInCompose(
        consumeMovement: Boolean,
        callsRequestDisallowInterceptTouchEvent: Boolean
    ) {

        // Arrange

        countDown { latch ->
            rule.runOnUiThread {
                container.setContent {
                    FillLayout(
                        Modifier.consumeMovementGestureFilter(consumeMovement)
                            .onGloballyPositioned { latch.countDown() }
                    )
                }
            }
        }

        rule.runOnUiThread {
            val (x, y) =
                IntArray(2).let { array ->
                    container.getLocationInWindow(array)
                    array.map { item -> item.toFloat() }
                }

            val down =
                MotionEvent(
                    0,
                    ACTION_DOWN,
                    1,
                    0,
                    arrayOf(PointerProperties(0)),
                    arrayOf(PointerCoords(x, y))
                )

            val move =
                MotionEvent(
                    0,
                    ACTION_MOVE,
                    1,
                    0,
                    arrayOf(PointerProperties(0)),
                    arrayOf(PointerCoords(x + 1, y))
                )

            findRootView(container).dispatchTouchEvent(down)

            // Act
            findRootView(container).dispatchTouchEvent(move)

            // Assert
            if (callsRequestDisallowInterceptTouchEvent) {
                verify(container).requestDisallowInterceptTouchEvent(true)
            } else {
                verify(container, never()).requestDisallowInterceptTouchEvent(any())
            }
        }
    }

    /**
     * This test verifies that if the AndroidComposeView is offset directly by a call to
     * "offsetTopAndBottom(int)", that pointer locations are correct when dispatched down to a child
     * PointerInputModifier.
     */
    @Test
    fun dispatchTouchEvent_androidComposeViewOffset_positionIsCorrect() {

        // Arrange

        val offset = 50
        val log = mutableListOf<List<PointerInputChange>>()

        countDown { latch ->
            rule.runOnUiThread {
                container.setContent {
                    FillLayout(
                        Modifier.logEventsGestureFilter(log).onGloballyPositioned {
                            latch.countDown()
                        }
                    )
                }
            }
        }

        rule.runOnUiThread {
            // Get the current location in window.
            val locationInWindow = IntArray(2).also { container.getLocationInWindow(it) }

            // Offset the androidComposeView.
            container.offsetTopAndBottom(offset)

            // Create a motion event that is also offset.
            val motionEvent =
                MotionEvent(
                    0,
                    ACTION_DOWN,
                    1,
                    0,
                    arrayOf(PointerProperties(0)),
                    arrayOf(
                        PointerCoords(
                            locationInWindow[0].toFloat(),
                            locationInWindow[1].toFloat() + offset
                        )
                    )
                )

            // Act
            findRootView(container).dispatchTouchEvent(motionEvent)

            // Assert
            assertThat(log).hasSize(1)
            assertThat(log[0]).hasSize(1)
            assertThat(log[0][0].position).isEqualTo(Offset(0f, 0f))
        }
    }

    /*
     * Tests that a long press is NOT triggered when an up event (following a down event) isn't
     * executed right away because the UI thread is delayed past the long press timeout.
     *
     * Note: This test is a bit complicated because it needs to properly execute events in order
     * using multiple coroutine delay()s and Thread.sleep() in the main thread.
     *
     * Expected behavior: When the UI thread wakes up, the up event should be triggered before the
     * second delay() in the withTimeout() (which foundation's long press uses). Thus, the tap
     * triggers and NOT the long press.
     *
     * Actual steps this test uses to recreate this scenario:
     *   1. Down event is triggered
     *   2. An up event is scheduled to be triggered BEFORE the timeout for a long press (uses
     *       a coroutine sleep() that is less than the long press timeout).
     *   3. The UI thread sleeps before the sleep() awakens to fire the up event (the sleep time is
     *       LONGER than the long press timeout).
     *   4. The UI thread wakes up, executes the first sleep() for the long press timeout
     *       (in withTimeout() implementation [`SuspendingPointerInputModifierNodeImpl`])
     *   5. The up event is fired (sleep() for test coroutine finishes).
     *   6. Tap is triggered (that is, long press is NOT triggered because the second sleep() is
     *       NOT executed in withTimeout()).
     */
    @Test
    fun detectTapGestures_blockedMainThread() {
        var didLongPress = false
        var didTap = false

        val positionedLatch = CountDownLatch(1)
        var pressLatch = CountDownLatch(1)
        var clickOrLongPressLatch = CountDownLatch(1)

        lateinit var coroutineScope: CoroutineScope

        val locationInWindow = IntArray(2)

        // Less than long press timeout
        val touchUpDelay = 100
        // 400L
        val longPressTimeout = android.view.ViewConfiguration.getLongPressTimeout()
        // Goes past long press timeout (above)
        val sleepTime = longPressTimeout + 100L
        // matches first delay time in [PointerEventHandlerCoroutine.withTimeout()]
        val withTimeoutDelay = longPressTimeout - WITH_TIMEOUT_MICRO_DELAY_MILLIS
        var upEvent: MotionEvent? = null

        rule.runOnUiThread {
            container.setContent {
                coroutineScope = rememberCoroutineScope()

                FillLayout(
                    Modifier.pointerInput(Unit) {
                            detectTapGestures(
                                onLongPress = {
                                    didLongPress = true
<<<<<<< HEAD
                                    inputLatch.countDown()
                                },
                                onTap = {
                                    didTap = true
                                    inputLatch.countDown()
=======
                                    clickOrLongPressLatch.countDown()
                                },
                                onTap = {
                                    didTap = true
                                    clickOrLongPressLatch.countDown()
                                },
                                onPress = {
                                    // AwaitPointerEventScope.waitForLongPress() uses
                                    // PointerEventHandlerCoroutine.withTimeout() as part of
                                    // the timeout logic to see if a long press has occurred.
                                    //
                                    // Within PointerEventHandlerCoroutine.withTimeout(), there
                                    // is a coroutine with two delay() calls and we are
                                    // specifically testing that an up event that is put to
                                    // sleep (but within the timeout time), does not trigger a
                                    // long press when it comes in between those delay() calls.
                                    //
                                    // To do that, we want to get the timing of this coroutine
                                    // as close to timeout as possible. That is, executing the
                                    // up event (after the delay below) right between those
                                    // delays to avoid the test being flaky.
                                    coroutineScope.launch {
                                        // Matches first delay used with withTimeout() for long
                                        // press.
                                        delay(withTimeoutDelay)
                                        findRootView(container).dispatchTouchEvent(upEvent!!)
                                    }
                                    pressLatch.countDown()
>>>>>>> 3d4510a6
                                }
                            )
                        }
                        .onGloballyPositioned { positionedLatch.countDown() }
                )
            }
        }

        assertTrue(positionedLatch.await(1, TimeUnit.SECONDS))
        container.getLocationInWindow(locationInWindow)

        repeat(5) { iteration ->
            rule.runOnUiThread {
                val downEvent =
                    createPointerEventAt(
                        iteration * sleepTime.toInt(),
                        ACTION_DOWN,
                        locationInWindow
                    )
<<<<<<< HEAD
                findRootView(container).dispatchTouchEvent(downEvent)
            }

            rule.runOnUiThread {
                val upEvent =
                    createPointerEventAt(
                        touchUpDelay + iteration * sleepTime.toInt(),
                        ACTION_UP,
                        locationInWindow
                    )
                handler.postDelayed(
                    Runnable { findRootView(container).dispatchTouchEvent(upEvent) },
                    touchUpDelay.toLong()
                )
=======

                upEvent =
                    createPointerEventAt(
                        touchUpDelay + iteration * sleepTime.toInt(),
                        ACTION_UP,
                        locationInWindow
                    )
                findRootView(container).dispatchTouchEvent(downEvent)
            }

            assertTrue(pressLatch.await(1, TimeUnit.SECONDS))
>>>>>>> 3d4510a6

            // Blocks the UI thread from now until past the long-press
            // timeout. This tests that even in pathological situations,
            // the upEvent is still processed before the long-press
            // timeout.
            rule.runOnUiThread { Thread.sleep(sleepTime) }

            assertTrue(clickOrLongPressLatch.await(1, TimeUnit.SECONDS))

            assertFalse(didLongPress)
            assertTrue(didTap)

            didTap = false
            clickOrLongPressLatch = CountDownLatch(1)
            pressLatch = CountDownLatch(1)
        }
    }

    /**
     * When a modifier is added, it should work, even when it takes the position of a previous
     * modifier.
     */
    @Test
    fun recomposeWithNewModifier() {
        var tap2Enabled by mutableStateOf(false)
        var tapLatch = CountDownLatch(1)
        val tapLatch2 = CountDownLatch(1)
        var positionedLatch = CountDownLatch(1)

        rule.runOnUiThread {
            container.setContent {
                FillLayout(
                    Modifier.pointerInput(Unit) { detectTapGestures { tapLatch.countDown() } }
                        .then(
                            if (tap2Enabled)
                                Modifier.pointerInput(Unit) {
                                    detectTapGestures { tapLatch2.countDown() }
                                }
                            else Modifier
                        )
                        .onGloballyPositioned { positionedLatch.countDown() }
                )
            }
        }

        assertTrue(positionedLatch.await(1, TimeUnit.SECONDS))

        val locationInWindow = IntArray(2)
        rule.runOnUiThread {
            // Get the current location in window.
            container.getLocationInWindow(locationInWindow)

            val downEvent = createPointerEventAt(0, ACTION_DOWN, locationInWindow)
            findRootView(container).dispatchTouchEvent(downEvent)
        }

        rule.runOnUiThread {
            val upEvent = createPointerEventAt(200, ACTION_UP, locationInWindow)
            findRootView(container).dispatchTouchEvent(upEvent)
        }

        assertTrue(tapLatch.await(1, TimeUnit.SECONDS))
        tapLatch = CountDownLatch(1)

        positionedLatch = CountDownLatch(1)
        tap2Enabled = true
        assertTrue(positionedLatch.await(1, TimeUnit.SECONDS))

        rule.runOnUiThread {
            val downEvent = createPointerEventAt(1000, ACTION_DOWN, locationInWindow)
            findRootView(container).dispatchTouchEvent(downEvent)
        }
        // Need to wait for long press timeout (at least)
        rule.runOnUiThread {
            val upEvent = createPointerEventAt(1030, ACTION_UP, locationInWindow)
            findRootView(container).dispatchTouchEvent(upEvent)
        }
        assertTrue(tapLatch2.await(1, TimeUnit.SECONDS))

        positionedLatch = CountDownLatch(1)
        tap2Enabled = false
        assertTrue(positionedLatch.await(1, TimeUnit.SECONDS))

        rule.runOnUiThread {
            val downEvent = createPointerEventAt(2000, ACTION_DOWN, locationInWindow)
            findRootView(container).dispatchTouchEvent(downEvent)
        }
        rule.runOnUiThread {
            val upEvent = createPointerEventAt(2200, ACTION_UP, locationInWindow)
            findRootView(container).dispatchTouchEvent(upEvent)
        }
        assertTrue(tapLatch.await(1, TimeUnit.SECONDS))
    }

    /**
     * There are times that getLocationOnScreen() returns (0, 0). Touch input should still arrive at
     * the correct place even if getLocationOnScreen() gives a different result than the rawX, rawY
     * indicate.
     */
    @Test
    fun badGetLocationOnScreen() {
        val tapLatch = CountDownLatch(1)
        val layoutLatch = CountDownLatch(1)
        rule.runOnUiThread {
            container.setContent {
                with(LocalDensity.current) {
                    Box(
                        Modifier.size(250.toDp()).layout { measurable, constraints ->
                            val p = measurable.measure(constraints)
                            layout(p.width, p.height) {
                                p.place(0, 0)
                                layoutLatch.countDown()
                            }
                        }
                    ) {
                        Box(
                            Modifier.align(AbsoluteAlignment.TopLeft)
                                .pointerInput(Unit) {
                                    awaitPointerEventScope {
                                        awaitFirstDown()
                                        tapLatch.countDown()
                                    }
                                }
                                .size(10.toDp())
                        )
                    }
                }
            }
        }
        assertTrue(layoutLatch.await(1, TimeUnit.SECONDS))
        rule.runOnUiThread {}

        val down = createPointerEventAt(0, ACTION_DOWN, intArrayOf(105, 205))
        down.offsetLocation(-100f, -200f)
        val composeView = findAndroidComposeView(container) as AndroidComposeView
        composeView.dispatchTouchEvent(down)

        assertTrue(tapLatch.await(1, TimeUnit.SECONDS))
    }

    /**
     * When a scale(0, 0) is used, there is no valid inverse matrix. A touch should not reach an
     * item that is scaled to 0.
     */
    @Test
    fun badInverseMatrix() {
        val tapLatch = CountDownLatch(1)
        val layoutLatch = CountDownLatch(1)
        var insideTap = 0
        rule.runOnUiThread {
            container.setContent {
                with(LocalDensity.current) {
                    Box(
                        Modifier.layout { measurable, constraints ->
                                val p = measurable.measure(constraints)
                                layout(p.width, p.height) {
                                    layoutLatch.countDown()
                                    p.place(0, 0)
                                }
                            }
                            .pointerInput(Unit) {
                                awaitPointerEventScope {
                                    awaitFirstDown()
                                    tapLatch.countDown()
                                }
                            }
                            .requiredSize(10.toDp())
                            .scale(0f, 0f)
                            .pointerInput(Unit) {
                                awaitPointerEventScope {
                                    awaitFirstDown()
                                    insideTap++
                                }
                            }
                            .requiredSize(10.toDp())
                    )
                }
            }
        }
        assertTrue(layoutLatch.await(1, TimeUnit.SECONDS))
        rule.runOnUiThread {}

        val down = createPointerEventAt(0, ACTION_DOWN, intArrayOf(5, 5))
        val composeView = findAndroidComposeView(container) as AndroidComposeView
        composeView.dispatchTouchEvent(down)

        assertTrue(tapLatch.await(1, TimeUnit.SECONDS))
        rule.runOnUiThread { assertEquals(0, insideTap) }
    }

    @Test
    fun dispatchNotAttached() {
        val tapLatch = CountDownLatch(1)
        val layoutLatch = CountDownLatch(1)
        rule.runOnUiThread {
            container.setContent {
                with(LocalDensity.current) {
                    Box(
                        Modifier.onPlaced { layoutLatch.countDown() }
                            .pointerInput(Unit) {
                                awaitPointerEventScope {
                                    awaitFirstDown()
                                    tapLatch.countDown()
                                }
                            }
                            .requiredSize(10.toDp())
                    )
                }
            }
        }
        assertTrue(layoutLatch.await(1, TimeUnit.SECONDS))

        val composeView = findAndroidComposeView(container) as AndroidComposeView
        rule.runOnUiThread {
            container.removeAllViews()
            val down = createPointerEventAt(0, ACTION_DOWN, intArrayOf(5, 5))
            assertFalse(composeView.dispatchTouchEvent(down))
        }
    }

    private fun assertHoverEvent(
        event: PointerEvent,
        isEnter: Boolean = false,
        isExit: Boolean = false
    ) {
        assertThat(event.changes).hasSize(1)
        val change = event.changes[0]
        assertThat(change.pressed).isFalse()
        assertThat(change.previousPressed).isFalse()
        val expectedHoverType =
            when {
                isEnter -> PointerEventType.Enter
                isExit -> PointerEventType.Exit
                else -> PointerEventType.Move
            }
        assertThat(event.type).isEqualTo(expectedHoverType)
    }

    private fun assertScrollEvent(event: PointerEvent, scrollExpected: Offset) {
        assertThat(event.changes).hasSize(1)
        val change = event.changes[0]
        assertThat(change.pressed).isFalse()
        assertThat(event.type).isEqualTo(PointerEventType.Scroll)
        // we agreed to reverse Y in android to be in line with other platforms
        assertThat(change.scrollDelta).isEqualTo(scrollExpected.copy(y = scrollExpected.y * -1))
    }

    private fun dispatchMouseEvent(
        action: Int,
        layoutCoordinates: LayoutCoordinates,
        offset: Offset = Offset.Zero,
        scrollDelta: Offset = Offset.Zero,
        eventTime: Int = 0
    ) {
        rule.runOnUiThread {
            val root = layoutCoordinates.findRootCoordinates()
            val pos = root.localPositionOf(layoutCoordinates, offset)
            val event =
                MotionEvent(
                    eventTime,
                    action,
                    1,
                    0,
<<<<<<< HEAD
                    arrayOf(
                        PointerProperties(0).also { it.toolType = MotionEvent.TOOL_TYPE_MOUSE }
                    ),
=======
                    arrayOf(PointerProperties(0).also { it.toolType = TOOL_TYPE_MOUSE }),
>>>>>>> 3d4510a6
                    arrayOf(PointerCoords(pos.x, pos.y, scrollDelta.x, scrollDelta.y))
                )

            val androidComposeView = findAndroidComposeView(container) as AndroidComposeView
            when (action) {
                ACTION_HOVER_ENTER,
                ACTION_HOVER_MOVE,
                ACTION_HOVER_EXIT -> androidComposeView.dispatchHoverEvent(event)
                ACTION_SCROLL -> androidComposeView.dispatchGenericMotionEvent(event)
                else -> androidComposeView.dispatchTouchEvent(event)
            }
        }
    }

    private fun dispatchStylusEvents(
        layoutCoordinates: LayoutCoordinates,
        offset: Offset,
        vararg actions: Int
    ) {
        rule.runOnUiThread {
            val root = layoutCoordinates.findRootCoordinates()
            val pos = root.localPositionOf(layoutCoordinates, offset)
            val androidComposeView = findAndroidComposeView(container) as AndroidComposeView

            for (action in actions) {
                val event =
                    MotionEvent(
                        0,
                        action,
                        1,
                        0,
                        arrayOf(
                            PointerProperties(0).also { it.toolType = MotionEvent.TOOL_TYPE_STYLUS }
                        ),
                        arrayOf(PointerCoords(pos.x, pos.y))
                    )

                when (action) {
                    ACTION_HOVER_ENTER,
                    ACTION_HOVER_MOVE,
                    ACTION_HOVER_EXIT -> androidComposeView.dispatchHoverEvent(event)
                    else -> androidComposeView.dispatchTouchEvent(event)
                }
            }
        }
    }

    private fun dispatchTouchEvent(
        action: Int,
        layoutCoordinates: LayoutCoordinates,
        offset: Offset = Offset.Zero,
        eventTime: Int = 0
    ) {
        rule.runOnUiThread {
            val root = layoutCoordinates.findRootCoordinates()
            val pos = root.localPositionOf(layoutCoordinates, offset)
            val event =
                MotionEvent(
                    eventTime,
                    action,
                    1,
                    0,
<<<<<<< HEAD
                    arrayOf(
                        PointerProperties(0).also { it.toolType = MotionEvent.TOOL_TYPE_FINGER }
                    ),
=======
                    arrayOf(PointerProperties(0).also { it.toolType = TOOL_TYPE_FINGER }),
>>>>>>> 3d4510a6
                    arrayOf(PointerCoords(pos.x, pos.y))
                )

            val androidComposeView = findAndroidComposeView(container) as AndroidComposeView
            androidComposeView.dispatchTouchEvent(event)
        }
    }

    @Test
    fun dispatchHoverEnter() {
        var layoutCoordinates: LayoutCoordinates? = null
        val latch = CountDownLatch(1)
        val events = mutableListOf<PointerEvent>()
        rule.runOnUiThread {
            container.setContent {
                Box(
                    Modifier.fillMaxSize()
                        .onGloballyPositioned {
                            layoutCoordinates = it
                            latch.countDown()
                        }
                        .pointerInput(Unit) {
                            awaitPointerEventScope {
                                while (true) {
                                    val event = awaitPointerEvent()
                                    event.changes[0].consume()
                                    events += event
                                }
                            }
                        }
                )
            }
        }
        assertTrue(latch.await(1, TimeUnit.SECONDS))
        dispatchMouseEvent(ACTION_HOVER_ENTER, layoutCoordinates!!)
        rule.runOnUiThread {
            assertThat(events).hasSize(1)
            assertHoverEvent(events[0], isEnter = true)
        }
    }

    @Test
    fun dispatchHoverExit() {
        var layoutCoordinates: LayoutCoordinates? = null
        val latch = CountDownLatch(1)
        val events = mutableListOf<PointerEvent>()
        rule.runOnUiThread {
            container.setContent {
                Box(
                    Modifier.fillMaxSize()
                        .onGloballyPositioned {
                            layoutCoordinates = it
                            latch.countDown()
                        }
                        .pointerInput(Unit) {
                            awaitPointerEventScope {
                                while (true) {
                                    val event = awaitPointerEvent()
                                    event.changes[0].consume()
                                    events += event
                                }
                            }
                        }
                )
            }
        }
        assertTrue(latch.await(1, TimeUnit.SECONDS))
        dispatchMouseEvent(ACTION_HOVER_ENTER, layoutCoordinates!!)
        dispatchMouseEvent(ACTION_HOVER_EXIT, layoutCoordinates!!, Offset(-1f, -1f))

        rule.runOnUiThread {
            assertThat(events).hasSize(2)
            assertHoverEvent(events[0], isEnter = true)
            assertHoverEvent(events[1], isExit = true)
        }
    }

    /*
     * Simple test that makes sure a bad ACTION_OUTSIDE MotionEvent doesn't negatively
     * impact Compose (b/299074463#comment31). (We actually ignore them in Compose.)
     * The event order of MotionEvents:
     *   1. Hover enter on box 1
     *   2. Hover move into box 2
     *   3. Hover exit on box 2
     *   4. Outside event on box 3
     *   5. Down on box 2
     *   6. Up on box 2
     */
    @Test
    fun hoverAndClickMotionEvent_badOutsideMotionEvent_outsideMotionEventIgnored() {
        // --> Arrange
        var box1LayoutCoordinates: LayoutCoordinates? = null
        var box2LayoutCoordinates: LayoutCoordinates? = null
        var box3LayoutCoordinates: LayoutCoordinates? = null

        val setUpFinishedLatch = CountDownLatch(4)
        // One less than total because outside is not sent to Compose.
        val totalEventLatch = CountDownLatch(5)

        // Events for Box 1
        var enterBox1 = false
        var exitBox1 = false

        // Events for Box 2
        var enterBox2 = false
        var exitBox2 = false
        var pressBox2 = false
        var releaseBox2 = false

        // All other events that should never be triggered in this test
        var eventsThatShouldNotTrigger = false

        var pointerEvent: PointerEvent? = null

        rule.runOnUiThread {
            container.setContent {
                Column(
                    Modifier.fillMaxSize()
                        .onGloballyPositioned { setUpFinishedLatch.countDown() }
                        .pointerInput(Unit) {
                            awaitPointerEventScope {
                                while (true) {
                                    awaitPointerEvent()
                                    totalEventLatch.countDown()
                                }
                            }
                        }
                ) {
                    // Box 1
                    Box(
                        Modifier.size(50.dp)
                            .onGloballyPositioned {
                                box1LayoutCoordinates = it
                                setUpFinishedLatch.countDown()
                            }
                            .pointerInput(Unit) {
                                awaitPointerEventScope {
                                    while (true) {
                                        pointerEvent = awaitPointerEvent()

                                        when (pointerEvent!!.type) {
                                            PointerEventType.Enter -> {
                                                enterBox1 = true
                                            }
                                            PointerEventType.Exit -> {
                                                exitBox1 = true
                                            }
                                            else -> {
                                                eventsThatShouldNotTrigger = true
                                            }
                                        }
                                    }
                                }
                            }
                    ) {}

                    // Box 2
                    Box(
                        Modifier.size(50.dp)
                            .onGloballyPositioned {
                                box2LayoutCoordinates = it
                                setUpFinishedLatch.countDown()
                            }
                            .pointerInput(Unit) {
                                awaitPointerEventScope {
                                    while (true) {
                                        pointerEvent = awaitPointerEvent()

                                        when (pointerEvent!!.type) {
                                            PointerEventType.Enter -> {
                                                enterBox2 = true
                                            }
                                            PointerEventType.Press -> {
                                                pressBox2 = true
                                            }
                                            PointerEventType.Release -> {
                                                releaseBox2 = true
                                            }
                                            PointerEventType.Exit -> {
                                                exitBox2 = true
                                            }
                                            else -> {
                                                eventsThatShouldNotTrigger = true
                                            }
                                        }
                                    }
                                }
                            }
                    ) {}

                    // Box 3
                    Box(
                        Modifier.size(50.dp)
                            .onGloballyPositioned {
                                box3LayoutCoordinates = it
                                setUpFinishedLatch.countDown()
                            }
                            .pointerInput(Unit) {
                                awaitPointerEventScope {
                                    while (true) {
                                        pointerEvent = awaitPointerEvent()
                                        eventsThatShouldNotTrigger = true
                                    }
                                }
                            }
                    ) {}
                }
            }
        }
        // Ensure Arrange (setup) step is finished
        assertTrue(setUpFinishedLatch.await(2, TimeUnit.SECONDS))

        // --> Act + Assert (interwoven)
        // Hover Enter on Box 1
        dispatchMouseEvent(ACTION_HOVER_ENTER, box1LayoutCoordinates!!)
        rule.runOnUiThread {
            assertThat(enterBox1).isTrue()
            assertThat(pointerEvent).isNotNull()
            assertThat(eventsThatShouldNotTrigger).isFalse()
            assertHoverEvent(pointerEvent!!, isEnter = true)
        }

        // Hover Move to Box 2
        pointerEvent = null // Reset before each event
        dispatchMouseEvent(ACTION_HOVER_MOVE, box2LayoutCoordinates!!)
        rule.runOnUiThread {
            assertThat(exitBox1).isTrue()
            assertThat(enterBox2).isTrue()
            assertThat(pointerEvent).isNotNull()
            assertThat(eventsThatShouldNotTrigger).isFalse()
            assertHoverEvent(pointerEvent!!, isEnter = true)
        }

        // Hover Exit on Box 2
        pointerEvent = null // Reset before each event
        dispatchMouseEvent(ACTION_HOVER_EXIT, box2LayoutCoordinates!!)

        // Hover exit events in Compose are always delayed two frames to ensure Compose does not
        // trigger them if they are followed by a press in the next frame. This accounts for that.
        rule.waitForFutureFrame(2)

        rule.runOnUiThread {
            assertThat(exitBox2).isTrue()
            assertThat(pointerEvent).isNotNull()
            assertThat(eventsThatShouldNotTrigger).isFalse()
        }

        // Outside event with Box 3 coordinates
        pointerEvent = null // Reset before each event
        dispatchMouseEvent(ACTION_OUTSIDE, box3LayoutCoordinates!!)

        // No Compose event should be triggered (b/299074463#comment31)
        rule.runOnUiThread {
            assertThat(eventsThatShouldNotTrigger).isFalse()
            assertThat(pointerEvent).isNull()
        }

        // Press on Box 2
        pointerEvent = null // Reset before each event
        dispatchMouseEvent(ACTION_DOWN, box2LayoutCoordinates!!)
        rule.runOnUiThread {
            assertThat(pressBox2).isTrue()
            assertThat(eventsThatShouldNotTrigger).isFalse()
            assertThat(pointerEvent).isNotNull()
        }

        // Release on Box 2
        pointerEvent = null // Reset before each event
        dispatchMouseEvent(ACTION_UP, box2LayoutCoordinates!!)
        rule.runOnUiThread {
            assertThat(releaseBox2).isTrue()
            assertThat(eventsThatShouldNotTrigger).isFalse()
            assertThat(pointerEvent).isNotNull()
        }

        assertTrue(totalEventLatch.await(1, TimeUnit.SECONDS))
    }

    /*
     * Tests that a bad ACTION_HOVER_EXIT MotionEvent is ignored in Compose when it directly
     * proceeds an ACTION_SCROLL MotionEvent. This happens in some versions of Android Studio when
     * mirroring is used (b/314269723).
     *
     * The event order of MotionEvents:
     *   - Hover enter on box 1
     *   - Hover exit on box 1 (bad event)
     *   - Scroll on box 1
     */
    @Test
    fun scrollMotionEvent_proceededImmediatelyByHoverExit_shouldNotTriggerHoverExit() {
        // --> Arrange
        val scrollDelta = Offset(0.35f, 0.65f)
        var box1LayoutCoordinates: LayoutCoordinates? = null

        val setUpFinishedLatch = CountDownLatch(4)

        // Events for Box 1
        var enterBox1 = false
        var scrollBox1 = false

        // All other events that should never be triggered in this test
        var eventsThatShouldNotTrigger = false

        var pointerEvent: PointerEvent? = null

        rule.runOnUiThread {
            container.setContent {
                Column(
                    Modifier.fillMaxSize().onGloballyPositioned { setUpFinishedLatch.countDown() }
                ) {
                    // Box 1
                    Box(
                        Modifier.size(50.dp)
                            .onGloballyPositioned {
                                box1LayoutCoordinates = it
                                setUpFinishedLatch.countDown()
                            }
                            .pointerInput(Unit) {
                                awaitPointerEventScope {
                                    while (true) {
                                        pointerEvent = awaitPointerEvent()

                                        when (pointerEvent!!.type) {
                                            PointerEventType.Enter -> {
                                                enterBox1 = true
                                            }
                                            PointerEventType.Exit -> {
                                                enterBox1 = false
                                            }
                                            PointerEventType.Scroll -> {
                                                scrollBox1 = true
                                            }
                                            else -> {
                                                eventsThatShouldNotTrigger = true
                                            }
                                        }
                                    }
                                }
                            }
                    ) {}

                    // Box 2
                    Box(
                        Modifier.size(50.dp)
                            .onGloballyPositioned { setUpFinishedLatch.countDown() }
                            .pointerInput(Unit) {
                                awaitPointerEventScope {
                                    while (true) {
                                        pointerEvent = awaitPointerEvent()
                                        // Should never do anything with this UI element.
                                        eventsThatShouldNotTrigger = true
                                    }
                                }
                            }
                    ) {}

                    // Box 3
                    Box(
                        Modifier.size(50.dp)
                            .onGloballyPositioned { setUpFinishedLatch.countDown() }
                            .pointerInput(Unit) {
                                awaitPointerEventScope {
                                    while (true) {
                                        pointerEvent = awaitPointerEvent()
                                        // Should never do anything with this UI element.
                                        eventsThatShouldNotTrigger = true
                                    }
                                }
                            }
                    ) {}
                }
            }
        }
        // Ensure Arrange (setup) step is finished
        assertTrue(setUpFinishedLatch.await(2, TimeUnit.SECONDS))

        // --> Act + Assert (interwoven)
        // Hover Enter on Box 1
        dispatchMouseEvent(ACTION_HOVER_ENTER, box1LayoutCoordinates!!)
        rule.runOnUiThread {
            assertThat(enterBox1).isTrue()
            assertThat(pointerEvent).isNotNull()
            assertThat(eventsThatShouldNotTrigger).isFalse()
            assertHoverEvent(pointerEvent!!, isEnter = true)
        }

        // We do not use dispatchMouseEvent() to dispatch the following two events, because the
        // actions need to be executed in immediate succession
        rule.runOnUiThread {
            val root = box1LayoutCoordinates!!.findRootCoordinates()
            val pos = root.localPositionOf(box1LayoutCoordinates!!, Offset.Zero)

            // Bad hover exit event on Box 1
            val exitMotionEvent =
                MotionEvent(
                    0,
                    ACTION_HOVER_EXIT,
                    1,
                    0,
<<<<<<< HEAD
                    arrayOf(
                        PointerProperties(0).also { it.toolType = MotionEvent.TOOL_TYPE_MOUSE }
                    ),
=======
                    arrayOf(PointerProperties(0).also { it.toolType = TOOL_TYPE_MOUSE }),
>>>>>>> 3d4510a6
                    arrayOf(PointerCoords(pos.x, pos.y, Offset.Zero.x, Offset.Zero.y))
                )

            // Main scroll event on Box 1
            val scrollMotionEvent =
                MotionEvent(
                    0,
                    ACTION_SCROLL,
                    1,
                    0,
<<<<<<< HEAD
                    arrayOf(
                        PointerProperties(0).also { it.toolType = MotionEvent.TOOL_TYPE_MOUSE }
                    ),
=======
                    arrayOf(PointerProperties(0).also { it.toolType = TOOL_TYPE_MOUSE }),
>>>>>>> 3d4510a6
                    arrayOf(PointerCoords(pos.x, pos.y, scrollDelta.x, scrollDelta.y))
                )

            val androidComposeView = findAndroidComposeView(container) as AndroidComposeView
            androidComposeView.dispatchHoverEvent(exitMotionEvent)
            androidComposeView.dispatchGenericMotionEvent(scrollMotionEvent)
        }

        rule.runOnUiThread {
            assertThat(enterBox1).isTrue()
            assertThat(scrollBox1).isTrue()
            assertThat(pointerEvent).isNotNull()
            assertThat(eventsThatShouldNotTrigger).isFalse()
        }
    }

    /*
     * Tests that all valid combinations of MotionEvent.CLASSIFICATION_* are returned from
     * Compose's [PointerInput].
     * NOTE 1: We do NOT test invalid MotionEvent Classifications, because you can actually pass an
     * invalid classification value to [MotionEvent.obtain()] and it is not rejected. Therefore,
     * to maintain the same behavior, we just return whatever is set in [MotionEvent].
     * NOTE 2: The [MotionEvent.obtain()] that allows you to set classification, is only available
     * in U. (Thus, why this test request at least that version.)
     */
    @SdkSuppress(minSdkVersion = Build.VERSION_CODES.UPSIDE_DOWN_CAKE)
    @Test
    fun motionEventDispatch_withValidClassification_shouldMatchInPointerEvent() {
        // --> Arrange
        var boxLayoutCoordinates: LayoutCoordinates? = null
        val setUpFinishedLatch = CountDownLatch(1)
        var motionEventClassification = MotionEvent.CLASSIFICATION_NONE
        var pointerEvent: PointerEvent? = null

        rule.runOnUiThread {
            container.setContent {
                Box(
                    Modifier.fillMaxSize()
                        .onGloballyPositioned {
                            setUpFinishedLatch.countDown()
                            boxLayoutCoordinates = it
                        }
                        .pointerInput(Unit) {
                            awaitPointerEventScope {
                                while (true) {
                                    pointerEvent = awaitPointerEvent()
                                }
                            }
                        }
                ) {}
            }
        }

        // Ensure Arrange (setup) step is finished
        assertTrue(setUpFinishedLatch.await(2, TimeUnit.SECONDS))

        // Set up values to be used for creation of all MotionEvents.
        var position: Offset?
        var eventTime = 0
        val numPointers = 1
        val actionIndex = 0
        val pointerProperties =
            arrayOf(PointerProperties(0).also { it.toolType = MotionEvent.TOOL_TYPE_FINGER })
        var pointerCoords: Array<PointerCoords>? = null
        val buttonState = 0

        // --> Act
        rule.runOnUiThread {
            // Set up pointerCoords to be used for the rest of the events
            val root = boxLayoutCoordinates!!.findRootCoordinates()
            position = root.localPositionOf(boxLayoutCoordinates!!, Offset.Zero)
            pointerCoords =
                arrayOf(PointerCoords(position!!.x, position!!.y, Offset.Zero.x, Offset.Zero.y))

            val downEvent =
                MotionEvent(
                    eventTime = eventTime,
                    action = ACTION_DOWN,
                    numPointers = numPointers,
                    actionIndex = actionIndex,
                    pointerProperties = pointerProperties,
                    pointerCoords = pointerCoords!!,
                    buttonState = buttonState,
                    classification = motionEventClassification
                )

            val androidComposeView = findAndroidComposeView(container) as AndroidComposeView
            androidComposeView.dispatchTouchEvent(downEvent)
        }

        // --> Assert
        rule.runOnUiThread {
            assertThat(pointerEvent).isNotNull()
            // This will be MotionEvent.CLASSIFICATION_NONE (set in the beginning).
            assertThat(pointerEvent!!.classification).isEqualTo(motionEventClassification)
        }

        eventTime += 500
        motionEventClassification = MotionEvent.CLASSIFICATION_AMBIGUOUS_GESTURE

        // --> Act
        rule.runOnUiThread {
            val upEvent =
                MotionEvent(
                    eventTime = eventTime,
                    action = ACTION_UP,
                    numPointers = numPointers,
                    actionIndex = actionIndex,
                    pointerProperties = pointerProperties,
                    pointerCoords = pointerCoords!!,
                    buttonState = buttonState,
                    classification = motionEventClassification
                )

            val androidComposeView = findAndroidComposeView(container) as AndroidComposeView
            androidComposeView.dispatchTouchEvent(upEvent)
        }

        // --> Assert
        rule.runOnUiThread {
            assertThat(pointerEvent).isNotNull()
            assertThat(pointerEvent!!.classification).isEqualTo(motionEventClassification)
        }

        eventTime += 500
        motionEventClassification = MotionEvent.CLASSIFICATION_DEEP_PRESS

        // --> Act
        rule.runOnUiThread {
            val downEvent =
                MotionEvent(
                    eventTime = eventTime,
                    action = ACTION_DOWN,
                    numPointers = numPointers,
                    actionIndex = actionIndex,
                    pointerProperties = pointerProperties,
                    pointerCoords = pointerCoords!!,
                    buttonState = buttonState,
                    classification = motionEventClassification
                )

            val androidComposeView = findAndroidComposeView(container) as AndroidComposeView
            androidComposeView.dispatchTouchEvent(downEvent)
        }

        // --> Assert
        rule.runOnUiThread {
            assertThat(pointerEvent).isNotNull()
            assertThat(pointerEvent!!.classification).isEqualTo(motionEventClassification)
        }

        eventTime += 500
        motionEventClassification = MotionEvent.CLASSIFICATION_TWO_FINGER_SWIPE

        // --> Act
        rule.runOnUiThread {
            val upEvent =
                MotionEvent(
                    eventTime = eventTime,
                    action = ACTION_UP,
                    numPointers = numPointers,
                    actionIndex = actionIndex,
                    pointerProperties = pointerProperties,
                    pointerCoords = pointerCoords!!,
                    buttonState = buttonState,
                    classification = motionEventClassification
                )

            val androidComposeView = findAndroidComposeView(container) as AndroidComposeView
            androidComposeView.dispatchTouchEvent(upEvent)
        }

        // --> Assert
        rule.runOnUiThread {
            assertThat(pointerEvent).isNotNull()
            assertThat(pointerEvent!!.classification).isEqualTo(motionEventClassification)
        }

        eventTime += 500
        motionEventClassification = MotionEvent.CLASSIFICATION_PINCH

        // --> Act
        rule.runOnUiThread {
            val downEvent =
                MotionEvent(
                    eventTime = eventTime,
                    action = ACTION_DOWN,
                    numPointers = numPointers,
                    actionIndex = actionIndex,
                    pointerProperties = pointerProperties,
                    pointerCoords = pointerCoords!!,
                    buttonState = buttonState,
                    classification = motionEventClassification
                )

            val androidComposeView = findAndroidComposeView(container) as AndroidComposeView
            androidComposeView.dispatchTouchEvent(downEvent)
        }

        // --> Assert
        rule.runOnUiThread {
            assertThat(pointerEvent).isNotNull()
            assertThat(pointerEvent!!.classification).isEqualTo(motionEventClassification)
        }
    }

    /*
     * Tests that [PointerEvent] without a [MotionEvent] will return a NONE classification.
     */
    @Test
    fun pointerInput_withoutMotionEvent_classificationShouldBeNone() {
        val pointerEventWithoutMotionEvent = PointerEvent(listOf(), internalPointerEvent = null)

        rule.runOnUiThread {
            assertThat(pointerEventWithoutMotionEvent.classification)
                .isEqualTo(MotionEvent.CLASSIFICATION_NONE)
        }
    }

    /*
     * Tests alternating between hover TOUCH events and touch events across multiple UI elements.
     * Specifically, to recreate Talkback events.
     *
     * Important Note: Usually a hover MotionEvent sent from Android has the tool type set as
     * [MotionEvent.TOOL_TYPE_MOUSE]. However, Talkback sets the tool type to
     * [MotionEvent.TOOL_TYPE_FINGER]. We do that in this test by calling the
     * [dispatchTouchEvent()] instead of [dispatchMouseEvent()].
     *
     * Specific events:
     *  1. UI Element 1: ENTER (hover enter [touch])
     *  2. UI Element 1: EXIT (hover exit [touch])
     *  3. UI Element 1: PRESS (touch)
     *  4. UI Element 1: RELEASE (touch)
     *  5. UI Element 2: PRESS (touch)
     *  6. UI Element 2: RELEASE (touch)
     *
     * Should NOT trigger any additional events (like an extra press or exit)!
     */
    @Test
    fun alternatingHoverAndTouch_hoverUi1ToTouchUi1ToTouchUi2_shouldNotTriggerAdditionalEvents() {
        // --> Arrange
        var box1LayoutCoordinates: LayoutCoordinates? = null
        var box2LayoutCoordinates: LayoutCoordinates? = null

        val setUpFinishedLatch = CountDownLatch(4)

        var eventTime = 100

        // Events for Box 1
        var box1HoverEnter = 0
        var box1HoverExit = 0
        var box1Down = 0
        var box1Up = 0

        // Events for Box 2
        var box2Down = 0
        var box2Up = 0

        // All other events that should never be triggered in this test
        var eventsThatShouldNotTrigger = false

        var pointerEvent: PointerEvent? = null

        rule.runOnUiThread {
            container.setContent {
                Column(
                    Modifier.fillMaxSize().onGloballyPositioned { setUpFinishedLatch.countDown() }
                ) {
                    // Box 1
                    Box(
                        Modifier.size(50.dp)
                            .onGloballyPositioned {
                                box1LayoutCoordinates = it
                                setUpFinishedLatch.countDown()
                            }
                            .pointerInput(Unit) {
                                awaitPointerEventScope {
                                    while (true) {
                                        pointerEvent = awaitPointerEvent()

                                        when (pointerEvent!!.type) {
                                            PointerEventType.Enter -> {
                                                ++box1HoverEnter
                                            }
                                            PointerEventType.Press -> {
                                                ++box1Down
                                            }
                                            PointerEventType.Release -> {
                                                ++box1Up
                                            }
                                            PointerEventType.Exit -> {
                                                ++box1HoverExit
                                            }
                                            else -> {
                                                eventsThatShouldNotTrigger = true
                                            }
                                        }
                                    }
                                }
                            }
                    ) {}

                    // Box 2
                    Box(
                        Modifier.size(50.dp)
                            .onGloballyPositioned {
                                box2LayoutCoordinates = it
                                setUpFinishedLatch.countDown()
                            }
                            .pointerInput(Unit) {
                                awaitPointerEventScope {
                                    while (true) {
                                        pointerEvent = awaitPointerEvent()

                                        when (pointerEvent!!.type) {
                                            PointerEventType.Press -> {
                                                ++box2Down
                                            }
                                            PointerEventType.Release -> {
                                                ++box2Up
                                            }
                                            else -> {
                                                eventsThatShouldNotTrigger = true
                                            }
                                        }
                                    }
                                }
                            }
                    ) {}

                    // Box 3
                    Box(
                        Modifier.size(50.dp)
                            .onGloballyPositioned { setUpFinishedLatch.countDown() }
                            .pointerInput(Unit) {
                                awaitPointerEventScope {
                                    while (true) {
                                        pointerEvent = awaitPointerEvent()
                                        // Should never do anything with this UI element.
                                        eventsThatShouldNotTrigger = true
                                    }
                                }
                            }
                    ) {}
                }
            }
        }
        // Ensure Arrange (setup) step is finished
        assertTrue(setUpFinishedLatch.await(2, TimeUnit.SECONDS))

        // --> Act + Assert (interwoven)
        // Hover Enter on Box 1
        dispatchTouchEvent(
            action = ACTION_HOVER_ENTER,
            layoutCoordinates = box1LayoutCoordinates!!,
            eventTime = eventTime
        )
        rule.runOnUiThread {
            // Verify Box 1 events
            assertThat(box1HoverEnter).isEqualTo(1)
            assertThat(box1HoverExit).isEqualTo(0)
            assertThat(box1Down).isEqualTo(0)
            assertThat(box1Up).isEqualTo(0)

            // Verify Box 2 events
            assertThat(box2Down).isEqualTo(0)
            assertThat(box2Up).isEqualTo(0)

            assertThat(pointerEvent).isNotNull()
            assertThat(eventsThatShouldNotTrigger).isFalse()
            assertHoverEvent(pointerEvent!!, isEnter = true)
        }

        // Hover Exit on Box 1
        pointerEvent = null // Reset before each event
        eventTime += 100
        dispatchTouchEvent(
            action = ACTION_HOVER_EXIT,
            layoutCoordinates = box1LayoutCoordinates!!,
            eventTime = eventTime
        )

        rule.waitForFutureFrame(2)

        rule.runOnUiThread {
            // Verify Box 1 events
            assertThat(box1HoverEnter).isEqualTo(1)
            assertThat(box1HoverExit).isEqualTo(1)
            assertThat(box1Down).isEqualTo(0)
            assertThat(box1Up).isEqualTo(0)

            // Verify Box 2 events
            assertThat(box2Down).isEqualTo(0)
            assertThat(box2Up).isEqualTo(0)

            assertThat(pointerEvent).isNotNull()
            assertThat(eventsThatShouldNotTrigger).isFalse()
        }

        // Press on Box 1
        pointerEvent = null // Reset before each event
        eventTime += 100
        dispatchTouchEvent(
            action = ACTION_DOWN,
            layoutCoordinates = box1LayoutCoordinates!!,
            eventTime = eventTime
        )
        rule.runOnUiThread {
            // Verify Box 1 events
            assertThat(box1HoverEnter).isEqualTo(1)
            assertThat(box1HoverExit).isEqualTo(1)
            assertThat(box1Down).isEqualTo(1)
            assertThat(box1Up).isEqualTo(0)

            // Verify Box 2 events
            assertThat(box2Down).isEqualTo(0)
            assertThat(box2Up).isEqualTo(0)

            assertThat(pointerEvent).isNotNull()
            assertThat(eventsThatShouldNotTrigger).isFalse()
        }

        // Release on Box 1
        pointerEvent = null // Reset before each event
        eventTime += 100
        dispatchTouchEvent(
            action = ACTION_UP,
            layoutCoordinates = box1LayoutCoordinates!!,
            eventTime = eventTime
        )
        rule.runOnUiThread {
            // Verify Box 1 events
            assertThat(box1HoverEnter).isEqualTo(1)
            assertThat(box1HoverExit).isEqualTo(1)
            assertThat(box1Down).isEqualTo(1)
            assertThat(box1Up).isEqualTo(1)

            // Verify Box 2 events
            assertThat(box2Down).isEqualTo(0)
            assertThat(box2Up).isEqualTo(0)

            assertThat(pointerEvent).isNotNull()
            assertThat(eventsThatShouldNotTrigger).isFalse()
        }

        // Press on Box 2
        pointerEvent = null // Reset before each event
        eventTime += 100
        dispatchTouchEvent(
            action = ACTION_DOWN,
            layoutCoordinates = box2LayoutCoordinates!!,
            eventTime = eventTime
        )
        rule.runOnUiThread {
            // Verify Box 1 events
            assertThat(box1HoverEnter).isEqualTo(1)
            assertThat(box1HoverExit).isEqualTo(1)
            assertThat(box1Down).isEqualTo(1)
            assertThat(box1Up).isEqualTo(1)

            // Verify Box 2 events
            assertThat(box2Down).isEqualTo(1)
            assertThat(box2Up).isEqualTo(0)

            assertThat(pointerEvent).isNotNull()
            assertThat(eventsThatShouldNotTrigger).isFalse()
        }

        // Press on Box 2
        pointerEvent = null // Reset before each event
        eventTime += 100
        dispatchTouchEvent(
            action = ACTION_UP,
            layoutCoordinates = box2LayoutCoordinates!!,
            eventTime = eventTime
        )
        rule.runOnUiThread {
            // Verify Box 1 events
            assertThat(box1HoverEnter).isEqualTo(1)
            assertThat(box1HoverExit).isEqualTo(1)
            assertThat(box1Down).isEqualTo(1)
            assertThat(box1Up).isEqualTo(1)

            // Verify Box 2 events
            assertThat(box2Down).isEqualTo(1)
            assertThat(box2Up).isEqualTo(1)

            assertThat(pointerEvent).isNotNull()
            assertThat(eventsThatShouldNotTrigger).isFalse()
        }
    }

    /*
     * Tests alternating between hover TOUCH events and regular touch events across multiple
     * UI elements. Specifically, to recreate Talkback events.
     *
     * Important Note: Usually a hover MotionEvent sent from Android has the tool type set as
     * [MotionEvent.TOOL_TYPE_MOUSE]. However, Talkback sets the tool type to
     * [MotionEvent.TOOL_TYPE_FINGER]. We do that in this test by calling the
     * [dispatchTouchEvent()] instead of [dispatchMouseEvent()].
     *
     * Specific events:
     *  1. UI Element 1: ENTER (hover enter [touch])
     *  2. UI Element 1: EXIT (hover exit [touch])
     *  5. UI Element 2: PRESS (touch)
     *  6. UI Element 2: RELEASE (touch)
     *
     * Should NOT trigger any additional events (like an extra exit)!
     */
    @Test
    fun alternatingHoverAndTouch_hoverUi1ToTouchUi2_shouldNotTriggerAdditionalEvents() {
        // --> Arrange
        var box1LayoutCoordinates: LayoutCoordinates? = null
        var box2LayoutCoordinates: LayoutCoordinates? = null

        val setUpFinishedLatch = CountDownLatch(4)

        var eventTime = 100

        // Events for Box 1
        var box1HoverEnter = 0
        var box1HoverExit = 0

        // Events for Box 2
        var box2Down = 0
        var box2Up = 0

        // All other events that should never be triggered in this test
        var eventsThatShouldNotTrigger = false

        var pointerEvent: PointerEvent? = null

        rule.runOnUiThread {
            container.setContent {
                Column(
                    Modifier.fillMaxSize().onGloballyPositioned { setUpFinishedLatch.countDown() }
                ) {
                    // Box 1
                    Box(
                        Modifier.size(50.dp)
                            .onGloballyPositioned {
                                box1LayoutCoordinates = it
                                setUpFinishedLatch.countDown()
                            }
                            .pointerInput(Unit) {
                                awaitPointerEventScope {
                                    while (true) {
                                        pointerEvent = awaitPointerEvent()

                                        when (pointerEvent!!.type) {
                                            PointerEventType.Enter -> {
                                                ++box1HoverEnter
                                            }
                                            PointerEventType.Exit -> {
                                                ++box1HoverExit
                                            }
                                            else -> {
                                                eventsThatShouldNotTrigger = true
                                            }
                                        }
                                    }
                                }
                            }
                    ) {}

                    // Box 2
                    Box(
                        Modifier.size(50.dp)
                            .onGloballyPositioned {
                                box2LayoutCoordinates = it
                                setUpFinishedLatch.countDown()
                            }
                            .pointerInput(Unit) {
                                awaitPointerEventScope {
                                    while (true) {
                                        pointerEvent = awaitPointerEvent()

                                        when (pointerEvent!!.type) {
                                            PointerEventType.Press -> {
                                                ++box2Down
                                            }
                                            PointerEventType.Release -> {
                                                ++box2Up
                                            }
                                            else -> {
                                                eventsThatShouldNotTrigger = true
                                            }
                                        }
                                    }
                                }
                            }
                    ) {}

                    // Box 3
                    Box(
                        Modifier.size(50.dp)
                            .onGloballyPositioned { setUpFinishedLatch.countDown() }
                            .pointerInput(Unit) {
                                awaitPointerEventScope {
                                    while (true) {
                                        pointerEvent = awaitPointerEvent()
                                        // Should never do anything with this UI element.
                                        eventsThatShouldNotTrigger = true
                                    }
                                }
                            }
                    ) {}
                }
            }
        }
        // Ensure Arrange (setup) step is finished
        assertTrue(setUpFinishedLatch.await(2, TimeUnit.SECONDS))

        // --> Act + Assert (interwoven)
        // Hover Enter on Box 1
        dispatchTouchEvent(
            action = ACTION_HOVER_ENTER,
            layoutCoordinates = box1LayoutCoordinates!!,
            eventTime = eventTime
        )
        rule.runOnUiThread {
            // Verify Box 1 events
            assertThat(box1HoverEnter).isEqualTo(1)
            assertThat(box1HoverExit).isEqualTo(0)

            // Verify Box 2 events
            assertThat(box2Down).isEqualTo(0)
            assertThat(box2Up).isEqualTo(0)

            assertThat(pointerEvent).isNotNull()
            assertThat(eventsThatShouldNotTrigger).isFalse()
            assertHoverEvent(pointerEvent!!, isEnter = true)
        }

        // Hover Exit on Box 1
        pointerEvent = null // Reset before each event
        eventTime += 100
        dispatchTouchEvent(
            action = ACTION_HOVER_EXIT,
            layoutCoordinates = box1LayoutCoordinates!!,
            eventTime = eventTime
        )

        rule.waitForFutureFrame(2)

        rule.runOnUiThread {
            // Verify Box 1 events
            assertThat(box1HoverEnter).isEqualTo(1)
            assertThat(box1HoverExit).isEqualTo(1)
            // Verify Box 2 events
            assertThat(box2Down).isEqualTo(0)
            assertThat(box2Up).isEqualTo(0)

            assertThat(pointerEvent).isNotNull()
            assertThat(eventsThatShouldNotTrigger).isFalse()
        }

        // Press on Box 2
        pointerEvent = null // Reset before each event
        eventTime += 100
        dispatchTouchEvent(
            action = ACTION_DOWN,
            layoutCoordinates = box2LayoutCoordinates!!,
            eventTime = eventTime
        )
        rule.runOnUiThread {
            // Verify Box 1 events
            assertThat(box1HoverEnter).isEqualTo(1)
            assertThat(box1HoverExit).isEqualTo(1)

            // Verify Box 2 events
            assertThat(box2Down).isEqualTo(1)
            assertThat(box2Up).isEqualTo(0)

            assertThat(pointerEvent).isNotNull()
            assertThat(eventsThatShouldNotTrigger).isFalse()
        }

        // Press on Box 2
        pointerEvent = null // Reset before each event
        eventTime += 100
        dispatchTouchEvent(
            action = ACTION_UP,
            layoutCoordinates = box2LayoutCoordinates!!,
            eventTime = eventTime
        )
        rule.runOnUiThread {
            // Verify Box 1 events
            assertThat(box1HoverEnter).isEqualTo(1)
            assertThat(box1HoverExit).isEqualTo(1)

            // Verify Box 2 events
            assertThat(box2Down).isEqualTo(1)
            assertThat(box2Up).isEqualTo(1)

            assertThat(pointerEvent).isNotNull()
            assertThat(eventsThatShouldNotTrigger).isFalse()
        }
    }

    /*
     * Tests alternating hover TOUCH events across multiple UI elements. Specifically, to recreate
     * Talkback events.
     *
     * Important Note: Usually a hover MotionEvent sent from Android has the tool type set as
     * [MotionEvent.TOOL_TYPE_MOUSE]. However, Talkback sets the tool type to
     * [MotionEvent.TOOL_TYPE_FINGER]. We do that in this test by calling the
     * [dispatchTouchEvent()] instead of [dispatchMouseEvent()].
     *
     * Specific events:
     *  1. UI Element 1: ENTER (hover enter [touch])
     *  2. UI Element 1: EXIT (hover exit [touch])
     *  5. UI Element 2: ENTER (hover enter [touch])
     *  6. UI Element 2: EXIT (hover exit [touch])
     *
     * Should NOT trigger any additional events (like an extra exit)!
     */
    @Test
    fun hoverEventsBetweenUIElements_hoverUi1ToHoverUi2_shouldNotTriggerAdditionalEvents() {
        // --> Arrange
        var box1LayoutCoordinates: LayoutCoordinates? = null
        var box2LayoutCoordinates: LayoutCoordinates? = null

        val setUpFinishedLatch = CountDownLatch(4)

        // Events for Box 1
        var box1HoverEnter = 0
        var box1HoverExit = 0

        // Events for Box 2
        var box2HoverEnter = 0
        var box2HoverExit = 0

        // All other events that should never be triggered in this test
        var eventsThatShouldNotTrigger = false

        var pointerEvent: PointerEvent? = null

        rule.runOnUiThread {
            container.setContent {
                Column(
                    Modifier.fillMaxSize().onGloballyPositioned { setUpFinishedLatch.countDown() }
                ) {
                    // Box 1
                    Box(
                        Modifier.size(50.dp)
                            .onGloballyPositioned {
                                box1LayoutCoordinates = it
                                setUpFinishedLatch.countDown()
                            }
                            .pointerInput(Unit) {
                                awaitPointerEventScope {
                                    while (true) {
                                        pointerEvent = awaitPointerEvent()

                                        when (pointerEvent!!.type) {
                                            PointerEventType.Enter -> {
                                                ++box1HoverEnter
                                            }
                                            PointerEventType.Exit -> {
                                                ++box1HoverExit
                                            }
                                            else -> {
                                                eventsThatShouldNotTrigger = true
                                            }
                                        }
                                    }
                                }
                            }
                    ) {}

                    // Box 2
                    Box(
                        Modifier.size(50.dp)
                            .onGloballyPositioned {
                                box2LayoutCoordinates = it
                                setUpFinishedLatch.countDown()
                            }
                            .pointerInput(Unit) {
                                awaitPointerEventScope {
                                    while (true) {
                                        pointerEvent = awaitPointerEvent()

                                        when (pointerEvent!!.type) {
                                            PointerEventType.Enter -> {
                                                ++box2HoverEnter
                                            }
                                            PointerEventType.Exit -> {
                                                ++box2HoverExit
                                            }
                                            else -> {
                                                eventsThatShouldNotTrigger = true
                                            }
                                        }
                                    }
                                }
                            }
                    ) {}

                    // Box 3
                    Box(
                        Modifier.size(50.dp)
                            .onGloballyPositioned { setUpFinishedLatch.countDown() }
                            .pointerInput(Unit) {
                                awaitPointerEventScope {
                                    while (true) {
                                        pointerEvent = awaitPointerEvent()
                                        // Should never do anything with this UI element.
                                        eventsThatShouldNotTrigger = true
                                    }
                                }
                            }
                    ) {}
                }
            }
        }
        // Ensure Arrange (setup) step is finished
        assertTrue(setUpFinishedLatch.await(2, TimeUnit.SECONDS))

        // --> Act + Assert (interwoven)
        // Hover Enter on Box 1
        dispatchTouchEvent(ACTION_HOVER_ENTER, box1LayoutCoordinates!!)
        rule.runOnUiThread {
            // Verify Box 1 events
            assertThat(box1HoverEnter).isEqualTo(1)
            assertThat(box1HoverExit).isEqualTo(0)

            // Verify Box 2 events
            assertThat(box2HoverEnter).isEqualTo(0)
            assertThat(box2HoverExit).isEqualTo(0)

            assertThat(pointerEvent).isNotNull()
            assertThat(eventsThatShouldNotTrigger).isFalse()
            assertHoverEvent(pointerEvent!!, isEnter = true)
        }

        // Hover Exit on Box 1
        pointerEvent = null // Reset before each event
        dispatchTouchEvent(ACTION_HOVER_EXIT, box1LayoutCoordinates!!)

        rule.waitForFutureFrame(2)

        rule.runOnUiThread {
            // Verify Box 1 events
            assertThat(box1HoverEnter).isEqualTo(1)
            assertThat(box1HoverExit).isEqualTo(1)
            // Verify Box 2 events
            assertThat(box2HoverEnter).isEqualTo(0)
            assertThat(box2HoverExit).isEqualTo(0)

            assertThat(pointerEvent).isNotNull()
            assertThat(eventsThatShouldNotTrigger).isFalse()
        }

        // Press on Box 2
        pointerEvent = null // Reset before each event
        dispatchTouchEvent(ACTION_HOVER_ENTER, box2LayoutCoordinates!!)
        rule.runOnUiThread {
            // Verify Box 1 events
            assertThat(box1HoverEnter).isEqualTo(1)
            assertThat(box1HoverExit).isEqualTo(1)

            // Verify Box 2 events
            assertThat(box2HoverEnter).isEqualTo(1)
            assertThat(box2HoverExit).isEqualTo(0)

            assertThat(pointerEvent).isNotNull()
            assertThat(eventsThatShouldNotTrigger).isFalse()
        }

        // Press on Box 2
        pointerEvent = null // Reset before each event
        dispatchTouchEvent(ACTION_HOVER_EXIT, box2LayoutCoordinates!!)

        rule.waitForFutureFrame(2)

        rule.runOnUiThread {
            // Verify Box 1 events
            assertThat(box1HoverEnter).isEqualTo(1)
            assertThat(box1HoverExit).isEqualTo(1)

            // Verify Box 2 events
            assertThat(box2HoverEnter).isEqualTo(1)
            assertThat(box2HoverExit).isEqualTo(1)

            assertThat(pointerEvent).isNotNull()
            assertThat(eventsThatShouldNotTrigger).isFalse()
        }
    }

    /*
     * Tests TOUCH events are triggered correctly when dynamically adding a NON-pointer input
     * modifier above an existing pointer input modifier.
     *
     * Note: The lambda for the existing pointer input modifier is not re-executed after the
     * dynamic one is added.
     *
     * Specific events:
     *  1. UI Element (modifier 1 only): PRESS (touch)
     *  2. UI Element (modifier 1 only): MOVE (touch)
     *  3. UI Element (modifier 1 only): RELEASE (touch)
     *  4. Dynamically adds NON-pointer input modifier (between input event streams)
     *  5. UI Element (modifier 1 and 2): PRESS (touch)
     *  6. UI Element (modifier 1 and 2): MOVE (touch)
     *  7. UI Element (modifier 1 and 2): RELEASE (touch)
     */
    @Test
    fun dynamicNonInputModifier_addsAboveExistingModifier_shouldTriggerInNewModifier() {
        // --> Arrange
        val originalPointerInputModifierKey = "ORIGINAL_POINTER_INPUT_MODIFIER_KEY_123"
        var box1LayoutCoordinates: LayoutCoordinates? = null

        val setUpFinishedLatch = CountDownLatch(1)

        var enableDynamicPointerInput by mutableStateOf(false)

        // Events for the lower modifier Box 1
        var originalPointerInputScopeExecutionCount by mutableStateOf(0)
        var preexistingModifierPress by mutableStateOf(0)
        var preexistingModifierMove by mutableStateOf(0)
        var preexistingModifierRelease by mutableStateOf(0)

        // All other events that should never be triggered in this test
        var eventsThatShouldNotTrigger by mutableStateOf(false)

        var pointerEvent: PointerEvent? by mutableStateOf(null)

        // Events for the dynamic upper modifier Box 1
        var dynamicModifierExecuted by mutableStateOf(false)

        // Non-Pointer Input Modifier that is toggled on/off based on passed value.
        fun Modifier.dynamicallyToggledModifier(enable: Boolean) =
            if (enable) {
                dynamicModifierExecuted = true
                background(Color.Green)
            } else this

        // Setup UI
        rule.runOnUiThread {
            container.setContent {
                Box(
                    Modifier.size(200.dp)
                        .onGloballyPositioned {
                            box1LayoutCoordinates = it
                            setUpFinishedLatch.countDown()
                        }
                        .dynamicallyToggledModifier(enableDynamicPointerInput)
                        .pointerInput(originalPointerInputModifierKey) {
                            ++originalPointerInputScopeExecutionCount
                            // Reset pointer events when lambda is ran the first time
                            preexistingModifierPress = 0
                            preexistingModifierMove = 0
                            preexistingModifierRelease = 0

                            awaitPointerEventScope {
                                while (true) {
                                    pointerEvent = awaitPointerEvent()
                                    when (pointerEvent!!.type) {
                                        PointerEventType.Press -> {
                                            ++preexistingModifierPress
                                        }
                                        PointerEventType.Move -> {
                                            ++preexistingModifierMove
                                        }
                                        PointerEventType.Release -> {
                                            ++preexistingModifierRelease
                                        }
                                        else -> {
                                            eventsThatShouldNotTrigger = true
                                        }
                                    }
                                }
                            }
                        }
                ) {}
            }
        }
        // Ensure Arrange (setup) step is finished
        assertTrue(setUpFinishedLatch.await(2, TimeUnit.SECONDS))

        // --> Act + Assert (interwoven)
        // DOWN (original modifier only)
        dispatchTouchEvent(ACTION_DOWN, box1LayoutCoordinates!!)
        rule.runOnUiThread {
            assertThat(originalPointerInputScopeExecutionCount).isEqualTo(1)
            assertThat(dynamicModifierExecuted).isEqualTo(false)

            // Verify Box 1 existing modifier events
            assertThat(preexistingModifierPress).isEqualTo(1)
            assertThat(preexistingModifierMove).isEqualTo(0)
            assertThat(preexistingModifierRelease).isEqualTo(0)

            assertThat(pointerEvent).isNotNull()
            assertThat(eventsThatShouldNotTrigger).isFalse()
        }

        // MOVE (original modifier only)
        dispatchTouchEvent(
            ACTION_MOVE,
            box1LayoutCoordinates!!,
            Offset(0f, box1LayoutCoordinates!!.size.height / 2 - 1f)
        )
        rule.runOnUiThread {
            assertThat(originalPointerInputScopeExecutionCount).isEqualTo(1)
            assertThat(dynamicModifierExecuted).isEqualTo(false)

            // Verify Box 1 existing modifier events
            assertThat(preexistingModifierPress).isEqualTo(1)
            assertThat(preexistingModifierMove).isEqualTo(1)
            assertThat(preexistingModifierRelease).isEqualTo(0)

            assertThat(pointerEvent).isNotNull()
            assertThat(eventsThatShouldNotTrigger).isFalse()
        }

        // UP (original modifier only)
        dispatchTouchEvent(
            ACTION_UP,
            box1LayoutCoordinates!!,
            Offset(0f, box1LayoutCoordinates!!.size.height / 2 - 1f)
        )
        rule.runOnUiThread {
            assertThat(originalPointerInputScopeExecutionCount).isEqualTo(1)
            assertThat(dynamicModifierExecuted).isEqualTo(false)

            // Verify Box 1 existing modifier events
            assertThat(preexistingModifierPress).isEqualTo(1)
            assertThat(preexistingModifierMove).isEqualTo(1)
            assertThat(preexistingModifierRelease).isEqualTo(1)

            assertThat(pointerEvent).isNotNull()
            assertThat(eventsThatShouldNotTrigger).isFalse()
        }
        enableDynamicPointerInput = true
        rule.waitForFutureFrame(2)

        // DOWN (original + dynamically added modifiers)
        dispatchTouchEvent(ACTION_DOWN, box1LayoutCoordinates!!)

        rule.runOnUiThread {
            // There are no pointer input modifiers added above this pointer modifier, so the
            // same one is used.
            assertThat(originalPointerInputScopeExecutionCount).isEqualTo(1)
            // The dynamic one has been added, so we execute its thing as well.
            assertThat(dynamicModifierExecuted).isEqualTo(true)

            // Verify Box 1 existing modifier events
            assertThat(preexistingModifierPress).isEqualTo(2)
            assertThat(preexistingModifierMove).isEqualTo(1)
            assertThat(preexistingModifierRelease).isEqualTo(1)

            assertThat(pointerEvent).isNotNull()
            assertThat(eventsThatShouldNotTrigger).isFalse()
        }

        // MOVE (original + dynamically added modifiers)
        dispatchTouchEvent(
            ACTION_MOVE,
            box1LayoutCoordinates!!,
            Offset(0f, box1LayoutCoordinates!!.size.height / 2 - 1f)
        )
        rule.runOnUiThread {
            assertThat(originalPointerInputScopeExecutionCount).isEqualTo(1)
            assertThat(dynamicModifierExecuted).isEqualTo(true)

            // Verify Box 1 existing modifier events
            assertThat(preexistingModifierPress).isEqualTo(2)
            assertThat(preexistingModifierMove).isEqualTo(2)
            assertThat(preexistingModifierRelease).isEqualTo(1)

            assertThat(pointerEvent).isNotNull()
            assertThat(eventsThatShouldNotTrigger).isFalse()
        }

        // UP (original + dynamically added modifiers)
        dispatchTouchEvent(
            ACTION_UP,
            box1LayoutCoordinates!!,
            Offset(0f, box1LayoutCoordinates!!.size.height / 2 - 1f)
        )
        rule.runOnUiThread {
            assertThat(originalPointerInputScopeExecutionCount).isEqualTo(1)
            assertThat(dynamicModifierExecuted).isEqualTo(true)

            // Verify Box 1 existing modifier events
            assertThat(preexistingModifierPress).isEqualTo(2)
            assertThat(preexistingModifierMove).isEqualTo(2)
            assertThat(preexistingModifierRelease).isEqualTo(2)

            assertThat(pointerEvent).isNotNull()
            assertThat(eventsThatShouldNotTrigger).isFalse()
        }
    }

    /*
     * Tests TOUCH events are triggered correctly when dynamically adding a pointer input modifier
     * ABOVE an existing pointer input modifier.
     *
     * Note: The lambda for the existing pointer input modifier **IS** re-executed after the
     * dynamic pointer input modifier is added above it.
     *
     * Specific events:
     *  1. UI Element (modifier 1 only): PRESS (touch)
     *  2. UI Element (modifier 1 only): MOVE (touch)
     *  3. UI Element (modifier 1 only): RELEASE (touch)
     *  4. Dynamically add pointer input modifier above existing one (between input event streams)
     *  5. UI Element (modifier 1 and 2): PRESS (touch)
     *  6. UI Element (modifier 1 and 2): MOVE (touch)
     *  7. UI Element (modifier 1 and 2): RELEASE (touch)
     */
    @Test
    fun dynamicInputModifierWithKey_addsAboveExistingModifier_shouldTriggerInNewModifier() {
        // --> Arrange
        val originalPointerInputModifierKey = "ORIGINAL_POINTER_INPUT_MODIFIER_KEY_123"
        var box1LayoutCoordinates: LayoutCoordinates? = null

        val setUpFinishedLatch = CountDownLatch(1)

        var enableDynamicPointerInput by mutableStateOf(false)

        // Events for the lower modifier Box 1
        var originalPointerInputScopeExecutionCount by mutableStateOf(0)
        var preexistingModifierPress by mutableStateOf(0)
        var preexistingModifierMove by mutableStateOf(0)
        var preexistingModifierRelease by mutableStateOf(0)

        // Events for the dynamic upper modifier Box 1
        var dynamicPointerInputScopeExecutionCount by mutableStateOf(0)
        var dynamicModifierPress by mutableStateOf(0)
        var dynamicModifierMove by mutableStateOf(0)
        var dynamicModifierRelease by mutableStateOf(0)

        // All other events that should never be triggered in this test
        var eventsThatShouldNotTrigger by mutableStateOf(false)

        var pointerEvent: PointerEvent? by mutableStateOf(null)

        // Pointer Input Modifier that is toggled on/off based on passed value.
        fun Modifier.dynamicallyToggledPointerInput(
            enable: Boolean,
            pointerEventLambda: (pointerEvent: PointerEvent) -> Unit
        ) =
            if (enable) {
                pointerInput(pointerEventLambda) {
                    ++dynamicPointerInputScopeExecutionCount

                    // Reset pointer events when lambda is ran the first time
                    dynamicModifierPress = 0
                    dynamicModifierMove = 0
                    dynamicModifierRelease = 0

                    awaitPointerEventScope {
                        while (true) {
                            pointerEventLambda(awaitPointerEvent())
                        }
                    }
                }
            } else this

        // Setup UI
        rule.runOnUiThread {
            container.setContent {
                Box(
                    Modifier.size(200.dp)
                        .onGloballyPositioned {
                            box1LayoutCoordinates = it
                            setUpFinishedLatch.countDown()
                        }
                        .dynamicallyToggledPointerInput(enableDynamicPointerInput) {
                            when (it.type) {
                                PointerEventType.Press -> {
                                    ++dynamicModifierPress
                                }
                                PointerEventType.Move -> {
                                    ++dynamicModifierMove
                                }
                                PointerEventType.Release -> {
                                    ++dynamicModifierRelease
                                }
                                else -> {
                                    eventsThatShouldNotTrigger = true
                                }
                            }
                        }
                        .pointerInput(originalPointerInputModifierKey) {
                            ++originalPointerInputScopeExecutionCount
                            // Reset pointer events when lambda is ran the first time
                            preexistingModifierPress = 0
                            preexistingModifierMove = 0
                            preexistingModifierRelease = 0

                            awaitPointerEventScope {
                                while (true) {
                                    pointerEvent = awaitPointerEvent()
                                    when (pointerEvent!!.type) {
                                        PointerEventType.Press -> {
                                            ++preexistingModifierPress
                                        }
                                        PointerEventType.Move -> {
                                            ++preexistingModifierMove
                                        }
                                        PointerEventType.Release -> {
                                            ++preexistingModifierRelease
                                        }
                                        else -> {
                                            eventsThatShouldNotTrigger = true
                                        }
                                    }
                                }
                            }
                        }
                ) {}
            }
        }
        // Ensure Arrange (setup) step is finished
        assertTrue(setUpFinishedLatch.await(2, TimeUnit.SECONDS))

        // --> Act + Assert (interwoven)
        // DOWN (original modifier only)
        dispatchTouchEvent(ACTION_DOWN, box1LayoutCoordinates!!)
        rule.runOnUiThread {
            assertThat(originalPointerInputScopeExecutionCount).isEqualTo(1)
            assertThat(dynamicPointerInputScopeExecutionCount).isEqualTo(0)

            // Verify Box 1 existing modifier events
            assertThat(preexistingModifierPress).isEqualTo(1)
            assertThat(preexistingModifierMove).isEqualTo(0)
            assertThat(preexistingModifierRelease).isEqualTo(0)

            // Verify Box 1 dynamically added modifier events
            assertThat(dynamicModifierPress).isEqualTo(0)
            assertThat(dynamicModifierMove).isEqualTo(0)
            assertThat(dynamicModifierRelease).isEqualTo(0)

            assertThat(pointerEvent).isNotNull()
            assertThat(eventsThatShouldNotTrigger).isFalse()
        }

        // MOVE (original modifier only)
        dispatchTouchEvent(
            ACTION_MOVE,
            box1LayoutCoordinates!!,
            Offset(0f, box1LayoutCoordinates!!.size.height / 2 - 1f)
        )
        rule.runOnUiThread {
            assertThat(originalPointerInputScopeExecutionCount).isEqualTo(1)
            assertThat(dynamicPointerInputScopeExecutionCount).isEqualTo(0)

            // Verify Box 1 existing modifier events
            assertThat(preexistingModifierPress).isEqualTo(1)
            assertThat(preexistingModifierMove).isEqualTo(1)
            assertThat(preexistingModifierRelease).isEqualTo(0)

            // Verify Box 1 dynamically added modifier events
            assertThat(dynamicModifierPress).isEqualTo(0)
            assertThat(dynamicModifierMove).isEqualTo(0)
            assertThat(dynamicModifierRelease).isEqualTo(0)

            assertThat(pointerEvent).isNotNull()
            assertThat(eventsThatShouldNotTrigger).isFalse()
        }

        // UP (original modifier only)
        dispatchTouchEvent(
            ACTION_UP,
            box1LayoutCoordinates!!,
            Offset(0f, box1LayoutCoordinates!!.size.height / 2 - 1f)
        )
        rule.runOnUiThread {
            assertThat(originalPointerInputScopeExecutionCount).isEqualTo(1)
            assertThat(dynamicPointerInputScopeExecutionCount).isEqualTo(0)

            // Verify Box 1 existing modifier events
            assertThat(preexistingModifierPress).isEqualTo(1)
            assertThat(preexistingModifierMove).isEqualTo(1)
            assertThat(preexistingModifierRelease).isEqualTo(1)

            // Verify Box 1 dynamically added modifier events
            assertThat(dynamicModifierPress).isEqualTo(0)
            assertThat(dynamicModifierMove).isEqualTo(0)
            assertThat(dynamicModifierRelease).isEqualTo(0)

            assertThat(pointerEvent).isNotNull()
            assertThat(eventsThatShouldNotTrigger).isFalse()
        }

        enableDynamicPointerInput = true
        rule.waitForFutureFrame(2)

        // Important Note: Even though we reset all the pointer input blocks, the initial lambda is
        // lazily executed, meaning it won't reset the values until the first event comes in, so
        // the previously set values are still the same until an event comes in.
        rule.runOnUiThread {
            assertThat(originalPointerInputScopeExecutionCount).isEqualTo(1)
            assertThat(dynamicPointerInputScopeExecutionCount).isEqualTo(0)

            assertThat(preexistingModifierPress).isEqualTo(1)
            assertThat(preexistingModifierMove).isEqualTo(1)
            assertThat(preexistingModifierRelease).isEqualTo(1)

            assertThat(dynamicModifierPress).isEqualTo(0)
            assertThat(dynamicModifierMove).isEqualTo(0)
            assertThat(dynamicModifierRelease).isEqualTo(0)
        }

        // DOWN (original + dynamically added modifiers)
        // Now an event comes in, so the lambdas are both executed completely (dynamic one for the
        // first time and the existing one for a second time [since it was moved]).
        dispatchTouchEvent(ACTION_DOWN, box1LayoutCoordinates!!)

        rule.runOnUiThread {
            // While the original pointer input block is being reused after a new one is added, it
            // is reset (since things have changed with the Modifiers), so the entire block is
            // executed again to allow devs to reset their gesture detectors for the new Modifier
            // chain changes.
            assertThat(originalPointerInputScopeExecutionCount).isEqualTo(2)
            // The dynamic one has been added, so we execute its thing as well.
            assertThat(dynamicPointerInputScopeExecutionCount).isEqualTo(1)

            // Verify Box 1 existing modifier events
            assertThat(preexistingModifierPress).isEqualTo(1)
            assertThat(preexistingModifierMove).isEqualTo(0)
            assertThat(preexistingModifierRelease).isEqualTo(0)

            // Verify Box 1 dynamically added modifier events
            assertThat(dynamicModifierPress).isEqualTo(1)
            assertThat(dynamicModifierMove).isEqualTo(0)
            assertThat(dynamicModifierRelease).isEqualTo(0)

            assertThat(pointerEvent).isNotNull()
            assertThat(eventsThatShouldNotTrigger).isFalse()
        }

        // MOVE (original + dynamically added modifiers)
        dispatchTouchEvent(
            ACTION_MOVE,
            box1LayoutCoordinates!!,
            Offset(0f, box1LayoutCoordinates!!.size.height / 2 - 1f)
        )
        rule.runOnUiThread {
            assertThat(originalPointerInputScopeExecutionCount).isEqualTo(2)
            assertThat(dynamicPointerInputScopeExecutionCount).isEqualTo(1)

            // Verify Box 1 existing modifier events
            assertThat(preexistingModifierPress).isEqualTo(1)
            assertThat(preexistingModifierMove).isEqualTo(1)
            assertThat(preexistingModifierRelease).isEqualTo(0)

            // Verify Box 1 dynamically added modifier events
            assertThat(dynamicModifierPress).isEqualTo(1)
            assertThat(dynamicModifierMove).isEqualTo(1)
            assertThat(dynamicModifierRelease).isEqualTo(0)

            assertThat(pointerEvent).isNotNull()
            assertThat(eventsThatShouldNotTrigger).isFalse()
        }

        // UP (original + dynamically added modifiers)
        dispatchTouchEvent(
            ACTION_UP,
            box1LayoutCoordinates!!,
            Offset(0f, box1LayoutCoordinates!!.size.height / 2 - 1f)
        )
        rule.runOnUiThread {
            assertThat(originalPointerInputScopeExecutionCount).isEqualTo(2)
            assertThat(dynamicPointerInputScopeExecutionCount).isEqualTo(1)

            // Verify Box 1 existing modifier events
            assertThat(preexistingModifierPress).isEqualTo(1)
            assertThat(preexistingModifierMove).isEqualTo(1)
            assertThat(preexistingModifierRelease).isEqualTo(1)

            // Verify Box 1 dynamically added modifier events
            assertThat(dynamicModifierPress).isEqualTo(1)
            assertThat(dynamicModifierMove).isEqualTo(1)
            assertThat(dynamicModifierRelease).isEqualTo(1)

            assertThat(pointerEvent).isNotNull()
            assertThat(eventsThatShouldNotTrigger).isFalse()
        }
    }

    /*
     * Tests TOUCH events are triggered correctly when dynamically adding a pointer input modifier
     * (which uses Unit for its key) ABOVE an existing pointer input modifier.
     *
     * Specific events:
     *  1. UI Element (modifier 1 only): PRESS (touch)
     *  2. UI Element (modifier 1 only): MOVE (touch)
     *  3. UI Element (modifier 1 only): RELEASE (touch)
     *  4. Dynamically add pointer input modifier above existing one (between input event streams)
     *  5. UI Element (modifier 1 and 2): PRESS (touch)
     *  6. UI Element (modifier 1 and 2): MOVE (touch)
     *  7. UI Element (modifier 1 and 2): RELEASE (touch)
     */
    @Test
    fun dynamicInputModifierWithUnitKey_addsAboveExistingModifier_triggersBothModifiers() {
        // --> Arrange
        var box1LayoutCoordinates: LayoutCoordinates? = null

        val setUpFinishedLatch = CountDownLatch(1)

        var enableDynamicPointerInput by mutableStateOf(false)

        // Events for the lower modifier Box 1
        var originalPointerInputScopeExecutionCount by mutableStateOf(0)
        var preexistingModifierPress by mutableStateOf(0)
        var preexistingModifierMove by mutableStateOf(0)
        var preexistingModifierRelease by mutableStateOf(0)

        // Events for the dynamic upper modifier Box 1
        var dynamicPointerInputScopeExecutionCount by mutableStateOf(0)
        var dynamicModifierPress by mutableStateOf(0)
        var dynamicModifierMove by mutableStateOf(0)
        var dynamicModifierRelease by mutableStateOf(0)

        // All other events that should never be triggered in this test
        var eventsThatShouldNotTrigger by mutableStateOf(false)

        var pointerEvent: PointerEvent? by mutableStateOf(null)

        // Pointer Input Modifier that is toggled on/off based on passed value.
        fun Modifier.dynamicallyToggledPointerInput(
            enable: Boolean,
            pointerEventLambda: (pointerEvent: PointerEvent) -> Unit
        ) =
            if (enable) {
                pointerInput(Unit) {
                    ++dynamicPointerInputScopeExecutionCount

                    // Reset pointer events when lambda is ran the first time
                    dynamicModifierPress = 0
                    dynamicModifierMove = 0
                    dynamicModifierRelease = 0

                    awaitPointerEventScope {
                        while (true) {
                            pointerEventLambda(awaitPointerEvent())
                        }
                    }
                }
            } else this

        // Setup UI
        rule.runOnUiThread {
            container.setContent {
                Box(
                    Modifier.size(200.dp)
                        .onGloballyPositioned {
                            box1LayoutCoordinates = it
                            setUpFinishedLatch.countDown()
                        }
                        .dynamicallyToggledPointerInput(enableDynamicPointerInput) {
                            when (it.type) {
                                PointerEventType.Press -> {
                                    ++dynamicModifierPress
                                }
                                PointerEventType.Move -> {
                                    ++dynamicModifierMove
                                }
                                PointerEventType.Release -> {
                                    ++dynamicModifierRelease
                                }
                                else -> {
                                    eventsThatShouldNotTrigger = true
                                }
                            }
                        }
                        .pointerInput(Unit) {
                            ++originalPointerInputScopeExecutionCount
                            awaitPointerEventScope {
                                while (true) {
                                    pointerEvent = awaitPointerEvent()
                                    when (pointerEvent!!.type) {
                                        PointerEventType.Press -> {
                                            ++preexistingModifierPress
                                        }
                                        PointerEventType.Move -> {
                                            ++preexistingModifierMove
                                        }
                                        PointerEventType.Release -> {
                                            ++preexistingModifierRelease
                                        }
                                        else -> {
                                            eventsThatShouldNotTrigger = true
                                        }
                                    }
                                }
                            }
                        }
                ) {}
            }
        }
        // Ensure Arrange (setup) step is finished
        assertTrue(setUpFinishedLatch.await(2, TimeUnit.SECONDS))

        // --> Act + Assert (interwoven)
        // DOWN (original modifier only)
        dispatchTouchEvent(ACTION_DOWN, box1LayoutCoordinates!!)
        rule.runOnUiThread {
            assertThat(originalPointerInputScopeExecutionCount).isEqualTo(1)
            assertThat(dynamicPointerInputScopeExecutionCount).isEqualTo(0)

            // Verify Box 1 existing modifier events
            assertThat(preexistingModifierPress).isEqualTo(1)
            assertThat(preexistingModifierMove).isEqualTo(0)
            assertThat(preexistingModifierRelease).isEqualTo(0)

            // Verify Box 1 dynamically added modifier events
            assertThat(dynamicModifierPress).isEqualTo(0)
            assertThat(dynamicModifierMove).isEqualTo(0)
            assertThat(dynamicModifierRelease).isEqualTo(0)

            assertThat(pointerEvent).isNotNull()
            assertThat(eventsThatShouldNotTrigger).isFalse()
        }

        // MOVE (original modifier only)
        dispatchTouchEvent(
            ACTION_MOVE,
            box1LayoutCoordinates!!,
            Offset(0f, box1LayoutCoordinates!!.size.height / 2 - 1f)
        )
        rule.runOnUiThread {
            assertThat(originalPointerInputScopeExecutionCount).isEqualTo(1)
            assertThat(dynamicPointerInputScopeExecutionCount).isEqualTo(0)

            // Verify Box 1 existing modifier events
            assertThat(preexistingModifierPress).isEqualTo(1)
            assertThat(preexistingModifierMove).isEqualTo(1)
            assertThat(preexistingModifierRelease).isEqualTo(0)

            // Verify Box 1 dynamically added modifier events
            assertThat(dynamicModifierPress).isEqualTo(0)
            assertThat(dynamicModifierMove).isEqualTo(0)
            assertThat(dynamicModifierRelease).isEqualTo(0)

            assertThat(pointerEvent).isNotNull()
            assertThat(eventsThatShouldNotTrigger).isFalse()
        }

        // UP (original modifier only)
        dispatchTouchEvent(
            ACTION_UP,
            box1LayoutCoordinates!!,
            Offset(0f, box1LayoutCoordinates!!.size.height / 2 - 1f)
        )
        rule.runOnUiThread {
            assertThat(originalPointerInputScopeExecutionCount).isEqualTo(1)
            assertThat(dynamicPointerInputScopeExecutionCount).isEqualTo(0)

            // Verify Box 1 existing modifier events
            assertThat(preexistingModifierPress).isEqualTo(1)
            assertThat(preexistingModifierMove).isEqualTo(1)
            assertThat(preexistingModifierRelease).isEqualTo(1)

            // Verify Box 1 dynamically added modifier events
            assertThat(dynamicModifierPress).isEqualTo(0)
            assertThat(dynamicModifierMove).isEqualTo(0)
            assertThat(dynamicModifierRelease).isEqualTo(0)

            assertThat(pointerEvent).isNotNull()
            assertThat(eventsThatShouldNotTrigger).isFalse()
        }

        enableDynamicPointerInput = true
        rule.waitForFutureFrame(2)

        // Important Note: I'm not resetting the variable counters in this test.

        // DOWN (original + dynamically added modifiers)
        // Now an event comes in, so the lambdas are both executed completely for the first time.
        dispatchTouchEvent(ACTION_DOWN, box1LayoutCoordinates!!)

        rule.runOnUiThread {
            // While the original pointer input block is being reused after a new one is added, it
            // is reset (since things have changed with the Modifiers), so the entire block is
            // executed again to allow devs to reset their gesture detectors for the new Modifier
            // chain changes.
            assertThat(originalPointerInputScopeExecutionCount).isEqualTo(2)
            // The dynamic one has been added, so we execute its lambda as well.
            assertThat(dynamicPointerInputScopeExecutionCount).isEqualTo(1)

            // Verify Box 1 existing modifier events
            assertThat(preexistingModifierPress).isEqualTo(2)
            assertThat(preexistingModifierMove).isEqualTo(1)
            assertThat(preexistingModifierRelease).isEqualTo(1)

            // Verify Box 1 dynamically added modifier events
            assertThat(dynamicModifierPress).isEqualTo(1)
            assertThat(dynamicModifierMove).isEqualTo(0)
            assertThat(dynamicModifierRelease).isEqualTo(0)

            assertThat(pointerEvent).isNotNull()
            assertThat(eventsThatShouldNotTrigger).isFalse()
        }

        // MOVE (original + dynamically added modifiers)
        dispatchTouchEvent(
            ACTION_MOVE,
            box1LayoutCoordinates!!,
            Offset(0f, box1LayoutCoordinates!!.size.height / 2 - 1f)
        )
        rule.runOnUiThread {
            assertThat(originalPointerInputScopeExecutionCount).isEqualTo(2)
            assertThat(dynamicPointerInputScopeExecutionCount).isEqualTo(1)

            // Verify Box 1 existing modifier events
            assertThat(preexistingModifierPress).isEqualTo(2)
            assertThat(preexistingModifierMove).isEqualTo(2)
            assertThat(preexistingModifierRelease).isEqualTo(1)

            // Verify Box 1 dynamically added modifier events
            assertThat(dynamicModifierPress).isEqualTo(1)
            assertThat(dynamicModifierMove).isEqualTo(1)
            assertThat(dynamicModifierRelease).isEqualTo(0)

            assertThat(pointerEvent).isNotNull()
            assertThat(eventsThatShouldNotTrigger).isFalse()
        }

        // UP (original + dynamically added modifiers)
        dispatchTouchEvent(
            ACTION_UP,
            box1LayoutCoordinates!!,
            Offset(0f, box1LayoutCoordinates!!.size.height / 2 - 1f)
        )
        rule.runOnUiThread {
            assertThat(originalPointerInputScopeExecutionCount).isEqualTo(2)
            assertThat(dynamicPointerInputScopeExecutionCount).isEqualTo(1)

            // Verify Box 1 existing modifier events
            assertThat(preexistingModifierPress).isEqualTo(2)
            assertThat(preexistingModifierMove).isEqualTo(2)
            assertThat(preexistingModifierRelease).isEqualTo(2)

            // Verify Box 1 dynamically added modifier events
            assertThat(dynamicModifierPress).isEqualTo(1)
            assertThat(dynamicModifierMove).isEqualTo(1)
            assertThat(dynamicModifierRelease).isEqualTo(1)

            assertThat(pointerEvent).isNotNull()
            assertThat(eventsThatShouldNotTrigger).isFalse()
        }
    }

    /*
     * Tests TOUCH events are triggered correctly when dynamically adding a pointer input
     * modifier BELOW an existing pointer input modifier.
     *
     * Note: The lambda for the existing pointer input modifier is NOT re-executed after the
     * dynamic one is added below it (since it doesn't impact it).
     *
     * Specific events:
     *  1. UI Element (modifier 1 only): PRESS (touch)
     *  2. UI Element (modifier 1 only): MOVE (touch)
     *  3. UI Element (modifier 1 only): RELEASE (touch)
     *  4. Dynamically add pointer input modifier below existing one (between input event streams)
     *  5. UI Element (modifier 1 and 2): PRESS (touch)
     *  6. UI Element (modifier 1 and 2): MOVE (touch)
     *  7. UI Element (modifier 1 and 2): RELEASE (touch)
     */
    @Test
    fun dynamicInputModifierWithKey_addsBelowExistingModifier_shouldTriggerInNewModifier() {
        // --> Arrange
        val originalPointerInputModifierKey = "ORIGINAL_POINTER_INPUT_MODIFIER_KEY_123"
        var box1LayoutCoordinates: LayoutCoordinates? = null

        val setUpFinishedLatch = CountDownLatch(1)

        var enableDynamicPointerInput by mutableStateOf(false)

        // Events for the lower modifier Box 1
        var originalPointerInputScopeExecutionCount by mutableStateOf(0)
        var preexistingModifierPress by mutableStateOf(0)
        var preexistingModifierMove by mutableStateOf(0)
        var preexistingModifierRelease by mutableStateOf(0)

        // Events for the dynamic upper modifier Box 1
        var dynamicPointerInputScopeExecutionCount by mutableStateOf(0)
        var dynamicModifierPress by mutableStateOf(0)
        var dynamicModifierMove by mutableStateOf(0)
        var dynamicModifierRelease by mutableStateOf(0)

        // All other events that should never be triggered in this test
        var eventsThatShouldNotTrigger by mutableStateOf(false)

        var pointerEvent: PointerEvent? by mutableStateOf(null)

        // Pointer Input Modifier that is toggled on/off based on passed value.
        fun Modifier.dynamicallyToggledPointerInput(
            enable: Boolean,
            pointerEventLambda: (pointerEvent: PointerEvent) -> Unit
        ) =
            if (enable) {
                pointerInput(pointerEventLambda) {
                    ++dynamicPointerInputScopeExecutionCount

                    // Reset pointer events when lambda is ran the first time
                    dynamicModifierPress = 0
                    dynamicModifierMove = 0
                    dynamicModifierRelease = 0

                    awaitPointerEventScope {
                        while (true) {
                            pointerEventLambda(awaitPointerEvent())
                        }
                    }
                }
            } else this

        // Setup UI
        rule.runOnUiThread {
            container.setContent {
                Box(
                    Modifier.size(200.dp)
                        .onGloballyPositioned {
                            box1LayoutCoordinates = it
                            setUpFinishedLatch.countDown()
                        }
                        .pointerInput(originalPointerInputModifierKey) {
                            ++originalPointerInputScopeExecutionCount
                            // Reset pointer events when lambda is ran the first time
                            preexistingModifierPress = 0
                            preexistingModifierMove = 0
                            preexistingModifierRelease = 0

                            awaitPointerEventScope {
                                while (true) {
                                    pointerEvent = awaitPointerEvent()
                                    when (pointerEvent!!.type) {
                                        PointerEventType.Press -> {
                                            ++preexistingModifierPress
                                        }
                                        PointerEventType.Move -> {
                                            ++preexistingModifierMove
                                        }
                                        PointerEventType.Release -> {
                                            ++preexistingModifierRelease
                                        }
                                        else -> {
                                            eventsThatShouldNotTrigger = true
                                        }
                                    }
                                }
                            }
                        }
                        .dynamicallyToggledPointerInput(enableDynamicPointerInput) {
                            when (it.type) {
                                PointerEventType.Press -> {
                                    ++dynamicModifierPress
                                }
                                PointerEventType.Move -> {
                                    ++dynamicModifierMove
                                }
                                PointerEventType.Release -> {
                                    ++dynamicModifierRelease
                                }
                                else -> {
                                    eventsThatShouldNotTrigger = true
                                }
                            }
                        }
                ) {}
            }
        }
        // Ensure Arrange (setup) step is finished
        assertTrue(setUpFinishedLatch.await(2, TimeUnit.SECONDS))

        // --> Act + Assert (interwoven)
        // DOWN (original modifier only)
        dispatchTouchEvent(ACTION_DOWN, box1LayoutCoordinates!!)
        rule.runOnUiThread {
            assertThat(originalPointerInputScopeExecutionCount).isEqualTo(1)
            assertThat(dynamicPointerInputScopeExecutionCount).isEqualTo(0)

            // Verify Box 1 existing modifier events
            assertThat(preexistingModifierPress).isEqualTo(1)
            assertThat(preexistingModifierMove).isEqualTo(0)
            assertThat(preexistingModifierRelease).isEqualTo(0)

            // Verify Box 1 dynamically added modifier events
            assertThat(dynamicModifierPress).isEqualTo(0)
            assertThat(dynamicModifierMove).isEqualTo(0)
            assertThat(dynamicModifierRelease).isEqualTo(0)

            assertThat(pointerEvent).isNotNull()
            assertThat(eventsThatShouldNotTrigger).isFalse()
        }

        // MOVE (original modifier only)
        dispatchTouchEvent(
            ACTION_MOVE,
            box1LayoutCoordinates!!,
            Offset(0f, box1LayoutCoordinates!!.size.height / 2 - 1f)
        )
        rule.runOnUiThread {
            assertThat(originalPointerInputScopeExecutionCount).isEqualTo(1)
            assertThat(dynamicPointerInputScopeExecutionCount).isEqualTo(0)

            // Verify Box 1 existing modifier events
            assertThat(preexistingModifierPress).isEqualTo(1)
            assertThat(preexistingModifierMove).isEqualTo(1)
            assertThat(preexistingModifierRelease).isEqualTo(0)

            // Verify Box 1 dynamically added modifier events
            assertThat(dynamicModifierPress).isEqualTo(0)
            assertThat(dynamicModifierMove).isEqualTo(0)
            assertThat(dynamicModifierRelease).isEqualTo(0)

            assertThat(pointerEvent).isNotNull()
            assertThat(eventsThatShouldNotTrigger).isFalse()
        }

        // UP (original modifier only)
        dispatchTouchEvent(
            ACTION_UP,
            box1LayoutCoordinates!!,
            Offset(0f, box1LayoutCoordinates!!.size.height / 2 - 1f)
        )
        rule.runOnUiThread {
            assertThat(originalPointerInputScopeExecutionCount).isEqualTo(1)
            assertThat(dynamicPointerInputScopeExecutionCount).isEqualTo(0)

            // Verify Box 1 existing modifier events
            assertThat(preexistingModifierPress).isEqualTo(1)
            assertThat(preexistingModifierMove).isEqualTo(1)
            assertThat(preexistingModifierRelease).isEqualTo(1)

            // Verify Box 1 dynamically added modifier events
            assertThat(dynamicModifierPress).isEqualTo(0)
            assertThat(dynamicModifierMove).isEqualTo(0)
            assertThat(dynamicModifierRelease).isEqualTo(0)

            assertThat(pointerEvent).isNotNull()
            assertThat(eventsThatShouldNotTrigger).isFalse()
        }

        enableDynamicPointerInput = true
        rule.waitForFutureFrame(2)

        // DOWN (original + dynamically added modifiers)
        dispatchTouchEvent(ACTION_DOWN, box1LayoutCoordinates!!)

        rule.runOnUiThread {
            // Because the new pointer input modifier is added below the existing one, the existing
            // one doesn't change.
            assertThat(originalPointerInputScopeExecutionCount).isEqualTo(1)
            assertThat(dynamicPointerInputScopeExecutionCount).isEqualTo(1)

            // Verify Box 1 existing modifier events
            assertThat(preexistingModifierPress).isEqualTo(2)
            assertThat(preexistingModifierMove).isEqualTo(1)
            assertThat(preexistingModifierRelease).isEqualTo(1)

            // Verify Box 1 dynamically added modifier events
            assertThat(dynamicModifierPress).isEqualTo(1)
            assertThat(dynamicModifierMove).isEqualTo(0)
            assertThat(dynamicModifierRelease).isEqualTo(0)

            assertThat(pointerEvent).isNotNull()
            assertThat(eventsThatShouldNotTrigger).isFalse()
        }

        // MOVE (original + dynamically added modifiers)
        dispatchTouchEvent(
            ACTION_MOVE,
            box1LayoutCoordinates!!,
            Offset(0f, box1LayoutCoordinates!!.size.height / 2 - 1f)
        )
        rule.runOnUiThread {
            assertThat(originalPointerInputScopeExecutionCount).isEqualTo(1)
            assertThat(dynamicPointerInputScopeExecutionCount).isEqualTo(1)

            // Verify Box 1 existing modifier events
            assertThat(preexistingModifierPress).isEqualTo(2)
            assertThat(preexistingModifierMove).isEqualTo(2)
            assertThat(preexistingModifierRelease).isEqualTo(1)

            // Verify Box 1 dynamically added modifier events
            assertThat(dynamicModifierPress).isEqualTo(1)
            assertThat(dynamicModifierMove).isEqualTo(1)
            assertThat(dynamicModifierRelease).isEqualTo(0)

            assertThat(pointerEvent).isNotNull()
            assertThat(eventsThatShouldNotTrigger).isFalse()
        }

        // UP (original + dynamically added modifiers)
        dispatchTouchEvent(
            ACTION_UP,
            box1LayoutCoordinates!!,
            Offset(0f, box1LayoutCoordinates!!.size.height / 2 - 1f)
        )
        rule.runOnUiThread {
            assertThat(originalPointerInputScopeExecutionCount).isEqualTo(1)
            assertThat(dynamicPointerInputScopeExecutionCount).isEqualTo(1)

            // Verify Box 1 existing modifier events
            assertThat(preexistingModifierPress).isEqualTo(2)
            assertThat(preexistingModifierMove).isEqualTo(2)
            assertThat(preexistingModifierRelease).isEqualTo(2)

            // Verify Box 1 dynamically added modifier events
            assertThat(dynamicModifierPress).isEqualTo(1)
            assertThat(dynamicModifierMove).isEqualTo(1)
            assertThat(dynamicModifierRelease).isEqualTo(1)

            assertThat(pointerEvent).isNotNull()
            assertThat(eventsThatShouldNotTrigger).isFalse()
        }
    }

    /*
     * Tests a full mouse event cycle from a press and release.
     *
     * Important Note: The pointer id should stay the same throughout all these events (part of the
     * test).
     *
     * Specific MotionEvents:
     *  1. UI Element 1: ENTER (hover enter [mouse])
     *  2. UI Element 1: EXIT (hover exit [mouse]) - Doesn't trigger Compose PointerEvent
     *  3. UI Element 1: PRESS (mouse)
     *  4. UI Element 1: ACTION_BUTTON_PRESS (mouse)
     *  5. UI Element 1: ACTION_BUTTON_RELEASE (mouse)
     *  6. UI Element 1: RELEASE (mouse)
     *  7. UI Element 1: ENTER (hover enter [mouse]) - Doesn't trigger Compose PointerEvent
     *  8. UI Element 1: EXIT (hover enter [mouse])
     *
     * Should NOT trigger any additional events (like an extra press or exit)!
     */
    @Test
    fun mouseEventsAndPointerIds_completeMouseEventCycle_pointerIdsShouldMatchAcrossAllEvents() {
        // --> Arrange
        var box1LayoutCoordinates: LayoutCoordinates? = null

        val setUpFinishedLatch = CountDownLatch(1)

        // Events for Box
        var hoverEventCount = 0
        var hoverExitCount = 0
        var downCount = 0
        // unknownCount covers both button action press and release from Android system for a
        // mouse. These events happen between the normal press and release events.
        var unknownCount = 0
        var upCount = 0

        // We want to assert that each updated pointer id matches the original pointer id that
        // starts the sequence of MotionEvents.
        var originalPointerId = -1L
        var box1PointerId = -1L

        // All other events that should never be triggered in this test
        var eventsThatShouldNotTrigger = false

        var pointerEvent: PointerEvent? = null

        rule.runOnUiThread {
            container.setContent {
                Box(
                    Modifier.size(50.dp)
                        .onGloballyPositioned {
                            box1LayoutCoordinates = it
                            setUpFinishedLatch.countDown()
                        }
                        .pointerInput(Unit) {
                            awaitPointerEventScope {
                                while (true) {
                                    pointerEvent = awaitPointerEvent()

                                    if (originalPointerId < 0) {
                                        originalPointerId = pointerEvent!!.changes[0].id.value
                                    }

                                    box1PointerId = pointerEvent!!.changes[0].id.value

                                    when (pointerEvent!!.type) {
                                        PointerEventType.Enter -> {
                                            ++hoverEventCount
                                        }
                                        PointerEventType.Press -> {
                                            ++downCount
                                        }
                                        PointerEventType.Release -> {
                                            ++upCount
                                        }
                                        PointerEventType.Exit -> {
                                            ++hoverExitCount
                                        }
                                        PointerEventType.Unknown -> {
                                            ++unknownCount
                                        }
                                        else -> {
                                            eventsThatShouldNotTrigger = true
                                        }
                                    }
                                }
                            }
                        }
                ) {}
            }
        }
        // Ensure Arrange (setup) step is finished
        assertTrue(setUpFinishedLatch.await(2, TimeUnit.SECONDS))

        // --> Act + Assert (interwoven)
        dispatchMouseEvent(ACTION_HOVER_ENTER, box1LayoutCoordinates!!)
        rule.runOnUiThread {
            // Verify Box 1 events and pointer id
            assertThat(originalPointerId).isEqualTo(box1PointerId)
            assertThat(hoverEventCount).isEqualTo(1)
            assertThat(hoverExitCount).isEqualTo(0)
            assertThat(downCount).isEqualTo(0)
            assertThat(unknownCount).isEqualTo(0)
            assertThat(upCount).isEqualTo(0)

            assertThat(pointerEvent).isNotNull()
            assertThat(eventsThatShouldNotTrigger).isFalse()
            assertHoverEvent(pointerEvent!!, isEnter = true)
        }

        pointerEvent = null // Reset before each event

        // This will be interpreted as a synthetic event triggered by an ACTION_DOWN because we
        // don't wait several frames before triggering the ACTION_DOWN. Thus, no hover exit is
        // triggered.
        dispatchMouseEvent(ACTION_HOVER_EXIT, box1LayoutCoordinates!!)
        dispatchMouseEvent(ACTION_DOWN, box1LayoutCoordinates!!)

        rule.runOnUiThread {
            assertThat(originalPointerId).isEqualTo(box1PointerId)
            assertThat(hoverEventCount).isEqualTo(1)
            assertThat(hoverExitCount).isEqualTo(0)
            assertThat(downCount).isEqualTo(1)
            assertThat(unknownCount).isEqualTo(0)
            assertThat(upCount).isEqualTo(0)

            assertThat(pointerEvent).isNotNull()
            assertThat(eventsThatShouldNotTrigger).isFalse()
        }

        pointerEvent = null // Reset before each event
        dispatchMouseEvent(ACTION_BUTTON_PRESS, box1LayoutCoordinates!!)
        rule.runOnUiThread {
            // Verify Box 1 events
            assertThat(originalPointerId).isEqualTo(box1PointerId)
            assertThat(hoverEventCount).isEqualTo(1)
            assertThat(hoverExitCount).isEqualTo(0)
            assertThat(downCount).isEqualTo(1)
            // unknownCount covers both button action press and release from Android system for a
            // mouse. These events happen between the normal press and release events.
            assertThat(unknownCount).isEqualTo(1)
            assertThat(upCount).isEqualTo(0)

            assertThat(pointerEvent).isNotNull()
            assertThat(eventsThatShouldNotTrigger).isFalse()
        }

        pointerEvent = null // Reset before each event
        dispatchMouseEvent(ACTION_BUTTON_RELEASE, box1LayoutCoordinates!!)
        rule.runOnUiThread {
            assertThat(originalPointerId).isEqualTo(box1PointerId)
            assertThat(hoverEventCount).isEqualTo(1)
            assertThat(hoverExitCount).isEqualTo(0)
            assertThat(downCount).isEqualTo(1)
            // unknownCount covers both button action press and release from Android system for a
            // mouse. These events happen between the normal press and release events.
            assertThat(unknownCount).isEqualTo(2)
            assertThat(upCount).isEqualTo(0)

            assertThat(pointerEvent).isNotNull()
            assertThat(eventsThatShouldNotTrigger).isFalse()
        }

        pointerEvent = null // Reset before each event
        dispatchMouseEvent(ACTION_UP, box1LayoutCoordinates!!)
        // Compose already considered us as ENTERING the UI Element, so we don't need to trigger
        // it again. (This is a synthetic hover enter anyway sent from platform with UP.)
        dispatchMouseEvent(ACTION_HOVER_ENTER, box1LayoutCoordinates!!)

        rule.runOnUiThread {
            assertThat(originalPointerId).isEqualTo(box1PointerId)
            assertThat(hoverEventCount).isEqualTo(1)
            assertThat(hoverExitCount).isEqualTo(0)
            assertThat(downCount).isEqualTo(1)
            assertThat(unknownCount).isEqualTo(2)
            assertThat(upCount).isEqualTo(1)

            assertThat(pointerEvent).isNotNull()
            assertThat(eventsThatShouldNotTrigger).isFalse()
        }

        pointerEvent = null // Reset before each event
        dispatchMouseEvent(ACTION_HOVER_EXIT, box1LayoutCoordinates!!)

        // Wait enough time for timeout on hover exit to trigger
        rule.waitForFutureFrame(2)

        rule.runOnUiThread {
            assertThat(originalPointerId).isEqualTo(box1PointerId)
            assertThat(hoverEventCount).isEqualTo(1)
            assertThat(hoverExitCount).isEqualTo(1)
            assertThat(downCount).isEqualTo(1)
            assertThat(unknownCount).isEqualTo(2)
            assertThat(upCount).isEqualTo(1)

            assertThat(pointerEvent).isNotNull()
            assertThat(eventsThatShouldNotTrigger).isFalse()
        }
    }

    /*
     * Tests an ACTION_HOVER_EXIT MotionEvent is ignored in Compose when it proceeds an
     * ACTION_DOWN MotionEvent (in a measure of milliseconds only).
     *
     * The event order of MotionEvents:
     *   - Hover enter on box 1
     *   - Loop 10 times:
     *     - Hover enter on box 1
     *     - Down on box 1
     *     - Up on box 1
     */
    @Test
    fun hoverExitBeforeDownMotionEvent_shortDelayBetweenMotionEvents_shouldNotTriggerHoverExit() {
        // --> Arrange
        var box1LayoutCoordinates: LayoutCoordinates? = null

        val setUpFinishedLatch = CountDownLatch(4)

        // Events for Box 1
        var enterBox1 = false
        var pressBox1 = false

        // All other events that should never be triggered in this test
        var eventsThatShouldNotTrigger = false

        var pointerEvent: PointerEvent? = null

        rule.runOnUiThread {
            container.setContent {
                Column(
                    Modifier.fillMaxSize().onGloballyPositioned { setUpFinishedLatch.countDown() }
                ) {
                    // Box 1
                    Box(
                        Modifier.size(50.dp)
                            .onGloballyPositioned {
                                box1LayoutCoordinates = it
                                setUpFinishedLatch.countDown()
                            }
                            .pointerInput(Unit) {
                                awaitPointerEventScope {
                                    while (true) {
                                        pointerEvent = awaitPointerEvent()

                                        when (pointerEvent!!.type) {
                                            PointerEventType.Enter -> {
                                                enterBox1 = true
                                            }
                                            PointerEventType.Exit -> {
                                                enterBox1 = false
                                            }
                                            PointerEventType.Press -> {
                                                pressBox1 = true
                                            }
                                            PointerEventType.Release -> {
                                                pressBox1 = false
                                            }
                                            else -> {
                                                eventsThatShouldNotTrigger = true
                                            }
                                        }
                                    }
                                }
                            }
                    ) {}

                    // Box 2
                    Box(
                        Modifier.size(50.dp)
                            .onGloballyPositioned { setUpFinishedLatch.countDown() }
                            .pointerInput(Unit) {
                                awaitPointerEventScope {
                                    while (true) {
                                        pointerEvent = awaitPointerEvent()
                                        // Should never do anything with this UI element.
                                        eventsThatShouldNotTrigger = true
                                    }
                                }
                            }
                    ) {}

                    // Box 3
                    Box(
                        Modifier.size(50.dp)
                            .onGloballyPositioned { setUpFinishedLatch.countDown() }
                            .pointerInput(Unit) {
                                awaitPointerEventScope {
                                    while (true) {
                                        pointerEvent = awaitPointerEvent()
                                        // Should never do anything with this UI element.
                                        eventsThatShouldNotTrigger = true
                                    }
                                }
                            }
                    ) {}
                }
            }
        }
        // Ensure Arrange (setup) step is finished
        assertTrue(setUpFinishedLatch.await(2, TimeUnit.SECONDS))

        // --> Act + Assert (interwoven)
        // Hover Enter on Box 1
        dispatchMouseEvent(ACTION_HOVER_ENTER, box1LayoutCoordinates!!)
        rule.runOnUiThread {
            assertThat(enterBox1).isTrue()
            assertThat(pointerEvent).isNotNull()
            assertThat(eventsThatShouldNotTrigger).isFalse()
            assertHoverEvent(pointerEvent!!, isEnter = true)
        }

        pointerEvent = null // Reset before each event

        for (index in 0 until 10) {
            // We do not use dispatchMouseEvent() to dispatch the following two events, because the
            // actions need to be executed in immediate succession.
            rule.runOnUiThread {
                val root = box1LayoutCoordinates!!.findRootCoordinates()
                val pos = root.localPositionOf(box1LayoutCoordinates!!, Offset.Zero)

                // Exit on Box 1 right before action down. This happens normally on devices, so we
                // are recreating it here. However, Compose ignores the exit if it is right before
                // a down (right before meaning within a couple milliseconds). We verify that it
                // did in fact ignore this exit.
                val exitMotionEvent =
                    MotionEvent(
                        0,
                        ACTION_HOVER_EXIT,
                        1,
                        0,
<<<<<<< HEAD
                        arrayOf(
                            PointerProperties(0).also { it.toolType = MotionEvent.TOOL_TYPE_MOUSE }
                        ),
=======
                        arrayOf(PointerProperties(0).also { it.toolType = TOOL_TYPE_MOUSE }),
>>>>>>> 3d4510a6
                        arrayOf(PointerCoords(pos.x, pos.y, Offset.Zero.x, Offset.Zero.y))
                    )

                // Press on Box 1
                val downMotionEvent =
                    MotionEvent(
                        0,
                        ACTION_DOWN,
                        1,
                        0,
<<<<<<< HEAD
                        arrayOf(
                            PointerProperties(0).also { it.toolType = MotionEvent.TOOL_TYPE_MOUSE }
                        ),
=======
                        arrayOf(PointerProperties(0).also { it.toolType = TOOL_TYPE_MOUSE }),
>>>>>>> 3d4510a6
                        arrayOf(PointerCoords(pos.x, pos.y, Offset.Zero.x, Offset.Zero.y))
                    )

                val androidComposeView = findAndroidComposeView(container) as AndroidComposeView

                // Execute events
                androidComposeView.dispatchHoverEvent(exitMotionEvent)
                androidComposeView.dispatchTouchEvent(downMotionEvent)
            }

            // In Compose, a hover exit MotionEvent is ignored if it is quickly followed
            // by a press.
            rule.runOnUiThread {
                assertThat(enterBox1).isTrue()
                assertThat(pressBox1).isTrue()
                assertThat(eventsThatShouldNotTrigger).isFalse()
                assertThat(pointerEvent).isNotNull()
            }

            // Release on Box 1
            pointerEvent = null // Reset before each event
            dispatchTouchEvent(ACTION_UP, box1LayoutCoordinates!!)

            rule.runOnUiThread {
                assertThat(enterBox1).isTrue()
                assertThat(pressBox1).isFalse()
                assertThat(eventsThatShouldNotTrigger).isFalse()
                assertThat(pointerEvent).isNotNull()
            }
        }

        rule.runOnUiThread { assertThat(eventsThatShouldNotTrigger).isFalse() }
    }

    @Test
    fun dispatchHoverMove() {
        var layoutCoordinates: LayoutCoordinates? = null
        var layoutCoordinates2: LayoutCoordinates? = null
        val latch = CountDownLatch(1)
        val eventLatch = CountDownLatch(1)
        var anyOtherEvent = false

        var move1 = false
        var move2 = false
        var move3 = false

        var enter: PointerEvent? = null
        var move: PointerEvent? = null
        var exit: PointerEvent? = null

        rule.runOnUiThread {
            container.setContent {
                Box(
                    Modifier.fillMaxSize()
                        .onGloballyPositioned {
                            layoutCoordinates = it
                            latch.countDown()
                        }
                        .pointerInput(Unit) {
                            awaitPointerEventScope {
                                awaitPointerEvent() // enter
                                assertHoverEvent(awaitPointerEvent()) // move
                                move1 = true
                                assertHoverEvent(awaitPointerEvent()) // move
                                move2 = true
                                assertHoverEvent(awaitPointerEvent()) // move
                                move3 = true
                                awaitPointerEvent() // exit
                                eventLatch.countDown()
                            }
                        }
                ) {
                    Box(
                        Modifier.align(Alignment.Center)
                            .size(50.dp)
                            .onGloballyPositioned { layoutCoordinates2 = it }
                            .pointerInput(Unit) {
                                awaitPointerEventScope {
                                    enter = awaitPointerEvent()
                                    move = awaitPointerEvent()
                                    exit = awaitPointerEvent()
                                    awaitPointerEvent()
                                    anyOtherEvent = true
                                }
                            }
                    )
                }
            }
        }
        assertTrue(latch.await(1, TimeUnit.SECONDS))
        // Enter outer Box
        dispatchMouseEvent(ACTION_HOVER_ENTER, layoutCoordinates!!)

        // Move to inner Box
        dispatchMouseEvent(ACTION_HOVER_MOVE, layoutCoordinates2!!)
        rule.runOnUiThread {
            assertThat(move1).isTrue()
            assertThat(enter).isNotNull()
            assertHoverEvent(enter!!, isEnter = true)
        }

        // Move within inner Box
        dispatchMouseEvent(ACTION_HOVER_MOVE, layoutCoordinates2!!, Offset(1f, 1f))
        rule.runOnUiThread {
            assertThat(move2).isTrue()
            assertThat(move).isNotNull()
            assertHoverEvent(move!!)
        }

        // Move to outer Box
        dispatchMouseEvent(ACTION_HOVER_MOVE, layoutCoordinates!!)
        rule.runOnUiThread {
            assertThat(move3).isTrue()
            assertThat(exit).isNotNull()
            assertHoverEvent(exit!!, isExit = true)
        }

        // Leave outer Box
        dispatchMouseEvent(ACTION_HOVER_EXIT, layoutCoordinates!!)

        rule.runOnUiThread { assertThat(anyOtherEvent).isFalse() }
        assertTrue(eventLatch.await(1, TimeUnit.SECONDS))
    }

    @Test
    fun dispatchScroll() {
        var layoutCoordinates: LayoutCoordinates? = null
        val latch = CountDownLatch(1)
        val events = mutableListOf<PointerEvent>()
        val scrollDelta = Offset(0.35f, 0.65f)
        rule.runOnUiThread {
            container.setContent {
                Box(
                    Modifier.fillMaxSize()
                        .onGloballyPositioned {
                            layoutCoordinates = it
                            latch.countDown()
                        }
                        .pointerInput(Unit) {
                            awaitPointerEventScope {
                                while (true) {
                                    val event = awaitPointerEvent()
                                    event.changes[0].consume()
                                    events += event
                                }
                            }
                        }
                )
            }
        }
        assertTrue(latch.await(1, TimeUnit.SECONDS))
        dispatchMouseEvent(ACTION_SCROLL, layoutCoordinates!!, scrollDelta = scrollDelta)
        rule.runOnUiThread {
            assertThat(events).hasSize(2) // synthetic enter and scroll
            assertHoverEvent(events[0], isEnter = true)
            assertScrollEvent(events[1], scrollExpected = scrollDelta)
        }
    }

    @Test
    fun dispatchScroll_whenButtonPressed() {
        var layoutCoordinates: LayoutCoordinates? = null
        val latch = CountDownLatch(1)
        val events = mutableListOf<PointerEvent>()
        val scrollDelta = Offset(0.35f, 0.65f)
        rule.runOnUiThread {
            container.setContent {
                Box(
                    Modifier.fillMaxSize()
                        .onGloballyPositioned {
                            layoutCoordinates = it
                            latch.countDown()
                        }
                        .pointerInput(Unit) {
                            awaitPointerEventScope {
                                while (true) {
                                    val event = awaitPointerEvent()
                                    event.changes[0].consume()
                                    events += event
                                }
                            }
                        }
                )
            }
        }
        assertTrue(latch.await(1, TimeUnit.SECONDS))
        // press the button first before scroll
        dispatchMouseEvent(ACTION_DOWN, layoutCoordinates!!)
        dispatchMouseEvent(ACTION_SCROLL, layoutCoordinates!!, scrollDelta = scrollDelta)
        rule.runOnUiThread {
            assertThat(events).hasSize(3) // synthetic enter, button down, scroll
            assertHoverEvent(events[0], isEnter = true)
            assert(events[1].changes.fastAll { it.changedToDownIgnoreConsumed() })
            assertScrollEvent(events[2], scrollExpected = scrollDelta)
        }
    }

    @Test
    fun dispatchScroll_batch() {
        var layoutCoordinates: LayoutCoordinates? = null
        val latch = CountDownLatch(1)
        val events = mutableListOf<PointerEvent>()
        val scrollDelta1 = Offset(0.32f, -0.75f)
        val scrollDelta2 = Offset(0.14f, 0.35f)
        val scrollDelta3 = Offset(-0.30f, -0.12f)
        val scrollDelta4 = Offset(-0.05f, 0.68f)
        rule.runOnUiThread {
            container.setContent {
                Box(
                    Modifier.fillMaxSize()
                        .onGloballyPositioned {
                            layoutCoordinates = it
                            latch.countDown()
                        }
                        .pointerInput(Unit) {
                            awaitPointerEventScope {
                                while (true) {
                                    val event = awaitPointerEvent()
                                    event.changes[0].consume()
                                    events += event
                                }
                            }
                        }
                )
            }
        }
        assertTrue(latch.await(1, TimeUnit.SECONDS))
        listOf(scrollDelta1, scrollDelta2, scrollDelta3, scrollDelta4).fastForEach {
            dispatchMouseEvent(ACTION_SCROLL, layoutCoordinates!!, scrollDelta = it)
        }
        rule.runOnUiThread {
            assertThat(events).hasSize(5) // 4 + synthetic enter
            assertHoverEvent(events[0], isEnter = true)
            assertScrollEvent(events[1], scrollExpected = scrollDelta1)
            assertScrollEvent(events[2], scrollExpected = scrollDelta2)
            assertScrollEvent(events[3], scrollExpected = scrollDelta3)
            assertScrollEvent(events[4], scrollExpected = scrollDelta4)
        }
    }

    @Test
    fun mouseScroll_ignoredAsDownEvent() {
        var layoutCoordinates: LayoutCoordinates? = null
        val latch = CountDownLatch(1)
        val events = mutableListOf<PointerEvent>()
        val scrollDelta = Offset(0.35f, 0.65f)
        rule.runOnUiThread {
            container.setContent {
                Box(
                    Modifier.fillMaxSize()
                        .onGloballyPositioned {
                            layoutCoordinates = it
                            latch.countDown()
                        }
                        .pointerInput(Unit) {
                            awaitPointerEventScope {
                                while (true) {
                                    val event = awaitPointerEvent()
                                    event.changes[0].consume()
                                    events += event
                                }
                            }
                        }
                )
            }
        }
        assertTrue(latch.await(1, TimeUnit.SECONDS))
        dispatchMouseEvent(ACTION_SCROLL, layoutCoordinates!!, scrollDelta = scrollDelta)
        rule.runOnUiThread {
            assertThat(events).hasSize(2) // hover enter + scroll
            assertThat(events[1].changes).isNotEmpty()
            assertThat(events[1].changes[0].changedToDown()).isFalse()
        }
    }

    @Test
    fun mousePress_ignoresHoverExitOnPress() {
        lateinit var layoutCoordinates: LayoutCoordinates
        val latch = CountDownLatch(1)
        val events = mutableListOf<PointerEvent>()
        rule.runOnUiThread {
            container.setContent {
                Box(
                    Modifier.fillMaxSize()
                        .onGloballyPositioned {
                            layoutCoordinates = it
                            latch.countDown()
                        }
                        .pointerInput(Unit) {
                            awaitPointerEventScope {
                                while (true) {
                                    val event = awaitPointerEvent()
                                    event.changes[0].consume()
                                    events += event
                                }
                            }
                        }
                )
            }
        }
        assertTrue(latch.await(1, TimeUnit.SECONDS))

        rule.runOnUiThread {
            val root = layoutCoordinates.findRootCoordinates()
            val pos = root.localPositionOf(layoutCoordinates, Offset.Zero)
            val pointerCoords = PointerCoords(pos.x, pos.y)
            val pointerProperties = PointerProperties(0).apply { toolType = TOOL_TYPE_MOUSE }
            val androidComposeView = findAndroidComposeView(container) as AndroidComposeView

            val hoverExitEvent =
                MotionEvent(
                    eventTime = 0,
                    action = ACTION_HOVER_EXIT,
                    numPointers = 1,
                    actionIndex = 0,
                    pointerProperties = arrayOf(pointerProperties),
                    pointerCoords = arrayOf(pointerCoords),
                    buttonState = 0,
                )
            androidComposeView.dispatchHoverEvent(hoverExitEvent)

            val downEvent =
                MotionEvent(
                    eventTime = 0,
                    action = ACTION_DOWN,
                    numPointers = 1,
                    actionIndex = 0,
                    pointerProperties = arrayOf(pointerProperties),
                    pointerCoords = arrayOf(pointerCoords),
                )
            androidComposeView.dispatchTouchEvent(downEvent)
        }

        rule.runOnUiThread {
            assertThat(events).hasSize(1)
            assertThat(events.single().type).isEqualTo(PointerEventType.Press)
        }
    }

    @Test
    fun hoverEnterPressExitEnterExitRelease() {
        var outerCoordinates: LayoutCoordinates? = null
        var innerCoordinates: LayoutCoordinates? = null
        val latch = CountDownLatch(1)
        val eventLog = mutableListOf<PointerEvent>()
        rule.runOnUiThread {
            container.setContent {
                Box(
                    Modifier.fillMaxSize().onGloballyPositioned {
                        outerCoordinates = it
                        latch.countDown()
                    }
                ) {
                    Box(
                        Modifier.align(Alignment.Center)
                            .size(50.dp)
                            .pointerInput(Unit) {
                                awaitPointerEventScope {
                                    while (true) {
                                        val event = awaitPointerEvent()
                                        event.changes[0].consume()
                                        eventLog += event
                                    }
                                }
                            }
                            .onGloballyPositioned { innerCoordinates = it }
                    )
                }
            }
        }
        assertTrue(latch.await(1, TimeUnit.SECONDS))
        dispatchMouseEvent(ACTION_HOVER_ENTER, outerCoordinates!!)
        dispatchMouseEvent(ACTION_HOVER_MOVE, innerCoordinates!!)
        dispatchMouseEvent(ACTION_DOWN, innerCoordinates!!)
        dispatchMouseEvent(ACTION_MOVE, outerCoordinates!!)
        dispatchMouseEvent(ACTION_MOVE, innerCoordinates!!)
        dispatchMouseEvent(ACTION_MOVE, outerCoordinates!!)
        dispatchMouseEvent(ACTION_UP, outerCoordinates!!)
        rule.runOnUiThread {
            assertThat(eventLog).hasSize(6)
            assertThat(eventLog[0].type).isEqualTo(PointerEventType.Enter)
            assertThat(eventLog[1].type).isEqualTo(PointerEventType.Press)
            assertThat(eventLog[2].type).isEqualTo(PointerEventType.Exit)
            assertThat(eventLog[3].type).isEqualTo(PointerEventType.Enter)
            assertThat(eventLog[4].type).isEqualTo(PointerEventType.Exit)
            assertThat(eventLog[5].type).isEqualTo(PointerEventType.Release)
        }
    }

    @Test
    fun hoverPressEnterRelease() {
        var missCoordinates: LayoutCoordinates? = null
        var hitCoordinates: LayoutCoordinates? = null
        val latch = CountDownLatch(1)
        val eventLog = mutableListOf<PointerEvent>()
        rule.runOnUiThread {
            container.setContent {
                Box(Modifier.fillMaxSize()) {
                    Box(
                        Modifier.align(AbsoluteAlignment.TopLeft)
                            .size(50.dp)
                            .pointerInput(Unit) {
                                awaitPointerEventScope {
                                    while (true) {
                                        awaitPointerEvent()
                                    }
                                }
                            }
                            .onGloballyPositioned {
                                missCoordinates = it
                                latch.countDown()
                            }
                    )
                    Box(
                        Modifier.align(AbsoluteAlignment.BottomRight)
                            .size(50.dp)
                            .pointerInput(Unit) {
                                awaitPointerEventScope {
                                    while (true) {
                                        val event = awaitPointerEvent()
                                        event.changes[0].consume()
                                        eventLog += event
                                    }
                                }
                            }
                            .onGloballyPositioned { hitCoordinates = it }
                    )
                }
            }
        }
        assertTrue(latch.await(1, TimeUnit.SECONDS))
        dispatchMouseEvent(ACTION_HOVER_ENTER, missCoordinates!!)
        dispatchMouseEvent(ACTION_HOVER_EXIT, missCoordinates!!)
        dispatchMouseEvent(ACTION_DOWN, missCoordinates!!)
        dispatchMouseEvent(ACTION_MOVE, hitCoordinates!!)
        dispatchMouseEvent(ACTION_UP, hitCoordinates!!)
        dispatchMouseEvent(ACTION_HOVER_ENTER, hitCoordinates!!)
        rule.runOnUiThread {
            assertThat(eventLog).hasSize(1)
            assertThat(eventLog[0].type).isEqualTo(PointerEventType.Enter)
        }
    }

    @Test
    fun pressInsideExitWindow() {
        var innerCoordinates: LayoutCoordinates? = null
        val latch = CountDownLatch(1)
        val eventLog = mutableListOf<PointerEvent>()
        rule.runOnUiThread {
            container.setContent {
                Box(Modifier.fillMaxSize()) {
                    Box(
                        Modifier.align(Alignment.BottomCenter)
                            .size(50.dp)
                            .graphicsLayer { translationY = 25.dp.roundToPx().toFloat() }
                            .pointerInput(Unit) {
                                awaitPointerEventScope {
                                    while (true) {
                                        val event = awaitPointerEvent()
                                        event.changes[0].consume()
                                        eventLog += event
                                    }
                                }
                            }
                            .onGloballyPositioned {
                                innerCoordinates = it
                                latch.countDown()
                            }
                    )
                }
            }
        }
        assertTrue(latch.await(1, TimeUnit.SECONDS))
        val coords = innerCoordinates!!
        dispatchMouseEvent(ACTION_HOVER_ENTER, coords)
        dispatchMouseEvent(ACTION_DOWN, coords)
        dispatchMouseEvent(ACTION_MOVE, coords, Offset(0f, coords.size.height / 2 - 1f))
        dispatchMouseEvent(ACTION_MOVE, coords, Offset(0f, coords.size.height - 1f))
        dispatchMouseEvent(ACTION_UP, coords, Offset(0f, coords.size.height - 1f))
        rule.runOnUiThread {
            assertThat(eventLog).hasSize(5)
            assertThat(eventLog[0].type).isEqualTo(PointerEventType.Enter)
            assertThat(eventLog[1].type).isEqualTo(PointerEventType.Press)
            assertThat(eventLog[2].type).isEqualTo(PointerEventType.Move)
            assertThat(eventLog[3].type).isEqualTo(PointerEventType.Exit)
            assertThat(eventLog[4].type).isEqualTo(PointerEventType.Release)
        }
    }

    @Test
    fun pressInsideClippedContent() {
        var innerCoordinates: LayoutCoordinates? = null
        val latch = CountDownLatch(1)
        val eventLog = mutableListOf<PointerEvent>()
        rule.runOnUiThread {
            container.setContent {
                Box(Modifier.fillMaxSize()) {
                    Box(Modifier.align(Alignment.TopCenter).requiredSize(50.dp).clipToBounds()) {
                        Box(
                            Modifier.requiredSize(50.dp)
                                .graphicsLayer { translationY = 25.dp.roundToPx().toFloat() }
                                .pointerInput(Unit) {
                                    awaitPointerEventScope {
                                        while (true) {
                                            val event = awaitPointerEvent()
                                            event.changes[0].consume()
                                            eventLog += event
                                        }
                                    }
                                }
                                .onGloballyPositioned {
                                    innerCoordinates = it
                                    latch.countDown()
                                }
                        )
                    }
                }
            }
        }
        assertTrue(latch.await(1, TimeUnit.SECONDS))
        val coords = innerCoordinates!!
        dispatchMouseEvent(ACTION_HOVER_ENTER, coords)
        dispatchMouseEvent(ACTION_DOWN, coords)
        dispatchMouseEvent(ACTION_MOVE, coords, Offset(0f, coords.size.height - 1f))
        dispatchMouseEvent(ACTION_UP, coords, Offset(0f, coords.size.height - 1f))
        dispatchMouseEvent(ACTION_HOVER_ENTER, coords, Offset(0f, coords.size.height - 1f))
        rule.runOnUiThread {
            assertThat(eventLog).hasSize(5)
            assertThat(eventLog[0].type).isEqualTo(PointerEventType.Enter)
            assertThat(eventLog[1].type).isEqualTo(PointerEventType.Press)
            assertThat(eventLog[2].type).isEqualTo(PointerEventType.Move)
            assertThat(eventLog[3].type).isEqualTo(PointerEventType.Release)
            assertThat(eventLog[4].type).isEqualTo(PointerEventType.Exit)
        }
    }

    private fun setSimpleLayout(eventLog: MutableList<PointerEvent>): LayoutCoordinates {
        var innerCoordinates: LayoutCoordinates? = null
        val latch = CountDownLatch(1)
        rule.runOnUiThread {
            container.setContent {
                Box(
                    Modifier.fillMaxSize()
                        .pointerInput(Unit) {
                            awaitPointerEventScope {
                                while (true) {
                                    val event = awaitPointerEvent()
                                    event.changes[0].consume()
                                    eventLog += event
                                }
                            }
                        }
                        .onGloballyPositioned {
                            innerCoordinates = it
                            latch.countDown()
                        }
                )
            }
        }
        assertTrue(latch.await(1, TimeUnit.SECONDS))
        return innerCoordinates!!
    }

    @Test
    fun cancelOnDeviceChange() {
        // When a pointer has had a surprise removal, a "cancel" event should be sent if it was
        // pressed.
        val eventLog = mutableListOf<PointerEvent>()
        val coords = setSimpleLayout(eventLog)

        dispatchMouseEvent(ACTION_HOVER_ENTER, coords)
        dispatchMouseEvent(ACTION_DOWN, coords)
        dispatchMouseEvent(ACTION_MOVE, coords, Offset(0f, 1f))

        val motionEvent =
            MotionEvent(
                5,
                ACTION_DOWN,
                1,
                0,
                arrayOf(PointerProperties(10).also { it.toolType = TOOL_TYPE_FINGER }),
                arrayOf(PointerCoords(1f, 1f))
            )

        container.dispatchTouchEvent(motionEvent)
        rule.runOnUiThread {
            assertThat(eventLog).hasSize(5)
            assertThat(eventLog[0].type).isEqualTo(PointerEventType.Enter)
            assertThat(eventLog[1].type).isEqualTo(PointerEventType.Press)
            assertThat(eventLog[2].type).isEqualTo(PointerEventType.Move)
            assertThat(eventLog[3].type).isEqualTo(PointerEventType.Release)
            assertThat(eventLog[4].type).isEqualTo(PointerEventType.Press)
        }
    }

    @Test
    fun testSyntheticEventPosition() {
        val eventLog = mutableListOf<PointerEvent>()
        val coords = setSimpleLayout(eventLog)
        dispatchMouseEvent(ACTION_DOWN, coords)

        rule.runOnUiThread {
            assertThat(eventLog).hasSize(2)
            assertThat(eventLog[0].changes[0].position).isEqualTo(eventLog[1].changes[0].position)
        }
    }

    @Test
    fun testStylusHoverExitDueToPress() {
        val eventLog = mutableListOf<PointerEvent>()
        val coords = setSimpleLayout(eventLog)

        dispatchStylusEvents(coords, Offset.Zero, ACTION_HOVER_ENTER)
        dispatchStylusEvents(coords, Offset.Zero, ACTION_HOVER_EXIT, ACTION_DOWN)

        rule.runOnUiThread {
            assertThat(eventLog).hasSize(2)
            assertThat(eventLog[0].type).isEqualTo(PointerEventType.Enter)
            assertThat(eventLog[1].type).isEqualTo(PointerEventType.Press)
        }
    }

    @Test
    fun testStylusHoverExitNoFollowingEvent() {
        val eventLog = mutableListOf<PointerEvent>()
        val coords = setSimpleLayout(eventLog)

        // Exit followed by nothing should just send the exit
        dispatchStylusEvents(coords, Offset.Zero, ACTION_HOVER_ENTER)
        dispatchStylusEvents(coords, Offset.Zero, ACTION_HOVER_EXIT)

        // Hover exit events in Compose are always delayed two frames to ensure Compose does not
        // trigger them if they are followed by a press in the next frame. This accounts for that.
        rule.waitForFutureFrame(2)

        rule.runOnUiThread {
            assertThat(eventLog).hasSize(2)
            assertThat(eventLog[0].type).isEqualTo(PointerEventType.Enter)
            assertThat(eventLog[1].type).isEqualTo(PointerEventType.Exit)
        }
    }

    @Test
    fun testStylusHoverExitWithFollowingHoverEvent() {
        val eventLog = mutableListOf<PointerEvent>()
        val coords = setSimpleLayout(eventLog)

        // Exit immediately followed by enter with the same device should send both
        dispatchStylusEvents(coords, Offset.Zero, ACTION_HOVER_ENTER)
        dispatchStylusEvents(coords, Offset.Zero, ACTION_HOVER_EXIT, ACTION_HOVER_ENTER)

        rule.runOnUiThread {
            assertThat(eventLog).hasSize(3)
            assertThat(eventLog[0].type).isEqualTo(PointerEventType.Enter)
            assertThat(eventLog[1].type).isEqualTo(PointerEventType.Exit)
            assertThat(eventLog[2].type).isEqualTo(PointerEventType.Enter)
        }
    }

    @Test
    fun testStylusHoverExitWithFollowingTouchEvent() {
        val eventLog = mutableListOf<PointerEvent>()
        val coords = setSimpleLayout(eventLog)

        // Exit followed by cancel should send both
        dispatchStylusEvents(coords, Offset.Zero, ACTION_HOVER_ENTER)
        dispatchStylusEvents(coords, Offset.Zero, ACTION_HOVER_EXIT, ACTION_CANCEL)

        rule.runOnUiThread {
            assertThat(eventLog).hasSize(2)
            assertThat(eventLog[0].type).isEqualTo(PointerEventType.Enter)
            assertThat(eventLog[1].type).isEqualTo(PointerEventType.Exit)
        }
    }

    @Test
    fun testStylusHoverExitWithFollowingDownOnDifferentDevice() {
        val eventLog = mutableListOf<PointerEvent>()
        val coords = setSimpleLayout(eventLog)

        // Exit followed by a different device should send the exit
        dispatchStylusEvents(coords, Offset.Zero, ACTION_HOVER_ENTER)
        rule.runOnUiThread {
            val root = coords.findRootCoordinates()
            val pos = root.localPositionOf(coords, Offset.Zero)
            val androidComposeView = findAndroidComposeView(container) as AndroidComposeView
            val exit =
                MotionEvent(
                    0,
                    ACTION_HOVER_EXIT,
                    1,
                    0,
                    arrayOf(
                        PointerProperties(0).also { it.toolType = MotionEvent.TOOL_TYPE_STYLUS }
                    ),
                    arrayOf(PointerCoords(pos.x, pos.y))
                )

            androidComposeView.dispatchHoverEvent(exit)

            val down =
                MotionEvent(
                    0,
                    ACTION_DOWN,
                    1,
                    0,
<<<<<<< HEAD
                    arrayOf(
                        PointerProperties(0).also { it.toolType = MotionEvent.TOOL_TYPE_FINGER }
                    ),
=======
                    arrayOf(PointerProperties(0).also { it.toolType = TOOL_TYPE_FINGER }),
>>>>>>> 3d4510a6
                    arrayOf(PointerCoords(pos.x, pos.y))
                )
            androidComposeView.dispatchTouchEvent(down)
        }

        rule.runOnUiThread {
            assertThat(eventLog).hasSize(3)
            assertThat(eventLog[0].type).isEqualTo(PointerEventType.Enter)
            assertThat(eventLog[1].type).isEqualTo(PointerEventType.Exit)
            assertThat(eventLog[2].type).isEqualTo(PointerEventType.Press)
        }
    }

    @Test
    fun syntheticEventSentAfterUp() {
        val eventLog = mutableListOf<PointerEvent>()
        val coords = setSimpleLayout(eventLog)

        dispatchMouseEvent(ACTION_HOVER_ENTER, coords)
        dispatchMouseEvent(ACTION_DOWN, coords)
        dispatchMouseEvent(ACTION_UP, coords)
        dispatchStylusEvents(coords, Offset.Zero, ACTION_HOVER_ENTER)

        rule.runOnUiThread {
            assertThat(eventLog).hasSize(5)
            assertThat(eventLog[0].type).isEqualTo(PointerEventType.Enter)
            assertThat(eventLog[1].type).isEqualTo(PointerEventType.Press)
            assertThat(eventLog[2].type).isEqualTo(PointerEventType.Release)
            assertThat(eventLog[3].type).isEqualTo(PointerEventType.Exit)
            assertThat(eventLog[4].type).isEqualTo(PointerEventType.Enter)
        }
    }

    @Test
    fun clippedHasNoInputIfLargeEnough() {
        val eventLog = mutableListOf<PointerEventType>()
        var innerCoordinates: LayoutCoordinates? = null
        val latch = CountDownLatch(1)
        rule.runOnUiThread {
            container.setContent {
                Column(Modifier.fillMaxSize()) {
                    Box(
                        Modifier.size(50.dp).pointerInput(Unit) {
                            awaitPointerEventScope {
                                while (true) {
                                    awaitPointerEvent()
                                }
                            }
                        }
                    )
                    Box(Modifier.size(50.dp).clipToBounds()) {
                        Box(
                            Modifier.size(50.dp)
                                .graphicsLayer { translationY = -25.dp.roundToPx().toFloat() }
                                .pointerInput(Unit) {
                                    awaitPointerEventScope {
                                        while (true) {
                                            val event = awaitPointerEvent()
                                            event.changes[0].consume()
                                            eventLog += event.type
                                        }
                                    }
                                }
                                .onGloballyPositioned {
                                    innerCoordinates = it
                                    latch.countDown()
                                }
                        )
                    }
                }
            }
        }
        assertTrue(latch.await(1, TimeUnit.SECONDS))

        val coords = innerCoordinates!!

        // Hit the top Box
        dispatchMouseEvent(ACTION_HOVER_ENTER, coords, Offset(0f, -1f))

        // Hit the bottom box, but clipped
        dispatchMouseEvent(ACTION_HOVER_MOVE, coords)
        dispatchMouseEvent(
            ACTION_HOVER_MOVE,
            coords,
            Offset(0f, (coords.size.height / 2 - 1).toFloat())
        )

        rule.runOnUiThread { assertThat(eventLog).isEmpty() }

        // Now hit the box in the unclipped region
        dispatchMouseEvent(
            ACTION_HOVER_MOVE,
            coords,
            Offset(0f, (coords.size.height / 2 + 1).toFloat())
        )

        // Now hit the bottom of the clipped region
        dispatchMouseEvent(
            ACTION_HOVER_MOVE,
            coords,
            Offset(0f, (coords.size.height - 1).toFloat())
        )

        // Now leave
        dispatchMouseEvent(ACTION_HOVER_MOVE, coords, Offset(0f, coords.size.height.toFloat() + 1f))

        rule.runOnUiThread {
            assertThat(eventLog)
                .containsExactly(
                    PointerEventType.Enter,
                    PointerEventType.Move,
                    PointerEventType.Exit
                )
        }
    }

    @Test
    fun unclippedTakesPrecedenceWithMinimumTouchTarget() {
        val eventLog = mutableListOf<PointerEventType>()
        var innerCoordinates: LayoutCoordinates? = null
        val latch = CountDownLatch(1)
        rule.runOnUiThread {
            container.setContent {
                Column(Modifier.fillMaxSize()) {
                    Box(
                        Modifier.size(50.dp).pointerInput(Unit) {
                            awaitPointerEventScope {
                                while (true) {
                                    awaitPointerEvent()
                                }
                            }
                        }
                    )
                    Box(Modifier.size(20.dp).clipToBounds()) {
                        Box(
                            Modifier.size(20.dp)
                                .graphicsLayer { translationY = -10.dp.roundToPx().toFloat() }
                                .pointerInput(Unit) {
                                    awaitPointerEventScope {
                                        while (true) {
                                            val event = awaitPointerEvent()
                                            event.changes[0].consume()
                                            eventLog += event.type
                                        }
                                    }
                                }
                                .onGloballyPositioned {
                                    innerCoordinates = it
                                    latch.countDown()
                                }
                        )
                    }
                }
            }
        }
        assertTrue(latch.await(1, TimeUnit.SECONDS))

        val coords = innerCoordinates!!

        // Hit the top Box, but in the minimum touch target area of the bottom Box
        dispatchTouchEvent(ACTION_DOWN, coords, Offset(0f, -1f))
        dispatchTouchEvent(ACTION_UP, coords, Offset(0f, -1f))

        // Hit the top Box in the clipped region of the bottom Box
        dispatchMouseEvent(ACTION_DOWN, coords)
        dispatchMouseEvent(ACTION_UP, coords)

        rule.runOnUiThread { assertThat(eventLog).isEmpty() }

        // Hit the bottom box in the unclipped region
        val topOfUnclipped = Offset(0f, (coords.size.height / 2 + 1).toFloat())
        dispatchMouseEvent(ACTION_DOWN, coords, topOfUnclipped)
        dispatchMouseEvent(ACTION_UP, coords, topOfUnclipped)

        // Continue to the bottom of the bottom Box
        val bottomOfBox = Offset(0f, (coords.size.height - 1).toFloat())
        dispatchMouseEvent(ACTION_DOWN, coords, bottomOfBox)
        dispatchMouseEvent(ACTION_UP, coords, bottomOfBox)

        // Now exit the bottom box
        val justBelow = Offset(0f, (coords.size.height + 1).toFloat())
        dispatchMouseEvent(ACTION_DOWN, coords, justBelow)
        dispatchMouseEvent(ACTION_UP, coords, justBelow)

        rule.runOnUiThread {
            assertThat(eventLog)
                .containsExactly(
                    PointerEventType.Press,
                    PointerEventType.Release,
                    PointerEventType.Press,
                    PointerEventType.Release,
                    PointerEventType.Press,
                    PointerEventType.Release,
                )
        }
    }

    /**
     * Touch events occur between two boxes that are both less than the minimum touch target size.
     * Tests an event directly between two boxes, then on each side of that border to make sure the
     * correct box event handlers are triggered.
     */
    @Test
    fun twoMinimumTouchTargetsAdjacent_nonDirectHitsBetweenTwo_triggersAppropriateBox() {
        var containingColumnPointerEventCount = 0
        var topBoxPointerEventCount = 0
        var bottomBoxPointerEventCount = 0

        val spaceBetweenElementsInColumnDp: Dp = 8.dp
        var spaceBetweenElementsInColumnPixel: Float? = null
        var dpInPixel: Float? = null

        var bottomBoxCoordinates: LayoutCoordinates? = null
        val latch = CountDownLatch(1)
        rule.runOnUiThread {
            container.setContent {
<<<<<<< HEAD
                Box(
                    Modifier.fillMaxSize().pointerInput(Unit) {
                        awaitPointerEventScope {
                            while (true) {
                                awaitPointerEvent()
                            }
                        }
                    }
                ) {
                    Box(
                        Modifier.size(50.dp)
                            .align(AbsoluteAlignment.BottomRight)
                            .pointerInput(Unit) {
                                awaitPointerEventScope {
                                    while (true) {
                                        val event = awaitPointerEvent()
                                        event.changes.forEach { it.consume() }
                                        eventLog += event
                                    }
                                }
                            }
                            .onGloballyPositioned {
                                innerCoordinates = it
                                latch.countDown()
                            }
                    )
                }
            }
        }
        assertTrue(latch.await(1, TimeUnit.SECONDS))

        val coords = innerCoordinates!!
        val outside = Offset(-100f, -100f)
        dispatchStylusEvents(coords, outside, ACTION_HOVER_ENTER)
        rule.runOnUiThread {
            // The event didn't land inside the box, so it shouldn't get the hover enter
            assertThat(eventLog).isEmpty()
        }
        dispatchStylusEvents(coords, Offset.Zero, ACTION_HOVER_MOVE)
        dispatchStylusEvents(coords, Offset.Zero, ACTION_HOVER_EXIT, ACTION_DOWN)
        dispatchStylusEvents(coords, outside, ACTION_MOVE)
        dispatchStylusEvents(coords, outside, ACTION_UP, ACTION_HOVER_ENTER)
        rule.runOnUiThread {
            assertThat(eventLog).hasSize(4)
            assertThat(eventLog[0].type).isEqualTo(PointerEventType.Enter)
            assertThat(eventLog[1].type).isEqualTo(PointerEventType.Press)
            assertThat(eventLog[2].type).isEqualTo(PointerEventType.Exit)
            assertThat(eventLog[3].type).isEqualTo(PointerEventType.Release)
        }
    }

    @Test
    fun restartStreamAfterNotProcessing() {
        // Stylus hover enter/exit events should be sent to pointer input areas
        val eventLog = mutableListOf<PointerEvent>()
        var hitCoordinates: LayoutCoordinates? = null
        var missCoordinates: LayoutCoordinates? = null
        val latch = CountDownLatch(2)
        rule.runOnUiThread {
            container.setContent {
                Box(Modifier.fillMaxSize()) {
                    Box(
                        Modifier.size(50.dp)
                            .align(AbsoluteAlignment.TopLeft)
                            .pointerInput(Unit) {
                                awaitPointerEventScope {
                                    while (true) {
                                        val event = awaitPointerEvent()
                                        event.changes.forEach { it.consume() }
                                        eventLog += event
                                    }
                                }
                            }
                            .onGloballyPositioned {
                                hitCoordinates = it
                                latch.countDown()
                            }
                    )
                    Box(
                        Modifier.size(50.dp)
                            .align(AbsoluteAlignment.BottomRight)
=======
                with(LocalDensity.current) {
                    dpInPixel = 1.dp.toPx()
                    spaceBetweenElementsInColumnPixel = spaceBetweenElementsInColumnDp.toPx()
                }
                Column(
                    Modifier.fillMaxSize().background(Color.Red).pointerInput(Unit) {
                        awaitPointerEventScope {
                            while (true) {
                                awaitPointerEvent()
                                containingColumnPointerEventCount++
                            }
                        }
                    },
                    verticalArrangement = Arrangement.spacedBy(spaceBetweenElementsInColumnDp)
                ) {
                    Box(
                        Modifier.size(40.dp) // Below minimum touch target 48.dp
                            .background(Color.Green)
                            .pointerInput(Unit) {
                                awaitPointerEventScope {
                                    while (true) {
                                        awaitPointerEvent()
                                        topBoxPointerEventCount++
                                    }
                                }
                            }
                    )
                    Box(
                        Modifier.size(40.dp) // Below minimum touch target 48.dp
                            .background(Color.Cyan)
                            .pointerInput(Unit) {
                                awaitPointerEventScope {
                                    while (true) {
                                        awaitPointerEvent()
                                        bottomBoxPointerEventCount++
                                    }
                                }
                            }
>>>>>>> 3d4510a6
                            .onGloballyPositioned {
                                bottomBoxCoordinates = it
                                latch.countDown()
                            }
                    )
                }
            }
        }
        assertTrue(latch.await(1, TimeUnit.SECONDS))
        dispatchTouchEvent(ACTION_DOWN, bottomBoxCoordinates!!)
        dispatchTouchEvent(ACTION_UP, bottomBoxCoordinates!!)

        rule.runOnUiThread {
            assertThat(containingColumnPointerEventCount).isEqualTo(2)
            assertThat(topBoxPointerEventCount).isEqualTo(0)
            assertThat(bottomBoxPointerEventCount).isEqualTo(2)
        }

        val halfSpacing: Float = spaceBetweenElementsInColumnPixel!! / 2
        val negativeHalfSpaceTriggersBottomBox = -halfSpacing
        val negativeHalfSpaceMinusOnePixelTriggersTopBox =
            negativeHalfSpaceTriggersBottomBox - dpInPixel!!

        dispatchTouchEvent(
            ACTION_DOWN,
            bottomBoxCoordinates!!,
            Offset(0f, negativeHalfSpaceTriggersBottomBox)
        )
        dispatchTouchEvent(
            ACTION_UP,
            bottomBoxCoordinates!!,
            Offset(0f, negativeHalfSpaceTriggersBottomBox)
        )

        rule.runOnUiThread {
            assertThat(containingColumnPointerEventCount).isEqualTo(4)
            assertThat(topBoxPointerEventCount).isEqualTo(0)
            assertThat(bottomBoxPointerEventCount).isEqualTo(4)
        }

        dispatchTouchEvent(
            ACTION_DOWN,
            bottomBoxCoordinates!!,
            Offset(0f, negativeHalfSpaceMinusOnePixelTriggersTopBox)
        )
        dispatchTouchEvent(
            ACTION_UP,
            bottomBoxCoordinates!!,
            Offset(0f, negativeHalfSpaceMinusOnePixelTriggersTopBox)
        )

        rule.runOnUiThread {
            assertThat(containingColumnPointerEventCount).isEqualTo(6)
            assertThat(topBoxPointerEventCount).isEqualTo(2)
            assertThat(bottomBoxPointerEventCount).isEqualTo(4)
        }
    }

    /**
     * Tests overlapping siblings using a containing parent Box. The one on top (and that wins) is
     * determined by order.
     */
    @Test
    fun hitOnOverlappingSiblings_rightSiblingAbove_triggersRightSibling() {
        var containingBoxPointerEventCount = 0
        var leftBoxPointerEventCount = 0
        var rightBoxPointerEventCount = 0
        var rightBoxInnerChildPointerEventCount = 0

        var rightBoxInnerChild: LayoutCoordinates? = null
        val latch = CountDownLatch(1)
        rule.runOnUiThread {
            container.setContent {
                Box(
                    Modifier.size(200.dp).background(Color.Red).pointerInput(Unit) {
                        awaitPointerEventScope {
                            while (true) {
                                awaitPointerEvent()
                                containingBoxPointerEventCount++
                            }
                        }
                    }
                ) {
                    Box(
                        Modifier.width(180.dp)
                            .height(50.dp)
                            .padding(10.dp)
                            .background(Color.Green)
                            .align(Alignment.TopStart)
                            .pointerInput(Unit) {
                                awaitPointerEventScope {
                                    while (true) {
                                        awaitPointerEvent()
                                        leftBoxPointerEventCount++
                                    }
                                }
                            }
                    )
                    Box(
                        Modifier.size(100.dp)
                            .background(Color.Blue)
                            .align(Alignment.TopEnd)
                            .pointerInput(Unit) {
                                awaitPointerEventScope {
                                    while (true) {
                                        awaitPointerEvent()
                                        rightBoxPointerEventCount++
                                    }
                                }
                            }
                    ) {
                        Box(
                            Modifier.padding(10.dp)
                                .size(80.dp)
                                .background(Color.Cyan)
                                .pointerInput(Unit) {
                                    awaitPointerEventScope {
                                        while (true) {
                                            awaitPointerEvent()
                                            rightBoxInnerChildPointerEventCount++
                                        }
                                    }
                                }
                                .onGloballyPositioned {
                                    rightBoxInnerChild = it
                                    latch.countDown()
                                }
                        )
                    }
                }
            }
        }
        assertTrue(latch.await(1, TimeUnit.SECONDS))

        dispatchTouchEvent(ACTION_DOWN, rightBoxInnerChild!!)
        dispatchTouchEvent(ACTION_UP, rightBoxInnerChild!!)

        rule.runOnUiThread {
            assertThat(containingBoxPointerEventCount).isEqualTo(2)
            assertThat(leftBoxPointerEventCount).isEqualTo(0)
            assertThat(rightBoxPointerEventCount).isEqualTo(2)
            assertThat(rightBoxInnerChildPointerEventCount).isEqualTo(2)
        }
    }

    /**
     * This test is exactly the same as
     * [hitOnOverlappingSiblings_rightSiblingAbove_triggersRightSibling], but with the z-index
     * manually changed on the overlapping sibling so it is above instead of below the other
     * conflicting sibling (so left sibling is triggered instead of right sibling).
     */
    @Test
    fun hitOnOverlappingSiblings_leftSiblingAboveViaZIndex_triggersLeftSibling() {
        var containingBoxPointerEventCount = 0
        var leftBoxPointerEventCount = 0
        var rightBoxPointerEventCount = 0
        var rightBoxInnerChildPointerEventCount = 0

        var rightBoxInnerChild: LayoutCoordinates? = null
        val latch = CountDownLatch(1)
        rule.runOnUiThread {
            container.setContent {
                Box(
                    Modifier.size(200.dp).background(Color.Red).pointerInput(Unit) {
                        awaitPointerEventScope {
                            while (true) {
                                awaitPointerEvent()
                                containingBoxPointerEventCount++
                            }
                        }
                    }
                ) {
                    Box(
                        Modifier.width(180.dp)
                            .height(50.dp)
                            .padding(10.dp)
                            .background(Color.Green)
                            .zIndex(1f)
                            .align(Alignment.TopStart)
                            .pointerInput(Unit) {
                                awaitPointerEventScope {
                                    while (true) {
                                        awaitPointerEvent()
                                        leftBoxPointerEventCount++
                                    }
                                }
                            }
                    )
                    Box(
                        Modifier.size(100.dp)
                            .background(Color.Blue)
                            .align(Alignment.TopEnd)
                            .pointerInput(Unit) {
                                awaitPointerEventScope {
                                    while (true) {
                                        awaitPointerEvent()
                                        rightBoxPointerEventCount++
                                    }
                                }
                            }
                    ) {
                        Box(
                            Modifier.padding(10.dp)
                                .size(80.dp)
                                .background(Color.Cyan)
                                .pointerInput(Unit) {
                                    awaitPointerEventScope {
                                        while (true) {
                                            awaitPointerEvent()
                                            rightBoxInnerChildPointerEventCount++
                                        }
                                    }
                                }
                                .onGloballyPositioned {
                                    rightBoxInnerChild = it
                                    latch.countDown()
                                }
                        )
                    }
                }
            }
        }
        assertTrue(latch.await(1, TimeUnit.SECONDS))

        dispatchTouchEvent(ACTION_DOWN, rightBoxInnerChild!!)
        dispatchTouchEvent(ACTION_UP, rightBoxInnerChild!!)

        rule.runOnUiThread {
            assertThat(containingBoxPointerEventCount).isEqualTo(2)
            assertThat(leftBoxPointerEventCount).isEqualTo(2)
            assertThat(rightBoxPointerEventCount).isEqualTo(0)
            assertThat(rightBoxInnerChildPointerEventCount).isEqualTo(0)
        }
    }

    /**
     * This test uses the same UI elements as
     * [hitOnOverlappingSiblings_rightSiblingAbove_triggersRightSibling], but they are declared in
     * reverse order, so we can test the correct overlapping sibling (one above the other is
     * triggered).
     */
    @Test
    fun hitOnOverlappingSiblingsReversedUI_rightSiblingAbove_triggersRightSibling() {
        var containingBoxPointerEventCount = 0
        var leftBoxPointerEventCount = 0
        var leftBoxInnerChildPointerEventCount = 0
        var rightBoxPointerEventCount = 0

        var rightBoxInnerChild: LayoutCoordinates? = null
        val latch = CountDownLatch(1)
        rule.runOnUiThread {
            container.setContent {
                Box(
                    Modifier.size(200.dp).background(Color.Red).pointerInput(Unit) {
                        awaitPointerEventScope {
                            while (true) {
                                awaitPointerEvent()
                                containingBoxPointerEventCount++
                            }
                        }
                    }
                ) {
                    Box(
                        Modifier.size(100.dp)
                            .background(Color.Blue)
                            .align(Alignment.TopStart)
                            .pointerInput(Unit) {
                                awaitPointerEventScope {
                                    while (true) {
                                        awaitPointerEvent()
                                        leftBoxPointerEventCount++
                                    }
                                }
                            }
                    ) {
                        Box(
                            Modifier.padding(10.dp)
                                .size(80.dp)
                                .background(Color.Cyan)
                                .pointerInput(Unit) {
                                    awaitPointerEventScope {
                                        while (true) {
                                            awaitPointerEvent()
                                            leftBoxInnerChildPointerEventCount++
                                        }
                                    }
                                }
                                .onGloballyPositioned {
                                    rightBoxInnerChild = it
                                    latch.countDown()
                                }
                        )
                    }

                    Box(
                        Modifier.width(200.dp)
                            .height(50.dp)
                            .padding(10.dp)
                            .background(Color.Green)
                            .align(Alignment.TopEnd)
                            .pointerInput(Unit) {
                                awaitPointerEventScope {
                                    while (true) {
                                        awaitPointerEvent()
                                        rightBoxPointerEventCount++
                                    }
                                }
                            }
                    )
                }
            }
        }
        assertTrue(latch.await(1, TimeUnit.SECONDS))

        dispatchTouchEvent(ACTION_DOWN, rightBoxInnerChild!!)
        dispatchTouchEvent(ACTION_UP, rightBoxInnerChild!!)

        rule.runOnUiThread {
            assertThat(containingBoxPointerEventCount).isEqualTo(2)
            assertThat(rightBoxPointerEventCount).isEqualTo(2)
            assertThat(leftBoxPointerEventCount).isEqualTo(0)
            assertThat(leftBoxInnerChildPointerEventCount).isEqualTo(0)
        }
    }

    /**
     * This test is exactly the same as
     * [hitOnOverlappingSiblingsReversedUI_rightSiblingAbove_triggersRightSibling], but with the
     * z-index manually changed on the overlapping sibling so it is above instead of below the other
     * conflicting sibling (so left sibling is triggered instead of right sibling).
     */
    @Test
    fun hitOnOverlappingSiblingsReversedUI_leftSiblingAboveViaZIndex_triggersLeftSibling() {
        var containingBoxPointerEventCount = 0
        var leftBoxPointerEventCount = 0
        var leftBoxInnerChildPointerEventCount = 0
        var rightBoxPointerEventCount = 0

        var rightBoxInnerChild: LayoutCoordinates? = null
        val latch = CountDownLatch(1)
        rule.runOnUiThread {
            container.setContent {
                Box(
                    Modifier.size(200.dp).background(Color.Red).pointerInput(Unit) {
                        awaitPointerEventScope {
                            while (true) {
                                awaitPointerEvent()
                                containingBoxPointerEventCount++
                            }
                        }
                    }
                ) {
                    Box(
                        Modifier.size(100.dp)
                            .background(Color.Blue)
                            .align(Alignment.TopStart)
                            .zIndex(1f)
                            .pointerInput(Unit) {
                                awaitPointerEventScope {
                                    while (true) {
                                        awaitPointerEvent()
                                        leftBoxPointerEventCount++
                                    }
                                }
                            }
                    ) {
                        Box(
                            Modifier.padding(10.dp)
                                .size(80.dp)
                                .background(Color.Cyan)
                                .pointerInput(Unit) {
                                    awaitPointerEventScope {
                                        while (true) {
                                            awaitPointerEvent()
                                            leftBoxInnerChildPointerEventCount++
                                        }
                                    }
                                }
                                .onGloballyPositioned {
                                    rightBoxInnerChild = it
                                    latch.countDown()
                                }
                        )
                    }

                    Box(
                        Modifier.width(200.dp)
                            .height(50.dp)
                            .padding(10.dp)
                            .background(Color.Green)
                            .align(Alignment.TopEnd)
                            .pointerInput(Unit) {
                                awaitPointerEventScope {
                                    while (true) {
                                        awaitPointerEvent()
                                        rightBoxPointerEventCount++
                                    }
                                }
                            }
                    )
                }
            }
        }
        assertTrue(latch.await(1, TimeUnit.SECONDS))

        dispatchTouchEvent(ACTION_DOWN, rightBoxInnerChild!!)
        dispatchTouchEvent(ACTION_UP, rightBoxInnerChild!!)

        rule.runOnUiThread {
            assertThat(containingBoxPointerEventCount).isEqualTo(2)
            assertThat(rightBoxPointerEventCount).isEqualTo(0)
            assertThat(leftBoxPointerEventCount).isEqualTo(2)
            assertThat(leftBoxInnerChildPointerEventCount).isEqualTo(2)
        }
    }

    /**
     * This is similar to
     * [hitOnOverlappingSiblingsReversedUI_leftSiblingAboveViaZIndex_triggersLeftSibling] but
     * instead of setting the z-index of a sibling, we are setting the z-index of the child of the
     * sibling. Because z-index only influences siblings (and not parents, grandparents, etc.), this
     * will not changing the order of the left sibling and the right sibling will still win (since
     * it's UI was declared later).
     */
    @Test
    fun hitOnOverlappingSiblingsReversedUI_leftSiblingChildHighZIndex_triggersRightSibling() {
        var containingBoxPointerEventCount = 0
        var leftBoxPointerEventCount = 0
        var leftBoxInnerChildPointerEventCount = 0
        var rightBoxPointerEventCount = 0

        var rightBoxInnerChild: LayoutCoordinates? = null
        val latch = CountDownLatch(1)
        rule.runOnUiThread {
            container.setContent {
                Box(
                    Modifier.size(200.dp).background(Color.Red).pointerInput(Unit) {
                        awaitPointerEventScope {
                            while (true) {
                                awaitPointerEvent()
                                containingBoxPointerEventCount++
                            }
                        }
                    }
                ) {
                    Box(
                        Modifier.size(100.dp)
                            .background(Color.Blue)
                            .align(Alignment.TopStart)
                            .pointerInput(Unit) {
                                awaitPointerEventScope {
                                    while (true) {
                                        awaitPointerEvent()
                                        leftBoxPointerEventCount++
                                    }
                                }
                            }
                    ) {
                        Box(
                            Modifier.padding(10.dp)
                                .size(80.dp)
                                .background(Color.Cyan)
                                .zIndex(1f)
                                .pointerInput(Unit) {
                                    awaitPointerEventScope {
                                        while (true) {
                                            awaitPointerEvent()
                                            leftBoxInnerChildPointerEventCount++
                                        }
                                    }
                                }
                                .onGloballyPositioned {
                                    rightBoxInnerChild = it
                                    latch.countDown()
                                }
                        )
                    }

                    Box(
                        Modifier.width(200.dp)
                            .height(50.dp)
                            .padding(10.dp)
                            .background(Color.Green)
                            .align(Alignment.TopEnd)
                            .pointerInput(Unit) {
                                awaitPointerEventScope {
                                    while (true) {
                                        awaitPointerEvent()
                                        rightBoxPointerEventCount++
                                    }
                                }
                            }
                    )
                }
            }
        }
        assertTrue(latch.await(1, TimeUnit.SECONDS))

        dispatchTouchEvent(ACTION_DOWN, rightBoxInnerChild!!)
        dispatchTouchEvent(ACTION_UP, rightBoxInnerChild!!)

        rule.runOnUiThread {
            assertThat(containingBoxPointerEventCount).isEqualTo(2)
            assertThat(rightBoxPointerEventCount).isEqualTo(2)
            assertThat(leftBoxPointerEventCount).isEqualTo(0)
            assertThat(leftBoxInnerChildPointerEventCount).isEqualTo(0)
        }
    }

    @Test
    fun stylusEnterExitPointerArea() {
        // Stylus hover enter/exit events should be sent to pointer input areas
        val eventLog = mutableListOf<PointerEvent>()
        var innerCoordinates: LayoutCoordinates? = null
        val latch = CountDownLatch(1)
        rule.runOnUiThread {
            container.setContent {
                Box(
                    Modifier.fillMaxSize().pointerInput(Unit) {
                        awaitPointerEventScope {
                            while (true) {
                                awaitPointerEvent()
                            }
                        }
                    }
                ) {
                    Box(
                        Modifier.size(50.dp)
                            .align(AbsoluteAlignment.BottomRight)
                            .pointerInput(Unit) {
                                awaitPointerEventScope {
                                    while (true) {
                                        val event = awaitPointerEvent()
                                        event.changes.forEach { it.consume() }
                                        eventLog += event
                                    }
                                }
                            }
                            .onGloballyPositioned {
                                innerCoordinates = it
                                latch.countDown()
                            }
                    )
                }
            }
        }
        assertTrue(latch.await(1, TimeUnit.SECONDS))

        val coords = innerCoordinates!!
        val outside = Offset(-100f, -100f)
        dispatchStylusEvents(coords, outside, ACTION_HOVER_ENTER)
        rule.runOnUiThread {
            // The event didn't land inside the box, so it shouldn't get the hover enter
            assertThat(eventLog).isEmpty()
        }
        dispatchStylusEvents(coords, Offset.Zero, ACTION_HOVER_MOVE)
        dispatchStylusEvents(coords, Offset.Zero, ACTION_HOVER_EXIT, ACTION_DOWN)
        dispatchStylusEvents(coords, outside, ACTION_MOVE)
        dispatchStylusEvents(coords, outside, ACTION_UP, ACTION_HOVER_ENTER)
        rule.runOnUiThread {
            assertThat(eventLog).hasSize(4)
            assertThat(eventLog[0].type).isEqualTo(PointerEventType.Enter)
            assertThat(eventLog[1].type).isEqualTo(PointerEventType.Press)
            assertThat(eventLog[2].type).isEqualTo(PointerEventType.Exit)
            assertThat(eventLog[3].type).isEqualTo(PointerEventType.Release)
        }
    }

    @Test
    fun restartStreamAfterNotProcessing() {
        // Stylus hover enter/exit events should be sent to pointer input areas
        val eventLog = mutableListOf<PointerEvent>()
        var hitCoordinates: LayoutCoordinates? = null
        var missCoordinates: LayoutCoordinates? = null
        val latch = CountDownLatch(2)
        rule.runOnUiThread {
            container.setContent {
                Box(Modifier.fillMaxSize()) {
                    Box(
                        Modifier.size(50.dp)
                            .align(AbsoluteAlignment.TopLeft)
                            .pointerInput(Unit) {
                                awaitPointerEventScope {
                                    while (true) {
                                        val event = awaitPointerEvent()
                                        event.changes.forEach { it.consume() }
                                        eventLog += event
                                    }
                                }
                            }
                            .onGloballyPositioned {
                                hitCoordinates = it
                                latch.countDown()
                            }
                    )
                    Box(
                        Modifier.size(50.dp)
                            .align(AbsoluteAlignment.BottomRight)
                            .onGloballyPositioned {
                                missCoordinates = it
                                latch.countDown()
                            }
                    )
                }
            }
        }
        assertTrue(latch.await(1, TimeUnit.SECONDS))
        val miss = missCoordinates!!
        val hit = hitCoordinates!!

        // This should hit
        dispatchTouchEvent(ACTION_DOWN, hit)
        dispatchTouchEvent(ACTION_UP, hit)

        // This should miss
        dispatchTouchEvent(ACTION_DOWN, miss)

        // This should hit
        dispatchTouchEvent(ACTION_DOWN, hit)

        rule.runOnUiThread {
            assertThat(eventLog).hasSize(3)
            val down1 = eventLog[0]
            val up1 = eventLog[1]
            val down2 = eventLog[2]
            assertThat(down1.changes).hasSize(1)
            assertThat(up1.changes).hasSize(1)
            assertThat(down2.changes).hasSize(1)

            assertThat(down1.type).isEqualTo(PointerEventType.Press)
            assertThat(up1.type).isEqualTo(PointerEventType.Release)
            assertThat(down2.type).isEqualTo(PointerEventType.Press)

            assertThat(up1.changes[0].id).isEqualTo(down1.changes[0].id)
            assertThat(down2.changes[0].id.value).isEqualTo(down1.changes[0].id.value + 2)
        }
    }

    private fun createPointerEventAt(eventTime: Int, action: Int, locationInWindow: IntArray) =
        MotionEvent(
            eventTime,
            action,
            1,
            0,
            arrayOf(PointerProperties(0)),
            arrayOf(PointerCoords(locationInWindow[0].toFloat(), locationInWindow[1].toFloat()))
        )
}

@Composable
fun AndroidWithCompose(context: Context, androidPadding: Int, content: @Composable () -> Unit) {
    val anotherLayout =
        ComposeView(context).also { view ->
            view.setContent { content() }
            view.setPadding(androidPadding, androidPadding, androidPadding, androidPadding)
        }
    AndroidView({ anotherLayout })
}

fun Modifier.consumeMovementGestureFilter(consumeMovement: Boolean = false): Modifier = composed {
    val filter = remember(consumeMovement) { ConsumeMovementGestureFilter(consumeMovement) }
    PointerInputModifierImpl(filter)
}

fun Modifier.consumeDownGestureFilter(onDown: (Offset) -> Unit): Modifier = composed {
    val filter = remember { ConsumeDownChangeFilter() }
    filter.onDown = onDown
    this.then(PointerInputModifierImpl(filter))
}

fun Modifier.logEventsGestureFilter(log: MutableList<List<PointerInputChange>>): Modifier =
    composed {
        val filter = remember { LogEventsGestureFilter(log) }
        this.then(PointerInputModifierImpl(filter))
    }

private class PointerInputModifierImpl(override val pointerInputFilter: PointerInputFilter) :
    PointerInputModifier

private class ConsumeMovementGestureFilter(val consumeMovement: Boolean) : PointerInputFilter() {
    override fun onPointerEvent(
        pointerEvent: PointerEvent,
        pass: PointerEventPass,
        bounds: IntSize
    ) {
        if (consumeMovement) {
            pointerEvent.changes.fastForEach { it.consume() }
        }
    }

    override fun onCancel() {}
}

private class ConsumeDownChangeFilter : PointerInputFilter() {
    var onDown by mutableStateOf<(Offset) -> Unit>({})

    override fun onPointerEvent(
        pointerEvent: PointerEvent,
        pass: PointerEventPass,
        bounds: IntSize
    ) {
        pointerEvent.changes.fastForEach {
            if (it.changedToDown()) {
                onDown(it.position)
                it.consume()
            }
        }
    }

    override fun onCancel() {}
}

private class LogEventsGestureFilter(val log: MutableList<List<PointerInputChange>>) :
    PointerInputFilter() {

    override fun onPointerEvent(
        pointerEvent: PointerEvent,
        pass: PointerEventPass,
        bounds: IntSize
    ) {
        if (pass == PointerEventPass.Initial) {
            log.add(pointerEvent.changes.map { it.copy() })
        }
    }

    override fun onCancel() {}
}

@Suppress("TestFunctionName")
@Composable
private fun FillLayout(modifier: Modifier = Modifier) {
    Layout({}, modifier) { _, constraints ->
        layout(constraints.maxWidth, constraints.maxHeight) {}
    }
}

private fun countDown(block: (CountDownLatch) -> Unit) {
    val countDownLatch = CountDownLatch(1)
    block(countDownLatch)
    assertThat(countDownLatch.await(1, TimeUnit.SECONDS)).isTrue()
}

class AndroidPointerInputTestActivity : ComponentActivity()

private fun MotionEvent(
    eventTime: Int,
    action: Int,
    numPointers: Int,
    actionIndex: Int,
    pointerProperties: Array<MotionEvent.PointerProperties>,
    pointerCoords: Array<MotionEvent.PointerCoords>,
    buttonState: Int =
        if (
            pointerProperties[0].toolType == TOOL_TYPE_MOUSE &&
                (action == ACTION_DOWN || action == ACTION_MOVE)
        )
            MotionEvent.BUTTON_PRIMARY
        else 0,
): MotionEvent {
    val source =
        if (pointerProperties[0].toolType == TOOL_TYPE_MOUSE) {
            InputDevice.SOURCE_MOUSE
        } else {
            InputDevice.SOURCE_TOUCHSCREEN
        }
    return MotionEvent.obtain(
        0,
        eventTime.toLong(),
        action + (actionIndex shl ACTION_POINTER_INDEX_SHIFT),
        numPointers,
        pointerProperties,
        pointerCoords,
        0,
        buttonState,
        0f,
        0f,
        0,
        0,
        source,
        0
    )
}

/*
 * Version of MotionEvent() that accepts classification.
 */
@RequiresApi(Build.VERSION_CODES.UPSIDE_DOWN_CAKE)
private fun MotionEvent(
    eventTime: Int,
    action: Int,
    numPointers: Int,
    actionIndex: Int,
    pointerProperties: Array<MotionEvent.PointerProperties>,
    pointerCoords: Array<MotionEvent.PointerCoords>,
    buttonState: Int =
        if (
            pointerProperties[0].toolType == TOOL_TYPE_MOUSE &&
                (action == ACTION_DOWN || action == ACTION_MOVE)
        )
            MotionEvent.BUTTON_PRIMARY
        else 0,
    classification: Int
): MotionEvent {
    val source =
        if (pointerProperties[0].toolType == TOOL_TYPE_MOUSE) {
            InputDevice.SOURCE_MOUSE
        } else {
            InputDevice.SOURCE_TOUCHSCREEN
        }
    return MotionEvent.obtain(
        0,
        eventTime.toLong(),
        action + (actionIndex shl ACTION_POINTER_INDEX_SHIFT),
        numPointers,
        pointerProperties,
        pointerCoords,
        0,
        buttonState,
        0f,
        0f,
        0,
        0,
        source,
        0,
        0,
        classification
    )!!
}

internal fun findRootView(view: View): View {
    val parent = view.parent
    if (parent is View) {
        return findRootView(parent)
    }
    return view
}<|MERGE_RESOLUTION|>--- conflicted
+++ resolved
@@ -779,13 +779,6 @@
                             detectTapGestures(
                                 onLongPress = {
                                     didLongPress = true
-<<<<<<< HEAD
-                                    inputLatch.countDown()
-                                },
-                                onTap = {
-                                    didTap = true
-                                    inputLatch.countDown()
-=======
                                     clickOrLongPressLatch.countDown()
                                 },
                                 onTap = {
@@ -814,7 +807,6 @@
                                         findRootView(container).dispatchTouchEvent(upEvent!!)
                                     }
                                     pressLatch.countDown()
->>>>>>> 3d4510a6
                                 }
                             )
                         }
@@ -834,22 +826,6 @@
                         ACTION_DOWN,
                         locationInWindow
                     )
-<<<<<<< HEAD
-                findRootView(container).dispatchTouchEvent(downEvent)
-            }
-
-            rule.runOnUiThread {
-                val upEvent =
-                    createPointerEventAt(
-                        touchUpDelay + iteration * sleepTime.toInt(),
-                        ACTION_UP,
-                        locationInWindow
-                    )
-                handler.postDelayed(
-                    Runnable { findRootView(container).dispatchTouchEvent(upEvent) },
-                    touchUpDelay.toLong()
-                )
-=======
 
                 upEvent =
                     createPointerEventAt(
@@ -861,7 +837,6 @@
             }
 
             assertTrue(pressLatch.await(1, TimeUnit.SECONDS))
->>>>>>> 3d4510a6
 
             // Blocks the UI thread from now until past the long-press
             // timeout. This tests that even in pathological situations,
@@ -1125,13 +1100,7 @@
                     action,
                     1,
                     0,
-<<<<<<< HEAD
-                    arrayOf(
-                        PointerProperties(0).also { it.toolType = MotionEvent.TOOL_TYPE_MOUSE }
-                    ),
-=======
                     arrayOf(PointerProperties(0).also { it.toolType = TOOL_TYPE_MOUSE }),
->>>>>>> 3d4510a6
                     arrayOf(PointerCoords(pos.x, pos.y, scrollDelta.x, scrollDelta.y))
                 )
 
@@ -1194,13 +1163,7 @@
                     action,
                     1,
                     0,
-<<<<<<< HEAD
-                    arrayOf(
-                        PointerProperties(0).also { it.toolType = MotionEvent.TOOL_TYPE_FINGER }
-                    ),
-=======
                     arrayOf(PointerProperties(0).also { it.toolType = TOOL_TYPE_FINGER }),
->>>>>>> 3d4510a6
                     arrayOf(PointerCoords(pos.x, pos.y))
                 )
 
@@ -1600,13 +1563,7 @@
                     ACTION_HOVER_EXIT,
                     1,
                     0,
-<<<<<<< HEAD
-                    arrayOf(
-                        PointerProperties(0).also { it.toolType = MotionEvent.TOOL_TYPE_MOUSE }
-                    ),
-=======
                     arrayOf(PointerProperties(0).also { it.toolType = TOOL_TYPE_MOUSE }),
->>>>>>> 3d4510a6
                     arrayOf(PointerCoords(pos.x, pos.y, Offset.Zero.x, Offset.Zero.y))
                 )
 
@@ -1617,13 +1574,7 @@
                     ACTION_SCROLL,
                     1,
                     0,
-<<<<<<< HEAD
-                    arrayOf(
-                        PointerProperties(0).also { it.toolType = MotionEvent.TOOL_TYPE_MOUSE }
-                    ),
-=======
                     arrayOf(PointerProperties(0).also { it.toolType = TOOL_TYPE_MOUSE }),
->>>>>>> 3d4510a6
                     arrayOf(PointerCoords(pos.x, pos.y, scrollDelta.x, scrollDelta.y))
                 )
 
@@ -3865,13 +3816,7 @@
                         ACTION_HOVER_EXIT,
                         1,
                         0,
-<<<<<<< HEAD
-                        arrayOf(
-                            PointerProperties(0).also { it.toolType = MotionEvent.TOOL_TYPE_MOUSE }
-                        ),
-=======
                         arrayOf(PointerProperties(0).also { it.toolType = TOOL_TYPE_MOUSE }),
->>>>>>> 3d4510a6
                         arrayOf(PointerCoords(pos.x, pos.y, Offset.Zero.x, Offset.Zero.y))
                     )
 
@@ -3882,13 +3827,7 @@
                         ACTION_DOWN,
                         1,
                         0,
-<<<<<<< HEAD
-                        arrayOf(
-                            PointerProperties(0).also { it.toolType = MotionEvent.TOOL_TYPE_MOUSE }
-                        ),
-=======
                         arrayOf(PointerProperties(0).also { it.toolType = TOOL_TYPE_MOUSE }),
->>>>>>> 3d4510a6
                         arrayOf(PointerCoords(pos.x, pos.y, Offset.Zero.x, Offset.Zero.y))
                     )
 
@@ -4595,13 +4534,7 @@
                     ACTION_DOWN,
                     1,
                     0,
-<<<<<<< HEAD
-                    arrayOf(
-                        PointerProperties(0).also { it.toolType = MotionEvent.TOOL_TYPE_FINGER }
-                    ),
-=======
                     arrayOf(PointerProperties(0).also { it.toolType = TOOL_TYPE_FINGER }),
->>>>>>> 3d4510a6
                     arrayOf(PointerCoords(pos.x, pos.y))
                 )
             androidComposeView.dispatchTouchEvent(down)
@@ -4818,89 +4751,6 @@
         val latch = CountDownLatch(1)
         rule.runOnUiThread {
             container.setContent {
-<<<<<<< HEAD
-                Box(
-                    Modifier.fillMaxSize().pointerInput(Unit) {
-                        awaitPointerEventScope {
-                            while (true) {
-                                awaitPointerEvent()
-                            }
-                        }
-                    }
-                ) {
-                    Box(
-                        Modifier.size(50.dp)
-                            .align(AbsoluteAlignment.BottomRight)
-                            .pointerInput(Unit) {
-                                awaitPointerEventScope {
-                                    while (true) {
-                                        val event = awaitPointerEvent()
-                                        event.changes.forEach { it.consume() }
-                                        eventLog += event
-                                    }
-                                }
-                            }
-                            .onGloballyPositioned {
-                                innerCoordinates = it
-                                latch.countDown()
-                            }
-                    )
-                }
-            }
-        }
-        assertTrue(latch.await(1, TimeUnit.SECONDS))
-
-        val coords = innerCoordinates!!
-        val outside = Offset(-100f, -100f)
-        dispatchStylusEvents(coords, outside, ACTION_HOVER_ENTER)
-        rule.runOnUiThread {
-            // The event didn't land inside the box, so it shouldn't get the hover enter
-            assertThat(eventLog).isEmpty()
-        }
-        dispatchStylusEvents(coords, Offset.Zero, ACTION_HOVER_MOVE)
-        dispatchStylusEvents(coords, Offset.Zero, ACTION_HOVER_EXIT, ACTION_DOWN)
-        dispatchStylusEvents(coords, outside, ACTION_MOVE)
-        dispatchStylusEvents(coords, outside, ACTION_UP, ACTION_HOVER_ENTER)
-        rule.runOnUiThread {
-            assertThat(eventLog).hasSize(4)
-            assertThat(eventLog[0].type).isEqualTo(PointerEventType.Enter)
-            assertThat(eventLog[1].type).isEqualTo(PointerEventType.Press)
-            assertThat(eventLog[2].type).isEqualTo(PointerEventType.Exit)
-            assertThat(eventLog[3].type).isEqualTo(PointerEventType.Release)
-        }
-    }
-
-    @Test
-    fun restartStreamAfterNotProcessing() {
-        // Stylus hover enter/exit events should be sent to pointer input areas
-        val eventLog = mutableListOf<PointerEvent>()
-        var hitCoordinates: LayoutCoordinates? = null
-        var missCoordinates: LayoutCoordinates? = null
-        val latch = CountDownLatch(2)
-        rule.runOnUiThread {
-            container.setContent {
-                Box(Modifier.fillMaxSize()) {
-                    Box(
-                        Modifier.size(50.dp)
-                            .align(AbsoluteAlignment.TopLeft)
-                            .pointerInput(Unit) {
-                                awaitPointerEventScope {
-                                    while (true) {
-                                        val event = awaitPointerEvent()
-                                        event.changes.forEach { it.consume() }
-                                        eventLog += event
-                                    }
-                                }
-                            }
-                            .onGloballyPositioned {
-                                hitCoordinates = it
-                                latch.countDown()
-                            }
-                    )
-                    Box(
-                        Modifier.size(50.dp)
-                            .align(AbsoluteAlignment.BottomRight)
-=======
                 with(LocalDensity.current) {
                     dpInPixel = 1.dp.toPx()
                     spaceBetweenElementsInColumnPixel = spaceBetweenElementsInColumnDp.toPx()
@@ -4939,7 +4789,6 @@
                                     }
                                 }
                             }
->>>>>>> 3d4510a6
                             .onGloballyPositioned {
                                 bottomBoxCoordinates = it
                                 latch.countDown()
