/*
 * Copyright 2023 The Android Open Source Project
 *
 * Licensed under the Apache License, Version 2.0 (the "License");
 * you may not use this file except in compliance with the License.
 * You may obtain a copy of the License at
 *
 *      http://www.apache.org/licenses/LICENSE-2.0
 *
 * Unless required by applicable law or agreed to in writing, software
 * distributed under the License is distributed on an "AS IS" BASIS,
 * WITHOUT WARRANTIES OR CONDITIONS OF ANY KIND, either express or implied.
 * See the License for the specific language governing permissions and
 * limitations under the License.
 */

package androidx.compose.ui.focus

import androidx.compose.foundation.layout.Box
import androidx.compose.ui.Modifier
import androidx.compose.ui.focus.FocusRequester.Companion.Cancel
import androidx.compose.ui.focus.FocusRequester.Companion.Default
import androidx.compose.ui.test.junit4.createComposeRule
import androidx.test.ext.junit.runners.AndroidJUnit4
import androidx.test.filters.MediumTest
import com.google.common.truth.Truth.assertThat
import org.junit.Rule
import org.junit.Test
import org.junit.runner.RunWith

@MediumTest
@RunWith(AndroidJUnit4::class)
class RequestFocusEnterExitTest {
    @get:Rule val rule = createComposeRule()

    private val source = FocusRequester()
    private val destination = FocusRequester()
    private var counter = 0
    private val grandParent = EnterExitCounter()
    private val parent1 = EnterExitCounter()
    private val parent2 = EnterExitCounter()
    private val child1 = EnterExitCounter()
    private val child2 = EnterExitCounter()
    private val child3 = EnterExitCounter()
    private val child4 = EnterExitCounter()

    @Test
    fun triggersExitAndEnter() {
        // Arrange.
        rule.setFocusableContent {
            Box(Modifier.focusTarget(grandParent)) {
                Box(Modifier.focusTarget(parent1)) {
                    Box(Modifier.focusRequester(source).focusTarget(child1))
                    Box(Modifier.focusTarget(child2))
                }
                Box(Modifier.focusTarget(parent2)) {
                    Box(Modifier.focusTarget(child3))
                    Box(Modifier.focusRequester(destination).focusTarget(child4))
                }
            }
        }
        rule.runOnIdle {
            source.requestFocus()
            resetCounters()
        }

        // Act.
        rule.runOnIdle { destination.requestFocus() }

        // Assert.
        rule.runOnIdle {
            assertThat(child1.enterExit).isEqualTo("0, 0")
            assertThat(child2.enterExit).isEqualTo("0, 0")
            assertThat(parent1.enterExit).isEqualTo("0, 1")
            assertThat(grandParent.enterExit).isEqualTo("0, 0")
            assertThat(parent2.enterExit).isEqualTo("2, 0")
            assertThat(child3.enterExit).isEqualTo("0, 0")
            assertThat(child4.enterExit).isEqualTo("0, 0")
        }
    }

    @Test
    fun exitPropertyOnFocusedItem_cantStopFocusFromLeaving() {
        // Arrange.
        rule.setFocusableContent {
            Box(Modifier.focusTarget(grandParent)) {
                Box(Modifier.focusTarget(parent1)) {
                    Box(
                        Modifier.focusRequester(source)
                            .focusProperties {
<<<<<<< HEAD
                                enter = {
                                    child1.enter = counter++
                                    Default
                                }
                                exit = {
=======
                                onEnter = {
                                    child1.enter = counter++
                                    Default
                                }
                                onExit = {
>>>>>>> 3d4510a6
                                    child1.exit = counter++
                                    Cancel
                                }
                            }
                            .focusTarget()
                    )
                    Box(Modifier.focusTarget(child2))
                }
                Box(Modifier.focusTarget(parent2)) {
                    Box(Modifier.focusTarget(child3))
                    Box(Modifier.focusRequester(destination).focusTarget(child4))
                }
            }
        }
        rule.runOnIdle {
            source.requestFocus()
            resetCounters()
        }

        // Act.
        rule.runOnIdle { destination.requestFocus() }

        // Assert.
        rule.runOnIdle {
            assertThat(child1.enterExit).isEqualTo("0, 0")
            assertThat(child2.enterExit).isEqualTo("0, 0")
            assertThat(parent1.enterExit).isEqualTo("0, 1")
            assertThat(grandParent.enterExit).isEqualTo("0, 0")
            assertThat(parent2.enterExit).isEqualTo("2, 0")
            assertThat(child3.enterExit).isEqualTo("0, 0")
            assertThat(child4.enterExit).isEqualTo("0, 0")
        }
    }

    @Test
    fun exitPropertyOnParent1_stopsFocusChange() {
        // Arrange.
        rule.setFocusableContent {
            Box(Modifier.focusTarget(grandParent)) {
                Box(
                    Modifier.focusProperties {
<<<<<<< HEAD
                            enter = {
                                parent1.enter = counter++
                                Default
                            }
                            exit = {
                                parent1.exit = counter++
                                Cancel
=======
                            onEnter = { parent1.enter = counter++ }
                            onExit = {
                                parent1.exit = counter++
                                cancelFocusChange()
>>>>>>> 3d4510a6
                            }
                        }
                        .focusTarget()
                ) {
                    Box(Modifier.focusRequester(source).focusTarget(child1))
                    Box(Modifier.focusTarget(child2))
                }
                Box(Modifier.focusTarget(parent2)) {
                    Box(Modifier.focusTarget(child3))
                    Box(Modifier.focusRequester(destination).focusTarget(child4))
                }
            }
        }
        rule.runOnIdle {
            source.requestFocus()
            resetCounters()
        }

        // Act.
        rule.runOnIdle { destination.requestFocus() }

        // Assert.
        rule.runOnIdle {
            assertThat(child1.enterExit).isEqualTo("0, 0")
            assertThat(child2.enterExit).isEqualTo("0, 0")
            assertThat(parent1.enterExit).isEqualTo("0, 1")
            assertThat(grandParent.enterExit).isEqualTo("0, 0")
            assertThat(parent2.enterExit).isEqualTo("0, 0")
            assertThat(child3.enterExit).isEqualTo("0, 0")
            assertThat(child4.enterExit).isEqualTo("0, 0")
        }
    }

    @Test
    fun exitPropertyOnGrandparent_cantStopFocusChange() {
        // Arrange.
        rule.setFocusableContent {
            Box(
                Modifier.focusProperties {
<<<<<<< HEAD
                        enter = {
                            grandParent.enter = counter++
                            Default
                        }
                        exit = {
=======
                        onEnter = {
                            grandParent.enter = counter++
                            Default
                        }
                        onExit = {
>>>>>>> 3d4510a6
                            grandParent.exit = counter++
                            Cancel
                        }
                    }
                    .focusTarget()
            ) {
                Box(Modifier.focusTarget(parent1)) {
                    Box(Modifier.focusRequester(source).focusTarget(child1))
                    Box(Modifier.focusTarget(child2))
                }
                Box(Modifier.focusTarget(parent2)) {
                    Box(Modifier.focusTarget(child3))
                    Box(Modifier.focusRequester(destination).focusTarget(child4))
                }
            }
        }
        rule.runOnIdle {
            source.requestFocus()
            resetCounters()
        }

        // Act.
        rule.runOnIdle { destination.requestFocus() }

        // Assert.
        rule.runOnIdle {
            assertThat(child1.enterExit).isEqualTo("0, 0")
            assertThat(child2.enterExit).isEqualTo("0, 0")
            assertThat(parent1.enterExit).isEqualTo("0, 1")
            assertThat(grandParent.enterExit).isEqualTo("0, 0")
            assertThat(parent2.enterExit).isEqualTo("2, 0")
            assertThat(child3.enterExit).isEqualTo("0, 0")
            assertThat(child4.enterExit).isEqualTo("0, 0")
        }
    }

    @Test
    fun enterPropertyOnGrandparent_cantStopFocusChange() {
        // Arrange.
        var init = true
        rule.setFocusableContent {
            Box(
                Modifier.focusProperties {
<<<<<<< HEAD
                        enter = {
                            grandParent.enter = counter++
                            if (init) Default else Cancel
                        }
                        exit = {
=======
                        onEnter = {
                            grandParent.enter = counter++
                            if (init) Default else Cancel
                        }
                        onExit = {
>>>>>>> 3d4510a6
                            grandParent.exit = counter++
                            Default
                        }
                    }
                    .focusTarget()
            ) {
                Box(Modifier.focusTarget(parent1)) {
                    Box(Modifier.focusRequester(source).focusTarget(child1))
                    Box(Modifier.focusTarget(child2))
                }
                Box(Modifier.focusTarget(parent2)) {
                    Box(Modifier.focusTarget(child3))
                    Box(Modifier.focusRequester(destination).focusTarget(child4))
                }
            }
        }
        rule.runOnIdle {
            source.requestFocus()
            resetCounters()
            init = false
        }

        // Act.
        rule.runOnIdle { destination.requestFocus() }

        // Assert.
        rule.runOnIdle {
            assertThat(child1.enterExit).isEqualTo("0, 0")
            assertThat(child2.enterExit).isEqualTo("0, 0")
            assertThat(parent1.enterExit).isEqualTo("0, 1")
            assertThat(grandParent.enterExit).isEqualTo("0, 0")
            assertThat(parent2.enterExit).isEqualTo("2, 0")
            assertThat(child3.enterExit).isEqualTo("0, 0")
            assertThat(child4.enterExit).isEqualTo("0, 0")
        }
    }

    @Test
    fun enterPropertyOnParent2_stopsFocusChange() {
        // Arrange.
        rule.setFocusableContent {
            Box(Modifier.focusTarget(grandParent)) {
                Box(Modifier.focusTarget(parent1)) {
                    Box(Modifier.focusRequester(source).focusTarget(child1))
                    Box(Modifier.focusTarget(child2))
                }
                Box(
                    Modifier.focusProperties {
<<<<<<< HEAD
                            enter = {
                                parent2.enter = counter++
                                Cancel
                            }
                            exit = {
=======
                            onEnter = {
                                parent2.enter = counter++
                                Cancel
                            }
                            onExit = {
>>>>>>> 3d4510a6
                                parent2.exit = counter++
                                Default
                            }
                        }
                        .focusTarget()
                ) {
                    Box(Modifier.focusTarget(child3))
                    Box(Modifier.focusRequester(destination).focusTarget(child4))
                }
            }
        }
        rule.runOnIdle {
            source.requestFocus()
            resetCounters()
        }

        // Act.
        rule.runOnIdle { destination.requestFocus() }

        // Assert.
        rule.runOnIdle {
            assertThat(child1.enterExit).isEqualTo("0, 0")
            assertThat(child2.enterExit).isEqualTo("0, 0")
            assertThat(parent1.enterExit).isEqualTo("0, 1")
            assertThat(grandParent.enterExit).isEqualTo("0, 0")
            assertThat(parent2.enterExit).isEqualTo("2, 0")
            assertThat(child3.enterExit).isEqualTo("0, 0")
            assertThat(child4.enterExit).isEqualTo("0, 0")
        }
    }

    @Test
    fun enterPropertyOnDestination_cantStopFocusFromMoving() {
        // Arrange.
        rule.setFocusableContent {
            Box(Modifier.focusTarget(grandParent)) {
                Box(Modifier.focusTarget(parent1)) {
                    Box(Modifier.focusRequester(source).focusTarget(child1))
                    Box(Modifier.focusTarget(child2))
                }
                Box(Modifier.focusTarget(parent2)) {
                    Box(Modifier.focusTarget(child3))
                    Box(
                        Modifier.focusRequester(destination)
                            .focusProperties {
<<<<<<< HEAD
                                enter = {
                                    child4.enter = counter++
                                    Cancel
                                }
                                exit = {
=======
                                onEnter = {
                                    child4.enter = counter++
                                    Cancel
                                }
                                onExit = {
>>>>>>> 3d4510a6
                                    child4.exit = counter++
                                    Default
                                }
                            }
                            .focusTarget()
                    )
                }
            }
        }
        rule.runOnIdle {
            source.requestFocus()
            resetCounters()
        }

        // Act.
        rule.runOnIdle { destination.requestFocus() }

        // Assert.
        rule.runOnIdle {
            assertThat(child1.enterExit).isEqualTo("0, 0")
            assertThat(child2.enterExit).isEqualTo("0, 0")
            assertThat(parent1.enterExit).isEqualTo("0, 1")
            assertThat(grandParent.enterExit).isEqualTo("0, 0")
            assertThat(parent2.enterExit).isEqualTo("2, 0")
            assertThat(child3.enterExit).isEqualTo("0, 0")
            assertThat(child4.enterExit).isEqualTo("0, 0")
        }
    }

    private class EnterExitCounter(var enter: Int = 0, var exit: Int = 0) {
        val enterExit: String
            get() = "$enter, $exit"

        fun reset() {
            enter = 0
            exit = 0
        }
    }

    private fun Modifier.focusTarget(enterExitCounter: EnterExitCounter): Modifier =
        this.focusProperties {
<<<<<<< HEAD
                enter = {
                    enterExitCounter.enter = counter++
                    Default
                }
                exit = {
=======
                onEnter = {
                    enterExitCounter.enter = counter++
                    Default
                }
                onExit = {
>>>>>>> 3d4510a6
                    enterExitCounter.exit = counter++
                    Default
                }
            }
            .focusTarget()

    private fun resetCounters() {
        counter = 1
        grandParent.reset()
        parent1.reset()
        parent2.reset()
        child1.reset()
        child2.reset()
        child3.reset()
        child4.reset()
    }
}<|MERGE_RESOLUTION|>--- conflicted
+++ resolved
@@ -88,19 +88,11 @@
                     Box(
                         Modifier.focusRequester(source)
                             .focusProperties {
-<<<<<<< HEAD
-                                enter = {
-                                    child1.enter = counter++
-                                    Default
-                                }
-                                exit = {
-=======
                                 onEnter = {
                                     child1.enter = counter++
                                     Default
                                 }
                                 onExit = {
->>>>>>> 3d4510a6
                                     child1.exit = counter++
                                     Cancel
                                 }
@@ -142,20 +134,10 @@
             Box(Modifier.focusTarget(grandParent)) {
                 Box(
                     Modifier.focusProperties {
-<<<<<<< HEAD
-                            enter = {
-                                parent1.enter = counter++
-                                Default
-                            }
-                            exit = {
-                                parent1.exit = counter++
-                                Cancel
-=======
                             onEnter = { parent1.enter = counter++ }
                             onExit = {
                                 parent1.exit = counter++
                                 cancelFocusChange()
->>>>>>> 3d4510a6
                             }
                         }
                         .focusTarget()
@@ -195,19 +177,11 @@
         rule.setFocusableContent {
             Box(
                 Modifier.focusProperties {
-<<<<<<< HEAD
-                        enter = {
-                            grandParent.enter = counter++
-                            Default
-                        }
-                        exit = {
-=======
                         onEnter = {
                             grandParent.enter = counter++
                             Default
                         }
                         onExit = {
->>>>>>> 3d4510a6
                             grandParent.exit = counter++
                             Cancel
                         }
@@ -251,19 +225,11 @@
         rule.setFocusableContent {
             Box(
                 Modifier.focusProperties {
-<<<<<<< HEAD
-                        enter = {
-                            grandParent.enter = counter++
-                            if (init) Default else Cancel
-                        }
-                        exit = {
-=======
                         onEnter = {
                             grandParent.enter = counter++
                             if (init) Default else Cancel
                         }
                         onExit = {
->>>>>>> 3d4510a6
                             grandParent.exit = counter++
                             Default
                         }
@@ -312,19 +278,11 @@
                 }
                 Box(
                     Modifier.focusProperties {
-<<<<<<< HEAD
-                            enter = {
-                                parent2.enter = counter++
-                                Cancel
-                            }
-                            exit = {
-=======
                             onEnter = {
                                 parent2.enter = counter++
                                 Cancel
                             }
                             onExit = {
->>>>>>> 3d4510a6
                                 parent2.exit = counter++
                                 Default
                             }
@@ -370,19 +328,11 @@
                     Box(
                         Modifier.focusRequester(destination)
                             .focusProperties {
-<<<<<<< HEAD
-                                enter = {
-                                    child4.enter = counter++
-                                    Cancel
-                                }
-                                exit = {
-=======
                                 onEnter = {
                                     child4.enter = counter++
                                     Cancel
                                 }
                                 onExit = {
->>>>>>> 3d4510a6
                                     child4.exit = counter++
                                     Default
                                 }
@@ -424,19 +374,11 @@
 
     private fun Modifier.focusTarget(enterExitCounter: EnterExitCounter): Modifier =
         this.focusProperties {
-<<<<<<< HEAD
-                enter = {
-                    enterExitCounter.enter = counter++
-                    Default
-                }
-                exit = {
-=======
                 onEnter = {
                     enterExitCounter.enter = counter++
                     Default
                 }
                 onExit = {
->>>>>>> 3d4510a6
                     enterExitCounter.exit = counter++
                     Default
                 }
