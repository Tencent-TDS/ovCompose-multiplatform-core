/*
 * Copyright 2020 The Android Open Source Project
 *
 * Licensed under the Apache License, Version 2.0 (the "License");
 * you may not use this file except in compliance with the License.
 * You may obtain a copy of the License at
 *
 *      http://www.apache.org/licenses/LICENSE-2.0
 *
 * Unless required by applicable law or agreed to in writing, software
 * distributed under the License is distributed on an "AS IS" BASIS,
 * WITHOUT WARRANTIES OR CONDITIONS OF ANY KIND, either express or implied.
 * See the License for the specific language governing permissions and
 * limitations under the License.
 */

package androidx.compose.ui.platform

import android.content.Context
import android.graphics.Canvas
import android.graphics.Paint
import android.graphics.Rect
import android.os.Build
import android.view.MotionEvent
import android.view.MotionEvent.ACTION_DOWN
import android.view.MotionEvent.ACTION_HOVER_ENTER
import android.view.MotionEvent.ACTION_HOVER_EXIT
import android.view.MotionEvent.ACTION_HOVER_MOVE
import android.view.MotionEvent.ACTION_MOVE
import android.view.MotionEvent.ACTION_POINTER_DOWN
import android.view.MotionEvent.ACTION_POINTER_UP
import android.view.MotionEvent.ACTION_UP
import android.view.View
import android.view.View.MeasureSpec
import android.view.ViewGroup
import android.view.ViewGroup.LayoutParams.MATCH_PARENT
import android.view.ViewGroup.LayoutParams.WRAP_CONTENT
import android.webkit.WebView
import android.webkit.WebViewClient
import android.widget.FrameLayout
import android.widget.LinearLayout
import androidx.compose.foundation.layout.Box
import androidx.compose.foundation.layout.Column
import androidx.compose.foundation.layout.fillMaxSize
import androidx.compose.foundation.layout.offset
import androidx.compose.foundation.layout.padding
import androidx.compose.foundation.layout.size
import androidx.compose.runtime.Applier
import androidx.compose.runtime.Composable
import androidx.compose.runtime.ComposeNode
import androidx.compose.runtime.getValue
import androidx.compose.runtime.mutableStateOf
import androidx.compose.runtime.remember
import androidx.compose.runtime.setValue
import androidx.compose.testutils.assertPixels
import androidx.compose.ui.Align
import androidx.compose.ui.Modifier
import androidx.compose.ui.geometry.Offset
import androidx.compose.ui.graphics.Color
import androidx.compose.ui.graphics.graphicsLayer
import androidx.compose.ui.graphics.toArgb
import androidx.compose.ui.layout.AlignmentLine
import androidx.compose.ui.layout.Layout
import androidx.compose.ui.layout.LayoutCoordinates
import androidx.compose.ui.layout.LayoutModifier
import androidx.compose.ui.layout.Measurable
import androidx.compose.ui.layout.MeasureResult
import androidx.compose.ui.layout.MeasureScope
import androidx.compose.ui.layout.onGloballyPositioned
import androidx.compose.ui.layout.positionInRoot
import androidx.compose.ui.layout.positionInWindow
import androidx.compose.ui.node.ComposeUiNode
import androidx.compose.ui.node.LayoutNode
import androidx.compose.ui.node.Owner
import androidx.compose.ui.node.Ref
import androidx.compose.ui.test.TestActivity
import androidx.compose.ui.test.assertIsDisplayed
import androidx.compose.ui.test.captureToImage
import androidx.compose.ui.test.junit4.createAndroidComposeRule
import androidx.compose.ui.test.onNodeWithTag
import androidx.compose.ui.test.performMouseInput
import androidx.compose.ui.test.performTouchInput
import androidx.compose.ui.unit.Constraints
import androidx.compose.ui.unit.IntOffset
import androidx.compose.ui.unit.IntSize
import androidx.compose.ui.unit.dp
import androidx.compose.ui.viewinterop.AndroidView
import androidx.test.espresso.Espresso
import androidx.test.espresso.assertion.ViewAssertions.matches
import androidx.test.espresso.matcher.ViewMatchers.isDescendantOfA
import androidx.test.espresso.matcher.ViewMatchers.withClassName
import androidx.test.ext.junit.runners.AndroidJUnit4
import androidx.test.filters.MediumTest
import androidx.test.filters.SdkSuppress
import com.google.common.truth.Truth.assertThat
import java.util.concurrent.CountDownLatch
import java.util.concurrent.TimeUnit
import junit.framework.TestCase.assertNotNull
import kotlin.math.roundToInt
import org.hamcrest.CoreMatchers.allOf
import org.hamcrest.CoreMatchers.endsWith
import org.hamcrest.CoreMatchers.instanceOf
import org.hamcrest.CoreMatchers.`is`
import org.hamcrest.CoreMatchers.not
import org.junit.Assert.assertEquals
import org.junit.Assert.assertFalse
import org.junit.Assert.assertTrue
import org.junit.Ignore
import org.junit.Rule
import org.junit.Test
import org.junit.runner.RunWith

/** Testing the support for Android Views in Compose UI. */
@MediumTest
@RunWith(AndroidJUnit4::class)
class AndroidViewCompatTest {
    @get:Rule val rule = createAndroidComposeRule<TestActivity>()

    private val tag = "TestTag"

    @Test
    fun simpleLayoutTest() {
        val squareRef = Ref<ColoredSquareView>()
        val squareSize = mutableStateOf(100)
        var expectedSize = 100
        rule.setContent {
            Align {
                Layout(
                    modifier = Modifier.testTag("content"),
<<<<<<< HEAD
                    content =
                        @Composable {
                            AndroidView(::ColoredSquareView) {
                                it.size = squareSize.value
                                it.ref = squareRef
                            }
=======
                    content = {
                        AndroidView(::ColoredSquareView) {
                            it.size = squareSize.value
                            it.ref = squareRef
>>>>>>> 3d4510a6
                        }
                ) { measurables, constraints ->
                    assertEquals(1, measurables.size)
<<<<<<< HEAD
                    val placeable =
                        measurables.first().measure(constraints.copy(minWidth = 0, minHeight = 0))
=======
                    val placeable = measurables.first().measure(constraints.copyMaxDimensions())
>>>>>>> 3d4510a6
                    assertEquals(placeable.width, expectedSize)
                    assertEquals(placeable.height, expectedSize)
                    layout(constraints.maxWidth, constraints.maxHeight) { placeable.place(0, 0) }
                }
            }
        }
        rule.onNodeWithTag("content").assertIsDisplayed()
        val squareView = squareRef.value
        assertNotNull(squareView)
        Espresso.onView(instanceOf(ColoredSquareView::class.java))
            .check(matches(isDescendantOfA(instanceOf(Owner::class.java))))
            .check(matches(`is`(squareView)))

        rule.runOnUiThread {
            // Change view attribute using recomposition.
            squareSize.value = 200
            expectedSize = 200
        }
        rule.onNodeWithTag("content").assertIsDisplayed()
        Espresso.onView(instanceOf(ColoredSquareView::class.java))
            .check(matches(isDescendantOfA(instanceOf(Owner::class.java))))
            .check(matches(`is`(squareView)))

        rule.runOnUiThread {
            // Change view attribute using the View reference.
            squareView!!.size = 300
            expectedSize = 300
        }
        rule.onNodeWithTag("content").assertIsDisplayed()
        Espresso.onView(instanceOf(ColoredSquareView::class.java))
            .check(matches(isDescendantOfA(instanceOf(Owner::class.java))))
            .check(matches(`is`(squareView)))
    }

    @SdkSuppress(minSdkVersion = Build.VERSION_CODES.O)
    @Test
    fun simpleDrawTest() {
        val squareRef = Ref<ColoredSquareView>()
        val colorModel = mutableStateOf(Color.Blue)
        val squareSize = 100
        var expectedColor = Color.Blue
        rule.setContent {
            Align {
                Container(Modifier.testTag("content").graphicsLayer()) {
                    AndroidView(::ColoredSquareView) {
                        it.color = colorModel.value
                        it.ref = squareRef
                    }
                }
            }
        }
        val squareView = squareRef.value
        assertNotNull(squareView)
        Espresso.onView(instanceOf(ColoredSquareView::class.java))
            .check(matches(isDescendantOfA(instanceOf(Owner::class.java))))
            .check(matches(`is`(squareView)))
        val expectedPixelColor = { position: IntOffset ->
            if (position.x < squareSize && position.y < squareSize) {
                expectedColor
            } else {
                Color.White
            }
        }
        rule
            .onNodeWithTag("content")
            .assertIsDisplayed()
            .captureToImage()
            .assertPixels(expectedColorProvider = expectedPixelColor)

        rule.runOnUiThread {
            // Change view attribute using recomposition.
            colorModel.value = Color.Green
            expectedColor = Color.Green
        }
        Espresso.onView(instanceOf(ColoredSquareView::class.java))
            .check(matches(isDescendantOfA(instanceOf(Owner::class.java))))
            .check(matches(`is`(squareView)))
        rule
            .onNodeWithTag("content")
            .assertIsDisplayed()
            .captureToImage()
            .assertPixels(expectedColorProvider = expectedPixelColor)

        rule.runOnUiThread {
            // Change view attribute using the View reference.
            colorModel.value = Color.Red
            expectedColor = Color.Red
        }
        Espresso.onView(instanceOf(ColoredSquareView::class.java))
            .check(matches(isDescendantOfA(instanceOf(Owner::class.java))))
            .check(matches(`is`(squareView)))
        rule
            .onNodeWithTag("content")
            .assertIsDisplayed()
            .captureToImage()
            .assertPixels(expectedColorProvider = expectedPixelColor)
    }

    // When incoming constraints are fixed.

    @Test
    fun testMeasurement_isDoneWithCorrectMeasureSpecs_1() {
        testMeasurement_isDoneWithCorrectMeasureSpecs(
            MeasureSpec.makeMeasureSpec(20, MeasureSpec.EXACTLY),
            MeasureSpec.makeMeasureSpec(30, MeasureSpec.EXACTLY),
            Constraints.fixed(20, 30),
            ViewGroup.LayoutParams(40, 50)
        )
    }

    @Test
    fun testMeasurement_isDoneWithCorrectMeasureSpecs_2() {
        testMeasurement_isDoneWithCorrectMeasureSpecs(
            MeasureSpec.makeMeasureSpec(20, MeasureSpec.EXACTLY),
            MeasureSpec.makeMeasureSpec(30, MeasureSpec.EXACTLY),
            Constraints.fixed(20, 30),
            ViewGroup.LayoutParams(WRAP_CONTENT, WRAP_CONTENT)
        )
    }

    @Test
    fun testMeasurement_isDoneWithCorrectMeasureSpecs_3() {
        testMeasurement_isDoneWithCorrectMeasureSpecs(
            MeasureSpec.makeMeasureSpec(20, MeasureSpec.EXACTLY),
            MeasureSpec.makeMeasureSpec(30, MeasureSpec.EXACTLY),
            Constraints.fixed(20, 30),
            ViewGroup.LayoutParams(MATCH_PARENT, MATCH_PARENT)
        )
    }

    // When incoming constraints are finite.

    @Test
    fun testMeasurement_isDoneWithCorrectMeasureSpecs_4() {
        testMeasurement_isDoneWithCorrectMeasureSpecs(
            MeasureSpec.makeMeasureSpec(25, MeasureSpec.EXACTLY),
            MeasureSpec.makeMeasureSpec(35, MeasureSpec.EXACTLY),
            Constraints(minWidth = 20, maxWidth = 30, minHeight = 35, maxHeight = 45),
            ViewGroup.LayoutParams(25, 35)
        )
    }

    @Test
    fun testMeasurement_isDoneWithCorrectMeasureSpecs_5() {
        testMeasurement_isDoneWithCorrectMeasureSpecs(
            MeasureSpec.makeMeasureSpec(20, MeasureSpec.EXACTLY),
            MeasureSpec.makeMeasureSpec(35, MeasureSpec.EXACTLY),
            Constraints(minWidth = 20, maxWidth = 30, minHeight = 35, maxHeight = 45),
            ViewGroup.LayoutParams(15, 25)
        )
    }

    @Test
    fun testMeasurement_isDoneWithCorrectMeasureSpecs_6() {
        testMeasurement_isDoneWithCorrectMeasureSpecs(
            MeasureSpec.makeMeasureSpec(30, MeasureSpec.EXACTLY),
            MeasureSpec.makeMeasureSpec(45, MeasureSpec.EXACTLY),
            Constraints(minWidth = 20, maxWidth = 30, minHeight = 35, maxHeight = 45),
            ViewGroup.LayoutParams(35, 50)
        )
    }

    @Test
    fun testMeasurement_isDoneWithCorrectMeasureSpecs_7() {
        testMeasurement_isDoneWithCorrectMeasureSpecs(
            MeasureSpec.makeMeasureSpec(40, MeasureSpec.AT_MOST),
            MeasureSpec.makeMeasureSpec(50, MeasureSpec.AT_MOST),
            Constraints(maxWidth = 40, maxHeight = 50),
            ViewGroup.LayoutParams(WRAP_CONTENT, WRAP_CONTENT)
        )
    }

    @Test
    fun testMeasurement_isDoneWithCorrectMeasureSpecs_8() {
        testMeasurement_isDoneWithCorrectMeasureSpecs(
            MeasureSpec.makeMeasureSpec(40, MeasureSpec.EXACTLY),
            MeasureSpec.makeMeasureSpec(50, MeasureSpec.EXACTLY),
            Constraints(maxWidth = 40, maxHeight = 50),
            ViewGroup.LayoutParams(MATCH_PARENT, MATCH_PARENT)
        )
    }

    // When incoming constraints are infinite.

    @Test
    fun testMeasurement_isDoneWithCorrectMeasureSpecs_9() {
        testMeasurement_isDoneWithCorrectMeasureSpecs(
            MeasureSpec.makeMeasureSpec(25, MeasureSpec.EXACTLY),
            MeasureSpec.makeMeasureSpec(35, MeasureSpec.EXACTLY),
            Constraints(),
            ViewGroup.LayoutParams(25, 35)
        )
    }

    @Test
    fun testMeasurement_isDoneWithCorrectMeasureSpecs_10() {
        testMeasurement_isDoneWithCorrectMeasureSpecs(
            MeasureSpec.makeMeasureSpec(0, MeasureSpec.UNSPECIFIED),
            MeasureSpec.makeMeasureSpec(0, MeasureSpec.UNSPECIFIED),
            Constraints(),
            ViewGroup.LayoutParams(WRAP_CONTENT, WRAP_CONTENT)
        )
    }

    @Test
    fun testMeasurement_isDoneWithCorrectMeasureSpecs_11() {
        testMeasurement_isDoneWithCorrectMeasureSpecs(
            MeasureSpec.makeMeasureSpec(0, MeasureSpec.UNSPECIFIED),
            MeasureSpec.makeMeasureSpec(0, MeasureSpec.UNSPECIFIED),
            Constraints(),
            ViewGroup.LayoutParams(MATCH_PARENT, MATCH_PARENT)
        )
    }

    private fun testMeasurement_isDoneWithCorrectMeasureSpecs(
        expectedWidthSpec: Int,
        expectedHeightSpec: Int,
        constraints: Constraints,
        layoutParams: ViewGroup.LayoutParams
    ) {
        val viewRef = Ref<MeasureSpecSaverView>()
        val widthMeasureSpecRef = Ref<Int>()
        val heightMeasureSpecRef = Ref<Int>()
        // Unique starting constraints so that new constraints are different and thus recomp is
        // guaranteed.
        val constraintsHolder = mutableStateOf(Constraints.fixed(1234, 5678))

        rule.setContent {
            Container(Modifier.layoutConstraints(constraintsHolder.value)) {
                AndroidView(::MeasureSpecSaverView) {
                    it.ref = viewRef
                    it.widthMeasureSpecRef = widthMeasureSpecRef
                    it.heightMeasureSpecRef = heightMeasureSpecRef
                }
            }
        }

        rule.runOnUiThread {
            constraintsHolder.value = constraints
            viewRef.value?.layoutParams = layoutParams
        }

        rule.runOnIdle {
            assertEquals(expectedWidthSpec, widthMeasureSpecRef.value)
            assertEquals(expectedHeightSpec, heightMeasureSpecRef.value)
        }
    }

    @Test
    fun testMeasurement_isDoneWithCorrectMinimumDimensionsSetOnView() {
        val viewRef = Ref<MeasureSpecSaverView>()
        val constraintsHolder = mutableStateOf(Constraints())
        rule.setContent {
            Container(Modifier.layoutConstraints(constraintsHolder.value)) {
                AndroidView(::MeasureSpecSaverView) { it.ref = viewRef }
            }
        }
        rule.runOnUiThread { constraintsHolder.value = Constraints(minWidth = 20, minHeight = 30) }

        rule.runOnIdle {
            assertEquals(20, viewRef.value!!.minimumWidth)
            assertEquals(30, viewRef.value!!.minimumHeight)
        }
    }

    // Intrinsic measurements.

    @Test
    fun testIntrinsicMeasurement() {
        var obtainedWidthMeasureSpec: Int = -1
        var obtainedHeightMeasureSpec: Int = -1
        class MeasureSpecsSaver(context: Context) : View(context) {
            override fun onMeasure(widthMeasureSpec: Int, heightMeasureSpec: Int) {
                obtainedWidthMeasureSpec = widthMeasureSpec
                obtainedHeightMeasureSpec = heightMeasureSpec
                setMeasuredDimension(20, 40)
            }
        }
        rule.setContent {
            Layout(content = { AndroidView(::MeasureSpecsSaver) }) { measurables, _ ->
                val view = measurables.first()
                assertEquals(20, view.minIntrinsicWidth(70))
                assertEquals(MeasureSpec.UNSPECIFIED, MeasureSpec.getMode(obtainedWidthMeasureSpec))
                assertEquals(
                    MeasureSpec.makeMeasureSpec(70, MeasureSpec.AT_MOST),
                    obtainedHeightMeasureSpec
                )
                assertEquals(20, view.maxIntrinsicWidth(80))
                assertEquals(MeasureSpec.UNSPECIFIED, MeasureSpec.getMode(obtainedWidthMeasureSpec))
                assertEquals(
                    MeasureSpec.makeMeasureSpec(80, MeasureSpec.AT_MOST),
                    obtainedHeightMeasureSpec
                )
                assertEquals(40, view.minIntrinsicHeight(70))
                assertEquals(
                    MeasureSpec.makeMeasureSpec(70, MeasureSpec.AT_MOST),
                    obtainedWidthMeasureSpec
                )
                assertEquals(
                    MeasureSpec.UNSPECIFIED,
                    MeasureSpec.getMode(obtainedHeightMeasureSpec)
                )
                assertEquals(40, view.minIntrinsicHeight(80))
                assertEquals(
                    MeasureSpec.makeMeasureSpec(80, MeasureSpec.AT_MOST),
                    obtainedWidthMeasureSpec
                )
                assertEquals(
                    MeasureSpec.UNSPECIFIED,
                    MeasureSpec.getMode(obtainedHeightMeasureSpec)
                )
                view.measure(Constraints(maxWidth = 50, maxHeight = 50))
                assertEquals(
                    MeasureSpec.makeMeasureSpec(50, MeasureSpec.AT_MOST),
                    obtainedWidthMeasureSpec
                )
                assertEquals(
                    MeasureSpec.makeMeasureSpec(50, MeasureSpec.AT_MOST),
                    obtainedHeightMeasureSpec
                )
                layout(0, 0) {}
            }
        }
    }

    // Other tests.

    @Test
    @SdkSuppress(minSdkVersion = Build.VERSION_CODES.O)
    fun testRedrawing_onSubsequentRemeasuring() {
        var size by mutableStateOf(20)
        rule.setContent {
            Box(Modifier.graphicsLayer().fillMaxSize()) {
                val context = LocalContext.current
                val view = remember { View(context) }
                AndroidView({ view }, Modifier.testTag("view"))
                view.layoutParams = ViewGroup.LayoutParams(size, size)
                view.setBackgroundColor(android.graphics.Color.BLUE)
            }
        }
        rule.onNodeWithTag("view").captureToImage().assertPixels(IntSize(size, size)) { Color.Blue }

        rule.runOnIdle { size += 20 }
        rule.runOnIdle {} // just wait for composition to finish
        rule.onNodeWithTag("view").captureToImage().assertPixels(IntSize(size, size)) { Color.Blue }

        rule.runOnIdle { size += 20 }
        rule.runOnIdle {} // just wait for composition to finish
        rule.onNodeWithTag("view").captureToImage().assertPixels(IntSize(size, size)) { Color.Blue }
    }

    @Test
    fun testCoordinates_acrossMultipleViewAndComposeSwitches() {
        val padding = 100

        var outer: Offset = Offset.Zero
        var inner: Offset = Offset.Zero

        rule.setContent {
            Box(Modifier.onGloballyPositioned { outer = it.positionInWindow() }) {
                val paddingDp = with(LocalDensity.current) { padding.toDp() }
                Box(Modifier.padding(paddingDp)) {
                    AndroidView({
                        ComposeView(it).apply {
                            setContent {
                                Box(
                                    Modifier.padding(paddingDp).onGloballyPositioned {
                                        inner = it.positionInWindow()
                                    }
                                )
                            }
                        }
                    })
                }
            }
        }

        rule.runOnIdle {
            assertEquals(outer.x + padding * 2, inner.x)
            assertEquals(outer.y + padding * 2, inner.y)
        }
    }

    @Test
    fun testCoordinates_acrossMultipleViewAndComposeSwitches_whenContainerMoves() {
        val size = 100
        val padding = 100

        lateinit var topView: View
        lateinit var coordinates: LayoutCoordinates
        var startX = 0

        rule.activityRule.scenario.onActivity {
            val root = LinearLayout(it)
            it.setContentView(root)

            topView = View(it)
            root.addView(topView, size, size)
            val view = ComposeView(it)
            root.addView(view)

            view.setContent {
                Box {
                    val paddingDp = with(LocalDensity.current) { padding.toDp() }
                    Box(Modifier.padding(paddingDp)) {
                        AndroidView({
                            ComposeView(it).apply {
                                setContent {
                                    Box(
                                        Modifier.padding(paddingDp).onGloballyPositioned {
                                            coordinates = it
                                        }
                                    )
                                }
                            }
                        })
                    }
                }
            }
        }
        rule.runOnIdle { startX = coordinates.positionInWindow().x.roundToInt() }

        rule.runOnIdle { topView.visibility = View.GONE }

        rule.runOnIdle { assertEquals(100, startX - coordinates.positionInWindow().x.roundToInt()) }
    }

    @Test
    fun testComposeInsideView_attachingAndDetaching() {
        var composeContent by mutableStateOf(true)
        var node: LayoutNode? = null
        rule.setContent {
            if (composeContent) {
                Box {
                    AndroidView({
                        ComposeView(it).apply {
                            setViewCompositionStrategy(
                                ViewCompositionStrategy.DisposeOnViewTreeLifecycleDestroyed
                            )
                        }
                    }) {
                        it.setContent {
                            ComposeNode<LayoutNode, Applier<Any>>(
                                factory = LayoutNode.Constructor,
                                update = {
                                    init { node = this }
                                    set(noOpMeasurePolicy, ComposeUiNode.SetMeasurePolicy)
                                }
                            )
                        }
                    }
                }
            }
        }

        Espresso.onView(
                allOf(
                    withClassName(endsWith("AndroidComposeView")),
                    not(isDescendantOfA(withClassName(endsWith("AndroidComposeView"))))
                )
            )
            .check { view, exception ->
                view as AndroidComposeView
                // The root layout node should have one child, the Box.
                if (view.root.children.size != 1) throw exception
            }
        var innerAndroidComposeView: AndroidComposeView? = null
        Espresso.onView(
                allOf(
                    withClassName(endsWith("AndroidComposeView")),
                    isDescendantOfA(withClassName(endsWith("AndroidComposeView")))
                )
            )
            .check { view, exception ->
                innerAndroidComposeView = view as AndroidComposeView
                // It should have one layout node child, the inner emitted LayoutNode.
                if (view.root.children.size != 1) throw exception
            }
        // The layout node and its AndroidComposeView should be attached.
        assertNotNull(innerAndroidComposeView)
        assertTrue(innerAndroidComposeView!!.isAttachedToWindow)
        assertNotNull(node)
        assertTrue(node!!.isAttached)

        rule.runOnIdle { composeContent = false }

        // The composition has been disposed.
        rule.runOnIdle {
            assertFalse(innerAndroidComposeView!!.isAttachedToWindow)
            // the node stays attached after the compose view is detached
            assertTrue(node!!.isAttached)
        }
    }

    @Test
    fun testAndroidViewHolder_size() {
        val size = 100

        rule.runOnUiThread {
            val root = FrameLayout(rule.activity)
            val composeView = ComposeView(rule.activity)
            composeView.layoutParams = FrameLayout.LayoutParams(size, size)
            root.addView(composeView)
            rule.activity.setContentView(root)
            composeView.setContent { AndroidView(::View, Modifier.size(10.dp)) }
        }

        Espresso.onView(withClassName(endsWith("AndroidViewsHandler"))).check { view, exception ->
            view as AndroidViewsHandler
            // The views handler should match the size of the ComposeView.
            if (view.width != size || view.height != size) throw exception
        }
    }

    @Test
    fun testRedraw_withoutSizeChangeOrStateRead() {
        val squareRef = Ref<ColoredSquareView>()
        var expectedColor = Color.Blue
        rule.setContent {
            AndroidView(::ColoredSquareView) {
                it.color = expectedColor
                it.ref = squareRef
            }
        }
        val squareView = squareRef.value
        assertNotNull(squareView)

        rule.runOnUiThread {
            assertTrue(squareView!!.drawnAfterLastColorChange)
            // Change view attribute using recomposition.
            squareView.color = Color.Green
            expectedColor = Color.Green
        }

        rule.runOnUiThread { assertTrue(squareView!!.drawnAfterLastColorChange) }
    }

    @Test
    @SdkSuppress(minSdkVersion = Build.VERSION_CODES.O)
    fun testMove_withoutRedraw() {
        var offset by mutableStateOf(0)
        rule.setContent {
            Box(Modifier.testTag("box").fillMaxSize()) {
                val offsetDp = with(rule.density) { offset.toDp() }
                Box(Modifier.offset(offsetDp, offsetDp)) {
                    AndroidView(::ColoredSquareView, Modifier.graphicsLayer())
                }
            }
        }
        val offsetColorProvider: (IntOffset) -> Color? = {
            if (it.x >= offset && it.x < offset + 100 && it.y >= offset && it.y < offset + 100) {
                Color.Blue
            } else {
                null
            }
        }
        rule
            .onNodeWithTag("box")
            .captureToImage()
            .assertPixels(expectedColorProvider = offsetColorProvider)
        rule.runOnUiThread { offset = 100 }
        rule
            .onNodeWithTag("box")
            .captureToImage()
            .assertPixels(expectedColorProvider = offsetColorProvider)
    }

    @Test
    fun testInvalidationsDuringDraw_withLayerInBetween() {
        var view: InvalidateDuringComputeScroll? = null
        rule.setContent {
            val context = LocalContext.current
            view = remember { InvalidateDuringComputeScroll(context) }
            // Note having a graphics layer here will cause the updateDisplayList to not happen
            // in the initial redraw traversal.
            AndroidView(factory = { view!! }, modifier = Modifier.graphicsLayer().graphicsLayer())
        }

        val invalidatesDuringScroll = 4
        rule.runOnIdle {
            view!!.apply {
                draws = 0
                this.invalidatesDuringScroll = invalidatesDuringScroll
                invalidate()
            }
        }

        rule.waitUntil { view!!.draws == (invalidatesDuringScroll + 1) }
    }

    @Test
    fun testInvalidationsDuringDraw_sameLayerAsAndroidComposeView() {
        var view: InvalidateDuringComputeScroll? = null
        rule.setContent {
            val context = LocalContext.current
            view = remember { InvalidateDuringComputeScroll(context) }
            AndroidView(factory = { view!! })
        }

        val invalidatesDuringScroll = 4
        rule.runOnIdle {
            view!!.apply {
                draws = 0
                this.invalidatesDuringScroll = invalidatesDuringScroll
                invalidate()
            }
        }
        rule.waitUntil(10000) { view!!.draws == invalidatesDuringScroll + 1 }
    }

    @Ignore // b/254573760
    @SdkSuppress(minSdkVersion = Build.VERSION_CODES.M)
    @Test
    fun testWebViewIsRelaidOut_afterPageLoad() {
        var boxY = 0
        val latch = CountDownLatch(1)
        rule.setContent {
            Column {
                AndroidView(
                    factory = {
                        val webView = WebView(it)
                        webView.webViewClient =
                            object : WebViewClient() {
                                override fun onPageCommitVisible(view: WebView?, url: String?) {
                                    super.onPageCommitVisible(view, url)
                                    latch.countDown()
                                }
                            }
                        webView.loadData("This is a test text", "text/html", "UTF-8")
                        webView
                    }
                )
                Box(Modifier.onGloballyPositioned { boxY = it.positionInRoot().y.roundToInt() })
            }
        }
        assertTrue(latch.await(3, TimeUnit.SECONDS))
        rule.waitUntil { boxY > 0 }
    }

    @Test
    fun testView_isNotLayoutRequested_afterFirstLayout() {
        var view: View? = null

        rule.setContent { AndroidView(factory = { context -> View(context).also { view = it } }) }

        rule.runOnIdle { assertFalse(view!!.isLayoutRequested) }
    }

    @Test
    fun hoverEventsAreDispatched() {
        val view = createCaptureEventsView()

        rule.onNodeWithTag(tag).performMouseInput {
            enter(Offset(5f, 5f))
            moveTo(Offset(10f, 10f))
            exit(Offset(10f, 10f))
        }

        rule.runOnIdle {
            assertThat(view.hoverEvents)
                .containsExactly(ACTION_HOVER_ENTER, ACTION_HOVER_MOVE, ACTION_HOVER_EXIT)
        }
    }

    @Test
    fun touchEventsAreDispatched() {
        val view = createCaptureEventsView()

        rule.onNodeWithTag(tag).performTouchInput {
            down(1, Offset.Zero)
            moveTo(1, Offset(10f, 10f))
            down(2, Offset(10f, 0f))
            moveTo(2, Offset(0f, 10f))
            up(1)
            moveTo(2, Offset.Zero)
            up(2)
        }

        rule.runOnIdle {
            assertThat(view.touchEvents)
                .containsExactly(
                    ACTION_DOWN,
                    ACTION_MOVE,
                    ACTION_POINTER_DOWN,
                    ACTION_MOVE,
                    ACTION_POINTER_UP,
                    ACTION_MOVE,
                    ACTION_UP
                )
        }
    }

    private fun createCaptureEventsView(): CaptureEventsView {
        lateinit var view: CaptureEventsView
        rule.setContent {
            AndroidView(
                factory = {
                    view = CaptureEventsView(it)
                    view
                },
                modifier = Modifier.fillMaxSize().testTag(tag)
            )
        }
        return rule.runOnIdle { view }
    }

    class ColoredSquareView(context: Context) : View(context) {
        var size: Int = 100
            set(value) {
                if (value != field) {
                    field = value
                    requestLayout()
                }
            }

        var color: Color = Color.Blue
            set(value) {
                if (value != field) {
                    field = value
                    drawnAfterLastColorChange = false
                    invalidate()
                }
            }

        var drawnAfterLastColorChange = false

        var ref: Ref<ColoredSquareView>? = null
            set(value) {
                field = value
                value?.value = this
            }

        override fun onMeasure(widthMeasureSpec: Int, heightMeasureSpec: Int) {
            super.onMeasure(widthMeasureSpec, heightMeasureSpec)
            setMeasuredDimension(size, size)
        }

        override fun draw(canvas: Canvas) {
            super.draw(canvas)
            drawnAfterLastColorChange = true
            canvas.drawRect(
                Rect(0, 0, size, size),
                Paint().apply { color = this@ColoredSquareView.color.toArgb() }
            )
        }
    }

    class MeasureSpecSaverView(context: Context) : View(context) {
        var ref: Ref<MeasureSpecSaverView>? = null
            set(value) {
                field = value
                value?.value = this
            }

        var widthMeasureSpecRef: Ref<Int>? = null
        var heightMeasureSpecRef: Ref<Int>? = null

        override fun onMeasure(widthMeasureSpec: Int, heightMeasureSpec: Int) {
            widthMeasureSpecRef?.value = widthMeasureSpec
            heightMeasureSpecRef?.value = heightMeasureSpec
            setMeasuredDimension(0, 0)
        }
    }

    class InvalidateDuringComputeScroll(context: Context) : View(context) {
        var draws = 0
        var invalidatesDuringScroll = 0

        override fun computeScroll() {
            if (invalidatesDuringScroll > 0) {
                --invalidatesDuringScroll
                invalidate()
            }
        }

        override fun onDraw(canvas: Canvas) {
            super.onDraw(canvas)
            ++draws
        }
    }

    fun Modifier.layoutConstraints(childConstraints: Constraints): Modifier =
        this.then(
            object : LayoutModifier {
                override fun MeasureScope.measure(
                    measurable: Measurable,
                    constraints: Constraints
                ): MeasureResult {
                    val placeable = measurable.measure(childConstraints)
                    return layout(placeable.width, placeable.height) { placeable.place(0, 0) }
                }
            }
        )

    @Composable
    fun Container(modifier: Modifier = Modifier, content: @Composable () -> Unit) {
        Layout(content, modifier) { measurables, constraints ->
            val placeable = measurables[0].measure(constraints)
            layout(placeable.width, placeable.height) { placeable.place(0, 0) }
        }
    }

    private val noOpMeasurePolicy =
        object : LayoutNode.NoIntrinsicsMeasurePolicy("") {
            override fun MeasureScope.measure(
                measurables: List<Measurable>,
                constraints: Constraints
            ): MeasureResult {
                return object : MeasureResult {
                    override val width = 0
                    override val height = 0
                    override val alignmentLines: Map<AlignmentLine, Int>
                        get() = mapOf()

                    override fun placeChildren() {}
                }
            }
        }

    private class CaptureEventsView(context: Context) : View(context) {
        val touchEvents = mutableListOf<Int>()
        val hoverEvents = mutableListOf<Int>()

        override fun dispatchTouchEvent(event: MotionEvent): Boolean {
            touchEvents += event.actionMasked
            super.dispatchTouchEvent(event)
            return true
        }

        override fun dispatchHoverEvent(event: MotionEvent): Boolean {
            hoverEvents += event.actionMasked
            return super.dispatchHoverEvent(event)
        }
    }
}<|MERGE_RESOLUTION|>--- conflicted
+++ resolved
@@ -127,28 +127,15 @@
             Align {
                 Layout(
                     modifier = Modifier.testTag("content"),
-<<<<<<< HEAD
-                    content =
-                        @Composable {
-                            AndroidView(::ColoredSquareView) {
-                                it.size = squareSize.value
-                                it.ref = squareRef
-                            }
-=======
                     content = {
                         AndroidView(::ColoredSquareView) {
                             it.size = squareSize.value
                             it.ref = squareRef
->>>>>>> 3d4510a6
                         }
+                    }
                 ) { measurables, constraints ->
                     assertEquals(1, measurables.size)
-<<<<<<< HEAD
-                    val placeable =
-                        measurables.first().measure(constraints.copy(minWidth = 0, minHeight = 0))
-=======
                     val placeable = measurables.first().measure(constraints.copyMaxDimensions())
->>>>>>> 3d4510a6
                     assertEquals(placeable.width, expectedSize)
                     assertEquals(placeable.height, expectedSize)
                     layout(constraints.maxWidth, constraints.maxHeight) { placeable.place(0, 0) }
