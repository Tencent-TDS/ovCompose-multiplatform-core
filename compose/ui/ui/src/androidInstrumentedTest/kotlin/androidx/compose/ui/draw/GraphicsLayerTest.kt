/*
 * Copyright 2020 The Android Open Source Project
 *
 * Licensed under the Apache License, Version 2.0 (the "License");
 * you may not use this file except in compliance with the License.
 * You may obtain a copy of the License at
 *
 *      http://www.apache.org/licenses/LICENSE-2.0
 *
 * Unless required by applicable law or agreed to in writing, software
 * distributed under the License is distributed on an "AS IS" BASIS,
 * WITHOUT WARRANTIES OR CONDITIONS OF ANY KIND, either express or implied.
 * See the License for the specific language governing permissions and
 * limitations under the License.
 */

package androidx.compose.ui.draw

import android.os.Build
import android.view.View
import androidx.compose.foundation.Canvas
import androidx.compose.foundation.clickable
import androidx.compose.foundation.layout.Box
import androidx.compose.foundation.layout.fillMaxSize
import androidx.compose.foundation.layout.requiredSize
import androidx.compose.foundation.layout.size
import androidx.compose.foundation.layout.wrapContentSize
import androidx.compose.foundation.lazy.LazyColumn
import androidx.compose.foundation.shape.CircleShape
import androidx.compose.foundation.shape.GenericShape
import androidx.compose.runtime.Composable
import androidx.compose.runtime.CompositionLocalProvider
import androidx.compose.runtime.derivedStateOf
import androidx.compose.runtime.getValue
import androidx.compose.runtime.movableContentOf
import androidx.compose.runtime.mutableStateOf
import androidx.compose.runtime.setValue
import androidx.compose.testutils.assertPixelColor
import androidx.compose.testutils.assertPixels
import androidx.compose.ui.AbsoluteAlignment
import androidx.compose.ui.FixedSize
import androidx.compose.ui.Modifier
import androidx.compose.ui.Padding
import androidx.compose.ui.background
import androidx.compose.ui.geometry.CornerRadius
import androidx.compose.ui.geometry.Offset
import androidx.compose.ui.geometry.Rect
import androidx.compose.ui.geometry.RoundRect
import androidx.compose.ui.geometry.Size
import androidx.compose.ui.graphics.BlendMode
import androidx.compose.ui.graphics.BlurEffect
import androidx.compose.ui.graphics.Color
import androidx.compose.ui.graphics.CompositingStrategy
import androidx.compose.ui.graphics.GraphicsLayerScope
import androidx.compose.ui.graphics.OffsetEffect
import androidx.compose.ui.graphics.Outline
import androidx.compose.ui.graphics.RenderEffect
import androidx.compose.ui.graphics.Shape
import androidx.compose.ui.graphics.TileMode
import androidx.compose.ui.graphics.TransformOrigin
import androidx.compose.ui.graphics.asAndroidBitmap
import androidx.compose.ui.graphics.compositeOver
import androidx.compose.ui.graphics.drawscope.DrawScope
import androidx.compose.ui.graphics.drawscope.inset
import androidx.compose.ui.graphics.graphicsLayer
import androidx.compose.ui.graphics.layer.GraphicsLayer
import androidx.compose.ui.graphics.rememberGraphicsLayer
import androidx.compose.ui.graphics.toArgb
import androidx.compose.ui.graphics.toPixelMap
import androidx.compose.ui.layout.Layout
import androidx.compose.ui.layout.LayoutCoordinates
import androidx.compose.ui.layout.boundsInRoot
import androidx.compose.ui.layout.boundsInWindow
import androidx.compose.ui.layout.layout
import androidx.compose.ui.layout.onGloballyPositioned
import androidx.compose.ui.layout.onPlaced
import androidx.compose.ui.layout.positionInRoot
import androidx.compose.ui.layout.positionInWindow
import androidx.compose.ui.padding
import androidx.compose.ui.platform.LocalDensity
import androidx.compose.ui.platform.LocalView
import androidx.compose.ui.platform.testTag
import androidx.compose.ui.scale
import androidx.compose.ui.test.TestActivity
import androidx.compose.ui.test.captureToImage
import androidx.compose.ui.test.click
import androidx.compose.ui.test.junit4.createAndroidComposeRule
import androidx.compose.ui.test.onNodeWithTag
import androidx.compose.ui.test.onRoot
import androidx.compose.ui.test.performTouchInput
import androidx.compose.ui.unit.Constraints
import androidx.compose.ui.unit.Density
import androidx.compose.ui.unit.Dp
import androidx.compose.ui.unit.IntSize
import androidx.compose.ui.unit.LayoutDirection
import androidx.compose.ui.unit.dp
import androidx.test.ext.junit.runners.AndroidJUnit4
import androidx.test.filters.MediumTest
import androidx.test.filters.SdkSuppress
import androidx.test.platform.app.InstrumentationRegistry
import com.google.common.truth.Truth.assertThat
import kotlin.math.ceil
import kotlin.math.roundToInt
import org.junit.After
import org.junit.Assert.assertEquals
import org.junit.Assert.assertFalse
import org.junit.Assert.assertNotNull
import org.junit.Assert.assertTrue
import org.junit.Assert.fail
import org.junit.Rule
import org.junit.Test
import org.junit.runner.RunWith

@MediumTest
@RunWith(AndroidJUnit4::class)
class GraphicsLayerTest {
<<<<<<< HEAD
    @Suppress("DEPRECATION")
    @get:Rule
    val activityTestRule =
        androidx.test.rule.ActivityTestRule<TestActivity>(TestActivity::class.java)

    @get:Rule val rule = createComposeRule()
=======
    @get:Rule val rule = createAndroidComposeRule<TestActivity>()

    @After
    fun teardown() {
        val instrumentation = InstrumentationRegistry.getInstrumentation()
        val activity = rule.activity
        while (!activity.isDestroyed) {
            instrumentation.runOnMainSync {
                if (!activity.isDestroyed) {
                    activity.finish()
                }
            }
        }
    }
>>>>>>> 3d4510a6

    @Test
    fun testLayerBoundsPosition() {
        var coords: LayoutCoordinates? = null
        rule.setContent {
            FixedSize(
                30,
                Modifier.padding(10).graphicsLayer().onGloballyPositioned { coords = it }
            ) { /* no-op */
            }
        }

        rule.onRoot().apply {
            val layoutCoordinates = coords!!
            assertEquals(Offset(10f, 10f), layoutCoordinates.positionInRoot())
            val bounds = layoutCoordinates.boundsInRoot()
            assertEquals(Rect(10f, 10f, 40f, 40f), bounds)
            val global = layoutCoordinates.boundsInWindow()
            val position = layoutCoordinates.positionInWindow()
            assertEquals(position.x, global.left)
            assertEquals(position.y, global.top)
            assertEquals(30f, global.width)
            assertEquals(30f, global.height)
        }
    }

    @Test
    fun testScale() {
        var coords: LayoutCoordinates? = null
        rule.setContent {
            Padding(10) {
                FixedSize(
                    10,
                    Modifier.graphicsLayer(scaleX = 2f, scaleY = 3f).onGloballyPositioned {
                        coords = it
                    }
                ) {}
            }
        }

        rule.onRoot().apply {
            val layoutCoordinates = coords!!
            val bounds = layoutCoordinates.boundsInRoot()
            assertEquals(Rect(5f, 0f, 25f, 30f), bounds)
            assertEquals(Offset(5f, 0f), layoutCoordinates.positionInRoot())
        }
    }

    @Test
    fun testScaleConvenienceXY() {
        var coords: LayoutCoordinates? = null
        rule.setContent {
            Padding(10) {
                FixedSize(
                    10,
                    Modifier.scale(scaleX = 2f, scaleY = 3f).onGloballyPositioned { coords = it }
                ) {}
            }
        }

        rule.onRoot().apply {
            val layoutCoordinates = coords!!
            val bounds = layoutCoordinates.boundsInRoot()
            assertEquals(Rect(5f, 0f, 25f, 30f), bounds)
            assertEquals(Offset(5f, 0f), layoutCoordinates.positionInRoot())
        }
    }

    @Test
    fun testScaleConvenienceUniform() {
        var coords: LayoutCoordinates? = null
        rule.setContent {
            Padding(10) {
                FixedSize(10, Modifier.scale(scale = 2f).onGloballyPositioned { coords = it }) {}
            }
        }

        rule.onRoot().apply {
            val layoutCoordinates = coords!!
            val bounds = layoutCoordinates.boundsInRoot()
            assertEquals(Rect(5f, 5f, 25f, 25f), bounds)
            assertEquals(Offset(5f, 5f), layoutCoordinates.positionInRoot())
        }
    }

    @Test
    fun testRotation() {
        var coords: LayoutCoordinates? = null
        rule.setContent {
            Padding(10) {
                FixedSize(
                    10,
                    Modifier.graphicsLayer(scaleY = 3f, rotationZ = 90f).onGloballyPositioned {
                        coords = it
                    }
                ) {}
            }
        }

        rule.onRoot().apply {
            val layoutCoordinates = coords!!
            val bounds = layoutCoordinates.boundsInRoot()
            assertEquals(Rect(0f, 10f, 30f, 20f), bounds)
            assertEquals(Offset(30f, 10f), layoutCoordinates.positionInRoot())
        }
    }

    @Test
    fun testRotationConvenience() {
        var coords: LayoutCoordinates? = null
        rule.setContent {
            Padding(10) {
                FixedSize(10, Modifier.rotate(90f).onGloballyPositioned { coords = it }) {}
            }
        }

        rule.onRoot().apply {
            val layoutCoordinates = coords!!
            val bounds = layoutCoordinates.boundsInRoot()
            assertEquals(Rect(10.0f, 10f, 20f, 20f), bounds)
            assertEquals(Offset(20f, 10f), layoutCoordinates.positionInRoot())
        }
    }

    @Test
    fun testRotationPivot() {
        var coords: LayoutCoordinates? = null
        rule.setContent {
            Padding(10) {
                FixedSize(
                    10,
                    Modifier.graphicsLayer(
                            rotationZ = 90f,
                            transformOrigin = TransformOrigin(1.0f, 1.0f)
                        )
                        .onGloballyPositioned { coords = it }
                )
            }
        }

        rule.onRoot().apply {
            val layoutCoordinates = coords!!
            val bounds = layoutCoordinates.boundsInRoot()
            assertEquals(Rect(20f, 10f, 30f, 20f), bounds)
            assertEquals(Offset(30f, 10f), layoutCoordinates.positionInRoot())
        }
    }

    @Test
    fun testTranslationXY() {
        var coords: LayoutCoordinates? = null
        rule.setContent {
            Padding(10) {
                FixedSize(
                    10,
                    Modifier.graphicsLayer(translationX = 5.0f, translationY = 8.0f)
                        .onGloballyPositioned { coords = it }
                )
            }
        }

        rule.onRoot().apply {
            val layoutCoordinates = coords!!
            val bounds = layoutCoordinates.boundsInRoot()
            assertEquals(Rect(15f, 18f, 25f, 28f), bounds)
            assertEquals(Offset(15f, 18f), layoutCoordinates.positionInRoot())
        }
    }

    @Test
    fun testClip() {
        var coords: LayoutCoordinates? = null
        rule.setContent {
            Padding(10) {
                FixedSize(10, Modifier.graphicsLayer(clip = true)) {
                    FixedSize(
                        10,
                        Modifier.graphicsLayer(scaleX = 2f).onGloballyPositioned { coords = it }
                    ) {}
                }
            }
        }

        rule.onRoot().apply {
            val layoutCoordinates = coords!!
            val bounds = layoutCoordinates.boundsInRoot()
            assertEquals(Rect(10f, 10f, 20f, 20f), bounds)
            // Positions aren't clipped
            assertEquals(Offset(5f, 10f), layoutCoordinates.positionInRoot())
        }
    }

    @Test
    fun testSiblingComparisons() {
        var coords1: LayoutCoordinates? = null
        var coords2: LayoutCoordinates? = null
        rule.setContent {
            with(LocalDensity.current) {
                Box(Modifier.requiredSize(25.toDp()).graphicsLayer(rotationZ = 30f, clip = true)) {
                    Box(
                        Modifier.graphicsLayer(
                                rotationZ = 90f,
                                transformOrigin = TransformOrigin(0f, 1f),
                                clip = true
                            )
                            .requiredSize(20.toDp(), 10.toDp())
                            .align(AbsoluteAlignment.TopLeft)
                            .onGloballyPositioned { coords1 = it }
                    )
                    Box(
                        Modifier.graphicsLayer(
                                rotationZ = -90f,
                                transformOrigin = TransformOrigin(0f, 1f),
                                clip = true
                            )
                            .requiredSize(10.toDp())
                            .align(AbsoluteAlignment.BottomRight)
                            .onGloballyPositioned { coords2 = it }
                    )
                }
            }
        }

        rule.onRoot().apply {
            assertEquals(Offset(15f, 5f), coords2!!.localPositionOf(coords1!!, Offset.Zero))
            assertEquals(Offset(-5f, 5f), coords2!!.localPositionOf(coords1!!, Offset(20f, 0f)))
            assertEquals(Rect(-5f, -5f, 15f, 5f), coords2!!.localBoundingBoxOf(coords1!!, false))
            assertEquals(Rect(0f, 0f, 10f, 5f), coords2!!.localBoundingBoxOf(coords1!!, true))
        }
    }

    @MediumTest
    @SdkSuppress(minSdkVersion = Build.VERSION_CODES.O)
    @Test
    fun testCameraDistanceWithRotationY() {
        if (Build.VERSION.SDK_INT == 28) return // b/260095151
        val testTag = "parent"
        rule.setContent {
            Box(modifier = Modifier.testTag(testTag).wrapContentSize()) {
                Box(
                    modifier =
                        Modifier.requiredSize(100.dp)
                            .background(Color.Gray)
                            .graphicsLayer(rotationY = 25f, cameraDistance = 1.0f)
                            .background(Color.Red)
                ) {
                    Box(modifier = Modifier.requiredSize(100.dp))
                }
            }
        }

        rule.onNodeWithTag(testTag).captureToImage().asAndroidBitmap().apply {
            assertEquals(Color.Red.toArgb(), getPixel(0, 0))
            assertEquals(Color.Red.toArgb(), getPixel(0, height - 1))
            assertEquals(Color.Red.toArgb(), getPixel(width / 2 - 10, height / 2))
            assertEquals(Color.Gray.toArgb(), getPixel(width - 1 - 10, height / 2))
            assertEquals(Color.Gray.toArgb(), getPixel(width - 1, 0))
            assertEquals(Color.Gray.toArgb(), getPixel(width - 1, height - 1))
        }
    }

    @MediumTest
    @SdkSuppress(minSdkVersion = Build.VERSION_CODES.O)
    @Test
    fun testEmptyClip() {
        val EmptyRectangle =
            object : Shape {
                override fun createOutline(
                    size: Size,
                    layoutDirection: LayoutDirection,
                    density: Density
                ) = Outline.Rectangle(Rect.Zero)
            }
        val tag = "testTag"
        rule.setContent {
            Box(modifier = Modifier.testTag(tag).requiredSize(100.dp).background(Color.Blue)) {
                Box(
                    modifier =
                        Modifier.matchParentSize()
                            .graphicsLayer(clip = true, shape = EmptyRectangle)
                            .background(Color.Red)
                )
            }
        }

        // Results should match background color of parent. Because the child Box is clipped to
        // an empty rectangle, no red pixels from its background should be visible
        rule.onNodeWithTag(tag).captureToImage().assertPixels { Color.Blue }
    }

    @Test
    fun testTotalClip() {
        var coords: LayoutCoordinates? = null
        rule.setContent {
            Padding(10) {
                FixedSize(10, Modifier.graphicsLayer(clip = true)) {
                    FixedSize(10, Modifier.padding(20).onGloballyPositioned { coords = it }) {}
                }
            }
        }

        rule.onRoot().apply {
            val layoutCoordinates = coords!!
            val bounds = layoutCoordinates.boundsInRoot()
            // should be completely clipped out
            assertEquals(0f, bounds.width)
            assertEquals(0f, bounds.height)
        }
    }

    @Composable
    fun BoxBlur(tag: String, size: Float, blurRadius: Float) {
        BoxRenderEffect(
            tag,
            (size / LocalDensity.current.density).dp,
            ({ BlurEffect(blurRadius, blurRadius, TileMode.Decal) })
        ) {
            inset(blurRadius, blurRadius) { drawRect(androidx.compose.ui.graphics.Color.Blue) }
        }
    }

    @Composable
    fun BoxRenderEffect(
        tag: String,
        size: Dp,
        renderEffectCreator: () -> RenderEffect,
        drawBlock: DrawScope.() -> Unit
    ) {
        Box(
            Modifier.testTag(tag)
                .size(size)
                .background(Color.Black)
                .graphicsLayer { renderEffect = renderEffectCreator() }
                .drawBehind(drawBlock)
        )
    }

    @Test
    @SdkSuppress(minSdkVersion = Build.VERSION_CODES.S)
    fun testBlurEffect() {
        val tag = "blurTag"
        val size = 100f
        val blurRadius = 10f
        rule.setContent { BoxBlur(tag, size, blurRadius) }
        rule.onNodeWithTag(tag).captureToImage().apply {
            val pixelMap = toPixelMap()
            var nonPureBlueCount = 0
            for (x in (blurRadius).toInt() until (width - (blurRadius)).toInt()) {
                for (y in (blurRadius).toInt() until (height - (blurRadius)).toInt()) {
                    val pixelColor = pixelMap[x, y]
                    if (pixelColor.red > 0 || pixelColor.green > 0) {
                        fail("Only blue colors are expected. Pixel at [$x, $y] $pixelColor")
                    }
                    if (pixelColor.blue > 0 && pixelColor.blue < 1f) {
                        nonPureBlueCount++
                    }
                }
            }
            assertTrue(nonPureBlueCount > 0)
        }
    }

    @Test
    @SdkSuppress(minSdkVersion = Build.VERSION_CODES.S)
    fun testZeroRadiusBlurDoesNotCrash() {
        val tag = "blurTag"
        val size = 100f
        rule.setContent { BoxBlur(tag, size, 0f) }
    }

    @Test
    @SdkSuppress(minSdkVersion = Build.VERSION_CODES.O, maxSdkVersion = Build.VERSION_CODES.R)
    fun testBlurNoopOnUnsupportedPlatforms() {
        val tag = "blurTag"
        val size = 100f
        val blurRadius = 10f
        rule.setContent { BoxBlur(tag, size, blurRadius) }
        rule.onNodeWithTag(tag).captureToImage().apply {
            with(toPixelMap()) {
                for (x in 0 until width) {
                    for (y in 0 until height) {
                        if (
                            x >= blurRadius &&
                                x < width - blurRadius &&
                                y >= blurRadius &&
                                y < height - blurRadius
                        ) {
                            assertPixelColor(Color.Blue, x, y) { "Index $x, $y should be blue" }
                        } else {
                            assertPixelColor(Color.Black, x, y) { "Index $x, $y should be black" }
                        }
                    }
                }
            }
        }
    }

    @Test
    @SdkSuppress(minSdkVersion = Build.VERSION_CODES.S)
    fun testOffsetEffect() {
        val tag = "blurTag"
        val size = 100f
        rule.setContent {
            BoxRenderEffect(
                tag,
                (size / LocalDensity.current.density).dp,
                { OffsetEffect(20f, 20f) }
            ) {
                drawRect(Color.Blue, size = Size(this.size.width - 20, this.size.height - 20))
            }
        }
        rule.onNodeWithTag(tag).captureToImage().apply {
            val pixelMap = toPixelMap()
            for (x in 0 until width) {
                for (y in 0 until height) {
                    if (x >= 20f && y >= 20f) {
                        assertEquals("Index $x, $y should be blue", Color.Blue, pixelMap[x, y])
                    } else {
                        assertEquals("Index $x, $y should be black", Color.Black, pixelMap[x, y])
                    }
                }
            }
        }
    }

    @Test
    @SdkSuppress(minSdkVersion = Build.VERSION_CODES.O)
    fun testSoftwareLayerOffset() {
        val testTag = "box"
        var offset = 0
        val scale = 0.5f
        val boxAlpha = 0.5f
        val sizePx = 100
        val squarePx = sizePx / 2
        rule.setContent {
            LocalView.current.setLayerType(View.LAYER_TYPE_SOFTWARE, null)
            val density = LocalDensity.current.density
            val size = (sizePx / density)
            val squareSize = (squarePx / density)
            offset = (20f / density).roundToInt()
            Box(Modifier.size(size.dp).background(Color.LightGray).testTag(testTag)) {
                Box(
                    Modifier.layout { measurable, constraints ->
                            val placeable = measurable.measure(constraints)
                            layout(placeable.width, placeable.height) {
                                placeable.placeWithLayer(offset, offset) {
                                    alpha = boxAlpha
                                    scaleX = scale
                                    scaleY = scale
                                    transformOrigin = TransformOrigin(0f, 0f)
                                }
                            }
                        }
                        .size(squareSize.dp)
                        .background(Color.Red)
                )
            }
        }

        rule.onNodeWithTag(testTag).captureToImage().apply {
            with(toPixelMap()) {
                assertEquals(Color.LightGray, this[0, 0])
                assertEquals(Color.LightGray, this[width - 1, 0])
                assertEquals(Color.LightGray, this[0, height - 1])
                assertEquals(Color.LightGray, this[width - 1, height - 1])

                val blended = Color.Red.copy(alpha = boxAlpha).compositeOver(Color.LightGray)

                val scaledSquare = squarePx * scale
                val scaledLeft = offset
                val scaledTop = offset
                val scaledRight = (offset + scaledSquare).toInt()
                val scaledBottom = (offset + scaledSquare).toInt()

                assertPixelColor(blended, scaledLeft + 3, scaledTop + 3)
                assertPixelColor(blended, scaledRight - 3, scaledTop + 3)
                assertPixelColor(blended, scaledLeft + 3, scaledBottom - 3)
                assertPixelColor(blended, scaledRight - 3, scaledBottom - 3)
            }
        }
    }

    @Test
    @SdkSuppress(minSdkVersion = Build.VERSION_CODES.O)
    fun testSoftwareLayerRectangularClip() {
        val testTag = "box"
        var offset = 0
        val scale = 0.5f
        val boxAlpha = 0.5f
        val sizePx = 100
        val squarePx = sizePx / 2
        rule.setContent {
            LocalView.current.setLayerType(View.LAYER_TYPE_SOFTWARE, null)
            val density = LocalDensity.current.density
            val size = (sizePx / density)
            val squareSize = (squarePx / density)
            offset = (20f / density).roundToInt()
            Box(Modifier.size(size.dp).background(Color.LightGray).testTag(testTag)) {
                Box(
                    Modifier.layout { measurable, constraints ->
                            val placeable = measurable.measure(constraints)
                            layout(placeable.width, placeable.height) {
                                placeable.placeWithLayer(offset, offset) {
                                    alpha = boxAlpha
                                    scaleX = scale
                                    scaleY = scale
                                    clip = true
                                    transformOrigin = TransformOrigin(0f, 0f)
                                }
                            }
                        }
                        .size(squareSize.dp)
                        .drawBehind {
                            // Draw a rectangle twice the size of the original bounds
                            // to verify rectangular clipping is applied properly and ignores
                            // the pixels outside of the original size
                            val width = this.size.width
                            val height = this.size.height
                            drawRect(
                                color = Color.Red,
                                topLeft = Offset(-width, -height),
                                size = Size(width * 2, height * 2)
                            )
                        }
                )
            }
        }

        rule.onNodeWithTag(testTag).captureToImage().apply {
            with(toPixelMap()) {
                assertEquals(Color.LightGray, this[0, 0])
                assertEquals(Color.LightGray, this[width - 1, 0])
                assertEquals(Color.LightGray, this[0, height - 1])
                assertEquals(Color.LightGray, this[width - 1, height - 1])

                val blended = Color.Red.copy(alpha = boxAlpha).compositeOver(Color.LightGray)

                val scaledSquare = squarePx * scale
                val scaledLeft = offset
                val scaledTop = offset
                val scaledRight = (offset + scaledSquare).toInt()
                val scaledBottom = (offset + scaledSquare).toInt()

                assertPixelColor(Color.LightGray, scaledLeft - 3, scaledTop - 3)
                assertPixelColor(Color.LightGray, scaledRight + 3, scaledTop - 3)
                assertPixelColor(Color.LightGray, scaledLeft - 3, scaledBottom + 3)
                assertPixelColor(Color.LightGray, scaledRight + 3, scaledBottom + 3)

                assertPixelColor(blended, scaledLeft + 3, scaledTop + 3)
                assertPixelColor(blended, scaledRight - 3, scaledTop + 3)
                assertPixelColor(blended, scaledLeft + 3, scaledBottom - 3)
                assertPixelColor(blended, scaledRight - 3, scaledBottom - 3)
            }
        }
    }

    @Test
    @SdkSuppress(minSdkVersion = Build.VERSION_CODES.O)
    fun testSoftwareCircularShapeClip() {
        val testTag = "box"
        var offset = 0
        val scale = 0.5f
        val boxAlpha = 0.5f
        val sizePx = 200
        val squarePx = sizePx / 2
        rule.setContent {
            LocalView.current.setLayerType(View.LAYER_TYPE_SOFTWARE, null)
            val density = LocalDensity.current.density
            val size = (sizePx / density)
            val squareSize = (squarePx / density)
            offset = (20f / density).roundToInt()
            Box(Modifier.size(size.dp).background(Color.LightGray).testTag(testTag)) {
                Box(
                    Modifier.layout { measurable, constraints ->
                            val placeable = measurable.measure(constraints)
                            layout(placeable.width, placeable.height) {
                                placeable.placeWithLayer(offset, offset) {
                                    alpha = boxAlpha
                                    scaleX = scale
                                    scaleY = scale
                                    clip = true
                                    shape = CircleShape
                                    transformOrigin = TransformOrigin(0f, 0f)
                                }
                            }
                        }
                        .size(squareSize.dp)
                        .drawBehind {
                            // Draw a rectangle twice the size of the original bounds
                            // to verify rectangular clipping is applied properly and ignores
                            // the pixels outside of the original size
                            val width = this.size.width
                            val height = this.size.height
                            drawRect(
                                color = Color.Red,
                                topLeft = Offset(-width, -height),
                                size = Size(width * 2, height * 2)
                            )
                        }
                )
            }
        }

        rule.onNodeWithTag(testTag).captureToImage().apply {
            with(toPixelMap()) {
                assertEquals(Color.LightGray, this[0, 0])
                assertEquals(Color.LightGray, this[width - 1, 0])
                assertEquals(Color.LightGray, this[0, height - 1])
                assertEquals(Color.LightGray, this[width - 1, height - 1])

                val blended = Color.Red.copy(alpha = boxAlpha).compositeOver(Color.LightGray)

                val scaledSquare = squarePx * scale
                val scaledLeft = offset
                val scaledTop = offset
                val scaledRight = (offset + scaledSquare).toInt()
                val scaledBottom = (offset + scaledSquare).toInt()

                assertPixelColor(Color.LightGray, scaledLeft + 1, scaledTop + 1)
                assertPixelColor(Color.LightGray, scaledRight - 1, scaledTop + 1)
                assertPixelColor(Color.LightGray, scaledLeft + 1, scaledBottom - 1)
                assertPixelColor(Color.LightGray, scaledRight - 1, scaledBottom - 1)

                val scaledMidHorizontal = (scaledLeft + scaledRight) / 2
                val scaledMidVertical = (scaledTop + scaledBottom) / 2
                assertPixelColor(blended, scaledMidHorizontal, scaledTop + 3)
                assertPixelColor(blended, scaledRight - 3, scaledMidVertical)
                assertPixelColor(blended, scaledMidHorizontal, scaledBottom - 3)
                assertPixelColor(blended, scaledLeft + 3, scaledMidVertical)
            }
        }
    }

    @Test
    @SdkSuppress(minSdkVersion = Build.VERSION_CODES.O)
    fun testSoftwareLayerManualClip() {
        val testTag = "box"
        var offset = 0
        val scale = 0.5f
        val boxAlpha = 0.5f
        val sizePx = 100
        val squarePx = sizePx / 2
        rule.setContent {
            LocalView.current.setLayerType(View.LAYER_TYPE_SOFTWARE, null)
            val density = LocalDensity.current.density
            val size = (sizePx / density)
            val squareSize = (squarePx / density)
            offset = (20f / density).roundToInt()
            Box(Modifier.size(size.dp).background(Color.LightGray).testTag(testTag)) {
                Box(
                    Modifier.layout { measurable, constraints ->
                            val placeable = measurable.measure(constraints)
                            layout(placeable.width, placeable.height) {
                                placeable.placeWithLayer(offset, offset) {
                                    alpha = boxAlpha
                                    scaleX = scale
                                    scaleY = scale
                                    clip = true
                                    shape = GenericShape { size, _ ->
                                        lineTo(size.width, 0f)
                                        lineTo(0f, size.height)
                                        close()
                                    }
                                    transformOrigin = TransformOrigin(0f, 0f)
                                }
                            }
                        }
                        .size(squareSize.dp)
                        .drawBehind {
                            // Draw a rectangle twice the size of the original bounds
                            // to verify rectangular clipping is applied properly and ignores
                            // the pixels outside of the original size
                            val width = this.size.width
                            val height = this.size.height
                            drawRect(
                                color = Color.Red,
                                topLeft = Offset(-width, -height),
                                size = Size(width * 2, height * 2)
                            )
                        }
                )
            }
        }

        rule.onNodeWithTag(testTag).captureToImage().apply {
            with(toPixelMap()) {
                assertEquals(Color.LightGray, this[0, 0])
                assertEquals(Color.LightGray, this[width - 1, 0])
                assertEquals(Color.LightGray, this[0, height - 1])
                assertEquals(Color.LightGray, this[width - 1, height - 1])

                val blended = Color.Red.copy(alpha = boxAlpha).compositeOver(Color.LightGray)

                val scaledSquare = squarePx * scale
                val scaledLeft = offset
                val scaledTop = offset
                val scaledRight = (offset + scaledSquare).toInt()
                val scaledBottom = (offset + scaledSquare).toInt()

                assertPixelColor(Color.LightGray, scaledLeft - 3, scaledTop - 3)
                assertPixelColor(Color.LightGray, scaledRight + 3, scaledTop - 3)
                assertPixelColor(Color.LightGray, scaledLeft - 3, scaledBottom + 3)
                assertPixelColor(Color.LightGray, scaledRight + 3, scaledBottom + 3)

                assertPixelColor(blended, scaledLeft + 3, scaledTop + 3)
                assertPixelColor(blended, scaledRight - 5, scaledTop + 1)
                assertPixelColor(blended, scaledLeft + 1, scaledBottom - 5)

                assertPixelColor(
                    Color.LightGray,
                    (scaledLeft + scaledRight) / 2 + 3,
                    (scaledTop + scaledBottom) / 2 + 3
                )
            }
        }
    }

    @Test
    @SdkSuppress(minSdkVersion = Build.VERSION_CODES.O)
    fun testSoftwareLayerOffsetRectangularClip() {
        val testTag = "box"
        var offset = 0
        val scale = 0.5f
        val boxAlpha = 0.5f
        val sizePx = 100
        val squarePx = sizePx / 2
        rule.setContent {
            LocalView.current.setLayerType(View.LAYER_TYPE_SOFTWARE, null)
            val density = LocalDensity.current.density
            val size = (sizePx / density)
            val squareSize = (squarePx / density)
            offset = (20f / density).roundToInt()
            Box(Modifier.size(size.dp).background(Color.LightGray).testTag(testTag)) {
                Box(
                    Modifier.layout { measurable, constraints ->
                            val placeable = measurable.measure(constraints)
                            layout(placeable.width, placeable.height) {
                                placeable.placeWithLayer(offset, offset) {
                                    alpha = boxAlpha
                                    scaleX = scale
                                    scaleY = scale
                                    transformOrigin = TransformOrigin(0f, 0f)
                                    clip = true
                                    shape =
                                        object : Shape {
                                            override fun createOutline(
                                                size: Size,
                                                layoutDirection: LayoutDirection,
                                                density: Density
                                            ): Outline {
                                                return Outline.Rectangle(
                                                    Rect(
                                                        left = -size.width / 2,
                                                        top = -size.height / 2,
                                                        right = size.width / 2,
                                                        bottom = size.height / 2,
                                                    )
                                                )
                                            }
                                        }
                                }
                            }
                        }
                        .size(squareSize.dp)
                        .background(Color.Red)
                )
            }
        }

        rule.onNodeWithTag(testTag).captureToImage().apply {
            with(toPixelMap()) {
                assertEquals(Color.LightGray, this[0, 0])
                assertEquals(Color.LightGray, this[width / 2 - 1, 0])
                assertEquals(Color.LightGray, this[0, height / 2 - 1])
                assertEquals(Color.LightGray, this[width / 2 - 1, height / 2 - 1])

                val blended = Color.Red.copy(alpha = boxAlpha).compositeOver(Color.LightGray)

                val scaledSquare = squarePx * scale
                val scaledLeft = offset
                val scaledTop = offset
                val scaledRight = (offset + scaledSquare / 2).toInt()
                val scaledBottom = (offset + scaledSquare / 2).toInt()

                assertPixelColor(blended, scaledLeft + 3, scaledTop + 3)
                assertPixelColor(blended, scaledRight - 3, scaledTop + 3)
                assertPixelColor(blended, scaledLeft + 3, scaledBottom - 3)
                assertPixelColor(blended, scaledRight - 3, scaledBottom - 3)
            }
        }
    }

    @Test
    @SdkSuppress(minSdkVersion = Build.VERSION_CODES.O)
    fun testSoftwareLayerOffsetRoundedRectClip() {
        val testTag = "box"
        var offset = 0
        val scale = 0.5f
        val boxAlpha = 0.5f
        val sizePx = 200
        val squarePx = sizePx / 2
        rule.setContent {
            LocalView.current.setLayerType(View.LAYER_TYPE_SOFTWARE, null)
            val density = LocalDensity.current.density
            val size = (sizePx / density)
            val squareSize = (squarePx / density)
            offset = (20f / density).roundToInt()
            Box(Modifier.size(size.dp).background(Color.LightGray).testTag(testTag)) {
                Box(
                    Modifier.layout { measurable, constraints ->
                            val placeable = measurable.measure(constraints)
                            layout(placeable.width, placeable.height) {
                                placeable.placeWithLayer(offset, offset) {
                                    alpha = boxAlpha
                                    scaleX = scale
                                    scaleY = scale
                                    clip = true
                                    shape =
                                        object : Shape {
                                            override fun createOutline(
                                                size: Size,
                                                layoutDirection: LayoutDirection,
                                                density: Density
                                            ): Outline {
                                                return Outline.Rounded(
                                                    RoundRect(
                                                        left = -size.width / 2,
                                                        top = -size.height / 2,
                                                        right = size.width / 2,
                                                        bottom = size.height / 2,
                                                        cornerRadius =
                                                            CornerRadius(
                                                                size.width / 2,
                                                                size.height / 2
                                                            )
                                                    )
                                                )
                                            }
                                        }
                                    transformOrigin = TransformOrigin(0f, 0f)
                                }
                            }
                        }
                        .size(squareSize.dp)
                        .background(Color.Red)
                )
            }
        }

        rule.onNodeWithTag(testTag).captureToImage().apply {
            with(toPixelMap()) {
                assertEquals(Color.LightGray, this[0, 0])
                assertEquals(Color.LightGray, this[width / 2 - 1, 0])
                assertEquals(Color.LightGray, this[0, height / 2 - 1])
                assertEquals(Color.LightGray, this[width / 2 - 1, height / 2 - 1])

                val blended = Color.Red.copy(alpha = boxAlpha).compositeOver(Color.LightGray)

                val scaledSquare = squarePx * scale
                val scaledLeft = offset
                val scaledTop = offset
                val scaledRight = (offset + scaledSquare / 2).toInt()
                val scaledBottom = (offset + scaledSquare / 2).toInt()

                assertPixelColor(blended, scaledLeft + 3, scaledTop + 3)
                assertPixelColor(blended, scaledRight - 3, scaledTop + 3)
                assertPixelColor(blended, scaledLeft + 3, scaledBottom - 3)

                // The bottom right corner should be clipped out and the background should be
                // revealed
                assertPixelColor(Color.LightGray, scaledRight, scaledBottom)
            }
        }
    }

    @Test
    @SdkSuppress(minSdkVersion = Build.VERSION_CODES.O)
    fun invalidateWhenWeHaveSemanticModifierAfterLayer() {
        var color by mutableStateOf(Color.Red)
        rule.setContent { FixedSize(5, Modifier.graphicsLayer().testTag("tag").background(color)) }

        rule.runOnIdle { color = Color.Green }

        rule.onNodeWithTag("tag").captureToImage().assertPixels { color }
    }

    @Test
    fun testDpPixelConversions() {
        var density: Density? = null
        var testDpConversion = 0f
        var testFontScaleConversion = 0f
        rule.setContent {
            density = LocalDensity.current
            // Verify that the current density is passed to the graphics layer
            // implementation and that density dependent methods are consuming it
            Box(
                modifier =
                    Modifier.graphicsLayer {
                        testDpConversion = 2.dp.toPx()
                        testFontScaleConversion = 3.dp.toSp().toPx()
                    }
            )
        }

        rule.runOnIdle {
            with(density!!) {
                assertEquals(2.dp.toPx(), testDpConversion)
                assertEquals(3.dp.toSp().toPx(), testFontScaleConversion)
            }
        }
    }

    @Test
    fun testClickOnScaledElement() {
        var firstClicked = false
        var secondClicked = false
        rule.setContent {
            Layout(
                content = {
                    Box(Modifier.fillMaxSize().clickable { firstClicked = true })
                    Box(Modifier.fillMaxSize().clickable { secondClicked = true })
                },
                modifier = Modifier.testTag("layout")
            ) { measurables, _ ->
                val itemConstraints = Constraints.fixed(100, 100)
                val first = measurables[0].measure(itemConstraints)
                val second = measurables[1].measure(itemConstraints)
                layout(100, 200) {
                    val layer: GraphicsLayerScope.() -> Unit = {
                        scaleX = 0.5f
                        scaleY = 0.5f
                    }
                    first.placeWithLayer(0, 0, layerBlock = layer)
                    second.placeWithLayer(0, 100, layerBlock = layer)
                }
            }
        }

        rule.onNodeWithTag("layout").performTouchInput { click(position = Offset(50f, 170f)) }

        rule.runOnIdle {
            assertFalse("First element is clicked", firstClicked)
            assertTrue("Second element is not clicked", secondClicked)
        }
    }

    @Test
    fun usingNestedDerivedStateInGraphicsLayerBlock() {
        val mutableState = mutableStateOf(1f)
        val derivedState by derivedStateOf { mutableState.value }
        val nestedDerivedState by derivedStateOf { derivedState }
        var valueReadInGraphicsLayer = Float.MIN_VALUE

        rule.setContent {
            Box(
                Modifier.layout { measurable, constraints ->
                        // update the state during the measure pass
                        mutableState.value = 2f

                        val placeable = measurable.measure(constraints)
                        layout(placeable.width, placeable.height) { placeable.place(0, 0) }
                    }
                    .graphicsLayer {
                        // read during updateLayerParameters
                        valueReadInGraphicsLayer = nestedDerivedState
                    }
            )
        }

        rule.runOnIdle { assertEquals(2f, valueReadInGraphicsLayer) }
    }

    @SdkSuppress(minSdkVersion = Build.VERSION_CODES.O)
    @Test
    fun testCompositingStrategyModulateAlpha() {
        val tag = "testTag"
        val dimen = 200
        rule.setContent {
            Canvas(
                modifier =
                    Modifier.testTag(tag)
                        .size((dimen / LocalDensity.current.density).dp)
                        .background(Color.Black)
                        .graphicsLayer(
                            alpha = 0.5f,
                            compositingStrategy = CompositingStrategy.ModulateAlpha
                        )
            ) {
                inset(0f, 0f, size.width / 3, size.height / 3) { drawRect(color = Color.Red) }
                inset(size.width / 3, size.height / 3, 0f, 0f) { drawRect(color = Color.Blue) }
            }
        }

        rule.onNodeWithTag(tag).captureToImage().apply {
            with(toPixelMap()) {
                val redWithAlpha = Color.Red.copy(alpha = 0.5f)
                val blueWithAlpha = Color.Blue.copy(alpha = 0.5f)
                val bg = Color.Black
                val expectedTopLeft = redWithAlpha.compositeOver(bg)
                val expectedBottomRight = blueWithAlpha.compositeOver(bg)
                val expectedCenter = blueWithAlpha.compositeOver(redWithAlpha).compositeOver(bg)
                assertPixelColor(expectedTopLeft, 0, 0)
                assertPixelColor(Color.Black, width - 1, 0)
                assertPixelColor(expectedBottomRight, width - 1, height - 1)
                assertPixelColor(Color.Black, 0, height - 1)
                assertPixelColor(expectedCenter, width / 2, height / 2)
            }
        }
    }

    @SdkSuppress(minSdkVersion = Build.VERSION_CODES.O)
    @Test
    fun testCompositingStrategyAlways() {
        val tag = "testTag"
        val dimen = 200
        rule.setContent {
            Canvas(
                modifier =
                    Modifier.testTag(tag)
                        .size((dimen / LocalDensity.current.density).dp)
                        .background(Color.LightGray)
                        .graphicsLayer(compositingStrategy = CompositingStrategy.Offscreen)
            ) {
                inset(0f, 0f, size.width / 3, size.height / 3) { drawRect(color = Color.Red) }
                inset(size.width / 3, size.height / 3, 0f, 0f) {
                    drawRect(color = Color.Blue, blendMode = BlendMode.Xor)
                }
            }
        }

        rule.onNodeWithTag(tag).captureToImage().apply {
            with(toPixelMap()) {
                assertPixelColor(Color.Red, 0, 0)
                assertPixelColor(Color.LightGray, width - 1, 0)
                assertPixelColor(Color.Blue, width - 1, height - 1)
                assertPixelColor(Color.LightGray, 0, height - 1)
                assertPixelColor(Color.LightGray, width / 2, height / 2)
            }
        }
    }

    @SdkSuppress(minSdkVersion = Build.VERSION_CODES.O)
    @Test
    fun testCompositingStrategyAuto() {
        val tag = "testTag"
        val dimen = 200
        rule.setContent {
            Canvas(
                modifier =
                    Modifier.testTag(tag)
                        .size((dimen / LocalDensity.current.density).dp)
                        .background(Color.Black)
                        .graphicsLayer(alpha = 0.5f, compositingStrategy = CompositingStrategy.Auto)
            ) {
                inset(0f, 0f, size.width / 3, size.height / 3) { drawRect(color = Color.Red) }
                inset(size.width / 3, size.height / 3, 0f, 0f) { drawRect(color = Color.Blue) }
            }
        }

        rule.onNodeWithTag(tag).captureToImage().apply {
            with(toPixelMap()) {
                val redWithAlpha = Color.Red.copy(alpha = 0.5f)
                val blueWithAlpha = Color.Blue.copy(alpha = 0.5f)
                val bg = Color.Black
                val expectedTopLeft = redWithAlpha.compositeOver(bg)
                val expectedBottomRight = blueWithAlpha.compositeOver(bg)
                val expectedCenter = blueWithAlpha.compositeOver(bg)
                assertPixelColor(expectedTopLeft, 0, 0)
                assertPixelColor(Color.Black, width - 1, 0)
                assertPixelColor(expectedBottomRight, width - 1, height - 1)
                assertPixelColor(Color.Black, 0, height - 1)
                assertPixelColor(expectedCenter, width / 2, height / 2)
            }
        }
    }

    @Test
    fun testGraphicsLayerScopeSize() {
        val widthDp = 200.dp
        val heightDp = 500.dp

        var graphicsLayerWidth = 0f
        var graphicsLayerHeight = 0f
        var drawScopeWidth = -1f
        var drawScopeHeight = -1f
        rule.setContent {
            Box(
                modifier =
                    Modifier.size(widthDp, heightDp)
                        .graphicsLayer {
                            graphicsLayerWidth = size.width
                            graphicsLayerHeight = size.height
                        }
                        .drawBehind {
                            drawScopeWidth = size.width
                            drawScopeHeight = size.height
                        }
            )
        }
        rule.runOnIdle {
            assertEquals(drawScopeWidth, graphicsLayerWidth)
            assertEquals(drawScopeHeight, graphicsLayerHeight)
        }
    }

    @Test
    fun testGraphicsLayerSizeAfterRelayout() {
        var composableSize by mutableStateOf(20.dp)
        var graphicsLayerWidth = -1f
        var graphicsLayerHeight = -1f
        var drawScopeWidth = 0f
        var drawScopeHeight = 0f

        var density: Density? = null

        rule.setContent {
            density = LocalDensity.current
            Box(
                modifier =
                    Modifier.size(composableSize, composableSize)
                        .graphicsLayer {
                            graphicsLayerWidth = size.width
                            graphicsLayerHeight = size.height
                        }
                        .drawBehind {
                            drawScopeWidth = size.width
                            drawScopeHeight = size.height
                        }
            )
        }

        rule.waitForIdle()

        assertNotNull(density)

        var sizePx = with(density!!) { ceil(composableSize.toPx()) }
        assertEquals(sizePx, graphicsLayerWidth)
        assertEquals(sizePx, graphicsLayerHeight)
        assertEquals(sizePx, drawScopeWidth)
        assertEquals(sizePx, drawScopeHeight)

        composableSize = 40.dp

        rule.waitForIdle()

        sizePx = with(density!!) { ceil(composableSize.toPx()) }
        assertEquals(sizePx, graphicsLayerWidth)
        assertEquals(sizePx, graphicsLayerHeight)
        assertEquals(sizePx, drawScopeWidth)
        assertEquals(sizePx, drawScopeHeight)
    }

    @SdkSuppress(minSdkVersion = Build.VERSION_CODES.O)
    @Test
    fun removingGraphicsLayerInvalidatesParentLayer() {
        var toggle by mutableStateOf(true)
        val size = 100
        rule.setContent {
            val sizeDp = with(LocalDensity.current) { size.toDp() }
            LazyColumn(Modifier.testTag("lazy").background(Color.Blue)) {
                items(4) {
                    Box(
                        Modifier.then(if (toggle) Modifier.graphicsLayer(alpha = 0f) else Modifier)
                            .background(Color.Red)
                            .size(sizeDp)
                    )
                }
            }
        }

        rule.onNodeWithTag("lazy").captureToImage().asAndroidBitmap().apply {
            assertEquals(Color.Blue.toArgb(), getPixel(10, (size * 1.5f).roundToInt()))
            assertEquals(Color.Blue.toArgb(), getPixel(10, (size * 2.5f).roundToInt()))
        }

        rule.runOnIdle { toggle = !toggle }

        rule.onNodeWithTag("lazy").captureToImage().asAndroidBitmap().apply {
            assertEquals(Color.Red.toArgb(), getPixel(10, (size * 1.5f).roundToInt()))
            assertEquals(Color.Red.toArgb(), getPixel(10, (size * 2.5f).roundToInt()))
        }
    }

    // Repro test for b/298520326. Unfortunately, this test does not successfully reproduce the
    // issue prior to the "fix", so is not a valid regression test. The act of calling
    // `captureToImage()` causes the bug to disappear.
    @SdkSuppress(minSdkVersion = Build.VERSION_CODES.O)
    @Test
    fun removingGraphicsLayerInvalidatesParentLayer2() {
        var toggle by mutableStateOf(false)
        val size = 100
        rule.setContent {
            val sizeDp = with(LocalDensity.current) { size.toDp() }
            Box(
                Modifier.testTag("outer")
                    .layout { measurable, constraints ->
                        val placeable = measurable.measure(constraints)
                        layout(placeable.width, placeable.height) { placeable.place(0, 0) }
                    }
                    .then(
                        if (toggle)
                            Modifier.graphicsLayer(scaleX = 1f).layout { measurable, constraints ->
                                val placeable = measurable.measure(constraints)
                                layout(placeable.width, placeable.height) { placeable.place(0, 0) }
                            }
                        else Modifier
                    )
            ) {
                Box(Modifier.background(Color.Red).size(sizeDp))
            }
        }

        val pt = (size * 0.5f).roundToInt()

        rule.onNodeWithTag("outer").captureToImage().asAndroidBitmap().apply {
            assertEquals(Color.Red.toArgb(), getPixel(pt, pt))
        }

        rule.runOnIdle { toggle = !toggle }

        rule.onNodeWithTag("outer").captureToImage().asAndroidBitmap().apply {
            assertEquals(Color.Red.toArgb(), getPixel(pt, pt))
        }

        rule.runOnIdle { toggle = !toggle }

        rule.onNodeWithTag("outer").captureToImage().asAndroidBitmap().apply {
            assertEquals(Color.Red.toArgb(), getPixel(pt, pt))
        }
    }

    @Test
    fun removingGraphicsLayerModifierResetsItsAction() {
        var addGraphicsLayer by mutableStateOf(true)
        lateinit var coordinates: LayoutCoordinates
        rule.setContent {
            Box(
                if (addGraphicsLayer) {
                    Modifier.graphicsLayer(translationX = 10f)
                } else {
                    Modifier
                }
            ) {
                Layout(Modifier.onGloballyPositioned { coordinates = it }) { _, _ ->
                    layout(10, 10) {}
                }
            }
        }

        rule.runOnIdle {
            assertEquals(Rect(10f, 0f, 20f, 10f), coordinates.boundsInRoot())
            addGraphicsLayer = false
        }

        rule.runOnIdle { assertEquals(Rect(0f, 0f, 10f, 10f), coordinates.boundsInRoot()) }
    }

    @Test
    fun invalidationAfterMovingMovableContentWithLayer() {
        var moveContent by mutableStateOf(false)
        var counter by mutableStateOf(0)
        var counterReadInDrawing = -1
        val content = movableContentOf {
            Box(Modifier.size(5.dp).graphicsLayer().drawBehind { counterReadInDrawing = counter })
        }

        rule.setContent {
            if (moveContent) {
                Box(Modifier.size(5.dp)) { content() }
            } else {
                Box(Modifier.size(10.dp)) { content() }
            }
        }

        rule.runOnIdle { moveContent = true }

        rule.runOnIdle {
            assertThat(counterReadInDrawing).isEqualTo(counter)
            counter++
        }

        rule.runOnIdle { assertThat(counterReadInDrawing).isEqualTo(counter) }
    }

    @Test
    fun updatingLayerPropertiesAfterMovingMovableContent() {
        var moveContent by mutableStateOf(false)
        var counter by mutableStateOf(0)
        var counterReadInLayerBlock = -1
        val content = movableContentOf {
            Box(Modifier.size(5.dp).graphicsLayer { counterReadInLayerBlock = counter })
        }

        rule.setContent {
            if (moveContent) {
                Box(Modifier.size(5.dp)) { content() }
            } else {
                Box(Modifier.size(10.dp)) { content() }
            }
        }

        rule.runOnIdle { moveContent = true }

        rule.runOnIdle {
            assertThat(counterReadInLayerBlock).isEqualTo(counter)
            counter++
        }

        rule.runOnIdle { assertThat(counterReadInLayerBlock).isEqualTo(counter) }
    }

    @Test
    fun updatingValueIsNotCausingRemeasureOrRelayout() {
        var translationX by mutableStateOf(0f)
        lateinit var coordinates: LayoutCoordinates
        var remeasureCount = 0
        var relayoutCount = 0
        val layoutModifier =
            Modifier.layout { measurable, constraints ->
                val placeable = measurable.measure(constraints)
                remeasureCount++
                layout(placeable.width, placeable.height) {
                    relayoutCount++
                    placeable.place(0, 0)
                }
            }
        rule.setContent {
            Box(Modifier.graphicsLayer(translationX = translationX).then(layoutModifier)) {
                Layout(Modifier.onGloballyPositioned { coordinates = it }) { _, _ ->
                    layout(10, 10) {}
                }
            }
        }

        rule.runOnIdle {
            assertEquals(0f, coordinates.boundsInRoot().left)
            // reset counters
            remeasureCount = 0
            relayoutCount = 0
            // update translation
            translationX = 10f
        }

        rule.runOnIdle {
            assertEquals(10f, coordinates.boundsInRoot().left)
            assertEquals(0, remeasureCount)
            assertEquals(0, relayoutCount)
        }
    }

    @Test
    fun updatingLambdaIsNotCausingRemeasureOrRelayout() {
        var lambda by mutableStateOf<GraphicsLayerScope.() -> Unit>({})
        lateinit var coordinates: LayoutCoordinates
        var remeasureCount = 0
        var relayoutCount = 0
        val layoutModifier =
            Modifier.layout { measurable, constraints ->
                val placeable = measurable.measure(constraints)
                remeasureCount++
                layout(placeable.width, placeable.height) {
                    relayoutCount++
                    placeable.place(0, 0)
                }
            }
        rule.setContent {
            Box(Modifier.graphicsLayer(lambda).then(layoutModifier)) {
                Layout(Modifier.onGloballyPositioned { coordinates = it }) { _, _ ->
                    layout(10, 10) {}
                }
            }
        }

        rule.runOnIdle {
            assertEquals(0f, coordinates.boundsInRoot().left)
            // reset counters
            remeasureCount = 0
            relayoutCount = 0
            // update lambda
            lambda = { translationX = 10f }
        }

        rule.runOnIdle {
            assertEquals(10f, coordinates.boundsInRoot().left)
            assertEquals(0, remeasureCount)
            assertEquals(0, relayoutCount)
        }
    }

    @Test
    fun addingLayerForChildDoesntTriggerChildRelayout() {
        var relayoutCount = 0
        var modifierRelayoutCount = 0
        var needLayer by mutableStateOf(false)
        var layerBlockCalled = false
        rule.setContent {
            Layout(
                content = {
                    Layout(
                        modifier =
                            Modifier.layout { measurable, constraints ->
                                val placeable = measurable.measure(constraints)
                                layout(placeable.width, placeable.height) {
                                    modifierRelayoutCount++
                                    placeable.place(0, 0)
                                }
                            }
                    ) { _, _ ->
                        layout(10, 10) { relayoutCount++ }
                    }
                }
            ) { measurables, constraints ->
                val placeable = measurables[0].measure(constraints)
                layout(placeable.width, placeable.height) {
                    if (needLayer) {
                        placeable.placeWithLayer(0, 0) { layerBlockCalled = true }
                    } else {
                        placeable.place(0, 0)
                    }
                }
            }
        }

        rule.runOnIdle {
            relayoutCount = 0
            modifierRelayoutCount = 0
            needLayer = true
        }

        rule.runOnIdle {
            assertEquals(0, relayoutCount)
            assertTrue(layerBlockCalled)
            assertEquals(0, modifierRelayoutCount)
        }
    }

    @Test
    fun movingChildsLayerDoesntTriggerChildRelayout() {
        var relayoutCount = 0
        var modifierRelayoutCount = 0
        var position by mutableStateOf(0)
        rule.setContent {
            Layout(
                content = {
                    Layout(
                        modifier =
                            Modifier.layout { measurable, constraints ->
                                val placeable = measurable.measure(constraints)
                                layout(placeable.width, placeable.height) {
                                    modifierRelayoutCount++
                                    placeable.place(0, 0)
                                }
                            }
                    ) { _, _ ->
                        layout(10, 10) { relayoutCount++ }
                    }
                }
            ) { measurables, constraints ->
                val placeable = measurables[0].measure(constraints)
                layout(placeable.width, placeable.height) { placeable.placeWithLayer(position, 0) }
            }
        }

        rule.runOnIdle {
            relayoutCount = 0
            modifierRelayoutCount = 0
            position = 10
        }

        rule.runOnIdle {
            assertEquals(0, relayoutCount)
            assertEquals(0, modifierRelayoutCount)
        }
    }

    @SdkSuppress(minSdkVersion = Build.VERSION_CODES.O)
    @Test
    fun placingWithExplicitLayerDraws() {
        rule.setContent {
            val layer = rememberGraphicsLayer()
            Canvas(
                modifier =
                    Modifier.testTag("tag").layout { measurable, _ ->
                        val placeable = measurable.measure(Constraints.fixed(10, 10))
                        layout(placeable.width, placeable.height) {
                            placeable.placeWithLayer(0, 0, layer)
                        }
                    }
            ) {
                drawRect(Color.Blue)
            }
        }

        rule.onNodeWithTag("tag").captureToImage().assertPixels(IntSize(10, 10)) { Color.Blue }
    }

    @Test
    fun placingWithExplicitLayerSetsCorrectSizeAndOffset() {
        lateinit var layer: GraphicsLayer
        rule.setContent {
            layer = rememberGraphicsLayer()
            Canvas(
                modifier =
                    Modifier.layout { measurable, _ ->
                        val placeable = measurable.measure(Constraints.fixed(20, 20))
                        layout(placeable.width, placeable.height) {
                            placeable.placeWithLayer(10, 10, layer)
                        }
                    }
            ) {
                drawRect(Color.Blue)
            }
        }

        rule.runOnIdle {
            assertThat(layer.size.width).isEqualTo(20)
            assertThat(layer.size.height).isEqualTo(20)
            assertThat(layer.topLeft.x).isEqualTo(10)
            assertThat(layer.topLeft.y).isEqualTo(10)
        }
    }

    @Test
    fun layerIsNotReleasedWhenWeStopPlacingIt() {
        lateinit var layer: GraphicsLayer
        var needChild by mutableStateOf(true)
        rule.setContent {
            layer = rememberGraphicsLayer()
            if (needChild) {
                Canvas(
                    modifier =
                        Modifier.layout { measurable, constraints ->
                            val placeable = measurable.measure(constraints)
                            layout(placeable.width, placeable.height) {
                                placeable.placeWithLayer(1, 0, layer)
                            }
                        }
                ) {
                    drawRect(Color.Blue)
                }
            }
        }

        rule.runOnIdle { needChild = false }

        rule.runOnIdle { assertThat(layer.isReleased).isFalse() }
    }

    @SdkSuppress(minSdkVersion = Build.VERSION_CODES.O)
    @Test
    fun switchingFromExplicitLayerToImplicit() {
        var useExplicitLayer by mutableStateOf(true)
        rule.setContent {
            val layer =
                if (useExplicitLayer) {
                    rememberGraphicsLayer()
                } else {
                    null
                }
            Canvas(
                modifier =
                    Modifier.testTag("tag")
                        .layout { measurable, _ ->
                            val placeable = measurable.measure(Constraints.fixed(10, 10))
                            layout(placeable.width, placeable.height) {
                                if (layer != null) {
                                    placeable.placeWithLayer(0, 0, layer)
                                } else {
                                    placeable.place(0, 0)
                                }
                            }
                        }
                        .then(if (layer != null) Modifier else Modifier.graphicsLayer())
            ) {
                drawRect(Color.Blue)
            }
        }

        rule.runOnIdle { useExplicitLayer = false }

        rule.onNodeWithTag("tag").captureToImage().assertPixels(IntSize(10, 10)) { Color.Blue }
    }

    @Test
    fun centerPivotIsUsedWhenWeCalculateBoundsBeforeLayerWasFirstDrawn() {
        var bounds: Rect = Rect.Zero
        rule.setContent {
            CompositionLocalProvider(LocalDensity provides Density(1f)) {
                Box(
                    modifier =
                        Modifier.size(10.dp).rotate(180f).onPlaced { bounds = it.boundsInRoot() }
                )
            }
        }

        rule.runOnIdle { assertThat(bounds).isEqualTo(Rect(0f, 0f, 10f, 10f)) }
    }

    @Test
    fun centerPivotIsCorrectlyCalculatedForOddSize() {
        var bounds: Rect = Rect.Zero
        rule.setContent {
            CompositionLocalProvider(LocalDensity provides Density(1f)) {
                Box(
                    modifier =
                        Modifier.size(9.dp).rotate(180f).onPlaced { bounds = it.boundsInRoot() }
                )
            }
        }

        rule.runOnIdle { assertThat(bounds).isEqualTo(Rect(0f, 0f, 9f, 9f)) }
    }

    @Test
    fun customPivotIsCalculatedCorrectlyWhenWeCalculateBoundsBeforeLayerWasFirstDrawn() {
        var bounds: Rect = Rect.Zero
        rule.setContent {
            CompositionLocalProvider(LocalDensity provides Density(1f)) {
                Box(
                    modifier =
                        Modifier.size(10.dp)
                            .graphicsLayer(
                                rotationZ = 180f,
                                transformOrigin = TransformOrigin(1f, 1f)
                            )
                            .onPlaced { bounds = it.boundsInRoot() }
                )
            }
        }

        rule.runOnIdle { assertThat(bounds).isEqualTo(Rect(10f, 10f, 20f, 20f)) }
    }
}<|MERGE_RESOLUTION|>--- conflicted
+++ resolved
@@ -114,14 +114,6 @@
 @MediumTest
 @RunWith(AndroidJUnit4::class)
 class GraphicsLayerTest {
-<<<<<<< HEAD
-    @Suppress("DEPRECATION")
-    @get:Rule
-    val activityTestRule =
-        androidx.test.rule.ActivityTestRule<TestActivity>(TestActivity::class.java)
-
-    @get:Rule val rule = createComposeRule()
-=======
     @get:Rule val rule = createAndroidComposeRule<TestActivity>()
 
     @After
@@ -136,7 +128,6 @@
             }
         }
     }
->>>>>>> 3d4510a6
 
     @Test
     fun testLayerBoundsPosition() {
