--- conflicted
+++ resolved
@@ -198,11 +198,7 @@
         lateinit var child1State: FocusState
         lateinit var child2State: FocusState
         rule.setFocusableContent {
-<<<<<<< HEAD
-            Box(Modifier.size(10.dp).focusRequester(parent).focusRestorer { child2 }.focusGroup()) {
-=======
             Box(Modifier.size(10.dp).focusRequester(parent).focusRestorer(child2).focusGroup()) {
->>>>>>> 3d4510a6
                 key(1) {
                     Box(Modifier.size(10.dp).onFocusChanged { child1State = it }.focusTarget())
                 }
