/*
 * Copyright 2023 The Android Open Source Project
 *
 * Licensed under the Apache License, Version 2.0 (the "License");
 * you may not use this file except in compliance with the License.
 * You may obtain a copy of the License at
 *
 *      http://www.apache.org/licenses/LICENSE-2.0
 *
 * Unless required by applicable law or agreed to in writing, software
 * distributed under the License is distributed on an "AS IS" BASIS,
 * WITHOUT WARRANTIES OR CONDITIONS OF ANY KIND, either express or implied.
 * See the License for the specific language governing permissions and
 * limitations under the License.
 */
package androidx.compose.ui.input.pointer

import androidx.compose.foundation.BorderStroke
import androidx.compose.foundation.border
import androidx.compose.foundation.layout.Box
import androidx.compose.foundation.layout.Column
import androidx.compose.foundation.layout.fillMaxSize
import androidx.compose.foundation.layout.height
import androidx.compose.foundation.layout.offset
import androidx.compose.foundation.layout.padding
import androidx.compose.foundation.layout.requiredSize
import androidx.compose.foundation.layout.size
import androidx.compose.foundation.layout.width
import androidx.compose.runtime.CompositionLocalProvider
import androidx.compose.runtime.getValue
import androidx.compose.runtime.movableContentOf
import androidx.compose.runtime.mutableStateOf
import androidx.compose.runtime.setValue
import androidx.compose.ui.Alignment
import androidx.compose.ui.Modifier
import androidx.compose.ui.geometry.Offset
import androidx.compose.ui.graphics.Color
import androidx.compose.ui.graphics.SolidColor
import androidx.compose.ui.platform.InspectableValue
import androidx.compose.ui.platform.LocalPointerIconService
import androidx.compose.ui.platform.isDebugInspectorInfoEnabled
import androidx.compose.ui.platform.testTag
import androidx.compose.ui.test.TestActivity
import androidx.compose.ui.test.junit4.createAndroidComposeRule
import androidx.compose.ui.test.onNodeWithTag
import androidx.compose.ui.test.performMouseInput
import androidx.compose.ui.unit.dp
import androidx.test.ext.junit.runners.AndroidJUnit4
import androidx.test.filters.MediumTest
import androidx.test.platform.app.InstrumentationRegistry
import com.google.common.truth.Truth.assertThat
import org.junit.After
import org.junit.Before
import org.junit.Ignore
import org.junit.Rule
import org.junit.Test
import org.junit.runner.RunWith

@MediumTest
@RunWith(AndroidJUnit4::class)
class PointerIconTest {
<<<<<<< HEAD
    @get:Rule val rule = createComposeRule()
=======
    @get:Rule val rule = createAndroidComposeRule<TestActivity>()
>>>>>>> 3d4510a6
    private val parentIconTag = "myParentIcon"
    private val childIconTag = "myChildIcon"
    private val grandchildIconTag = "myGrandchildIcon"
    private val desiredParentIcon = PointerIcon.Crosshair // AndroidPointerIcon(type=1007)
    private val desiredChildIcon = PointerIcon.Text // AndroidPointerIcon(type=1008)
    private val desiredGrandchildIcon = PointerIcon.Hand // AndroidPointerIcon(type=1002)
    private val desiredDefaultIcon = PointerIcon.Default // AndroidPointerIcon(type=1000)
    private lateinit var iconService: PointerIconService

    @Before
    fun setup() {
        iconService =
            object : PointerIconService {
                private var currentIcon: PointerIcon = PointerIcon.Default

                override fun getIcon(): PointerIcon {
                    return currentIcon
                }
<<<<<<< HEAD

                override fun setIcon(value: PointerIcon?) {
                    currentIcon = value ?: PointerIcon.Default
=======

                override fun setIcon(value: PointerIcon?) {
                    currentIcon = value ?: PointerIcon.Default
                }

                override fun getStylusHoverIcon(): PointerIcon? {
                    return null
                }

                override fun setStylusHoverIcon(value: PointerIcon?) {}
            }
    }

    @After
    fun teardown() {
        val instrumentation = InstrumentationRegistry.getInstrumentation()
        val activity = rule.activity
        while (!activity.isDestroyed) {
            instrumentation.runOnMainSync {
                if (!activity.isDestroyed) {
                    activity.finish()
>>>>>>> 3d4510a6
                }
            }
    }

    @Test
    fun testInspectorValue() {
        isDebugInspectorInfoEnabled = true
        rule.setContent {
            val modifier =
                Modifier.pointerHoverIcon(PointerIcon.Hand, overrideDescendants = false)
                    as InspectableValue
            assertThat(modifier.nameFallback).isEqualTo("pointerHoverIcon")
            assertThat(modifier.valueOverride).isNull()
            assertThat(modifier.inspectableElements.map { it.name }.asIterable())
                .containsExactly(
                    "icon",
                    "overrideDescendants",
                )
        }
        isDebugInspectorInfoEnabled = false
    }

    /**
     * Setup: The hierarchy for this test is setup as: Parent Box (custom icon =
     * [PointerIcon.Crosshair], overrideDescendants = FALSE) ⤷ Child Box (custom icon =
     * [PointerIcon.Text], overrideDescendants = FALSE)
     *
     * Expected Output: Because we don't move the cursor, the icon will be the default
     * [PointerIcon.Default]. We also want to check that when using a .pointerHoverIcon modifier
     * with a composable, composition only happens once (per composable).
     */
    @Test
    fun parentChildFullOverlap_noOverrideDescendants_checkNumberOfCompositions() {

        var numberOfCompositions = 0

        rule.setContent {
            CompositionLocalProvider(LocalPointerIconService provides iconService) {
                Box(
                    modifier =
                        Modifier.requiredSize(200.dp)
                            .border(BorderStroke(2.dp, SolidColor(Color.Red)))
                            .testTag(parentIconTag)
                            .pointerHoverIcon(desiredParentIcon, overrideDescendants = false)
                ) {
                    numberOfCompositions++

                    Box(
                        Modifier.requiredSize(200.dp)
                            .border(BorderStroke(2.dp, SolidColor(Color.Black)))
                            .testTag(childIconTag)
                            .pointerHoverIcon(desiredChildIcon, overrideDescendants = false)
                    ) {
                        numberOfCompositions++
                    }
                }
            }
        }
        // Verify initial state of pointer icon
        rule.runOnIdle {
            assertThat(iconService.getIcon()).isEqualTo(desiredDefaultIcon)
            assertThat(numberOfCompositions).isEqualTo(2)
        }
    }

    /**
     * Setup: The hierarchy for this test is setup as: Parent Box (custom icon =
     * [PointerIcon.Crosshair], overrideDescendants = FALSE) ⤷ Child Box (custom icon =
     * [PointerIcon.Text], overrideDescendants = FALSE)
     *
     * Expected Output: Child Box’s [PointerIcon.Text] wins for the entire Box area because it’s
     * lower in the hierarchy than Parent Box. If the Parent Box's overrideDescendants = false, the
     * Child Box takes priority.
     */
    @Test
    fun parentChildFullOverlap_noOverrideDescendants() {
        rule.setContent {
            CompositionLocalProvider(LocalPointerIconService provides iconService) {
                Box(
                    modifier =
                        Modifier.requiredSize(200.dp)
                            .border(BorderStroke(2.dp, SolidColor(Color.Red)))
                            .testTag(parentIconTag)
                            .pointerHoverIcon(desiredParentIcon, overrideDescendants = false)
                ) {
                    Box(
                        Modifier.requiredSize(200.dp)
                            .border(BorderStroke(2.dp, SolidColor(Color.Black)))
                            .testTag(childIconTag)
                            .pointerHoverIcon(desiredChildIcon, overrideDescendants = false)
                    )
                }
            }
        }
        // Verify initial state of pointer icon
        rule.runOnIdle { assertThat(iconService.getIcon()).isEqualTo(desiredDefaultIcon) }
        // Verify Child Box's icon is the desired child icon
        verifyIconOnHover(childIconTag, desiredChildIcon)
        // Verify Parent Box is respecting Child Box's icon
        verifyIconOnHover(parentIconTag, desiredChildIcon)
    }

    /**
     * Setup: The hierarchy for this test is setup as: Parent Box (custom icon =
     * [PointerIcon.Crosshair], overrideDescendants = TRUE) ⤷ Child Box (custom icon =
     * [PointerIcon.Text], overrideDescendants = FALSE)
     *
     * Expected Output: Parent Box’s [PointerIcon.Crosshair] wins for the entire Box area because
     * it’s higher in the hierarchy than Child Box. Also the Parent Box's overrideDescendants value
     * is TRUE, so as the topmost parent in the hierarchy with overrideDescendants = true, all its
     * children must respect it.
     */
    @Test
    fun parentChildFullOverlap_parentOverridesDescendants() {
        rule.setContent {
            CompositionLocalProvider(LocalPointerIconService provides iconService) {
                Box(
                    modifier =
                        Modifier.requiredSize(200.dp)
                            .border(BorderStroke(2.dp, SolidColor(Color.Red)))
                            .testTag(parentIconTag)
                            .pointerHoverIcon(desiredParentIcon, overrideDescendants = true)
                ) {
                    Box(
                        Modifier.requiredSize(200.dp)
                            .border(BorderStroke(2.dp, SolidColor(Color.Black)))
                            .testTag(childIconTag)
                            .pointerHoverIcon(desiredChildIcon, overrideDescendants = false)
                    )
                }
            }
        }
        // Verify initial state of pointer icon
        rule.runOnIdle { assertThat(iconService.getIcon()).isEqualTo(desiredDefaultIcon) }
        // Verify Parent Box's icon is the desired parent icon
        verifyIconOnHover(parentIconTag, desiredParentIcon)
        // Verify Child Box is respecting Parent Box's icon
        verifyIconOnHover(childIconTag, desiredParentIcon)
    }

    /**
     * Setup: The hierarchy for this test is setup as: Parent Box (custom icon =
     * [PointerIcon.Crosshair], overrideDescendants = FALSE) ⤷ Child Box (custom icon =
     * [PointerIcon.Text], overrideDescendants = TRUE)
     *
     * Expected Output: Child Box’s [PointerIcon.Text] wins for the entire Box area because its
     * lower in priority than Parent Box. If the Parent Box's overrideDescendants = false, the Child
     * Box takes priority.
     */
    @Test
    fun parentChildFullOverlap_childOverridesDescendants() {
        rule.setContent {
            CompositionLocalProvider(LocalPointerIconService provides iconService) {
                Box(
                    modifier =
                        Modifier.requiredSize(200.dp)
                            .border(BorderStroke(2.dp, SolidColor(Color.Red)))
                            .testTag(parentIconTag)
                            .pointerHoverIcon(desiredParentIcon, overrideDescendants = false)
                ) {
                    Box(
                        Modifier.requiredSize(200.dp)
                            .border(BorderStroke(2.dp, SolidColor(Color.Black)))
                            .testTag(childIconTag)
                            .pointerHoverIcon(desiredChildIcon, overrideDescendants = true)
                    )
                }
            }
        }
        // Verify initial state of pointer icon
        rule.runOnIdle { assertThat(iconService.getIcon()).isEqualTo(desiredDefaultIcon) }
        // Verify Child Box's icon is the desired child icon
        verifyIconOnHover(childIconTag, desiredChildIcon)
        // Verify Parent Box is respecting Child Box's icon
        verifyIconOnHover(parentIconTag, desiredChildIcon)
    }

    /**
     * Setup: The hierarchy for this test is setup as: Parent Box (custom icon =
     * [PointerIcon.Crosshair], overrideDescendants = TRUE) ⤷ Child Box (custom icon =
     * [PointerIcon.Text], overrideDescendants = TRUE)
     *
     * Expected Output: Parent Box’s [PointerIcon.Crosshair] wins for the entire Box area because
     * its overrideDescendants = true. The Parent Box takes precedence because it is the topmost
     * parent in the hierarchy with overrideDescendants = true.
     */
    @Test
    fun parentChildFullOverlap_bothOverrideDescendants() {
        rule.setContent {
            CompositionLocalProvider(LocalPointerIconService provides iconService) {
                Box(
                    modifier =
                        Modifier.requiredSize(200.dp)
                            .border(BorderStroke(2.dp, SolidColor(Color.Red)))
                            .testTag(parentIconTag)
                            .pointerHoverIcon(desiredParentIcon, overrideDescendants = true)
                ) {
                    Box(
                        Modifier.requiredSize(200.dp)
                            .border(BorderStroke(2.dp, SolidColor(Color.Black)))
                            .testTag(childIconTag)
                            .pointerHoverIcon(desiredChildIcon, overrideDescendants = true)
                    )
                }
            }
        }
        // Verify initial state of pointer icon
        rule.runOnIdle { assertThat(iconService.getIcon()).isEqualTo(desiredDefaultIcon) }
        // Verify Parent Box's icon is the desired parent icon
        verifyIconOnHover(parentIconTag, desiredParentIcon)
        // Verify Child Box is respecting Parent Box's icon
        verifyIconOnHover(childIconTag, desiredParentIcon)
    }

    /**
     * Setup: The hierarchy for this test is setup as: Parent Box (custom icon =
     * [PointerIcon.Crosshair], overrideDescendants = FALSE) ⤷ Child Box (custom icon =
     * [PointerIcon.Text], overrideDescendants = FALSE)
     *
     * Expected Output: Child Box’s [PointerIcon.Hand] wins for the entire Child Box surface area
     * because there's no parent in its hierarchy that has overrideDescendants = true. Parent Box's
     * [PointerIcon.Crosshair] wins for all remaining surface area of its Box that doesn't overlap
     * with Child Box.
     */
    @Test
    fun parentChildPartialOverlap_noOverrideDescendants() {
        rule.setContent {
            CompositionLocalProvider(LocalPointerIconService provides iconService) {
                Box(
                    modifier =
                        Modifier.requiredSize(200.dp)
                            .border(BorderStroke(2.dp, SolidColor(Color.Red)))
                            .testTag(parentIconTag)
                            .pointerHoverIcon(desiredParentIcon, overrideDescendants = false)
                ) {
                    Box(
                        Modifier.padding(20.dp)
                            .requiredSize(100.dp)
                            .border(BorderStroke(2.dp, SolidColor(Color.Black)))
                            .testTag(childIconTag)
                            .pointerHoverIcon(desiredChildIcon, overrideDescendants = false)
                    )
                }
            }
        }
        // Verify initial state of pointer icon
        rule.runOnIdle { assertThat(iconService.getIcon()).isEqualTo(desiredDefaultIcon) }
        // Verify Child Box's icon is the desired child icon
        verifyIconOnHover(childIconTag, desiredChildIcon)
        // Verify remaining Parent Box's area is the desired parent icon
        verifyIconOnHover(parentIconTag, desiredParentIcon)
    }

    /**
     * Setup: The hierarchy for this test is setup as: Parent Box (custom icon =
     * [PointerIcon.Crosshair], overrideDescendants = TRUE) ⤷ Child Box (custom icon =
     * [PointerIcon.Hand], overrideDescendants = FALSE)
     *
     * Expected Output: Parent Box’s [PointerIcon.Hand] wins for the entire Box area because its
     * overrideDescendants = true, so every child underneath it in the hierarchy must respect its
     * pointer icon since it's the topmost parent in the hierarchy with overrideDescendants = true.
     */
    @Test
    fun parentChildPartialOverlap_parentOverridesDescendants() {
        rule.setContent {
            CompositionLocalProvider(LocalPointerIconService provides iconService) {
                Box(
                    modifier =
                        Modifier.requiredSize(200.dp)
                            .border(BorderStroke(2.dp, SolidColor(Color.Red)))
                            .testTag(parentIconTag)
                            .pointerHoverIcon(desiredParentIcon, overrideDescendants = true)
                ) {
                    Box(
                        Modifier.padding(20.dp)
                            .requiredSize(100.dp)
                            .border(BorderStroke(2.dp, SolidColor(Color.Black)))
                            .testTag(childIconTag)
                            .pointerHoverIcon(desiredChildIcon, overrideDescendants = false)
                    )
                }
            }
        }
        // Verify initial state of pointer icon
        rule.runOnIdle { assertThat(iconService.getIcon()).isEqualTo(desiredDefaultIcon) }
        // Verify Parent Box's icon is the desired parent icon
        verifyIconOnHover(parentIconTag, desiredParentIcon)
        // Verify Child Box is respecting Parent Box's icon
        verifyIconOnHover(childIconTag, desiredParentIcon)
    }

    /**
     * Setup: The hierarchy for this test is setup as: Parent Box (custom icon =
     * [PointerIcon.Crosshair], overrideDescendants = FALSE) ⤷ Child Box (custom icon =
     * [PointerIcon.Hand], overrideDescendants = TRUE)
     *
     * Expected Output: Child Box’s [PointerIcon.Hand] wins for the entire Child Box surface area
     * because it’s lower in the hierarchy than Parent Box. If Parent Box's overrideDescendants =
     * false, the Child Box takes priority.
     */
    @Test
    fun parentChildPartialOverlap_childOverridesDescendants() {
        rule.setContent {
            CompositionLocalProvider(LocalPointerIconService provides iconService) {
                Box(
                    modifier =
                        Modifier.requiredSize(200.dp)
                            .border(BorderStroke(2.dp, SolidColor(Color.Red)))
                            .testTag(parentIconTag)
                            .pointerHoverIcon(desiredParentIcon, overrideDescendants = false)
                ) {
                    Box(
                        Modifier.padding(20.dp)
                            .requiredSize(100.dp)
                            .border(BorderStroke(2.dp, SolidColor(Color.Black)))
                            .testTag(childIconTag)
                            .pointerHoverIcon(desiredChildIcon, overrideDescendants = true)
                    )
                }
            }
        }
        // Verify initial state of pointer icon
        rule.runOnIdle { assertThat(iconService.getIcon()).isEqualTo(desiredDefaultIcon) }
        // Verify Child Box's icon is the desired child icon
        verifyIconOnHover(childIconTag, desiredChildIcon)
        // Verify remaining Parent Box's area is the desired parent icon
        verifyIconOnHover(parentIconTag, desiredParentIcon)
    }

    /**
     * Setup: The hierarchy for this test is setup as: Parent Box (custom icon =
     * [PointerIcon.Crosshair], overrideDescendants = TRUE) ⤷ Child Box (custom icon =
     * [PointerIcon.Hand], overrideDescendants = TRUE)
     *
     * Expected Output: Parent Box’s [PointerIcon.Crosshair] wins for the entire Box area because
     * its overrideDescendants = true. If multiple locations in the hierarchy set
     * overrideDescendants = true, the highest parent in the hierarchy takes precedence (in this
     * example, it was Parent Box).
     */
    @Test
    fun parentChildPartialOverlap_bothOverrideDescendants() {
        rule.setContent {
            CompositionLocalProvider(LocalPointerIconService provides iconService) {
                Box(
                    modifier =
                        Modifier.requiredSize(200.dp)
                            .border(BorderStroke(2.dp, SolidColor(Color.Red)))
                            .testTag(parentIconTag)
                            .pointerHoverIcon(desiredParentIcon, overrideDescendants = true)
                ) {
                    Box(
                        Modifier.padding(20.dp)
                            .requiredSize(100.dp)
                            .border(BorderStroke(2.dp, SolidColor(Color.Black)))
                            .testTag(childIconTag)
                            .pointerHoverIcon(desiredChildIcon, overrideDescendants = true)
                    )
                }
            }
        }
        // Verify initial state of pointer icon
        rule.runOnIdle { assertThat(iconService.getIcon()).isEqualTo(desiredDefaultIcon) }
        // Verify Parent Box's icon is the desired parent icon
        verifyIconOnHover(parentIconTag, desiredParentIcon)
        // Verify Child Box is respecting Parent Box's icon
        verifyIconOnHover(childIconTag, desiredParentIcon)
    }

    /**
     * Setup: The hierarchy for the initial setup of this test is: Parent Box (no custom icon) ⤷
     * Child Box (custom icon = [PointerIcon.Text], overrideDescendants = FALSE)
     *
     * After hovering over the center of the screen, the hierarchy under the cursor updates to:
     * Parent Box (custom icon = [PointerIcon.Crosshair], overrideDescendants = TRUE) ⤷ Child Box
     * (custom icon = [PointerIcon.Text], overrideDescendants = FALSE)
     *
     * Expected Output: Initially, the Child Box's [PointerIcon.Text] should win for its entire
     * surface area because it has no competition in the hierarchy for any other custom icons. After
     * the Parent Box dynamically has the pointerHoverIcon Modifier added to it, the Parent Box's
     * [PointerIcon.Crosshair] should win for the entire surface area of the Parent Box and Child
     * Box because the Parent Box has overrideDescendants = true.
     *
     * Parent Box (output icon = [PointerIcon.Crosshair]) ⤷ Child Box (output icon =
     * [PointerIcon.Crosshair])
     */
    @Test
    fun parentChildPartialOverlap_parentModifierDynamicallyAdded() {
        val isVisible = mutableStateOf(false)
        rule.setContent {
            CompositionLocalProvider(LocalPointerIconService provides iconService) {
                Box(
                    modifier =
                        Modifier.requiredSize(200.dp)
                            .border(BorderStroke(2.dp, SolidColor(Color.Red)))
                            .testTag(parentIconTag)
                            .then(
                                if (isVisible.value)
                                    Modifier.pointerHoverIcon(
                                        desiredParentIcon,
                                        overrideDescendants = true
                                    )
                                else Modifier
                            )
                ) {
                    Box(
                        Modifier.padding(20.dp)
                            .requiredSize(150.dp)
                            .border(BorderStroke(2.dp, SolidColor(Color.Black)))
                            .testTag(childIconTag)
                            .pointerHoverIcon(desiredChildIcon, overrideDescendants = false)
                    )
                }
            }
        }
        // Verify initial state of pointer icon
        rule.runOnIdle { assertThat(iconService.getIcon()).isEqualTo(desiredDefaultIcon) }
        // Verify Child Box is the desired child icon
        verifyIconOnHover(childIconTag, desiredChildIcon)
        // Verify Parent Box's icon is the desired default icon
        verifyIconOnHover(parentIconTag, desiredDefaultIcon)
        // Dynamically add the pointerHoverIcon Modifier to the Parent Box
        rule.runOnIdle { isVisible.value = true }
        // Verify Parent Box's icon is the desired parent icon
        verifyIconOnHover(parentIconTag, desiredParentIcon)
        // Verify Child Box is respecting Parent Box's icon
        verifyIconOnHover(childIconTag, desiredParentIcon)
    }

    /**
     * Setup: The hierarchy for the initial setup of this test is: Parent Box (no custom icon) ⤷
     * Child Box (custom icon = [PointerIcon.Text], overrideDescendants = FALSE)
     *
     * After hovering over the center of the screen, the hierarchy under the cursor updates to:
     * Parent Box (custom icon = [PointerIcon.Crosshair], overrideDescendants = TRUE) ⤷ Child Box
     * (custom icon = [PointerIcon.Text], overrideDescendants = FALSE)
     *
     * Expected Output: Initially, the Child Box's [PointerIcon.Text] should win for its entire
     * surface area because it has no competition in the hierarchy for any other custom icons. After
     * the Parent Box dynamically has the pointerHoverIcon Modifier added to it, the Parent Box's
     * [PointerIcon.Crosshair] should win for the entire surface area of the Parent Box and Child
     * Box because the Parent Box has overrideDescendants = true.
     *
     * Parent Box (output icon = [PointerIcon.Crosshair]) ⤷ Child Box (output icon =
     * [PointerIcon.Crosshair])
     */
    @Ignore("b/299482894 - not yet implemented")
    @Test
    fun parentChildPartialOverlap_parentModifierDynamicallyAddedWithMoveEvents() {
        val isVisible = mutableStateOf(false)
        rule.setContent {
            CompositionLocalProvider(LocalPointerIconService provides iconService) {
                Box(
                    modifier =
                        Modifier.requiredSize(200.dp)
                            .border(BorderStroke(2.dp, SolidColor(Color.Red)))
                            .testTag(parentIconTag)
                            .then(
                                if (isVisible.value)
                                    Modifier.pointerHoverIcon(
                                        desiredParentIcon,
                                        overrideDescendants = true
                                    )
                                else Modifier
                            )
                ) {
                    Box(
                        Modifier.padding(20.dp)
                            .requiredSize(150.dp)
                            .border(BorderStroke(2.dp, SolidColor(Color.Black)))
                            .testTag(childIconTag)
                            .pointerHoverIcon(desiredChildIcon, overrideDescendants = false)
                    )
                }
            }
        }
        // Verify initial state of pointer icon
        rule.runOnIdle { assertThat(iconService.getIcon()).isEqualTo(desiredDefaultIcon) }
        // Hover over Child Box and verify it has the desired child icon
        rule.onNodeWithTag(childIconTag).performMouseInput { enter(bottomRight) }
        rule.runOnIdle { assertThat(iconService.getIcon()).isEqualTo(desiredChildIcon) }
        // Move to Parent Box and verify its icon is the desired default icon
        rule.onNodeWithTag(parentIconTag).performMouseInput { moveTo(bottomRight) }
        rule.runOnIdle { assertThat(iconService.getIcon()).isEqualTo(desiredDefaultIcon) }
        // Move back to the Child Box
        rule.onNodeWithTag(childIconTag).performMouseInput { moveTo(center) }
        // Dynamically add the pointerHoverIcon Modifier to the Parent Box
        rule.runOnIdle { isVisible.value = true }
        // Verify the Child Box has updated to respect the desired parent icon
        rule.runOnIdle { assertThat(iconService.getIcon()).isEqualTo(desiredParentIcon) }
        // Move within the Child Box and verify it is still respecting the desired parent icon
        rule.onNodeWithTag(childIconTag).performMouseInput { moveTo(bottomRight) }
        // Move to the Parent Box and verify it also has the desired parent icon
        rule.onNodeWithTag(parentIconTag).performMouseInput { moveTo(bottomRight) }
        rule.runOnIdle { assertThat(iconService.getIcon()).isEqualTo(desiredParentIcon) }
        // Exit hovering over Parent Box
        rule.onNodeWithTag(parentIconTag).performMouseInput { exit() }
    }

    /**
     * Setup: The hierarchy for the initial setup of this test is: Parent Box (custom icon =
     * [PointerIcon.Crosshair], overrideDescendants = FALSE) ⤷ Child Box (custom icon =
     * [PointerIcon.Text], overrideDescendants = FALSE)
     *
     * After hovering over the center of the screen, the hierarchy under the cursor updates to:
     * Parent Box (custom icon = [PointerIcon.Crosshair], overrideDescendants = TRUE) ⤷ Child Box
     * (custom icon = [PointerIcon.Text], overrideDescendants = FALSE)
     *
     * After several assertions, it reverts back to false in the parent: Parent Box (custom icon =
     * [PointerIcon.Crosshair], overrideDescendants = FALSE) ⤷ Child Box (custom icon =
     * [PointerIcon.Text], overrideDescendants = FALSE)
     *
     * Expected Output: Initially, the Child Box's [PointerIcon.Text] should win for its entire
     * surface area because the parent does not override descendants. After the Parent Box
     * dynamically changes overrideDescendants to true, the Parent Box's [PointerIcon.Crosshair]
     * should win for the entire surface area of the Parent Box and Child Box because the Parent Box
     * has overrideDescendants = true.
     *
     * It should then revert back to Child Box's [PointerIcon.Text] after the Parent Box's
     * overrideDescendants is set back to false.
     */
    @Test
    fun parentChildPartialOverlap_parentModifierDynamicallyChangedToOverrideWithMoveEvents() {
        var parentOverrideDescendants by mutableStateOf(false)
        rule.setContent {
            CompositionLocalProvider(LocalPointerIconService provides iconService) {
                Box(
                    modifier =
                        Modifier.requiredSize(200.dp)
                            .border(BorderStroke(2.dp, SolidColor(Color.Red)))
                            .testTag(parentIconTag)
                            .then(
                                Modifier.pointerHoverIcon(
                                    desiredParentIcon,
                                    overrideDescendants = parentOverrideDescendants
                                )
                            )
                ) {
                    Box(
                        Modifier.padding(20.dp)
                            .requiredSize(150.dp)
                            .border(BorderStroke(2.dp, SolidColor(Color.Black)))
                            .testTag(childIconTag)
                            .pointerHoverIcon(desiredChildIcon, overrideDescendants = false)
                    )
                }
            }
        }
        // Verify initial state of pointer icon
        rule.runOnIdle { assertThat(iconService.getIcon()).isEqualTo(desiredDefaultIcon) }
        // Hover over Child Box and verify it has the desired child icon
        rule.onNodeWithTag(childIconTag).performMouseInput { enter(bottomRight) }
        rule.runOnIdle { assertThat(iconService.getIcon()).isEqualTo(desiredChildIcon) }
        // Move to Parent Box and verify its icon is the desired parent icon
        rule.onNodeWithTag(parentIconTag).performMouseInput { moveTo(bottomRight) }
        rule.runOnIdle { assertThat(iconService.getIcon()).isEqualTo(desiredParentIcon) }
        // Move back to the Child Box
        rule.onNodeWithTag(childIconTag).performMouseInput { moveTo(center) }

        rule.runOnIdle { assertThat(iconService.getIcon()).isEqualTo(desiredChildIcon) }

        // Dynamically change the pointerHoverIcon Modifier to the Parent Box to
        // override descendants.
        rule.runOnIdle { parentOverrideDescendants = true }

        // Verify the Child Box has updated to respect the desired parent icon
        rule.runOnIdle { assertThat(iconService.getIcon()).isEqualTo(desiredParentIcon) }

        // Move within the Child Box and verify it is still respecting the desired parent icon
        rule.onNodeWithTag(childIconTag).performMouseInput { moveTo(bottomRight) }

        // Verify the Child Box has updated to respect the desired parent icon
        rule.runOnIdle { assertThat(iconService.getIcon()).isEqualTo(desiredParentIcon) }

        // Move to the Parent Box and verify it also has the desired parent icon
        rule.onNodeWithTag(parentIconTag).performMouseInput { moveTo(bottomRight) }
        rule.runOnIdle { assertThat(iconService.getIcon()).isEqualTo(desiredParentIcon) }

        // Move within the Child Box and verify it is still respecting the desired parent icon
        rule.onNodeWithTag(childIconTag).performMouseInput { moveTo(bottomRight) }

        rule.runOnIdle { assertThat(iconService.getIcon()).isEqualTo(desiredParentIcon) }

        // Dynamically change the pointerHoverIcon Modifier to the Parent Box to NOT
        // override descendants.
        rule.runOnIdle { parentOverrideDescendants = false }

        // Verify it's changed to child icon
        rule.runOnIdle { assertThat(iconService.getIcon()).isEqualTo(desiredChildIcon) }

        // Move to Parent Box and verify its icon is the desired parent icon
        rule.onNodeWithTag(parentIconTag).performMouseInput { moveTo(bottomRight) }
        rule.runOnIdle { assertThat(iconService.getIcon()).isEqualTo(desiredParentIcon) }
        // Move back to the Child Box
        rule.onNodeWithTag(childIconTag).performMouseInput { moveTo(center) }

        rule.runOnIdle { assertThat(iconService.getIcon()).isEqualTo(desiredChildIcon) }

        // Exit hovering over Parent Box
        rule.onNodeWithTag(parentIconTag).performMouseInput { exit() }
    }

    /**
     * Setup: The hierarchy for the initial setup of this test is: Parent Box (custom icon =
     * [PointerIcon.Crosshair], overrideDescendants = FALSE) ⤷ Child Box (custom icon =
     * [PointerIcon.Text], overrideDescendants = FALSE)
     *
     * After hovering over the center of the screen, the hierarchy under the cursor updates to:
     * Parent Box (custom icon = [PointerIcon.Crosshair], overrideDescendants = TRUE) ⤷ Child Box
     * (custom icon = [PointerIcon.Text], overrideDescendants = FALSE)
     *
     * Expected Output: Initially, Child Box’s [PointerIcon.Hand] wins for the entire Child Box
     * surface area because there's no parent in its hierarchy that has overrideDescendants = true.
     * Additionally, Parent Box's [PointerIcon.Crosshair] would initially win for all remaining
     * surface area of its Box that doesn't overlap with Child Box. Once Parent Box's
     * overrideDescendants parameter is dynamically updated to true, the Parent Box's icon should
     * win for its entire surface area, including within Child Box.
     */
    @Test
    fun parentChildPartialOverlap_parentOverrideDescendantsDynamicallyUpdated() {
        val parentOverrideState = mutableStateOf(false)
        rule.setContent {
            CompositionLocalProvider(LocalPointerIconService provides iconService) {
                Box(
                    modifier =
                        Modifier.requiredSize(200.dp)
                            .border(BorderStroke(2.dp, SolidColor(Color.Red)))
                            .testTag(parentIconTag)
                            .pointerHoverIcon(
                                desiredParentIcon,
                                overrideDescendants = parentOverrideState.value
                            )
                ) {
                    Box(
                        Modifier.padding(20.dp)
                            .requiredSize(150.dp)
                            .border(BorderStroke(2.dp, SolidColor(Color.Black)))
                            .testTag(childIconTag)
                            .pointerHoverIcon(desiredChildIcon, overrideDescendants = false)
                    )
                }
            }
        }
        // Verify initial state of pointer icon
        rule.runOnIdle { assertThat(iconService.getIcon()).isEqualTo(desiredDefaultIcon) }
        // Verify Child Box's icon is the desired child icon
        verifyIconOnHover(childIconTag, desiredChildIcon)
        // Verify remaining Parent Box's area is the desired parent icon
        verifyIconOnHover(parentIconTag, desiredParentIcon)
        rule.runOnIdle { parentOverrideState.value = true }
        // Verify Child Box's icon is the desired parent icon
        verifyIconOnHover(childIconTag, desiredParentIcon)
        // Verify Parent Box also has the desired parent icon
        verifyIconOnHover(parentIconTag, desiredParentIcon)
    }

    /**
     * Setup: The hierarchy for the initial setup of this test is: Parent Box (custom icon =
     * [PointerIcon.Crosshair], overrideDescendants = FALSE) ⤷ Child Box (custom icon =
     * [PointerIcon.Text], overrideDescendants = FALSE)
     *
     * After hovering over various parts of the screen and verify the results, we update the
     * parent's overrideDescendants to true: Parent Box (custom icon = [PointerIcon.Crosshair],
     * overrideDescendants = TRUE) ⤷ Child Box (custom icon = [PointerIcon.Text],
     * overrideDescendants = FALSE)
     *
     * After several assertions, it reverts back to false in the parent: Parent Box (custom icon =
     * [PointerIcon.Crosshair], overrideDescendants = FALSE) ⤷ Child Box (custom icon =
     * [PointerIcon.Text], overrideDescendants = FALSE)
     *
     * Expected Output: Initially, the Child Box's [PointerIcon.Text] should win for its entire
     * surface area because the parent does not override descendants. After the Parent Box
     * dynamically changes overrideDescendants to true, the Parent Box's [PointerIcon.Crosshair]
     * should win for the child's surface area within the Parent Box BUT NOT the portion of the
     * Child Box that is outside the Parent Box.
     *
     * It should then revert back to Child Box's [PointerIcon.Text] (in all scenarios) after the
     * Parent Box's overrideDescendants is set back to false.
     */
    @Test
    fun parentChildPartialOverlapAndExtendsBeyondParent_dynamicOverrideDescendants() {
        var parentOverrideDescendants by mutableStateOf(false)
        rule.setContent {
            CompositionLocalProvider(LocalPointerIconService provides iconService) {
                Box(
                    modifier =
                        Modifier.requiredSize(300.dp)
                            .border(BorderStroke(2.dp, SolidColor(Color.Green)))
                ) {
                    // This child extends beyond the borders of the parent (enabling this test)
                    Box(
                        modifier =
                            Modifier.size(150.dp)
                                .border(BorderStroke(2.dp, SolidColor(Color.Red)))
                                .testTag(parentIconTag)
                                .then(
                                    Modifier.pointerHoverIcon(
                                        desiredParentIcon,
                                        overrideDescendants = parentOverrideDescendants
                                    )
                                )
                    ) {
                        Box(
                            Modifier.padding(20.dp)
                                .offset(100.dp)
                                .width(300.dp)
                                .height(100.dp)
                                .border(BorderStroke(2.dp, SolidColor(Color.Black)))
                                .testTag(childIconTag)
                                .pointerHoverIcon(desiredChildIcon, overrideDescendants = false)
                        )
                    }
                }
            }
        }
        // Verify initial state of pointer icon
        rule.runOnIdle { assertThat(iconService.getIcon()).isEqualTo(desiredDefaultIcon) }
        // Hover over Child Box and verify it has the desired child icon (outside parent)
        rule.onNodeWithTag(childIconTag).performMouseInput { enter(bottomRight) }
        rule.runOnIdle { assertThat(iconService.getIcon()).isEqualTo(desiredChildIcon) }

        // Hover over Child Box and verify it has the desired child icon (inside parent)
        rule.onNodeWithTag(childIconTag).performMouseInput { moveTo(bottomLeft) }
        rule.runOnIdle { assertThat(iconService.getIcon()).isEqualTo(desiredChildIcon) }

        // Move to Parent Box and verify its icon is the desired parent icon
        rule.onNodeWithTag(parentIconTag).performMouseInput { moveTo(bottomRight) }
        rule.runOnIdle { assertThat(iconService.getIcon()).isEqualTo(desiredParentIcon) }
        // Move back to the Child Box (portion inside parent)
        rule.onNodeWithTag(childIconTag).performMouseInput { moveTo(bottomLeft) }

        rule.runOnIdle { assertThat(iconService.getIcon()).isEqualTo(desiredChildIcon) }

        // Dynamically change the pointerHoverIcon Modifier of the Parent Box to
        // override descendants.
        rule.runOnIdle { parentOverrideDescendants = true }

        // Verify the Child Box has updated to respect the desired parent icon
        rule.runOnIdle { assertThat(iconService.getIcon()).isEqualTo(desiredParentIcon) }

        // Hover over Child Box and verify it has the desired child icon (outside parent)
        rule.onNodeWithTag(childIconTag).performMouseInput { moveTo(bottomRight) }

        rule.runOnIdle { assertThat(iconService.getIcon()).isEqualTo(desiredChildIcon) }

        // Move to the Parent Box and verify it also has the desired parent icon
        rule.onNodeWithTag(parentIconTag).performMouseInput { moveTo(bottomRight) }
        rule.runOnIdle { assertThat(iconService.getIcon()).isEqualTo(desiredParentIcon) }

        // Move within the Child Box (portion inside parent) and verify it is still
        // respecting the desired parent icon
        rule.onNodeWithTag(childIconTag).performMouseInput { moveTo(bottomLeft) }

        rule.runOnIdle { assertThat(iconService.getIcon()).isEqualTo(desiredParentIcon) }

        // Dynamically change the pointerHoverIcon Modifier of the Parent Box to NOT
        // override descendants.
        rule.runOnIdle { parentOverrideDescendants = false }

        // Verify it's changed to child icon
        rule.runOnIdle { assertThat(iconService.getIcon()).isEqualTo(desiredChildIcon) }

        // Move to Parent Box and verify its icon is the desired parent icon
        rule.onNodeWithTag(parentIconTag).performMouseInput { moveTo(bottomRight) }
        rule.runOnIdle { assertThat(iconService.getIcon()).isEqualTo(desiredParentIcon) }
        // Move back to the Child Box
        rule.onNodeWithTag(childIconTag).performMouseInput { moveTo(bottomLeft) }

        rule.runOnIdle { assertThat(iconService.getIcon()).isEqualTo(desiredChildIcon) }

        // Exit hovering over Parent Box
        rule.onNodeWithTag(parentIconTag).performMouseInput { exit() }
    }

    /**
     * Setup: The hierarchy for this test is setup as: Parent Box (no custom icon set) ⤷ ChildA Box
     * (custom icon = [PointerIcon.Text], overrideDescendants = FALSE) ⤷ ChildB Box (custom icon =
     * [PointerIcon.Hand], overrideDescendants = FALSE)
     *
     * Expected Output: ChildA Box’s [PointerIcon.Text] wins for the entire surface area of ChildA's
     * Box. ChildB Box's [PointerIcon.Hand] wins for the entire surface area of ChildB's Box.
     * [PointerIcon.Default] wins for the remainder of the surface area of Parent Box that's not
     * covered by ChildA Box or ChildB Box. In this example, there's no competition for pointer
     * icons because the parent has no icon set and neither ChildA or ChildB Boxes overlap.
     *
     * Parent Box (output icon = [PointerIcon.Default]) ⤷ Child Box (output icon =
     * [PointerIcon.Text]) ⤷ Child Box (output icon = [PointerIcon.Hand])
     */
    @Test
    fun NonOverlappingSiblings_noOverrideDescendants() {
        rule.setContent {
            CompositionLocalProvider(LocalPointerIconService provides iconService) {
                Box(
                    modifier =
                        Modifier.requiredSize(200.dp)
                            .border(BorderStroke(2.dp, SolidColor(Color.Red)))
                            .testTag(parentIconTag)
                ) {
                    Column {
                        Box(
                            Modifier.padding(20.dp)
                                .requiredSize(50.dp)
                                .border(BorderStroke(2.dp, SolidColor(Color.Black)))
                                .testTag(childIconTag)
                                .pointerHoverIcon(desiredChildIcon, overrideDescendants = false)
                        )
                        // Referencing grandchild tag/icon for ChildB in this test
                        Box(
                            Modifier.padding(40.dp)
                                .requiredSize(50.dp)
                                .border(BorderStroke(2.dp, SolidColor(Color.Blue)))
                                .testTag(grandchildIconTag)
                                .pointerHoverIcon(
                                    desiredGrandchildIcon,
                                    overrideDescendants = false
                                )
                        )
                    }
                }
            }
        }
        // Verify initial state of pointer icon
        rule.runOnIdle { assertThat(iconService.getIcon()).isEqualTo(desiredDefaultIcon) }
        // Verify ChildA Box's icon is the desired ChildA icon
        verifyIconOnHover(childIconTag, desiredChildIcon)
        // Verify ChildB Box's icon is the desired ChildB icon
        verifyIconOnHover(grandchildIconTag, desiredGrandchildIcon)
        // Verify remaining Parent Box's icon is the default icon
        verifyIconOnHover(parentIconTag, desiredDefaultIcon)
    }

    /**
     * Setup: The hierarchy for this test is setup as: Parent Box (no custom icon set) ⤷ ChildA Box
     * (custom icon = [PointerIcon.Text], overrideDescendants = TRUE) ⤷ ChildB Box (custom icon =
     * [PointerIcon.Hand], overrideDescendants = FALSE)
     *
     * Expected Output: ChildA Box’s [PointerIcon.Text] wins for the entire surface area of ChildA's
     * Box. ChildB Box's [PointerIcon.Hand] wins for the entire surface area of ChildB's Box.
     * [PointerIcon.Default] wins for the remainder of the surface area of Parent Box that's not
     * covered by ChildA Box or ChildB Box. In this example, it doesn't matter whether ChildA Box's
     * overrideDescendants = true or false because there's no competition for pointer icons in this
     * example.
     *
     * Parent Box (output icon = [PointerIcon.Default]) ⤷ Child Box (output icon =
     * [PointerIcon.Text]) ⤷ Child Box (output icon = [PointerIcon.Hand])
     */
    @Test
    fun NonOverlappingSiblings_firstChildOverridesDescendants() {
        rule.setContent {
            CompositionLocalProvider(LocalPointerIconService provides iconService) {
                Box(
                    modifier =
                        Modifier.requiredSize(200.dp)
                            .border(BorderStroke(2.dp, SolidColor(Color.Red)))
                            .testTag(parentIconTag)
                ) {
                    Column {
                        Box(
                            Modifier.padding(20.dp)
                                .requiredSize(50.dp)
                                .border(BorderStroke(2.dp, SolidColor(Color.Black)))
                                .testTag(childIconTag)
                                .pointerHoverIcon(desiredChildIcon, overrideDescendants = true)
                        )
                        // Referencing grandchild tag/icon for ChildB in this test
                        Box(
                            Modifier.padding(40.dp)
                                .requiredSize(50.dp)
                                .border(BorderStroke(2.dp, SolidColor(Color.Blue)))
                                .testTag(grandchildIconTag)
                                .pointerHoverIcon(
                                    desiredGrandchildIcon,
                                    overrideDescendants = false
                                )
                        )
                    }
                }
            }
        }
        // Verify initial state of pointer icon
        rule.runOnIdle { assertThat(iconService.getIcon()).isEqualTo(desiredDefaultIcon) }
        // Verify ChildA Box's icon is the desired ChildA icon
        verifyIconOnHover(childIconTag, desiredChildIcon)
        // Verify ChildB Box's icon is the desired ChildB icon
        verifyIconOnHover(grandchildIconTag, desiredGrandchildIcon)
        // Verify remaining Parent Box's icon is the default icon
        verifyIconOnHover(parentIconTag, desiredDefaultIcon)
    }

    /**
     * Setup: The hierarchy for this test is setup as: Parent Box (no custom icon set) ⤷ ChildA Box
     * (custom icon = [PointerIcon.Text], overrideDescendants = FALSE) ⤷ ChildB Box (custom icon =
     * [PointerIcon.Hand], overrideDescendants = TRUE)
     *
     * Expected Output: ChildA Box’s [PointerIcon.Text] wins for the entire surface area of ChildA's
     * Box. ChildB Box's [PointerIcon.Hand] wins for the entire surface area of ChildB's Box.
     * [PointerIcon.Default] wins for the remainder of the surface area of Parent Box that's not
     * covered by ChildA Box or ChildB Box. In this example, it doesn't matter whether ChildB Box's
     * overrideDescendants = true or false because there's no competition for pointer icons in this
     * example.
     *
     * Parent Box (output icon = [PointerIcon.Default]) ⤷ Child Box (output icon =
     * [PointerIcon.Text]) ⤷ Child Box (output icon = [PointerIcon.Hand])
     */
    @Test
    fun NonOverlappingSiblings_secondChildOverridesDescendants() {
        rule.setContent {
            CompositionLocalProvider(LocalPointerIconService provides iconService) {
                Box(
                    modifier =
                        Modifier.requiredSize(200.dp)
                            .border(BorderStroke(2.dp, SolidColor(Color.Red)))
                            .testTag(parentIconTag)
                ) {
                    Column {
                        Box(
                            Modifier.padding(20.dp)
                                .requiredSize(50.dp)
                                .border(BorderStroke(2.dp, SolidColor(Color.Black)))
                                .testTag(childIconTag)
                                .pointerHoverIcon(desiredChildIcon, overrideDescendants = false)
                        )
                        // Referencing grandchild tag/icon for ChildB in this test
                        Box(
                            Modifier.padding(40.dp)
                                .requiredSize(50.dp)
                                .border(BorderStroke(2.dp, SolidColor(Color.Blue)))
                                .testTag(grandchildIconTag)
                                .pointerHoverIcon(desiredGrandchildIcon, overrideDescendants = true)
                        )
                    }
                }
            }
        }
        // Verify initial state of pointer icon
        rule.runOnIdle { assertThat(iconService.getIcon()).isEqualTo(desiredDefaultIcon) }
        // Verify ChildA Box's icon is the desired ChildA icon
        verifyIconOnHover(childIconTag, desiredChildIcon)
        // Verify ChildB Box's icon is the desired ChildB icon
        verifyIconOnHover(grandchildIconTag, desiredGrandchildIcon)
        // Verify remaining Parent Box's icon is the default icon
        verifyIconOnHover(parentIconTag, desiredDefaultIcon)
    }

    /**
     * Setup: The hierarchy for this test is setup as: Parent Box (no custom icon set) ⤷ ChildA Box
     * (custom icon = [PointerIcon.Text], overrideDescendants = TRUE) ⤷ ChildB Box (custom icon =
     * [PointerIcon.Hand], overrideDescendants = TRUE)
     *
     * Expected Output: ChildA Box’s [PointerIcon.Text] wins for the entire surface area of ChildA's
     * Box. ChildB Box's [PointerIcon.Hand] wins for the entire surface area of ChildB's Box.
     * [PointerIcon.Default] wins for the remainder of the surface area of Parent Box that's not
     * covered by ChildA Box or ChildB Box. In this example, it doesn't matter whether ChildA Box
     * and ChildB Box's overrideDescendants = true or false because there's no competition for
     * pointer icons in this example.
     *
     * Parent Box (output icon = [PointerIcon.Default]) ⤷ ChildA Box (output icon =
     * [PointerIcon.Text]) ⤷ ChildB Box (output icon = [PointerIcon.Hand])
     */
    @Test
    fun NonOverlappingSiblings_bothOverrideDescendants() {
        rule.setContent {
            CompositionLocalProvider(LocalPointerIconService provides iconService) {
                Box(
                    modifier =
                        Modifier.requiredSize(200.dp)
                            .border(BorderStroke(2.dp, SolidColor(Color.Red)))
                            .testTag(parentIconTag)
                ) {
                    Column {
                        Box(
                            Modifier.padding(20.dp)
                                .requiredSize(50.dp)
                                .border(BorderStroke(2.dp, SolidColor(Color.Black)))
                                .testTag(childIconTag)
                                .pointerHoverIcon(desiredChildIcon, overrideDescendants = true)
                        )
                        // Referencing grandchild tag/icon for ChildB in this test
                        Box(
                            Modifier.padding(40.dp)
                                .requiredSize(50.dp)
                                .border(BorderStroke(2.dp, SolidColor(Color.Blue)))
                                .testTag(grandchildIconTag)
                                .pointerHoverIcon(desiredGrandchildIcon, overrideDescendants = true)
                        )
                    }
                }
            }
        }
        // Verify initial state of pointer icon
        rule.runOnIdle { assertThat(iconService.getIcon()).isEqualTo(desiredDefaultIcon) }
        // Verify ChildA Box's icon is the desired ChildA icon
        verifyIconOnHover(childIconTag, desiredChildIcon)
        // Verify ChildB Box's icon is the desired ChildB icon
        verifyIconOnHover(grandchildIconTag, desiredGrandchildIcon)
        // Verify remaining Parent Box's icon is the default icon
        verifyIconOnHover(parentIconTag, desiredDefaultIcon)
    }

    /**
     * Setup: The hierarchy for this test is setup as: Parent Box (no custom icon set) ⤷ ChildA Box
     * (custom icon = [PointerIcon.Text], overrideDescendants = FALSE) ⤷ ChildB Box (custom icon =
     * [PointerIcon.Hand], overrideDescendants = FALSE) where ChildB Box's surface area overlaps
     * with its sibling, ChildA, within the Parent Box
     *
     * Expected Output: ChildB Box's [PointerIcon.Hand] wins for the entire surface area of ChildB's
     * Box. ChildA Box's [PointerIcon.Text] wins for the remaining surface area of ChildA Box not
     * covered by ChildB Box. [PointerIcon.Default] wins for the remainder of the surface area of
     * Parent Box that's not covered by ChildA Box or ChildB Box.
     *
     * Parent Box (output icon = [PointerIcon.Default]) ⤷ ChildA Box (output icon =
     * [PointerIcon.Text]) ⤷ ChildB Box (output icon = [PointerIcon.Hand])
     */
    @Test
    fun OverlappingSiblings_noOverrideDescendants() {
        rule.setContent {
            CompositionLocalProvider(LocalPointerIconService provides iconService) {
                Box(
                    modifier =
                        Modifier.requiredSize(200.dp)
                            .border(BorderStroke(2.dp, SolidColor(Color.Red)))
                            .testTag(parentIconTag)
                ) {
                    Box(
                        Modifier.padding(20.dp)
                            .requiredSize(120.dp, 60.dp)
                            .border(BorderStroke(2.dp, SolidColor(Color.Black)))
                            .testTag(childIconTag)
                            .pointerHoverIcon(desiredChildIcon, overrideDescendants = false)
                    )
                    // Referencing grandchild tag/icon for ChildB in this test
                    Box(
                        Modifier.padding(horizontal = 100.dp, vertical = 40.dp)
                            .requiredSize(120.dp, 20.dp)
                            .border(BorderStroke(2.dp, SolidColor(Color.Blue)))
                            .testTag(grandchildIconTag)
                            .pointerHoverIcon(desiredGrandchildIcon, overrideDescendants = false)
                    )
                }
            }
        }

        verifyOverlappingSiblings()
    }

    /**
     * Setup: The hierarchy for this test is setup as: Parent Box (no custom icon set) ⤷ ChildA Box
     * (custom icon = [PointerIcon.Text], overrideDescendants = TRUE) ⤷ ChildB Box (custom icon =
     * [PointerIcon.Hand], overrideDescendants = FALSE) where ChildB Box's surface area overlaps
     * with its sibling, ChildA, within the Parent Box
     *
     * Expected Output: ChildB Box's [PointerIcon.Hand] wins for the entire surface area of ChildB's
     * Box. ChildA Box's [PointerIcon.Text] wins for the remaining surface area of ChildA Box not
     * covered by ChildB Box. [PointerIcon.Default] wins for the remainder of the surface area of
     * Parent Box that's not covered by ChildA Box or ChildB Box. The overrideDescendants param only
     * affects that element's children. So in this example, it doesn't matter whether ChildA Box's
     * overrideDescendants = true because ChildB is its sibling and is therefore unaffected by this
     * param.
     *
     * Parent Box (output icon = [PointerIcon.Default]) ⤷ ChildA Box (output icon =
     * [PointerIcon.Text]) ⤷ ChildB Box (output icon = [PointerIcon.Hand])
     */
    @Test
    fun OverlappingSiblings_childAOverridesDescendants() {
        rule.setContent {
            CompositionLocalProvider(LocalPointerIconService provides iconService) {
                Box(
                    modifier =
                        Modifier.requiredSize(200.dp)
                            .border(BorderStroke(2.dp, SolidColor(Color.Red)))
                            .testTag(parentIconTag)
                ) {
                    Box(
                        Modifier.padding(20.dp)
                            .requiredSize(120.dp, 60.dp)
                            .border(BorderStroke(2.dp, SolidColor(Color.Black)))
                            .testTag(childIconTag)
                            .pointerHoverIcon(desiredChildIcon, overrideDescendants = true)
                    )
                    // Referencing grandchild tag/icon for ChildB in this test
                    Box(
                        Modifier.padding(horizontal = 100.dp, vertical = 40.dp)
                            .requiredSize(120.dp, 20.dp)
                            .border(BorderStroke(2.dp, SolidColor(Color.Blue)))
                            .testTag(grandchildIconTag)
                            .pointerHoverIcon(desiredGrandchildIcon, overrideDescendants = false)
                    )
                }
            }
        }

        verifyOverlappingSiblings()
    }

    /**
     * Setup: The hierarchy for this test is setup as: Parent Box (no custom icon set) ⤷ ChildA Box
     * (custom icon = [PointerIcon.Text], overrideDescendants = FALSE) ⤷ ChildB Box (custom icon =
     * [PointerIcon.Hand], overrideDescendants = TRUE) where ChildB Box's surface area overlaps with
     * its sibling, ChildA, within the Parent Box
     *
     * Expected Output: ChildB Box's [PointerIcon.Hand] wins for the entire surface area of ChildB's
     * Box. ChildA Box's [PointerIcon.Text] wins for the remaining surface area of ChildA Box not
     * covered by ChildB Box. [PointerIcon.Default] wins for the remainder of the surface area of
     * Parent Box that's not covered by ChildA Box or ChildB Box. The overrideDescendants param only
     * affects that element's children. So in this example, it doesn't matter whether ChildB Box's
     * overrideDescendants = true because ChildA is its sibling and is therefore unaffected by this
     * param.
     *
     * Parent Box (output icon = [PointerIcon.Default]) ⤷ ChildA Box (output icon =
     * [PointerIcon.Text]) ⤷ ChildB Box (output icon = [PointerIcon.Hand])
     */
    @Test
    fun OverlappingSiblings_childBOverridesDescendants() {
        rule.setContent {
            CompositionLocalProvider(LocalPointerIconService provides iconService) {
                Box(
                    modifier =
                        Modifier.requiredSize(200.dp)
                            .border(BorderStroke(2.dp, SolidColor(Color.Red)))
                            .testTag(parentIconTag)
                ) {
                    Box(
                        Modifier.padding(20.dp)
                            .requiredSize(120.dp, 60.dp)
                            .border(BorderStroke(2.dp, SolidColor(Color.Black)))
                            .testTag(childIconTag)
                            .pointerHoverIcon(desiredChildIcon, overrideDescendants = false)
                    )
                    // Referencing grandchild tag/icon for ChildB in this test
                    Box(
                        Modifier.padding(horizontal = 100.dp, vertical = 40.dp)
                            .requiredSize(120.dp, 20.dp)
                            .border(BorderStroke(2.dp, SolidColor(Color.Blue)))
                            .testTag(grandchildIconTag)
                            .pointerHoverIcon(desiredGrandchildIcon, overrideDescendants = true)
                    )
                }
            }
        }

        verifyOverlappingSiblings()
    }

    /**
     * Setup: The hierarchy for this test is setup as: Parent Box (no custom icon set) ⤷ ChildA Box
     * (custom icon = [PointerIcon.Text], overrideDescendants = TRUE) ⤷ ChildB Box (custom icon =
     * [PointerIcon.Hand], overrideDescendants = TRUE) where ChildB Box's surface area overlaps with
     * its sibling, ChildA, within the Parent Box
     *
     * Expected Output: ChildB Box's [PointerIcon.Hand] wins for the entire surface area of ChildB's
     * Box. ChildA Box's [PointerIcon.Text] wins for the remaining surface area of ChildA Box not
     * covered by ChildB Box. [PointerIcon.Default] wins for the remainder of the surface area of
     * Parent Box that's not covered by ChildA Box or ChildB Box. The overrideDescendants param only
     * affects that element's children. So in this example, it doesn't matter whether ChildA Box or
     * ChildB Box's overrideDescendants = true because ChildA and ChildB Boxes are siblings and are
     * unaffected by each other's overrideDescendants param.
     *
     * Parent Box (output icon = [PointerIcon.Default]) ⤷ ChildA Box (output icon =
     * [PointerIcon.Text]) ⤷ ChildB Box (output icon = [PointerIcon.Hand])
     */
    @Test
    fun OverlappingSiblings_bothOverrideDescendants() {
        rule.setContent {
            CompositionLocalProvider(LocalPointerIconService provides iconService) {
                Box(
                    modifier =
                        Modifier.requiredSize(200.dp)
                            .border(BorderStroke(2.dp, SolidColor(Color.Red)))
                            .testTag(parentIconTag)
                ) {
                    Box(
                        Modifier.padding(20.dp)
                            .requiredSize(120.dp, 60.dp)
                            .border(BorderStroke(2.dp, SolidColor(Color.Black)))
                            .testTag(childIconTag)
                            .pointerHoverIcon(desiredChildIcon, overrideDescendants = true)
                    )
                    // Referencing grandchild tag/icon for ChildB in this test
                    Box(
                        Modifier.padding(horizontal = 100.dp, vertical = 40.dp)
                            .requiredSize(120.dp, 20.dp)
                            .border(BorderStroke(2.dp, SolidColor(Color.Blue)))
                            .testTag(grandchildIconTag)
                            .pointerHoverIcon(desiredGrandchildIcon, overrideDescendants = true)
                    )
                }
            }
        }

        verifyOverlappingSiblings()
    }

    /**
     * Setup: The hierarchy for this test is setup as: Parent Box (custom icon =
     * [PointerIcon.Crosshair], overrideDescendants = TRUE) ⤷ ChildA Box (custom icon =
     * [PointerIcon.Text], overrideDescendants = TRUE) ⤷ ChildB Box (custom icon =
     * [PointerIcon.Hand], overrideDescendants = TRUE) where ChildB Box's surface area overlaps with
     * its sibling, ChildA, within the Parent Box
     *
     * Expected Output: Parent Box's [PointerIcon.Crosshair] wins for the entire surface area of its
     * box, including the surface area within ChildA Box and ChildB Box. Parent Box has
     * overrideDescendants = true, which takes priority over any custom icon set by its children.
     *
     * Parent Box (output icon = [PointerIcon.Crosshair]) ⤷ ChildA Box (output icon =
     * [PointerIcon.Crosshair]) ⤷ ChildB Box (output icon = [PointerIcon.Crosshair])
     */
    @Test
    fun OverlappingSiblings_parentOverridesDescendants() {
        rule.setContent {
            CompositionLocalProvider(LocalPointerIconService provides iconService) {
                Box(
                    modifier =
                        Modifier.requiredSize(200.dp)
                            .border(BorderStroke(2.dp, SolidColor(Color.Red)))
                            .testTag(parentIconTag)
                            .pointerHoverIcon(desiredParentIcon, overrideDescendants = true)
                ) {
                    Box(
                        Modifier.padding(20.dp)
                            .requiredSize(120.dp, 60.dp)
                            .border(BorderStroke(2.dp, SolidColor(Color.Black)))
                            .testTag(childIconTag)
                            .pointerHoverIcon(desiredChildIcon, overrideDescendants = true)
                    )
                    // Referencing grandchild tag/icon for ChildB in this test
                    Box(
                        Modifier.padding(horizontal = 100.dp, vertical = 40.dp)
                            .requiredSize(120.dp, 20.dp)
                            .border(BorderStroke(2.dp, SolidColor(Color.Blue)))
                            .testTag(grandchildIconTag)
                            .pointerHoverIcon(desiredGrandchildIcon, overrideDescendants = true)
                    )
                }
            }
        }

        // Verify initial state of pointer icon
        rule.runOnIdle { assertThat(iconService.getIcon()).isEqualTo(desiredDefaultIcon) }
        // Hover over ChildB (bottom right corner) and verify desired Parent icon
        rule.onNodeWithTag(grandchildIconTag).performMouseInput { enter(bottomRight) }
        rule.runOnIdle { assertThat(iconService.getIcon()).isEqualTo(desiredParentIcon) }
        // Then hover to parent (bottom right corner) and icon hasn't changed
        rule.onNodeWithTag(parentIconTag).performMouseInput { moveTo(bottomRight) }
        rule.runOnIdle { assertThat(iconService.getIcon()).isEqualTo(desiredParentIcon) }
        // Then hover to ChildA (bottom left corner) and verify icon hasn't changed
        rule.onNodeWithTag(childIconTag).performMouseInput { moveTo(bottomLeft) }
        rule.runOnIdle { assertThat(iconService.getIcon()).isEqualTo(desiredParentIcon) }
        // Exit hovering
        rule.onNodeWithTag(parentIconTag).performMouseInput { exit() }
    }

    /**
     * Setup: The hierarchy for this test is setup as: Parent Box (no custom icon set) ⤷ Child Box
     * (no custom icon set) ⤷ Grandchild Box (custom icon = [PointerIcon.Hand], overrideDescendants
     * = FALSE)
     *
     * Expected Output: Grandchild Box’s [PointerIcon.Hand] wins for the entire surface area of
     * Grandchild's Box. [PointerIcon.Default] wins for the remainder of the surface area of Parent
     * Box that isn't covered by Grandchild Box.
     *
     * Parent Box (output icon = [PointerIcon.Default]) ⤷ Child Box (output icon =
     * [PointerIcon.Default]) ⤷ Grandchild Box (output icon = [PointerIcon.Hand])
     */
    @Test
    fun multiLayeredNesting_grandchildCustomIconNoOverride() {
        rule.setContent {
            CompositionLocalProvider(LocalPointerIconService provides iconService) {
                Box(
                    modifier =
                        Modifier.requiredSize(200.dp)
                            .border(BorderStroke(2.dp, SolidColor(Color.Red)))
                            .testTag(parentIconTag)
                ) {
                    Box(
                        Modifier.padding(20.dp)
                            .requiredSize(150.dp)
                            .border(BorderStroke(2.dp, SolidColor(Color.Black)))
                            .testTag(childIconTag)
                    ) {
                        Box(
                            Modifier.padding(40.dp)
                                .requiredSize(100.dp)
                                .border(BorderStroke(2.dp, SolidColor(Color.Blue)))
                                .testTag(grandchildIconTag)
                                .pointerHoverIcon(
                                    desiredGrandchildIcon,
                                    overrideDescendants = false
                                )
                        )
                    }
                }
            }
        }
        // Verify initial state of pointer icon
        rule.runOnIdle { assertThat(iconService.getIcon()).isEqualTo(desiredDefaultIcon) }
        // Verify Grandchild Box's icon is the desired grandchild icon
        verifyIconOnHover(grandchildIconTag, desiredGrandchildIcon)
        // Verify remaining Child Box's area is the default arrow icon
        verifyIconOnHover(childIconTag, desiredDefaultIcon)
        // Verify remaining Parent Box's area is the default arrow icon
        verifyIconOnHover(parentIconTag, desiredDefaultIcon)
    }

    /**
     * Setup: The hierarchy for this test is setup as: Parent Box (no custom icon set) ⤷ Child Box
     * (no custom icon set) ⤷ Grandchild Box (custom icon = [PointerIcon.Hand], overrideDescendants
     * = TRUE)
     *
     * Expected Output: Grandchild Box’s [PointerIcon.Hand] wins for the entire surface area of
     * Grandchild's Box. [PointerIcon.Default] wins for the remainder of the surface area of Parent
     * Box that isn't covered by Grandchild Box.
     *
     * Parent Box (output icon = [PointerIcon.Default]) ⤷ Child Box (output icon =
     * [PointerIcon.Default]) ⤷ Grandchild Box (output icon = [PointerIcon.Hand])
     */
    @Test
    fun multiLayeredNesting_grandchildCustomIconHasOverride() {
        rule.setContent {
            CompositionLocalProvider(LocalPointerIconService provides iconService) {
                Box(
                    modifier =
                        Modifier.requiredSize(200.dp)
                            .border(BorderStroke(2.dp, SolidColor(Color.Red)))
                            .testTag(parentIconTag)
                ) {
                    Box(
                        Modifier.padding(20.dp)
                            .requiredSize(150.dp)
                            .border(BorderStroke(2.dp, SolidColor(Color.Black)))
                            .testTag(childIconTag)
                    ) {
                        Box(
                            Modifier.padding(40.dp)
                                .requiredSize(100.dp)
                                .border(BorderStroke(2.dp, SolidColor(Color.Blue)))
                                .testTag(grandchildIconTag)
                                .pointerHoverIcon(desiredGrandchildIcon, overrideDescendants = true)
                        )
                    }
                }
            }
        }
        // Verify initial state of pointer icon
        rule.runOnIdle { assertThat(iconService.getIcon()).isEqualTo(desiredDefaultIcon) }
        // Verify Grandchild Box's icon is the desired grandchild icon
        verifyIconOnHover(grandchildIconTag, desiredGrandchildIcon)
        // Verify remaining Child Box's area is the default arrow icon
        verifyIconOnHover(childIconTag, desiredDefaultIcon)
        // Verify remaining Parent Box's area is the default arrow icon
        verifyIconOnHover(parentIconTag, desiredDefaultIcon)
    }

    /**
     * Setup: The hierarchy for this test is setup as: Parent Box (no custom icon set) ⤷ Child Box
     * (custom icon = [PointerIcon.Text], overrideDescendants = FALSE) ⤷ Grandchild Box (custom icon
     * = [PointerIcon.Hand], overrideDescendants = FALSE)
     *
     * Expected Output: Grandchild Box's [PointerIcon.Hand] wins for the entire surface area of the
     * Grandchild Box. Child Box’s [PointerIcon.Text] wins for remaining surface area of its Box not
     * covered by the Grandchild Box. [PointerIcon.Default] wins for the remainder of the surface
     * area of Parent Box that isn't covered by Child Box.
     *
     * Parent Box (output icon = [PointerIcon.Default]) ⤷ Child Box (output icon =
     * [PointerIcon.Text]) ⤷ Grandchild Box (output icon = [PointerIcon.Hand])
     */
    @Test
    fun multiLayeredNesting_childAndGrandchildCustomIconsNoOverrides() {
        rule.setContent {
            CompositionLocalProvider(LocalPointerIconService provides iconService) {
                Box(
                    modifier =
                        Modifier.requiredSize(200.dp)
                            .border(BorderStroke(2.dp, SolidColor(Color.Red)))
                            .testTag(parentIconTag)
                ) {
                    Box(
                        Modifier.padding(20.dp)
                            .requiredSize(150.dp)
                            .border(BorderStroke(2.dp, SolidColor(Color.Black)))
                            .testTag(childIconTag)
                            .pointerHoverIcon(desiredChildIcon, overrideDescendants = false)
                    ) {
                        Box(
                            Modifier.padding(40.dp)
                                .requiredSize(100.dp)
                                .border(BorderStroke(2.dp, SolidColor(Color.Blue)))
                                .testTag(grandchildIconTag)
                                .pointerHoverIcon(
                                    desiredGrandchildIcon,
                                    overrideDescendants = false
                                )
                        )
                    }
                }
            }
        }
        // Verify initial state of pointer icon
        rule.runOnIdle { assertThat(iconService.getIcon()).isEqualTo(desiredDefaultIcon) }
        // Verify Grandchild Box's icon is the desired grandchild icon
        verifyIconOnHover(grandchildIconTag, desiredGrandchildIcon)
        // Verify remaining Child Box's icon is the desired child icon
        verifyIconOnHover(childIconTag, desiredChildIcon)
        // Verify remaining Parent Box's area is the default arrow icon
        verifyIconOnHover(parentIconTag, desiredDefaultIcon)
    }

    /**
     * Setup: The hierarchy for this test is setup as: Parent Box (no custom icon set) ⤷ Child Box
     * (custom icon = [PointerIcon.Text], overrideDescendants = FALSE) ⤷ Grandchild Box (custom icon
     * = [PointerIcon.Hand], overrideDescendants = TRUE)
     *
     * Expected Output: Grandchild Box's [PointerIcon.Hand] wins for the entire surface area of the
     * Grandchild Box. Child Box’s [PointerIcon.Text] wins for the remainder of the Child Box's
     * surface area that's not covered by the Grandchild box. [PointerIcon.Default] wins for the
     * remainder of the surface area of Parent Box that isn't covered by Child Box.
     *
     * Parent Box (output icon = [PointerIcon.Default]) ⤷ Child Box (output icon =
     * [PointerIcon.Text]) ⤷ Grandchild Box (output icon = [PointerIcon.Hand])
     */
    @Test
    fun multiLayeredNesting_childCustomIconGrandchildHasOverride() {
        rule.setContent {
            CompositionLocalProvider(LocalPointerIconService provides iconService) {
                Box(
                    modifier =
                        Modifier.requiredSize(200.dp)
                            .border(BorderStroke(2.dp, SolidColor(Color.Red)))
                            .testTag(parentIconTag)
                ) {
                    Box(
                        Modifier.padding(20.dp)
                            .requiredSize(150.dp)
                            .border(BorderStroke(2.dp, SolidColor(Color.Black)))
                            .testTag(childIconTag)
                            .pointerHoverIcon(desiredChildIcon, overrideDescendants = false)
                    ) {
                        Box(
                            Modifier.padding(40.dp)
                                .requiredSize(100.dp)
                                .border(BorderStroke(2.dp, SolidColor(Color.Blue)))
                                .testTag(grandchildIconTag)
                                .pointerHoverIcon(desiredGrandchildIcon, overrideDescendants = true)
                        )
                    }
                }
            }
        }
        // Verify initial state of pointer icon
        rule.runOnIdle { assertThat(iconService.getIcon()).isEqualTo(desiredDefaultIcon) }
        // Verify Grandchild Box's icon is the desired grandchild icon
        verifyIconOnHover(grandchildIconTag, desiredGrandchildIcon)
        // Verify remaining Child Box's icon is the desired child icon
        verifyIconOnHover(childIconTag, desiredChildIcon)
        // Verify remaining Parent Box's area is the default arrow icon
        verifyIconOnHover(parentIconTag, desiredDefaultIcon)
    }

    /**
     * Setup: The hierarchy for this test is setup as: Parent Box (no custom icon set) ⤷ Child Box
     * (custom icon = [PointerIcon.Text], overrideDescendants = TRUE) ⤷ Grandchild Box (custom icon
     * = [PointerIcon.Hand], overrideDescendants = FALSE)
     *
     * Expected Output: Child Box’s [PointerIcon.Text] wins for the entire surface area of its Box
     * (including all of the Grandchild Box since it is contained within Child Box's surface area).
     * [PointerIcon.Default] wins for the remainder of the surface area of Parent Box that isn't
     * covered by Child Box.
     *
     * Parent Box (output icon = [PointerIcon.Default]) ⤷ Child Box (output icon =
     * [PointerIcon.Text]) ⤷ Grandchild Box (output icon = [PointerIcon.Text])
     */
    @Test
    fun multiLayeredNesting_grandchildCustomIconChildHasOverride() {
        rule.setContent {
            CompositionLocalProvider(LocalPointerIconService provides iconService) {
                Box(
                    modifier =
                        Modifier.requiredSize(200.dp)
                            .border(BorderStroke(2.dp, SolidColor(Color.Red)))
                            .testTag(parentIconTag)
                ) {
                    Box(
                        Modifier.padding(20.dp)
                            .requiredSize(150.dp)
                            .border(BorderStroke(2.dp, SolidColor(Color.Black)))
                            .testTag(childIconTag)
                            .pointerHoverIcon(desiredChildIcon, overrideDescendants = true)
                    ) {
                        Box(
                            Modifier.padding(40.dp)
                                .requiredSize(100.dp)
                                .border(BorderStroke(2.dp, SolidColor(Color.Blue)))
                                .testTag(grandchildIconTag)
                                .pointerHoverIcon(
                                    desiredGrandchildIcon,
                                    overrideDescendants = false
                                )
                        )
                    }
                }
            }
        }
        // Verify initial state of pointer icon
        rule.runOnIdle { assertThat(iconService.getIcon()).isEqualTo(desiredDefaultIcon) }
        // Verify Child Box's icon is the desired child icon
        verifyIconOnHover(childIconTag, desiredChildIcon)
        // Verify Grandchild Box is respecting Child Box's icon
        verifyIconOnHover(grandchildIconTag, desiredChildIcon)
        // Verify remaining Parent Box's area is the default arrow icon
        verifyIconOnHover(parentIconTag, desiredDefaultIcon)
    }

    /**
     * Setup: The hierarchy for this test is setup as: Parent Box (no custom icon set) ⤷ Child Box
     * (custom icon = [PointerIcon.Text], overrideDescendants = TRUE) ⤷ Grandchild Box (custom icon
     * = [PointerIcon.Hand], overrideDescendants = TRUE)
     *
     * Expected Output: Child Box’s [PointerIcon.Text] wins for the entire surface area of its Box
     * (including all of the Grandchild Box since it is contained within Child Box's surface area).
     * [PointerIcon.Default] wins for the remainder of the surface area of Parent Box that isn't
     * covered by Child Box.
     *
     * Parent Box (output icon = [PointerIcon.Default]) ⤷ Child Box (output icon =
     * [PointerIcon.Text]) ⤷ Grandchild Box (output icon = [PointerIcon.Text])
     */
    @Test
    fun multiLayeredNesting_childAndGrandchildOverrideDescendants() {
        rule.setContent {
            CompositionLocalProvider(LocalPointerIconService provides iconService) {
                Box(
                    modifier =
                        Modifier.requiredSize(200.dp)
                            .border(BorderStroke(2.dp, SolidColor(Color.Red)))
                            .testTag(parentIconTag)
                ) {
                    Box(
                        Modifier.padding(20.dp)
                            .requiredSize(150.dp)
                            .border(BorderStroke(2.dp, SolidColor(Color.Black)))
                            .testTag(childIconTag)
                            .pointerHoverIcon(desiredChildIcon, overrideDescendants = true)
                    ) {
                        Box(
                            Modifier.padding(40.dp)
                                .requiredSize(100.dp)
                                .border(BorderStroke(2.dp, SolidColor(Color.Blue)))
                                .testTag(grandchildIconTag)
                                .pointerHoverIcon(desiredGrandchildIcon, overrideDescendants = true)
                        )
                    }
                }
            }
        }
        // Verify initial state of pointer icon
        rule.runOnIdle { assertThat(iconService.getIcon()).isEqualTo(desiredDefaultIcon) }
        // Verify Child Box's icon is the desired child icon
        verifyIconOnHover(childIconTag, desiredChildIcon)
        // Verify Grandchild Box is respecting Child Box's icon
        verifyIconOnHover(grandchildIconTag, desiredChildIcon)
        // Verify remaining Parent Box's area is the default arrow icon
        verifyIconOnHover(parentIconTag, desiredDefaultIcon)
    }

    /**
     * Setup: The hierarchy for this test is setup as: Parent Box (custom icon =
     * [PointerIcon.Crosshair], overrideDescendants = FALSE) ⤷ Child Box (no icon set) ⤷ Grandchild
     * Box (custom icon = [PointerIcon.Hand], overrideDescendants = FALSE)
     *
     * Expected Output: Grandchild Box's [PointerIcon.Hand] wins for the entire surface area of the
     * Grandchild Box. Parent Box’s [PointerIcon.Crosshair] wins for the remaining surface area of
     * the Pare Box that's not covered by the Grandchild Box.
     *
     * Parent Box (output icon = [PointerIcon.Crosshair]) ⤷ Child Box (output icon =
     * [PointerIcon.Crosshair]) ⤷ Grandchild Box (output icon = [PointerIcon.Hand])
     */
    @Test
    fun multiLayeredNesting_parentAndGrandchildCustomIconNoOverrides() {
        rule.setContent {
            CompositionLocalProvider(LocalPointerIconService provides iconService) {
                Box(
                    modifier =
                        Modifier.requiredSize(200.dp)
                            .border(BorderStroke(2.dp, SolidColor(Color.Red)))
                            .testTag(parentIconTag)
                            .pointerHoverIcon(desiredParentIcon, overrideDescendants = false)
                ) {
                    Box(
                        Modifier.padding(20.dp)
                            .requiredSize(150.dp)
                            .border(BorderStroke(2.dp, SolidColor(Color.Black)))
                            .testTag(childIconTag)
                    ) {
                        Box(
                            Modifier.padding(40.dp)
                                .requiredSize(100.dp)
                                .border(BorderStroke(2.dp, SolidColor(Color.Blue)))
                                .testTag(grandchildIconTag)
                                .pointerHoverIcon(
                                    desiredGrandchildIcon,
                                    overrideDescendants = false
                                )
                        )
                    }
                }
            }
        }
        // Verify initial state of pointer icon
        rule.runOnIdle { assertThat(iconService.getIcon()).isEqualTo(desiredDefaultIcon) }
        // Verify Grandchild Box's icon is the desired grandchild icon
        verifyIconOnHover(grandchildIconTag, desiredGrandchildIcon)
        // Verify remaining Child Box is respecting Parent Box's icon
        verifyIconOnHover(childIconTag, desiredParentIcon)
        // Verify remaining Parent Box's icon is the desired parent icon
        verifyIconOnHover(parentIconTag, desiredParentIcon)
    }

    /**
     * Setup: The hierarchy for this test is setup as: Parent Box (custom icon =
     * [PointerIcon.Crosshair], overrideDescendants = FALSE) ⤷ Child Box (no icon set) ⤷ Grandchild
     * Box (custom icon = [PointerIcon.Hand], overrideDescendants = TRUE)
     *
     * Expected Output: Grandchild Box's [PointerIcon.Hand] wins for the entire surface area of its
     * Box. Parent Box’s [PointerIcon.Crosshair] wins for the remaining surface area of the Pare Box
     * that's not covered by the Grandchild Box.
     *
     * Parent Box (output icon = [PointerIcon.Crosshair]) ⤷ Child Box (output icon =
     * [PointerIcon.Crosshair]) ⤷ Grandchild Box (output icon = [PointerIcon.Hand])
     */
    @Test
    fun multiLayeredNesting_parentCustomIconGrandchildOverrides() {
        rule.setContent {
            CompositionLocalProvider(LocalPointerIconService provides iconService) {
                Box(
                    modifier =
                        Modifier.requiredSize(200.dp)
                            .border(BorderStroke(2.dp, SolidColor(Color.Red)))
                            .testTag(parentIconTag)
                            .pointerHoverIcon(desiredParentIcon, overrideDescendants = false)
                ) {
                    Box(
                        Modifier.padding(20.dp)
                            .requiredSize(150.dp)
                            .border(BorderStroke(2.dp, SolidColor(Color.Black)))
                            .testTag(childIconTag)
                    ) {
                        Box(
                            Modifier.padding(40.dp)
                                .requiredSize(100.dp)
                                .border(BorderStroke(2.dp, SolidColor(Color.Blue)))
                                .testTag(grandchildIconTag)
                                .pointerHoverIcon(desiredGrandchildIcon, overrideDescendants = true)
                        )
                    }
                }
            }
        }
        // Verify initial state of pointer icon
        rule.runOnIdle { assertThat(iconService.getIcon()).isEqualTo(desiredDefaultIcon) }
        // Verify Grandchild Box's icon is the desired grandchild icon
        verifyIconOnHover(grandchildIconTag, desiredGrandchildIcon)
        // Verify remaining Child Box is respecting Parent Box's icon
        verifyIconOnHover(childIconTag, desiredParentIcon)
        // Verify remaining Parent Box's icon is the desired parent icon
        verifyIconOnHover(parentIconTag, desiredParentIcon)
    }

    /**
     * Setup: The hierarchy for this test is setup as: Parent Box (custom icon =
     * [PointerIcon.Crosshair], overrideDescendants = FALSE) ⤷ Child Box (custom icon =
     * [PointerIcon.Text], overrideDescendants = FALSE) ⤷ Grandchild Box (custom icon =
     * [PointerIcon.Hand], overrideDescendants = FALSE)
     *
     * Expected Output: Grandchild Box's [PointerIcon.Hand] wins for the entire surface area of the
     * Grandchild Box. Child Box's [PointerIcon.Text] wins for the remaining surface area of the
     * Child Box not covered by the Grandchild Box. Parent Box’s [PointerIcon.Crosshair] wins for
     * the remaining surface area not covered by the Child Box.
     *
     * Parent Box (output icon = [PointerIcon.Crosshair]) ⤷ Child Box (output icon =
     * [PointerIcon.Text]) ⤷ Grandchild Box (output icon = [PointerIcon.Hand])
     */
    @Test
    fun multiLayeredNesting_allCustomIconsNoOverrides() {
        rule.setContent {
            CompositionLocalProvider(LocalPointerIconService provides iconService) {
                Box(
                    modifier =
                        Modifier.requiredSize(200.dp)
                            .border(BorderStroke(2.dp, SolidColor(Color.Red)))
                            .testTag(parentIconTag)
                            .pointerHoverIcon(desiredParentIcon, overrideDescendants = false)
                ) {
                    Box(
                        Modifier.padding(20.dp)
                            .requiredSize(150.dp)
                            .border(BorderStroke(2.dp, SolidColor(Color.Black)))
                            .testTag(childIconTag)
                            .pointerHoverIcon(desiredChildIcon, overrideDescendants = false)
                    ) {
                        Box(
                            Modifier.padding(40.dp)
                                .requiredSize(100.dp)
                                .border(BorderStroke(2.dp, SolidColor(Color.Blue)))
                                .testTag(grandchildIconTag)
                                .pointerHoverIcon(
                                    desiredGrandchildIcon,
                                    overrideDescendants = false
                                )
                        )
                    }
                }
            }
        }
        // Verify initial state of pointer icon
        rule.runOnIdle { assertThat(iconService.getIcon()).isEqualTo(desiredDefaultIcon) }
        // Verify Grandchild Box's icon is the desired grandchild icon
        verifyIconOnHover(grandchildIconTag, desiredGrandchildIcon)
        // Verify remaining Child Box's icon is the desired child icon
        verifyIconOnHover(childIconTag, desiredChildIcon)
        // Verify remaining Parent Box's icon is the desired parent icon
        verifyIconOnHover(parentIconTag, desiredParentIcon)
    }

    /**
     * Setup: The hierarchy for this test is setup as: Parent Box (custom icon =
     * [PointerIcon.Crosshair], overrideDescendants = FALSE) ⤷ Child Box (custom icon =
     * [PointerIcon.Text], overrideDescendants = FALSE) ⤷ Grandchild Box (custom icon =
     * [PointerIcon.Hand], overrideDescendants = TRUE)
     *
     * Expected Output: Grandchild Box's [PointerIcon.Hand] wins for the entire surface area of the
     * Grandchild Box. Child Box's [PointerIcon.Text] wins for the remaining surface area of the
     * Child Box not covered by the Grandchild Box. Parent Box’s [PointerIcon.Crosshair] wins for
     * the remaining surface area not covered by the Child Box.
     *
     * Parent Box (output icon = [PointerIcon.Crosshair]) ⤷ Child Box (output icon =
     * [PointerIcon.Text]) ⤷ Grandchild Box (output icon = [PointerIcon.Hand])
     */
    @Test
    fun multiLayeredNesting_allCustomIconsGrandchildOverrides() {
        rule.setContent {
            CompositionLocalProvider(LocalPointerIconService provides iconService) {
                Box(
                    modifier =
                        Modifier.requiredSize(200.dp)
                            .border(BorderStroke(2.dp, SolidColor(Color.Red)))
                            .testTag(parentIconTag)
                            .pointerHoverIcon(desiredParentIcon, overrideDescendants = false)
                ) {
                    Box(
                        Modifier.padding(20.dp)
                            .requiredSize(150.dp)
                            .border(BorderStroke(2.dp, SolidColor(Color.Black)))
                            .testTag(childIconTag)
                            .pointerHoverIcon(desiredChildIcon, overrideDescendants = false)
                    ) {
                        Box(
                            Modifier.padding(40.dp)
                                .requiredSize(100.dp)
                                .border(BorderStroke(2.dp, SolidColor(Color.Blue)))
                                .testTag(grandchildIconTag)
                                .pointerHoverIcon(desiredGrandchildIcon, overrideDescendants = true)
                        )
                    }
                }
            }
        }
        // Verify initial state of pointer icon
        rule.runOnIdle { assertThat(iconService.getIcon()).isEqualTo(desiredDefaultIcon) }
        // Verify Grandchild Box's icon is the desired grandchild icon
        verifyIconOnHover(grandchildIconTag, desiredGrandchildIcon)
        // Verify remaining Child Box's icon is the desired child icon
        verifyIconOnHover(childIconTag, desiredChildIcon)
        // Verify remaining Parent Box's icon is the desired parent icon
        verifyIconOnHover(parentIconTag, desiredParentIcon)
    }

    /**
     * Setup: The hierarchy for this test is setup as: Parent Box (custom icon =
     * [PointerIcon.Crosshair], overrideDescendants = FALSE) ⤷ Child Box (custom icon =
     * [PointerIcon.Text], overrideDescendants = TRUE) ⤷ Grandchild Box (custom icon =
     * [PointerIcon.Hand], overrideDescendants = FALSE)
     *
     * Expected Output: Child Box's [PointerIcon.Hand] wins for the entire surface area of its Box.
     * Parent Box’s [PointerIcon.Crosshair] wins for the remaining surface area of its Box.
     *
     * Parent Box (output icon = [PointerIcon.Crosshair]) ⤷ Child Box (output icon =
     * [PointerIcon.Text]) ⤷ Grandchild Box (output icon = [PointerIcon.Text])
     */
    @Test
    fun multiLayeredNesting_allCustomIconsChildOverrides() {
        rule.setContent {
            CompositionLocalProvider(LocalPointerIconService provides iconService) {
                Box(
                    modifier =
                        Modifier.requiredSize(200.dp)
                            .border(BorderStroke(2.dp, SolidColor(Color.Red)))
                            .testTag(parentIconTag)
                            .pointerHoverIcon(desiredParentIcon, overrideDescendants = false)
                ) {
                    Box(
                        Modifier.padding(20.dp)
                            .requiredSize(150.dp)
                            .border(BorderStroke(2.dp, SolidColor(Color.Black)))
                            .testTag(childIconTag)
                            .pointerHoverIcon(desiredChildIcon, overrideDescendants = true)
                    ) {
                        Box(
                            Modifier.padding(40.dp)
                                .requiredSize(100.dp)
                                .border(BorderStroke(2.dp, SolidColor(Color.Blue)))
                                .testTag(grandchildIconTag)
                                .pointerHoverIcon(
                                    desiredGrandchildIcon,
                                    overrideDescendants = false
                                )
                        )
                    }
                }
            }
        }
        // Verify initial state of pointer icon
        rule.runOnIdle { assertThat(iconService.getIcon()).isEqualTo(desiredDefaultIcon) }
        // Verify Child Box's icon is the desired child icon
        verifyIconOnHover(childIconTag, desiredChildIcon)
        // Verify Grandchild Box is respecting Child Box's icon
        verifyIconOnHover(grandchildIconTag, desiredChildIcon)
        // Verify remaining Parent Box's icon is the desired parent icon
        verifyIconOnHover(parentIconTag, desiredParentIcon)
    }

    /**
     * Setup: The hierarchy for this test is setup as: Parent Box (custom icon =
     * [PointerIcon.Crosshair], overrideDescendants = FALSE) ⤷ Child Box (custom icon =
     * [PointerIcon.Text], overrideDescendants = TRUE) ⤷ Grandchild Box (custom icon =
     * [PointerIcon.Hand], overrideDescendants = TRUE)
     *
     * Expected Output: Child Box's [PointerIcon.Hand] wins for the entire surface area of its Box.
     * Parent Box’s [PointerIcon.Crosshair] wins for the remaining surface area of its Box. The
     * addition of Grandchild Box’s overrideDescendants = true in this test doesn’t impact the
     * outcome; this is because Child Box is Grandchild Box's parent in the hierarchy and it already
     * has overrideDescendants = true, which takes priority over anything Grandchild Box sets.
     *
     * Parent Box (output icon = [PointerIcon.Crosshair]) ⤷ Child Box (output icon =
     * [PointerIcon.Text]) ⤷ Grandchild Box (output icon = [PointerIcon.Text])
     */
    @Test
    fun multiLayeredNesting_allCustomIconsChildAndGrandchildOverrides() {
        rule.setContent {
            CompositionLocalProvider(LocalPointerIconService provides iconService) {
                Box(
                    modifier =
                        Modifier.requiredSize(200.dp)
                            .border(BorderStroke(2.dp, SolidColor(Color.Red)))
                            .testTag(parentIconTag)
                            .pointerHoverIcon(desiredParentIcon, overrideDescendants = false)
                ) {
                    Box(
                        Modifier.padding(20.dp)
                            .requiredSize(150.dp)
                            .border(BorderStroke(2.dp, SolidColor(Color.Black)))
                            .testTag(childIconTag)
                            .pointerHoverIcon(desiredChildIcon, overrideDescendants = true)
                    ) {
                        Box(
                            Modifier.padding(40.dp)
                                .requiredSize(100.dp)
                                .border(BorderStroke(2.dp, SolidColor(Color.Blue)))
                                .testTag(grandchildIconTag)
                                .pointerHoverIcon(desiredGrandchildIcon, overrideDescendants = true)
                        )
                    }
                }
            }
        }
        // Verify initial state of pointer icon
        rule.runOnIdle { assertThat(iconService.getIcon()).isEqualTo(desiredDefaultIcon) }
        // Verify Child Box's icon is the desired child icon
        verifyIconOnHover(childIconTag, desiredChildIcon)
        // Verify Grandchild Box is respecting Child Box's icon
        verifyIconOnHover(grandchildIconTag, desiredChildIcon)
        // Verify remaining Parent Box's icon is the desired parent icon
        verifyIconOnHover(parentIconTag, desiredParentIcon)
    }

    /**
     * Setup: The hierarchy for this test is setup as: Parent Box (custom icon =
     * [PointerIcon.Crosshair], overrideDescendants = TRUE) ⤷ Child Box (no icon set) ⤷ Grandchild
     * Box (custom icon = [PointerIcon.Hand], overrideDescendants = FALSE)
     *
     * Expected Output: Parent Box’s [PointerIcon.Crosshair] wins for the entire surface area of its
     * Box. Even though the Grandchild Box’s icon was set, the Parent Box will always take priority
     * because it's the highestmost level in the hierarchy where overrideDescendants = true.
     *
     * Parent Box (output icon = [PointerIcon.Crosshair]) ⤷ Child Box (output icon =
     * [PointerIcon.Crosshair]) ⤷ Grandchild Box (output icon = [PointerIcon.Crosshair])
     */
    @Test
    fun multiLayeredNesting_parentGrandChildCustomIconsParentOverrides() {
        rule.setContent {
            CompositionLocalProvider(LocalPointerIconService provides iconService) {
                Box(
                    modifier =
                        Modifier.requiredSize(200.dp)
                            .border(BorderStroke(2.dp, SolidColor(Color.Red)))
                            .testTag(parentIconTag)
                            .pointerHoverIcon(desiredParentIcon, overrideDescendants = true)
                ) {
                    Box(
                        Modifier.padding(20.dp)
                            .requiredSize(150.dp)
                            .border(BorderStroke(2.dp, SolidColor(Color.Black)))
                            .testTag(childIconTag)
                    ) {
                        Box(
                            Modifier.padding(40.dp)
                                .requiredSize(100.dp)
                                .border(BorderStroke(2.dp, SolidColor(Color.Blue)))
                                .testTag(grandchildIconTag)
                                .pointerHoverIcon(
                                    desiredGrandchildIcon,
                                    overrideDescendants = false
                                )
                        )
                    }
                }
            }
        }
        // Verify initial state of pointer icon
        rule.runOnIdle { assertThat(iconService.getIcon()).isEqualTo(desiredDefaultIcon) }
        // Verify Parent Box's icon is the desired parent icon
        verifyIconOnHover(parentIconTag, desiredParentIcon)
        // Verify Child Box is respecting Parent Box's icon
        verifyIconOnHover(childIconTag, desiredParentIcon)
        // Verify Grandchild Box is respecting Parent Box's icon
        verifyIconOnHover(grandchildIconTag, desiredParentIcon)
    }

    /**
     * Setup: The hierarchy for this test is setup as: Parent Box (custom icon =
     * [PointerIcon.Crosshair], overrideDescendants = TRUE) ⤷ Child Box (no icon set) ⤷ Grandchild
     * Box (custom icon = [PointerIcon.Hand], overrideDescendants = TRUE)
     *
     * Expected Output: Parent Box’s [PointerIcon.Crosshair] wins for the entire surface area of its
     * Box. Even though the Grandchild Box’s icon was set, the Parent Box will always take priority
     * because it's the highestmost level in the hierarchy where overrideDescendants = true.
     *
     * Parent Box (output icon = [PointerIcon.Crosshair]) ⤷ Child Box (output icon =
     * [PointerIcon.Crosshair]) ⤷ Grandchild Box (output icon = [PointerIcon.Crosshair])
     */
    @Test
    fun multiLayeredNesting_parentGrandChildCustomIconsBothOverride() {
        rule.setContent {
            CompositionLocalProvider(LocalPointerIconService provides iconService) {
                Box(
                    modifier =
                        Modifier.requiredSize(200.dp)
                            .border(BorderStroke(2.dp, SolidColor(Color.Red)))
                            .testTag(parentIconTag)
                            .pointerHoverIcon(desiredParentIcon, overrideDescendants = true)
                ) {
                    Box(
                        Modifier.padding(20.dp)
                            .requiredSize(150.dp)
                            .border(BorderStroke(2.dp, SolidColor(Color.Black)))
                            .testTag(childIconTag)
                            .pointerHoverIcon(desiredChildIcon, overrideDescendants = false)
                    ) {
                        Box(
                            Modifier.padding(40.dp)
                                .requiredSize(100.dp)
                                .border(BorderStroke(2.dp, SolidColor(Color.Blue)))
                                .testTag(grandchildIconTag)
                                .pointerHoverIcon(desiredGrandchildIcon, overrideDescendants = true)
                        )
                    }
                }
            }
        }
        // Verify initial state of pointer icon
        rule.runOnIdle { assertThat(iconService.getIcon()).isEqualTo(desiredDefaultIcon) }
        // Verify Parent Box's icon is the desired parent icon
        verifyIconOnHover(parentIconTag, desiredParentIcon)
        // Verify Child Box is respecting Parent Box's icon
        verifyIconOnHover(childIconTag, desiredParentIcon)
        // Verify Grandchild Box is respecting Parent Box's icon
        verifyIconOnHover(grandchildIconTag, desiredParentIcon)
    }

    /**
     * Setup: The hierarchy for this test is setup as: Parent Box (custom icon =
     * [PointerIcon.Crosshair], overrideDescendants = TRUE) ⤷ Child Box (custom icon =
     * [PointerIcon.Text], overrideDescendants = FALSE) ⤷ Grandchild Box (custom icon =
     * [PointerIcon.Hand], overrideDescendants = FALSE)
     *
     * Expected Output: Parent Box’s [PointerIcon.Crosshair] wins for the entire surface area of its
     * Box. Even though the Child and Grandchild Box’s icons were set, the Parent Box will always
     * take priority because it's the highestmost level in the hierarchy where overrideDescendants =
     * true.
     *
     * Parent Box (output icon = [PointerIcon.Crosshair]) ⤷ Child Box (output icon =
     * [PointerIcon.Crosshair]) ⤷ Grandchild Box (output icon = [PointerIcon.Crosshair])
     */
    @Test
    fun multiLayeredNesting_allCustomIconsParentOverrides() {
        rule.setContent {
            CompositionLocalProvider(LocalPointerIconService provides iconService) {
                Box(
                    modifier =
                        Modifier.requiredSize(200.dp)
                            .border(BorderStroke(2.dp, SolidColor(Color.Red)))
                            .testTag(parentIconTag)
                            .pointerHoverIcon(desiredParentIcon, overrideDescendants = true)
                ) {
                    Box(
                        Modifier.padding(20.dp)
                            .requiredSize(150.dp)
                            .border(BorderStroke(2.dp, SolidColor(Color.Black)))
                            .testTag(childIconTag)
                            .pointerHoverIcon(desiredChildIcon, overrideDescendants = false)
                    ) {
                        Box(
                            Modifier.padding(40.dp)
                                .requiredSize(100.dp)
                                .border(BorderStroke(2.dp, SolidColor(Color.Blue)))
                                .testTag(grandchildIconTag)
                                .pointerHoverIcon(
                                    desiredGrandchildIcon,
                                    overrideDescendants = false
                                )
                        )
                    }
                }
            }
        }
        // Verify initial state of pointer icon
        rule.runOnIdle { assertThat(iconService.getIcon()).isEqualTo(desiredDefaultIcon) }
        // Verify Parent Box's icon is the desired parent icon
        verifyIconOnHover(parentIconTag, desiredParentIcon)
        // Verify Child Box is respecting Parent Box's icon
        verifyIconOnHover(childIconTag, desiredParentIcon)
        // Verify Grandchild Box is respecting Parent Box's icon
        verifyIconOnHover(grandchildIconTag, desiredParentIcon)
    }

    /**
     * Setup: The hierarchy for this test is setup as: Parent Box (custom icon =
     * [PointerIcon.Crosshair], overrideDescendants = TRUE) ⤷ Child Box (custom icon =
     * [PointerIcon.Text], overrideDescendants = FALSE) ⤷ Grandchild Box (custom icon =
     * [PointerIcon.Hand], overrideDescendants = TRUE)
     *
     * Expected Output: Parent Box’s [PointerIcon.Crosshair] wins for the entire surface area of its
     * Box. Even though the Child and Grandchild Box’s icons were set, the Parent Box will always
     * take priority because it's the highestmost level in the hierarchy where overrideDescendants =
     * true.
     *
     * Parent Box (output icon = [PointerIcon.Crosshair]) ⤷ Child Box (output icon =
     * [PointerIcon.Crosshair]) ⤷ Grandchild Box (output icon = [PointerIcon.Crosshair])
     */
    @Test
    fun multiLayeredNesting_allCustomIconsParentAndGrandchildOverride() {
        rule.setContent {
            CompositionLocalProvider(LocalPointerIconService provides iconService) {
                Box(
                    modifier =
                        Modifier.requiredSize(200.dp)
                            .border(BorderStroke(2.dp, SolidColor(Color.Red)))
                            .testTag(parentIconTag)
                            .pointerHoverIcon(desiredParentIcon, overrideDescendants = true)
                ) {
                    Box(
                        Modifier.padding(20.dp)
                            .requiredSize(150.dp)
                            .border(BorderStroke(2.dp, SolidColor(Color.Black)))
                            .testTag(childIconTag)
                            .pointerHoverIcon(desiredChildIcon, overrideDescendants = false)
                    ) {
                        Box(
                            Modifier.padding(40.dp)
                                .requiredSize(100.dp)
                                .border(BorderStroke(2.dp, SolidColor(Color.Blue)))
                                .testTag(grandchildIconTag)
                                .pointerHoverIcon(desiredGrandchildIcon, overrideDescendants = true)
                        )
                    }
                }
            }
        }
        // Verify initial state of pointer icon
        rule.runOnIdle { assertThat(iconService.getIcon()).isEqualTo(desiredDefaultIcon) }
        // Verify Parent Box's icon is the desired parent icon
        verifyIconOnHover(parentIconTag, desiredParentIcon)
        // Verify Child Box is respecting Parent Box's icon
        verifyIconOnHover(childIconTag, desiredParentIcon)
        // Verify Grandchild Box is respecting Parent Box's icon
        verifyIconOnHover(grandchildIconTag, desiredParentIcon)
    }

    /**
     * Setup: The hierarchy for this test is setup as: Parent Box (custom icon =
     * [PointerIcon.Crosshair], overrideDescendants = TRUE) ⤷ Child Box (custom icon =
     * [PointerIcon.Text], overrideDescendants = TRUE) ⤷ Grandchild Box (custom icon =
     * [PointerIcon.Hand], overrideDescendants = FALSE)
     *
     * Expected Output: Parent Box’s [PointerIcon.Crosshair] wins for the entire surface area of its
     * Box. Even though the Child and Grandchild Box’s icons were set, the Parent Box will always
     * take priority because it's the highestmost level in the hierarchy where overrideDescendants =
     * true.
     *
     * Parent Box (output icon = [PointerIcon.Crosshair]) ⤷ Child Box (output icon =
     * [PointerIcon.Crosshair]) ⤷ Grandchild Box (output icon = [PointerIcon.Crosshair])
     */
    @Test
    fun multiLayeredNesting_allCustomIconsParentAndChildOverride() {
        rule.setContent {
            CompositionLocalProvider(LocalPointerIconService provides iconService) {
                Box(
                    modifier =
                        Modifier.requiredSize(200.dp)
                            .border(BorderStroke(2.dp, SolidColor(Color.Red)))
                            .testTag(parentIconTag)
                            .pointerHoverIcon(desiredParentIcon, overrideDescendants = true)
                ) {
                    Box(
                        Modifier.padding(20.dp)
                            .requiredSize(150.dp)
                            .border(BorderStroke(2.dp, SolidColor(Color.Black)))
                            .testTag(childIconTag)
                            .pointerHoverIcon(desiredChildIcon, overrideDescendants = true)
                    ) {
                        Box(
                            Modifier.padding(40.dp)
                                .requiredSize(100.dp)
                                .border(BorderStroke(2.dp, SolidColor(Color.Blue)))
                                .testTag(grandchildIconTag)
                                .pointerHoverIcon(
                                    desiredGrandchildIcon,
                                    overrideDescendants = false
                                )
                        )
                    }
                }
            }
        }
        // Verify initial state of pointer icon
        rule.runOnIdle { assertThat(iconService.getIcon()).isEqualTo(desiredDefaultIcon) }
        // Verify Parent Box's icon is the desired parent icon
        verifyIconOnHover(parentIconTag, desiredParentIcon)
        // Verify Child Box is respecting Parent Box's icon
        verifyIconOnHover(childIconTag, desiredParentIcon)
        // Verify Grandchild Box is respecting Parent Box's icon
        verifyIconOnHover(grandchildIconTag, desiredParentIcon)
    }

    /**
     * Setup: The hierarchy for this test is setup as: Parent Box (custom icon =
     * [PointerIcon.Crosshair], overrideDescendants = TRUE) ⤷ Child Box (custom icon =
     * [PointerIcon.Text], overrideDescendants = TRUE) ⤷ Grandchild Box (custom icon =
     * [PointerIcon.Hand], overrideDescendants = TRUE)
     *
     * Expected Output: Parent Box’s [PointerIcon.Crosshair] wins for the entire surface area of its
     * Box. Even though the Child and Grandchild Box’s icons were set, the Parent Box will always
     * take priority because it's the highestmost level in the hierarchy where overrideDescendants =
     * true.
     *
     * Parent Box (output icon = [PointerIcon.Crosshair]) ⤷ Child Box (output icon =
     * [PointerIcon.Crosshair]) ⤷ Grandchild Box (output icon = [PointerIcon.Crosshair])
     */
    @Test
    fun multiLayeredNesting_allIconsOverride() {
        rule.setContent {
            CompositionLocalProvider(LocalPointerIconService provides iconService) {
                Box(
                    modifier =
                        Modifier.requiredSize(200.dp)
                            .border(BorderStroke(2.dp, SolidColor(Color.Red)))
                            .testTag(parentIconTag)
                            .pointerHoverIcon(desiredParentIcon, overrideDescendants = true)
                ) {
                    Box(
                        Modifier.padding(20.dp)
                            .requiredSize(150.dp)
                            .border(BorderStroke(2.dp, SolidColor(Color.Black)))
                            .testTag(childIconTag)
                            .pointerHoverIcon(desiredChildIcon, overrideDescendants = true)
                    ) {
                        Box(
                            Modifier.padding(40.dp)
                                .requiredSize(100.dp)
                                .border(BorderStroke(2.dp, SolidColor(Color.Blue)))
                                .testTag(grandchildIconTag)
                                .pointerHoverIcon(desiredGrandchildIcon, overrideDescendants = true)
                        )
                    }
                }
            }
        }
        // Verify initial state of pointer icon
        rule.runOnIdle { assertThat(iconService.getIcon()).isEqualTo(desiredDefaultIcon) }
        // Verify Parent Box's icon is the desired parent icon
        verifyIconOnHover(parentIconTag, desiredParentIcon)
        // Verify Child Box is respecting Parent Box's icon
        verifyIconOnHover(childIconTag, desiredParentIcon)
        // Verify Grandchild Box is respecting Parent Box's icon
        verifyIconOnHover(grandchildIconTag, desiredParentIcon)
    }

    /**
     * This test takes an existing Box with a custom icon and changes the custom icon to a different
     * custom icon while the cursor is hovered over the box.
     */
    @Test
    fun dynamicallyUpdatedIcon() {
        val icon = mutableStateOf(desiredChildIcon)

        rule.setContent {
            CompositionLocalProvider(LocalPointerIconService provides iconService) {
                Box(
                    modifier =
                        Modifier.requiredSize(200.dp)
                            .border(BorderStroke(2.dp, SolidColor(Color.Red)))
                            .testTag(parentIconTag)
                            .pointerHoverIcon(desiredParentIcon, overrideDescendants = false)
                ) {
                    Box(
                        Modifier.padding(20.dp)
                            .requiredSize(100.dp)
                            .border(BorderStroke(2.dp, SolidColor(Color.Black)))
                            .testTag(childIconTag)
                            .pointerHoverIcon(icon.value, overrideDescendants = false)
                    )
                }
            }
        }

        // Verify initial state of pointer icon
        rule.runOnIdle { assertThat(iconService.getIcon()).isEqualTo(desiredDefaultIcon) }
        // Hover over Child Box
        rule.onNodeWithTag(childIconTag).performMouseInput { enter(bottomRight) }
        // Verify Child Box has the desired child icon and dynamically update the icon assigned to
        // the Child Box while hovering over Child Box
        rule.runOnIdle {
            assertThat(iconService.getIcon()).isEqualTo(desiredChildIcon)
            icon.value = desiredGrandchildIcon
        }
        // Verify the icon has been updated to the desired grandchild icon
        rule.runOnIdle { assertThat(iconService.getIcon()).isEqualTo(desiredGrandchildIcon) }
        // Move cursor within Child Box and verify it still has the updated icon
        rule.onNodeWithTag(childIconTag).performMouseInput { moveTo(centerRight) }
        rule.runOnIdle { assertThat(iconService.getIcon()).isEqualTo(desiredGrandchildIcon) }
        // Exit hovering over Child Box
        rule.onNodeWithTag(childIconTag).performMouseInput { exit() }
    }

    /**
     * Setup: The hierarchy for the initial setup of this test is: Parent Box (custom icon =
     * [PointerIcon.Crosshair], overrideDescendants = FALSE)
     *
     * After hovering over the center of the screen, the hierarchy under the cursor updates to:
     * Parent Box (custom icon = [PointerIcon.Crosshair], overrideDescendants = FALSE) ⤷ Child Box
     * (custom icon = [PointerIcon.Text], overrideDescendants = FALSE)
     *
     * Expected Output: Initially, the Parent Box's [PointerIcon.Crosshair] should win for its
     * entire surface area because it has no competition in the hierarchy for any other custom
     * icons. After the Child Box is dynamically added under the cursor, the Child Box's
     * [PointerIcon.Text] should win for the entire surface area of the Child Box. This also
     * requires updating the user facing cursor icon to reflect the Child Box that was added under
     * the cursor.
     *
     * Parent Box (output icon = [PointerIcon.Crosshair]) ⤷ Child Box (output icon =
     * [PointerIcon.Text])
     */
    @Test
    fun dynamicallyAddAndRemoveChild_noOverrideDescendants() {
        val isChildVisible = mutableStateOf(false)

        rule.setContent {
            CompositionLocalProvider(LocalPointerIconService provides iconService) {
                Box(
                    modifier =
                        Modifier.requiredSize(200.dp)
                            .border(BorderStroke(2.dp, SolidColor(Color.Red)))
                            .testTag(parentIconTag)
                            .pointerHoverIcon(desiredParentIcon, overrideDescendants = false),
                    contentAlignment = Alignment.Center
                ) {
                    if (isChildVisible.value) {
                        Box(
                            modifier =
                                Modifier.padding(20.dp)
                                    .requiredSize(100.dp)
                                    .border(BorderStroke(2.dp, SolidColor(Color.Black)))
                                    .testTag(childIconTag)
                                    .pointerHoverIcon(desiredChildIcon, overrideDescendants = false)
                        )
                    }
                }
            }
        }

        // Verify initial state of pointer icon
        rule.runOnIdle { assertThat(iconService.getIcon()).isEqualTo(desiredDefaultIcon) }
        // Hover over center of Parent Box
        rule.onNodeWithTag(parentIconTag).performMouseInput { enter(center) }
        // Verify Parent Box has the desired parent icon and dynamically add the Child Box under the
        // cursor
        rule.runOnIdle {
            assertThat(iconService.getIcon()).isEqualTo(desiredParentIcon)
            isChildVisible.value = true
        }
        // Verify the icon has been updated to the desired child icon
        rule.runOnIdle { assertThat(iconService.getIcon()).isEqualTo(desiredChildIcon) }
        // Move cursor within Child Box and verify it still has the updated icon
        rule.onNodeWithTag(childIconTag).performMouseInput { moveTo(centerRight) }
        rule.runOnIdle { assertThat(iconService.getIcon()).isEqualTo(desiredChildIcon) }
        // Move cursor outside Child Box and verify the icon is updated to the desired parent icon
        rule.onNodeWithTag(parentIconTag).performMouseInput { moveTo(bottomCenter) }
        rule.runOnIdle { assertThat(iconService.getIcon()).isEqualTo(desiredParentIcon) }
        // Move cursor back to the center of the Child Box
        rule.onNodeWithTag(childIconTag).performMouseInput { moveTo(center) }
        // Dynamically remove the Child Box
        rule.runOnIdle { isChildVisible.value = false }
        // Verify the icon has been updated to the desired parent icon
        rule.runOnIdle { assertThat(iconService.getIcon()).isEqualTo(desiredParentIcon) }
        // Exit hovering over Parent Box
        rule.onNodeWithTag(parentIconTag).performMouseInput { exit() }
    }

    /**
     * Setup: The hierarchy for the initial setup of this test is: Parent Box (custom icon =
     * [PointerIcon.Crosshair], overrideDescendants = TRUE)
     *
     * After hovering over the center of the screen, the hierarchy under the cursor updates to:
     * Parent Box (custom icon = [PointerIcon.Crosshair], overrideDescendants = TRUE) ⤷ Child Box
     * (custom icon = [PointerIcon.Text], overrideDescendants = FALSE)
     *
     * Expected Output: The Parent Box's [PointerIcon.Crosshair] should win for its entire surface
     * area regardless of whether the Child Box is visible or not. This is because the Parent Box's
     * overrideDescendants = true, so its children should always respect Parent Box's custom icon.
     *
     * Parent Box (output icon = [PointerIcon.Crosshair]) ⤷ Child Box (output icon =
     * [PointerIcon.Crosshair])
     */
    @Test
    fun dynamicallyAddAndRemoveChild_parentOverridesDescendants() {
        val isChildVisible = mutableStateOf(false)

        rule.setContent {
            CompositionLocalProvider(LocalPointerIconService provides iconService) {
                Box(
                    modifier =
                        Modifier.requiredSize(200.dp)
                            .border(BorderStroke(2.dp, SolidColor(Color.Red)))
                            .testTag(parentIconTag)
                            .pointerHoverIcon(desiredParentIcon, overrideDescendants = true),
                    contentAlignment = Alignment.Center
                ) {
                    if (isChildVisible.value) {
                        Box(
                            modifier =
                                Modifier.padding(20.dp)
                                    .requiredSize(100.dp)
                                    .border(BorderStroke(2.dp, SolidColor(Color.Black)))
                                    .testTag(childIconTag)
                                    .pointerHoverIcon(desiredChildIcon, overrideDescendants = false)
                        )
                    }
                }
            }
        }

        // Verify initial state of pointer icon
        rule.runOnIdle { assertThat(iconService.getIcon()).isEqualTo(desiredDefaultIcon) }
        // Hover over center of Parent Box
        rule.onNodeWithTag(parentIconTag).performMouseInput { enter(center) }
        // Verify Parent Box has the desired parent icon and dynamically add the Child Box under the
        // cursor
        rule.runOnIdle {
            assertThat(iconService.getIcon()).isEqualTo(desiredParentIcon)
            isChildVisible.value = true
        }
        // Verify the icon stays as the parent icon
        rule.runOnIdle { assertThat(iconService.getIcon()).isEqualTo(desiredParentIcon) }
        // Move cursor within Child Box and verify it still is the parent icon
        rule.onNodeWithTag(childIconTag).performMouseInput { moveTo(centerRight) }
        rule.runOnIdle { assertThat(iconService.getIcon()).isEqualTo(desiredParentIcon) }
        // Move cursor outside Child Box and verify the icon is updated to the desired parent icon
        rule.onNodeWithTag(parentIconTag).performMouseInput { moveTo(bottomCenter) }
        rule.runOnIdle { assertThat(iconService.getIcon()).isEqualTo(desiredParentIcon) }
        // Move cursor back to the center of the Child Box
        rule.onNodeWithTag(childIconTag).performMouseInput { moveTo(center) }
        // Dynamically remove the Child Box
        rule.runOnIdle { isChildVisible.value = false }
        // Verify the icon still the desired parent icon
        rule.runOnIdle { assertThat(iconService.getIcon()).isEqualTo(desiredParentIcon) }
        // Exit hovering over Parent Box
        rule.onNodeWithTag(parentIconTag).performMouseInput { exit() }
    }

    /**
     * Setup: The hierarchy for the initial setup of this test is: Parent Box (custom icon =
     * [PointerIcon.Crosshair], overrideDescendants = FALSE)
     *
     * After hovering over the center of the screen, the hierarchy under the cursor updates to:
     * Parent Box (custom icon = [PointerIcon.Crosshair], overrideDescendants = FALSE) ⤷ Child Box
     * (custom icon = [PointerIcon.Text], overrideDescendants = FALSE) ⤷ Grandchild Box (custom icon
     * = [PointerIcon.Hand], overrideDescendants = FALSE)
     *
     * Expected Output: Initially, the Parent Box's [PointerIcon.Crosshair] should win for its
     * entire surface area because it has no competition in the hierarchy for any other custom
     * icons. After the Child Box and the Grandchild Box are dynamically added under the cursor, the
     * Grandchild Box's [PointerIcon.Hand] should win for the entire surface area of the Grandchild
     * Box. The Child Box's [PointerIcon.Text] should win for the remaining surface area of the
     * Child Box not covered by the Grandchild Box. This also requires updating the user facing
     * cursor icon to reflect the Child Box and Grandchild Box that were added under the cursor.
     *
     * Parent Box (output icon = [PointerIcon.Crosshair]) ⤷ Child Box (output icon =
     * [PointerIcon.Text]) ⤷ Grandchild Box (output icon = [PointerIcon.Hand])
     */
    @Test
    fun dynamicallyAddAndRemoveChildAndGrandchild_noOverrideDescendants() {
        val areDescendantsVisible = mutableStateOf(false)

        rule.setContent {
            CompositionLocalProvider(LocalPointerIconService provides iconService) {
                Box(
                    modifier =
                        Modifier.requiredSize(200.dp)
                            .border(BorderStroke(2.dp, SolidColor(Color.Red)))
                            .testTag(parentIconTag)
                            .pointerHoverIcon(desiredParentIcon, overrideDescendants = false),
                    contentAlignment = Alignment.Center
                ) {
                    if (areDescendantsVisible.value) {
                        Box(
                            modifier =
                                Modifier.padding(20.dp)
                                    .requiredSize(150.dp)
                                    .border(BorderStroke(2.dp, SolidColor(Color.Black)))
                                    .testTag(childIconTag)
                                    .pointerHoverIcon(
                                        desiredChildIcon,
                                        overrideDescendants = false
                                    ),
                            contentAlignment = Alignment.Center
                        ) {
                            Box(
                                modifier =
                                    Modifier.padding(40.dp)
                                        .requiredSize(100.dp)
                                        .border(BorderStroke(2.dp, SolidColor(Color.Blue)))
                                        .testTag(grandchildIconTag)
                                        .pointerHoverIcon(
                                            desiredGrandchildIcon,
                                            overrideDescendants = false
                                        )
                            )
                        }
                    }
                }
            }
        }

        // Verify initial state of pointer icon
        rule.runOnIdle { assertThat(iconService.getIcon()).isEqualTo(desiredDefaultIcon) }
        // Hover over center of Parent Box
        rule.onNodeWithTag(parentIconTag).performMouseInput { enter(center) }
        // Verify Parent Box has the desired parent icon and dynamically add the Child Box and
        // Grandchild Box under the cursor
        rule.runOnIdle {
            assertThat(iconService.getIcon()).isEqualTo(desiredParentIcon)
            areDescendantsVisible.value = true
        }
        // Verify the icon has been updated to the desired grandchild icon
        rule.runOnIdle { assertThat(iconService.getIcon()).isEqualTo(desiredGrandchildIcon) }
        // Move cursor within Grandchild Box and verify it still has the grandchild icon
        rule.onNodeWithTag(grandchildIconTag).performMouseInput { moveTo(centerRight) }
        rule.runOnIdle { assertThat(iconService.getIcon()).isEqualTo(desiredGrandchildIcon) }
        // Move cursor outside Grandchild Box within Child Box and verify it has the child icon
        rule.onNodeWithTag(childIconTag).performMouseInput { moveTo(bottomRight) }
        rule.runOnIdle { assertThat(iconService.getIcon()).isEqualTo(desiredChildIcon) }
        // Move cursor outside Child Box and verify the icon is updated to the desired parent icon
        rule.onNodeWithTag(parentIconTag).performMouseInput { moveTo(bottomCenter) }
        rule.runOnIdle { assertThat(iconService.getIcon()).isEqualTo(desiredParentIcon) }
        // Move cursor back to the center of the Grandchild Box
        rule.onNodeWithTag(grandchildIconTag).performMouseInput { moveTo(center) }
        // Dynamically remove the Child Box and Grandchild Box
        rule.runOnIdle { areDescendantsVisible.value = false }
        // Verify the icon has been updated to the desired parent icon
        rule.runOnIdle { assertThat(iconService.getIcon()).isEqualTo(desiredParentIcon) }
        // Exit hovering over Parent Box
        rule.onNodeWithTag(parentIconTag).performMouseInput { exit() }
    }

    /**
     * Setup: The hierarchy for the initial setup of this test is: Parent Box (custom icon =
     * [PointerIcon.Crosshair], overrideDescendants = FALSE)
     *
     * After hovering over the center of the screen, the hierarchy under the cursor updates to:
     * Parent Box (custom icon = [PointerIcon.Crosshair], overrideDescendants = FALSE) ⤷ Child Box
     * (custom icon = [PointerIcon.Text], overrideDescendants = FALSE) ⤷ Grandchild Box (custom icon
     * = [PointerIcon.Hand], overrideDescendants = TRUE)
     *
     * Expected Output: Initially, the Parent Box's [PointerIcon.Crosshair] should win for its
     * entire surface area because it has no competition in the hierarchy for any other custom
     * icons. After the Child Box and the Grandchild Box are dynamically added under the cursor, the
     * Grandchild Box's [PointerIcon.Hand] should win for the entire surface area of the Grandchild
     * Box. Because the Grandchild Box is the lowest level in the hierarchy, the outcome doesn't
     * change whether it has overrideDescendants = true or not. The Child Box's [PointerIcon.Text]
     * should win for the remaining surface area of the Child Box not covered by the Grandchild Box.
     * This also requires updating the user facing cursor icon to reflect the Child Box and
     * Grandchild Box that were added under the cursor.
     *
     * Parent Box (output icon = [PointerIcon.Crosshair]) ⤷ Child Box (output icon =
     * [PointerIcon.Text]) ⤷ Grandchild Box (output icon = [PointerIcon.Hand])
     */
    @Test
    fun dynamicallyAddAndRemoveChildAndGrandchild_grandchildOverridesDescendants() {
        val areDescendantsVisible = mutableStateOf(false)

        rule.setContent {
            CompositionLocalProvider(LocalPointerIconService provides iconService) {
                Box(
                    modifier =
                        Modifier.requiredSize(200.dp)
                            .border(BorderStroke(2.dp, SolidColor(Color.Red)))
                            .testTag(parentIconTag)
                            .pointerHoverIcon(desiredParentIcon, overrideDescendants = false),
                    contentAlignment = Alignment.Center
                ) {
                    if (areDescendantsVisible.value) {
                        Box(
                            modifier =
                                Modifier.padding(20.dp)
                                    .requiredSize(150.dp)
                                    .border(BorderStroke(2.dp, SolidColor(Color.Black)))
                                    .testTag(childIconTag)
                                    .pointerHoverIcon(
                                        desiredChildIcon,
                                        overrideDescendants = false
                                    ),
                            contentAlignment = Alignment.Center
                        ) {
                            Box(
                                modifier =
                                    Modifier.padding(40.dp)
                                        .requiredSize(100.dp)
                                        .border(BorderStroke(2.dp, SolidColor(Color.Blue)))
                                        .testTag(grandchildIconTag)
                                        .pointerHoverIcon(
                                            desiredGrandchildIcon,
                                            overrideDescendants = true
                                        )
                            )
                        }
                    }
                }
            }
        }

        // Verify initial state of pointer icon
        rule.runOnIdle { assertThat(iconService.getIcon()).isEqualTo(desiredDefaultIcon) }
        // Hover over center of Parent Box
        rule.onNodeWithTag(parentIconTag).performMouseInput { enter(center) }
        // Verify Parent Box has the desired parent icon and dynamically add the Child Box and
        // Grandchild Box under the cursor
        rule.runOnIdle {
            assertThat(iconService.getIcon()).isEqualTo(desiredParentIcon)
            areDescendantsVisible.value = true
        }
        // Verify the icon has been updated to the desired grandchild icon
        rule.runOnIdle { assertThat(iconService.getIcon()).isEqualTo(desiredGrandchildIcon) }
        // Move cursor within Grandchild Box and verify it still has the grandchild icon
        rule.onNodeWithTag(grandchildIconTag).performMouseInput { moveTo(centerRight) }
        rule.runOnIdle { assertThat(iconService.getIcon()).isEqualTo(desiredGrandchildIcon) }
        // Move cursor outside Grandchild Box within Child Box and verify it has the child icon
        rule.onNodeWithTag(childIconTag).performMouseInput { moveTo(bottomRight) }
        rule.runOnIdle { assertThat(iconService.getIcon()).isEqualTo(desiredChildIcon) }
        // Move cursor outside Child Box and verify the icon is updated to the desired parent icon
        rule.onNodeWithTag(parentIconTag).performMouseInput { moveTo(bottomCenter) }
        rule.runOnIdle { assertThat(iconService.getIcon()).isEqualTo(desiredParentIcon) }
        // Move cursor back to the center of the Grandchild Box
        rule.onNodeWithTag(grandchildIconTag).performMouseInput { moveTo(center) }
        // Dynamically remove the Child Box and Grandchild Box
        rule.runOnIdle { areDescendantsVisible.value = false }
        // Verify the icon has been updated to the desired parent icon
        rule.runOnIdle { assertThat(iconService.getIcon()).isEqualTo(desiredParentIcon) }
        // Exit hovering over Parent Box
        rule.onNodeWithTag(parentIconTag).performMouseInput { exit() }
    }

    /**
     * Setup: The hierarchy for the initial setup of this test is: Parent Box (custom icon =
     * [PointerIcon.Crosshair], overrideDescendants = FALSE)
     *
     * After hovering over the center of the screen, the hierarchy under the cursor updates to:
     * Parent Box (custom icon = [PointerIcon.Crosshair], overrideDescendants = FALSE) ⤷ Child Box
     * (custom icon = [PointerIcon.Text], overrideDescendants = TRUE) ⤷ Grandchild Box (custom icon
     * = [PointerIcon.Hand], overrideDescendants = FALSE)
     *
     * Expected Output: Initially, the Parent Box's [PointerIcon.Crosshair] should win for its
     * entire surface area because it has no competition in the hierarchy for any other custom
     * icons. After the Child Box and the Grandchild Box are dynamically added under the cursor, the
     * Child Box's [PointerIcon.Text] should win for the entire surface area of the Child Box. This
     * includes the Grandchild Box's [PointerIcon.Text] should win for the remaining surface area of
     * the Child Box not covered by the Grandchild Box. This also requires updating the user facing
     * cursor icon to reflect the Child Box and Grandchild Box that were added under the cursor.
     *
     * Parent Box (output icon = [PointerIcon.Crosshair]) ⤷ Child Box (output icon =
     * [PointerIcon.Text]) ⤷ Grandchild Box (output icon = [PointerIcon.Hand])
     */
    @Test
    fun dynamicallyAddAndRemoveChildAndGrandchild_childOverridesDescendants() {
        val areDescendantsVisible = mutableStateOf(false)

        rule.setContent {
            CompositionLocalProvider(LocalPointerIconService provides iconService) {
                Box(
                    modifier =
                        Modifier.requiredSize(200.dp)
                            .border(BorderStroke(2.dp, SolidColor(Color.Red)))
                            .testTag(parentIconTag)
                            .pointerHoverIcon(desiredParentIcon, overrideDescendants = false),
                    contentAlignment = Alignment.Center
                ) {
                    if (areDescendantsVisible.value) {
                        Box(
                            modifier =
                                Modifier.padding(20.dp)
                                    .requiredSize(150.dp)
                                    .border(BorderStroke(2.dp, SolidColor(Color.Black)))
                                    .testTag(childIconTag)
                                    .pointerHoverIcon(desiredChildIcon, overrideDescendants = true),
                            contentAlignment = Alignment.Center
                        ) {
                            Box(
                                modifier =
                                    Modifier.padding(40.dp)
                                        .requiredSize(100.dp)
                                        .border(BorderStroke(2.dp, SolidColor(Color.Blue)))
                                        .testTag(grandchildIconTag)
                                        .pointerHoverIcon(
                                            desiredGrandchildIcon,
                                            overrideDescendants = false
                                        )
                            )
                        }
                    }
                }
            }
        }

        // Verify initial state of pointer icon
        rule.runOnIdle { assertThat(iconService.getIcon()).isEqualTo(desiredDefaultIcon) }
        // Hover over center of Parent Box
        rule.onNodeWithTag(parentIconTag).performMouseInput { enter(center) }
        // Verify Parent Box has the desired parent icon, then dynamically add the Child Box and
        // Grandchild Box under the cursor
        rule.runOnIdle {
            assertThat(iconService.getIcon()).isEqualTo(desiredParentIcon)
            areDescendantsVisible.value = true
        }
        // Verify the icon has been updated to the desired child icon
        rule.runOnIdle { assertThat(iconService.getIcon()).isEqualTo(desiredChildIcon) }
        // Move cursor within Grandchild Box and verify it still has the child icon
        rule.onNodeWithTag(grandchildIconTag).performMouseInput { moveTo(centerRight) }
        rule.runOnIdle { assertThat(iconService.getIcon()).isEqualTo(desiredChildIcon) }
        // Move cursor outside Grandchild Box within Child Box to verify it still has the child icon
        rule.onNodeWithTag(childIconTag).performMouseInput { moveTo(bottomRight) }
        rule.runOnIdle { assertThat(iconService.getIcon()).isEqualTo(desiredChildIcon) }
        // Move cursor outside Child Box and verify the icon is updated to the desired parent icon
        rule.onNodeWithTag(parentIconTag).performMouseInput { moveTo(bottomCenter) }
        rule.runOnIdle { assertThat(iconService.getIcon()).isEqualTo(desiredParentIcon) }
        // Move cursor back to the center of the Grandchild Box
        rule.onNodeWithTag(grandchildIconTag).performMouseInput { moveTo(center) }
        // Dynamically remove the Child Box and Grandchild Box
        rule.runOnIdle { areDescendantsVisible.value = false }
        // Verify the icon has been updated to the desired parent icon
        rule.runOnIdle { assertThat(iconService.getIcon()).isEqualTo(desiredParentIcon) }
        // Exit hovering over Parent Box
        rule.onNodeWithTag(parentIconTag).performMouseInput { exit() }
    }

    /**
     * Setup: The hierarchy for the initial setup of this test is: Child Box (custom icon =
     * [PointerIcon.Text], overrideDescendants = FALSE)
     *
     * After hovering over the center of the screen, the hierarchy under the cursor updates to:
     * Parent Box (custom icon = [PointerIcon.Crosshair], overrideDescendants = FALSE) ⤷ Child Box
     * (custom icon = [PointerIcon.Text], overrideDescendants = FALSE)
     *
     * Expected Output: The Child Box's [PointerIcon.Text] should win for its entire surface area
     * regardless of whether there's a Parent Box present or not. This is because the Parent Box has
     * overrideDescendants = false and should therefore not have its custom icon take priority over
     * the Child Box's custom icon. The Parent Box's [PointerIcon.Crosshair] should win for its
     * remaining surface area not covered by the Child Box.
     *
     * Parent Box (output icon = [PointerIcon.Crosshair]) ⤷ Child Box (output icon =
     * [PointerIcon.Text])
     */
    @Test
    fun dynamicallyAddAndRemoveParent_noOverrideDescendants() {
        val isParentVisible = mutableStateOf(false)
        val child = movableContentOf {
            Box(
                modifier =
                    Modifier.requiredSize(150.dp)
                        .border(BorderStroke(2.dp, SolidColor(Color.Black)))
                        .testTag(childIconTag)
                        .pointerHoverIcon(desiredChildIcon, overrideDescendants = false)
            )
        }

        rule.setContent {
            CompositionLocalProvider(LocalPointerIconService provides iconService) {
                if (isParentVisible.value) {
                    Box(
                        modifier =
                            Modifier.requiredSize(200.dp)
                                .border(BorderStroke(2.dp, SolidColor(Color.Red)))
                                .testTag(parentIconTag)
                                .pointerHoverIcon(desiredParentIcon, overrideDescendants = false),
                        contentAlignment = Alignment.Center
                    ) {
                        child()
                    }
                } else {
                    child()
                }
            }
        }

        // Verify initial state of pointer icon
        rule.runOnIdle { assertThat(iconService.getIcon()).isEqualTo(desiredDefaultIcon) }
        // Hover over center of Child Box
        rule.onNodeWithTag(childIconTag).performMouseInput { enter(center) }
        // Verify Child Box has the desired child icon and dynamically add the Parent Box under the
        // cursor
        rule.runOnIdle {
            assertThat(iconService.getIcon()).isEqualTo(desiredChildIcon)
            isParentVisible.value = true
        }
        // Verify the icon stays as the desired child icon
        rule.runOnIdle { assertThat(iconService.getIcon()).isEqualTo(desiredChildIcon) }
        // Move cursor within Child Box and verify it still has the child icon
        rule.onNodeWithTag(childIconTag).performMouseInput { moveTo(centerRight) }
        rule.runOnIdle { assertThat(iconService.getIcon()).isEqualTo(desiredChildIcon) }
        // Move cursor outside Child Box and verify the icon is updated to the desired parent icon
        rule.onNodeWithTag(parentIconTag).performMouseInput { moveTo(bottomCenter) }
        rule.runOnIdle { assertThat(iconService.getIcon()).isEqualTo(desiredParentIcon) }
        // Move cursor back to the center of the Child Box
        rule.onNodeWithTag(childIconTag).performMouseInput { moveTo(center) }
        // Dynamically remove the Parent Box
        rule.runOnIdle { isParentVisible.value = false }
        // Verify the icon stays as the desired child icon
        rule.runOnIdle { assertThat(iconService.getIcon()).isEqualTo(desiredChildIcon) }
        // Exit hovering over Child Box
        rule.onNodeWithTag(childIconTag).performMouseInput { exit() }
    }

    /**
     * Setup: The hierarchy for the initial setup of this test is: Child Box (custom icon =
     * [PointerIcon.Text], overrideDescendants = FALSE)
     *
     * After hovering over the center of the screen, the hierarchy under the cursor updates to:
     * Parent Box (custom icon = [PointerIcon.Crosshair], overrideDescendants = TRUE) ⤷ Child Box
     * (custom icon = [PointerIcon.Text], overrideDescendants = FALSE)
     *
     * Expected Output: The Child Box's [PointerIcon.Text] should win for its entire surface area
     * when the Parent Box isn't present. Once the Parent Box becomes visible, the Parent Box's
     * [PointerIcon.Crosshair] should win for its entire surface area. This is because the Parent
     * Box's overrideDescendants = true, so its children should always respect Parent Box's custom
     * icon. This also requires updating the user facing cursor icon to reflect the Parent Box that
     * was added under the cursor.
     *
     * Parent Box (output icon = [PointerIcon.Crosshair]) ⤷ Child Box (output icon =
     * [PointerIcon.Crosshair])
     */
    @Test
    fun dynamicallyAddAndRemoveParent_parentOverridesDescendants() {
        val isParentVisible = mutableStateOf(false)
        val child = movableContentOf {
            Box(
                modifier =
                    Modifier.requiredSize(150.dp)
                        .border(BorderStroke(2.dp, SolidColor(Color.Black)))
                        .testTag(childIconTag)
                        .pointerHoverIcon(desiredChildIcon, overrideDescendants = false)
            )
        }

        rule.setContent {
            CompositionLocalProvider(LocalPointerIconService provides iconService) {
                if (isParentVisible.value) {
                    Box(
                        modifier =
                            Modifier.requiredSize(200.dp)
                                .border(BorderStroke(2.dp, SolidColor(Color.Red)))
                                .testTag(parentIconTag)
                                .pointerHoverIcon(desiredParentIcon, overrideDescendants = true),
                        contentAlignment = Alignment.Center
                    ) {
                        child()
                    }
                } else {
                    child()
                }
            }
        }

        // Verify initial state of pointer icon
        rule.runOnIdle { assertThat(iconService.getIcon()).isEqualTo(desiredDefaultIcon) }
        // Hover over center of Child Box
        rule.onNodeWithTag(childIconTag).performMouseInput { enter(center) }
        // Verify Child Box has the desired child icon and dynamically add the Parent Box under the
        // cursor
        rule.runOnIdle {
            assertThat(iconService.getIcon()).isEqualTo(desiredChildIcon)
            isParentVisible.value = true
        }
        // Verify the icon has been updated to the desired parent icon
        rule.runOnIdle { assertThat(iconService.getIcon()).isEqualTo(desiredParentIcon) }
        // Move cursor within Child Box and verify it still has the parent icon
        rule.onNodeWithTag(childIconTag).performMouseInput { moveTo(centerRight) }
        rule.runOnIdle { assertThat(iconService.getIcon()).isEqualTo(desiredParentIcon) }
        // Move cursor outside Child Box and verify the icon is still the parent icon
        rule.onNodeWithTag(parentIconTag).performMouseInput { moveTo(bottomCenter) }
        rule.runOnIdle { assertThat(iconService.getIcon()).isEqualTo(desiredParentIcon) }
        // Move cursor back to the center of the Child Box
        rule.onNodeWithTag(childIconTag).performMouseInput { moveTo(center) }
        // Dynamically remove the Parent Box
        rule.runOnIdle { isParentVisible.value = false }
        // Verify the icon has been updated to the desired child icon
        rule.runOnIdle { assertThat(iconService.getIcon()).isEqualTo(desiredChildIcon) }
        // Exit hovering over Child Box
        rule.onNodeWithTag(childIconTag).performMouseInput { exit() }
    }

    /**
     * Setup: The hierarchy for the initial setup of this test is: Parent Box (custom icon =
     * [PointerIcon.Crosshair], overrideDescendants = FALSE) ⤷ Grandchild Box (custom icon =
     * [PointerIcon.Hand], overrideDescendants = FALSE)
     *
     * After hovering over the center of the screen, the hierarchy under the cursor updates to:
     * Parent Box (custom icon = [PointerIcon.Crosshair], overrideDescendants = FALSE) ⤷ Child Box
     * (custom icon = [PointerIcon.Text], overrideDescendants = FALSE) ⤷ Grandchild Box (custom icon
     * = [PointerIcon.Hand], overrideDescendants = FALSE)
     *
     * Expected Output: The Grandchild Box's [PointerIcon.Hand] should win for its entire surface
     * area regardless of whether there's a Child Box or Parent Box present. This is because the
     * Parent Box and Child Box have overrideDescendants = false and should therefore not have their
     * custom icons take priority over the Grandchild Box's custom icon. The Child Box should win
     * for its remaining surface area not covered by the Grandchild Box. The Parent Box's
     * [PointerIcon.Crosshair] should win for its remaining surface area not covered by the Child
     * Box.
     *
     * Parent Box (output icon = [PointerIcon.Crosshair]) ⤷ Child Box (output icon =
     * [PointerIcon.Text]) ⤷ Grandchild Box (output icon = [PointerIcon.Hand])
     */
    @Test
    fun dynamicallyAddAndRemoveNestedChild_noOverrideDescendants() {
        val isChildVisible = mutableStateOf(false)
        val grandchild = movableContentOf {
            Box(
                modifier =
                    Modifier.requiredSize(100.dp)
                        .border(BorderStroke(2.dp, SolidColor(Color.Blue)))
                        .testTag(grandchildIconTag)
                        .pointerHoverIcon(desiredGrandchildIcon, overrideDescendants = false)
            )
        }

        rule.setContent {
            CompositionLocalProvider(LocalPointerIconService provides iconService) {
                Box(
                    modifier =
                        Modifier.requiredSize(200.dp)
                            .border(BorderStroke(2.dp, SolidColor(Color.Red)))
                            .testTag(parentIconTag)
                            .pointerHoverIcon(desiredParentIcon, overrideDescendants = false),
                    contentAlignment = Alignment.Center
                ) {
                    if (isChildVisible.value) {
                        Box(
                            modifier =
                                Modifier.requiredSize(150.dp)
                                    .border(BorderStroke(2.dp, SolidColor(Color.Black)))
                                    .testTag(childIconTag)
                                    .pointerHoverIcon(
                                        desiredChildIcon,
                                        overrideDescendants = false
                                    ),
                            contentAlignment = Alignment.Center
                        ) {
                            grandchild()
                        }
                    } else {
                        grandchild()
                    }
                }
            }
        }

        // Verify initial state of pointer icon
        rule.runOnIdle { assertThat(iconService.getIcon()).isEqualTo(desiredDefaultIcon) }
        // Hover over center of Grandchild Box
        rule.onNodeWithTag(grandchildIconTag).performMouseInput { enter(center) }
        // Verify Grandchild Box has the desired grandchild icon and dynamically add the Child Box
        // under the cursor
        rule.runOnIdle {
            assertThat(iconService.getIcon()).isEqualTo(desiredGrandchildIcon)
            isChildVisible.value = true
        }
        // Verify the icon stays as the desired grandchild icon
        rule.runOnIdle { assertThat(iconService.getIcon()).isEqualTo(desiredGrandchildIcon) }
        // Move cursor within Grandchild Box and verify it still has the grandchild icon
        rule.onNodeWithTag(grandchildIconTag).performMouseInput { moveTo(centerRight) }
        rule.runOnIdle { assertThat(iconService.getIcon()).isEqualTo(desiredGrandchildIcon) }
        // Move cursor outside Grandchild Box within Child Box to verify icon is now the child icon
        rule.onNodeWithTag(childIconTag).performMouseInput { moveTo(bottomRight) }
        rule.runOnIdle { assertThat(iconService.getIcon()).isEqualTo(desiredChildIcon) }
        // Move cursor outside Child Box and verify the icon is updated to the desired parent icon
        rule.onNodeWithTag(parentIconTag).performMouseInput { moveTo(bottomRight) }
        rule.runOnIdle { assertThat(iconService.getIcon()).isEqualTo(desiredParentIcon) }
        // Move cursor back to the center of the Grandchild Box
        rule.onNodeWithTag(grandchildIconTag).performMouseInput { moveTo(center) }
        // Dynamically remove the Child Box
        rule.runOnIdle { isChildVisible.value = false }
        // Verify the icon has been updated to the desired grandchild icon
        rule.runOnIdle { assertThat(iconService.getIcon()).isEqualTo(desiredGrandchildIcon) }
        // Exit hovering over Parent Box
        rule.onNodeWithTag(parentIconTag).performMouseInput { exit() }
    }

    /**
     * Setup: The hierarchy for the initial setup of this test is: Parent Box (custom icon =
     * [PointerIcon.Crosshair], overrideDescendants = FALSE) ⤷ Grandchild Box (custom icon =
     * [PointerIcon.Hand], overrideDescendants = FALSE)
     *
     * After hovering over the center of the screen, the hierarchy under the cursor updates to:
     * Parent Box (custom icon = [PointerIcon.Crosshair], overrideDescendants = FALSE) ⤷ Child Box
     * (custom icon = [PointerIcon.Text], overrideDescendants = TRUE) ⤷ Grandchild Box (custom icon
     * = [PointerIcon.Hand], overrideDescendants = FALSE)
     *
     * Expected Output: The Grandchild Box's [PointerIcon.Hand] should win for its entire surface
     * area regardless of whether there's a Child Box or Parent Box present. This is because the
     * Parent Box and Child Box have overrideDescendants = false and should therefore not have thei
     * custom icona take priority over the Grandchild Box's custom icon. The Child Box should win
     * for its remaining surface area not covered by the Grandchild Box. The Parent Box's
     * [PointerIcon.Crosshair] should win for its remaining surface area not covered by the Child
     * Box. Initially, the Parent Box's [PointerIcon.Crosshair] should win for its entire surface
     * area because it has no competition in the hierarchy for any other custom icons. After the
     * Child Box and the Grandchild Box are dynamically added under the cursor, the Child Box's
     * [PointerIcon.Text] should win for the entire surface area of the Child Box. This includes the
     * Grandchild Box's [PointerIcon.Text] should win for the remaining surface area of the Child
     * Box not covered by the Grandchild Box. This also requires updating the user facing cursor
     * icon to reflect the Child Box and Grandchild Box that were added under the cursor.
     *
     * Parent Box (output icon = [PointerIcon.Crosshair]) ⤷ Child Box (output icon =
     * [PointerIcon.Text]) ⤷ Grandchild Box (output icon = [PointerIcon.Hand])
     */
    @Test
    fun dynamicallyAddAndRemoveNestedChild_ChildOverridesDescendants() {
        val isChildVisible = mutableStateOf(false)
        val grandchild = movableContentOf {
            Box(
                modifier =
                    Modifier.requiredSize(100.dp)
                        .border(BorderStroke(2.dp, SolidColor(Color.Black)))
                        .testTag(grandchildIconTag)
                        .pointerHoverIcon(desiredGrandchildIcon, overrideDescendants = false)
            )
        }

        rule.setContent {
            CompositionLocalProvider(LocalPointerIconService provides iconService) {
                Box(
                    modifier =
                        Modifier.requiredSize(200.dp)
                            .border(BorderStroke(2.dp, SolidColor(Color.Red)))
                            .testTag(parentIconTag)
                            .pointerHoverIcon(desiredParentIcon, overrideDescendants = false),
                    contentAlignment = Alignment.Center
                ) {
                    if (isChildVisible.value) {
                        Box(
                            modifier =
                                Modifier.requiredSize(150.dp)
                                    .border(BorderStroke(2.dp, SolidColor(Color.Red)))
                                    .testTag(childIconTag)
                                    .pointerHoverIcon(desiredChildIcon, overrideDescendants = true),
                            contentAlignment = Alignment.Center
                        ) {
                            grandchild()
                        }
                    } else {
                        grandchild()
                    }
                }
            }
        }

        // Verify initial state of pointer icon
        rule.runOnIdle { assertThat(iconService.getIcon()).isEqualTo(desiredDefaultIcon) }
        // Hover over center of Grandchild Box
        rule.onNodeWithTag(grandchildIconTag).performMouseInput { enter(center) }
        // Verify Grandchild Box has the desired grandchild icon and dynamically add the Child Box
        // under the cursor
        rule.runOnIdle {
            assertThat(iconService.getIcon()).isEqualTo(desiredGrandchildIcon)
            isChildVisible.value = true
        }
        // Verify the icon has been updated to the desired child icon
        rule.runOnIdle { assertThat(iconService.getIcon()).isEqualTo(desiredChildIcon) }
        // Move cursor within Grandchild Box and verify it still has the child icon
        rule.onNodeWithTag(grandchildIconTag).performMouseInput { moveTo(centerRight) }
        rule.runOnIdle { assertThat(iconService.getIcon()).isEqualTo(desiredChildIcon) }
        // Move cursor outside Grandchild Box within Child Box to verify it still has the child icon
        rule.onNodeWithTag(childIconTag).performMouseInput { moveTo(bottomRight) }
        rule.runOnIdle { assertThat(iconService.getIcon()).isEqualTo(desiredChildIcon) }
        // Move cursor outside Child Box and verify the icon is updated to the desired parent icon
        rule.onNodeWithTag(parentIconTag).performMouseInput { moveTo(bottomCenter) }
        rule.runOnIdle { assertThat(iconService.getIcon()).isEqualTo(desiredParentIcon) }
        // Move cursor back to center of the Grandchild Box
        rule.onNodeWithTag(grandchildIconTag).performMouseInput { moveTo(center) }
        // Dynamically remove the Child Box
        rule.runOnIdle { isChildVisible.value = false }
        // Verify the icon has been updated to the desired grandchild icon
        rule.runOnIdle { assertThat(iconService.getIcon()).isEqualTo(desiredGrandchildIcon) }
        // Exit hovering over Parent Box
        rule.onNodeWithTag(parentIconTag).performMouseInput { exit() }
    }

    /**
     * Setup: The hierarchy for the initial setup of this test is: Grandparent Box (custom icon =
     * [PointerIcon.Crosshair], overrideDescendants = FALSE) ⤷ Parent Box (custom icon =
     * [PointerIcon.Crosshair], overrideDescendants = FALSE) ⤷ Grandchild Box (custom icon =
     * [PointerIcon.Hand], overrideDescendants = FALSE)
     *
     * After hovering over the corner of the Grandparent Box that doesn't overlap with any
     * descendant, the hierarchy of the screen updates to: Grandparent Box (custom icon =
     * [PointerIcon.Crosshair], overrideDescendants = FALSE) ⤷ Parent Box (custom icon =
     * [PointerIcon.Crosshair], overrideDescendants = FALSE) ⤷ Child Box (custom icon =
     * [PointerIcon.Text], overrideDescendants = FALSE) ⤷ Grandchild Box (custom icon =
     * [PointerIcon.Hand], overrideDescendants = FALSE)
     *
     * Expected Output: The Grandchild Box's [PointerIcon.Hand] should win for its entire surface
     * area regardless of whether there's a Child, Parent, or Grandparent Box present. This is
     * because the Grandparent, Parent, and Child Boxes have overrideDescendants = false and should
     * therefore not have their custom icons take priority over the Grandchild Box's custom icon.
     * The Child Box should win for its remaining surface area not covered by the Grandchild Box.
     * The Parent Box's [PointerIcon.Crosshair] should win for its remaining surface area not
     * covered by the Child Box. And the Grandparent Box should win for its remaining surface area
     * not covered by the Parent Box.
     *
     * Grandparent Box (output icon = [PointerIcon.Crosshair]) ⤷ Parent Box (output icon =
     * [PointerIcon.Crosshair]) ⤷ Child Box (output icon = [PointerIcon.Text]) ⤷ Grandchild Box
     * (output icon = [PointerIcon.Hand])
     */
    @Test
    fun dynamicallyAddAndRemoveNestedChild_notHoveredOverChild() {
        val grandparentIconTag = "myGrandparentIcon"
        val desiredGrandparentIcon = desiredParentIcon
        val isChildVisible = mutableStateOf(false)
        val grandchild = movableContentOf {
            Box(
                modifier =
                    Modifier.requiredSize(100.dp)
                        .border(BorderStroke(2.dp, SolidColor(Color.Blue)))
                        .testTag(grandchildIconTag)
                        .pointerHoverIcon(desiredGrandchildIcon, overrideDescendants = false)
            )
        }

        rule.setContent {
            CompositionLocalProvider(LocalPointerIconService provides iconService) {
                Box(
                    modifier =
                        Modifier.requiredSize(200.dp)
                            .border(BorderStroke(2.dp, SolidColor(Color.Red)))
                            .testTag(grandparentIconTag)
                            .pointerHoverIcon(desiredGrandparentIcon, overrideDescendants = false),
                    contentAlignment = Alignment.Center
                ) {
                    Box(
                        modifier =
                            Modifier.requiredSize(175.dp)
                                .border(BorderStroke(2.dp, SolidColor(Color.Red)))
                                .testTag(parentIconTag)
                                .pointerHoverIcon(desiredParentIcon, overrideDescendants = false),
                        contentAlignment = Alignment.Center
                    ) {
                        if (isChildVisible.value) {
                            Box(
                                modifier =
                                    Modifier.requiredSize(150.dp)
                                        .border(BorderStroke(2.dp, SolidColor(Color.Black)))
                                        .testTag(childIconTag)
                                        .pointerHoverIcon(
                                            desiredChildIcon,
                                            overrideDescendants = false
                                        ),
                                contentAlignment = Alignment.Center
                            ) {
                                grandchild()
                            }
                        } else {
                            grandchild()
                        }
                    }
                }
            }
        }

        // Verify initial state of pointer icon
        rule.runOnIdle { assertThat(iconService.getIcon()).isEqualTo(desiredDefaultIcon) }
        // Hover over center of Grandchild Box
        rule.onNodeWithTag(grandchildIconTag).performMouseInput { enter(center) }
        // Verify Grandchild Box has the desired grandchild icon
        rule.runOnIdle { assertThat(iconService.getIcon()).isEqualTo(desiredGrandchildIcon) }
        // Move to corner of Grandparent Box where no descendants are under the cursor
        rule.onNodeWithTag(grandparentIconTag).performMouseInput { moveTo(bottomRight) }
        // Verify the icon is the desired grandparent icon and dynamically add the Child Box
        rule.runOnIdle {
            assertThat(iconService.getIcon()).isEqualTo(desiredGrandparentIcon)
            isChildVisible.value = true
        }
        // Verify the icon stays as the desired grandparent icon
        rule.runOnIdle { assertThat(iconService.getIcon()).isEqualTo(desiredGrandparentIcon) }
        // Move cursor within Grandparent Box and verify it still has the grandparent icon
        rule.onNodeWithTag(grandparentIconTag).performMouseInput { moveTo(centerRight) }
        rule.runOnIdle { assertThat(iconService.getIcon()).isEqualTo(desiredGrandparentIcon) }
        // Move cursor outside Grandparent Box to Parent Box to verify icon is now the parent icon
        rule.onNodeWithTag(parentIconTag).performMouseInput { moveTo(bottomRight) }
        rule.runOnIdle { assertThat(iconService.getIcon()).isEqualTo(desiredParentIcon) }
        // Move cursor back to corner of Grandparent Box where no descendants are under the cursor
        rule.onNodeWithTag(grandparentIconTag).performMouseInput { moveTo(bottomRight) }
        // Dynamically remove the Child Box
        rule.runOnIdle { isChildVisible.value = false }
        // Verify the icon stays as the grandparent icon
        rule.runOnIdle { assertThat(iconService.getIcon()).isEqualTo(desiredGrandparentIcon) }
        // Exit hovering over Parent Box
        rule.onNodeWithTag(parentIconTag).performMouseInput { exit() }
    }

    /**
     * Setup: The hierarchy for the initial setup of this test is: Parent Box (custom icon =
     * [PointerIcon.Crosshair], overrideDescendants = FALSE) ⤷ Child Box (custom icon =
     * [PointerIcon.Text], overrideDescendants = FALSE)
     *
     * After hovering over the corner of the Parent Box that doesn't overlap with any descendant,
     * the hierarchy of the screen updates to: Parent Box (custom icon = [PointerIcon.Crosshair],
     * overrideDescendants = FALSE) ⤷ Child Box (custom icon = [PointerIcon.Text],
     * overrideDescendants = FALSE) ⤷ Grandchild Box (custom icon = [PointerIcon.Hand],
     * overrideDescendants = FALSE)
     *
     * Expected Output: The Grandchild Box's [PointerIcon.Hand] should win for its entire surface
     * area regardless of whether there's a Child or Parent Box present. This is because the Parent
     * and Child Boxes have overrideDescendants = false and should therefore not have their custom
     * icons take priority over the Grandchild Box's custom icon. The Child Box should win for its
     * remaining surface area not covered by the Grandchild Box. The Parent Box's
     * [PointerIcon.Crosshair] should win for its remaining surface area not covered by the Child
     * Box.
     *
     * Parent Box (output icon = [PointerIcon.Crosshair]) ⤷ Child Box (output icon =
     * [PointerIcon.Text]) ⤷ Grandchild Box (output icon = [PointerIcon.Hand])
     */
    @Test
    fun dynamicallyAddAndRemoveGrandchild_notHoveredOverGrandchild() {
        val isGrandchildVisible = mutableStateOf(false)

        rule.setContent {
            CompositionLocalProvider(LocalPointerIconService provides iconService) {
                Box(
                    modifier =
                        Modifier.requiredSize(200.dp)
                            .border(BorderStroke(2.dp, SolidColor(Color.Red)))
                            .testTag(parentIconTag)
                            .pointerHoverIcon(desiredParentIcon, overrideDescendants = false),
                    contentAlignment = Alignment.Center
                ) {
                    Box(
                        modifier =
                            Modifier.requiredSize(150.dp)
                                .border(BorderStroke(2.dp, SolidColor(Color.Black)))
                                .testTag(childIconTag)
                                .pointerHoverIcon(desiredChildIcon, overrideDescendants = false),
                        contentAlignment = Alignment.Center
                    ) {
                        if (isGrandchildVisible.value) {
                            Box(
                                modifier =
                                    Modifier.requiredSize(100.dp)
                                        .border(BorderStroke(2.dp, SolidColor(Color.Blue)))
                                        .testTag(grandchildIconTag)
                                        .pointerHoverIcon(
                                            desiredGrandchildIcon,
                                            overrideDescendants = false
                                        )
                            )
                        }
                    }
                }
            }
        }

        // Verify initial state of pointer icon
        rule.runOnIdle { assertThat(iconService.getIcon()).isEqualTo(desiredDefaultIcon) }
        // Hover over center of Child Box
        rule.onNodeWithTag(childIconTag).performMouseInput { enter(center) }
        // Verify Child Box has the desired child icon
        rule.runOnIdle { assertThat(iconService.getIcon()).isEqualTo(desiredChildIcon) }
        // Move to corner of Parent Box where no descendants are under the cursor
        rule.onNodeWithTag(parentIconTag).performMouseInput { moveTo(bottomRight) }
        // Verify the icon is the desired parent icon and dynamically add the Grandchild Box
        rule.runOnIdle {
            assertThat(iconService.getIcon()).isEqualTo(desiredParentIcon)
            isGrandchildVisible.value = true
        }
        // Verify the icon stays as the desired parent icon
        rule.runOnIdle { assertThat(iconService.getIcon()).isEqualTo(desiredParentIcon) }
        // Move cursor within Parent Box and verify it still has the grandparent icon
        rule.onNodeWithTag(parentIconTag).performMouseInput { moveTo(centerRight) }
        rule.runOnIdle { assertThat(iconService.getIcon()).isEqualTo(desiredParentIcon) }
        // Move cursor outside Parent Box to Child Box to verify icon is now the child icon
        rule.onNodeWithTag(childIconTag).performMouseInput { moveTo(bottomRight) }
        rule.runOnIdle { assertThat(iconService.getIcon()).isEqualTo(desiredChildIcon) }
        // Move cursor back to corner of Parent Box where no descendants are under the cursor
        rule.onNodeWithTag(parentIconTag).performMouseInput { moveTo(bottomRight) }
        // Dynamically remove the Grandchild Box
        rule.runOnIdle { isGrandchildVisible.value = false }
        // Verify the icon stays as the parent icon
        rule.runOnIdle { assertThat(iconService.getIcon()).isEqualTo(desiredParentIcon) }
        // Exit hovering over Parent Box
        rule.onNodeWithTag(parentIconTag).performMouseInput { exit() }
    }

    /**
     * Setup: The hierarchy for the initial setup of this test is: Parent Box (custom icon =
     * [PointerIcon.Crosshair], overrideDescendants = FALSE) ⤷ ChildA Box (custom icon =
     * [PointerIcon.Text], overrideDescendants = FALSE)
     *
     * After hovering over the area where ChildB will be, the hierarchy of the screen updates to:
     * Parent Box (no custom icon set) ⤷ ChildA Box (custom icon = [PointerIcon.Text],
     * overrideDescendants = FALSE) ⤷ ChildB Box (custom icon = [PointerIcon.Hand],
     * overrideDescendants = FALSE)
     *
     * Expected Output: Regardless of the presence of ChildB Box, ChildA Box's [PointerIcon.Text]
     * should win for its entire surface area. Once ChildB Box appears, ChildB Box's
     * [PointerIcon.Hand] should win for its entire surface area. Initially, Parent Box's
     * [PointerIcon.Crosshair] should win for its entire surface area not covered by ChildA Box.
     * Once ChildA Box appears, Parent Box should win for its entire surface not covered by either
     * ChildA or ChildB Boxes.
     *
     * Parent Box (output icon = [PointerIcon.Crosshair]) ⤷ Child Box (output icon =
     * [PointerIcon.Text]) ⤷ Child Box (output icon = [PointerIcon.Hand])
     */
    @Ignore("b/271277248 - Remove Ignore annotation once input event bug is fixed")
    @Test
    fun dynamicallyAddAndRemoveSibling_hoveredOverAppearingSibling() {
        val isChildBVisible = mutableStateOf(false)

        rule.setContent {
            CompositionLocalProvider(LocalPointerIconService provides iconService) {
                Box(
                    modifier =
                        Modifier.requiredSize(150.dp)
                            .border(BorderStroke(2.dp, SolidColor(Color.Red)))
                            .testTag(parentIconTag)
                            .pointerHoverIcon(desiredParentIcon, overrideDescendants = false)
                ) {
                    Column {
                        Box(
                            Modifier.requiredSize(50.dp)
                                .border(BorderStroke(2.dp, SolidColor(Color.Blue)))
                                .testTag(childIconTag)
                                .pointerHoverIcon(desiredChildIcon, overrideDescendants = false)
                        )
                        if (isChildBVisible.value) {
                            // Referencing grandchild tag/icon for ChildB in this test
                            Box(
                                Modifier.requiredSize(50.dp)
                                    .offset(y = 100.dp)
                                    .border(BorderStroke(2.dp, SolidColor(Color.Black)))
                                    .testTag(grandchildIconTag)
                                    .pointerHoverIcon(
                                        desiredGrandchildIcon,
                                        overrideDescendants = false
                                    )
                            )
                        }
                    }
                }
            }
        }
        // Verify initial state of pointer icon
        rule.runOnIdle { assertThat(iconService.getIcon()).isEqualTo(desiredDefaultIcon) }
        // Hover over corner of Parent Box
        rule.onNodeWithTag(parentIconTag).performMouseInput { enter(bottomRight) }
        // Verify Parent Box has the desired parent icon
        rule.runOnIdle { assertThat(iconService.getIcon()).isEqualTo(desiredParentIcon) }
        // Move to center of ChildA Box
        rule.onNodeWithTag(childIconTag).performMouseInput { moveTo(center) }
        // Verify ChildA Box has the desired child icon
        rule.runOnIdle { assertThat(iconService.getIcon()).isEqualTo(desiredChildIcon) }
        // Move to left corner of Parent Box where ChildB will be added
        rule.onNodeWithTag(parentIconTag).performMouseInput { moveTo(bottomLeft) }
        // Dynamically add the ChildB Box
        rule.runOnIdle {
            assertThat(iconService.getIcon()).isEqualTo(desiredParentIcon)
            isChildBVisible.value = true
        }
        // Verify the icon is updated to the desired ChildB icon
        rule.runOnIdle { assertThat(iconService.getIcon()).isEqualTo(desiredGrandchildIcon) }
        // Move to corner of ChildB Box
        rule.onNodeWithTag(grandchildIconTag).performMouseInput { moveTo(bottomRight) }
        // Verify ChildB Box has the desired grandchild icon
        rule.runOnIdle { assertThat(iconService.getIcon()).isEqualTo(desiredGrandchildIcon) }
        // Move cursor back to the center of ChildA Box
        rule.onNodeWithTag(childIconTag).performMouseInput { moveTo(center) }
        // Verify that icon is updated to the desired ChildA icon
        rule.runOnIdle { assertThat(iconService.getIcon()).isEqualTo(desiredChildIcon) }
        // Move cursor back to the location of ChildB
        rule.onNodeWithTag(grandchildIconTag).performMouseInput { moveTo(center) }
        // Dynamically remove the ChildB Box
        rule.runOnIdle {
            assertThat(iconService.getIcon()).isEqualTo(desiredGrandchildIcon)
            isChildBVisible.value = false
        }
        // Verify the icon updates to the parent icon
        rule.runOnIdle { assertThat(iconService.getIcon()).isEqualTo(desiredParentIcon) }
        // Exit hovering over ChildA Box
        rule.onNodeWithTag(parentIconTag).performMouseInput { exit() }
    }

    /**
     * Setup: The hierarchy for the initial setup of this test is: Parent Box (custom icon =
     * [PointerIcon.Crosshair], overrideDescendants = FALSE) ⤷ ChildA Box (custom icon =
     * [PointerIcon.Text], overrideDescendants = FALSE)
     *
     * After hovering over ChildA, the hierarchy of the screen updates to: Parent Box (no custom
     * icon set) ⤷ ChildA Box (custom icon = [PointerIcon.Text], overrideDescendants = FALSE) ⤷
     * ChildB Box (custom icon = [PointerIcon.Hand], overrideDescendants = FALSE)
     *
     * Expected Output: Regardless of the presence of ChildB Box, ChildA Box's [PointerIcon.Text]
     * should win for its entire surface area. Once ChildB Box appears, ChildB Box's
     * [PointerIcon.Hand] should win for its entire surface area. Initially, Parent Box's
     * [PointerIcon.Crosshair] should win for its entire surface area not covered by ChildA Box.
     * Once ChildA Box appears, Parent Box should win for its entire surface not covered by either
     * ChildA or ChildB Boxes.
     *
     * Parent Box (output icon = [PointerIcon.Crosshair]) ⤷ Child Box (output icon =
     * [PointerIcon.Text]) ⤷ Child Box (output icon = [PointerIcon.Hand])
     */
    @Ignore("b/271277248 - Remove Ignore annotation once input event bug is fixed")
    @Test
    fun dynamicallyAddAndRemoveSibling_notHoveredOverAppearingSibling() {
        val isChildBVisible = mutableStateOf(false)

        rule.setContent {
            CompositionLocalProvider(LocalPointerIconService provides iconService) {
                Box(
                    modifier =
                        Modifier.requiredSize(200.dp)
                            .border(BorderStroke(2.dp, SolidColor(Color.Red)))
                            .testTag(parentIconTag)
                            .pointerHoverIcon(desiredParentIcon, overrideDescendants = false)
                ) {
                    Column {
                        Box(
                            Modifier.requiredSize(50.dp)
                                .border(BorderStroke(2.dp, SolidColor(Color.Blue)))
                                .testTag(childIconTag)
                                .pointerHoverIcon(desiredChildIcon, overrideDescendants = false)
                        )
                        if (isChildBVisible.value) {
                            // Referencing grandchild tag/icon for ChildB in this test
                            Box(
                                Modifier.requiredSize(50.dp)
                                    .offset(y = 100.dp)
                                    .border(BorderStroke(2.dp, SolidColor(Color.Black)))
                                    .testTag(grandchildIconTag)
                                    .pointerHoverIcon(
                                        desiredGrandchildIcon,
                                        overrideDescendants = false
                                    )
                            )
                        }
                    }
                }
            }
        }
        // Verify initial state of pointer icon
        rule.runOnIdle { assertThat(iconService.getIcon()).isEqualTo(desiredDefaultIcon) }
        // Hover over corner of Parent Box
        rule.onNodeWithTag(parentIconTag).performMouseInput { enter(bottomRight) }
        // Verify Parent Box has the desired parent icon
        rule.runOnIdle { assertThat(iconService.getIcon()).isEqualTo(desiredParentIcon) }
        // Move to center of ChildA Box
        rule.onNodeWithTag(childIconTag).performMouseInput { moveTo(center) }
        // Verify ChildA Box has the desired child icon and dynamically add the ChildB Box
        rule.runOnIdle {
            assertThat(iconService.getIcon()).isEqualTo(desiredChildIcon)
            isChildBVisible.value = true
        }
        // Verify the icon stays as the desired child icon since the cursor hasn't moved
        rule.runOnIdle { assertThat(iconService.getIcon()).isEqualTo(desiredChildIcon) }
        // Move to corner of ChildB Box
        rule.onNodeWithTag(grandchildIconTag).performMouseInput { moveTo(bottomRight) }
        // Verify ChildB Box has the desired grandchild icon
        rule.runOnIdle { assertThat(iconService.getIcon()).isEqualTo(desiredGrandchildIcon) }
        // Move cursor back to the center of ChildA Box
        rule.onNodeWithTag(childIconTag).performMouseInput { moveTo(center) }
        // Dynamically remove the ChildB Box
        rule.runOnIdle {
            assertThat(iconService.getIcon()).isEqualTo(desiredChildIcon)
            isChildBVisible.value = false
        }
        // Verify the icon stays as the desired child icon since the cursor hasn't moved
        rule.runOnIdle { assertThat(iconService.getIcon()).isEqualTo(desiredChildIcon) }
        // Exit hovering over ChildA Box
        rule.onNodeWithTag(childIconTag).performMouseInput { exit() }
    }

    /**
     * Setup: The hierarchy for this test is setup as: Default Box (no custom icon set) ⤷ Parent Box
     * (custom icon = [PointerIcon.Crosshair], overrideDescendants = FALSE) ⤷ Child Box (custom icon
     * = [PointerIcon.Text], overrideDescendants = FALSE) ⤷ Grandchild Box (custom icon =
     * [PointerIcon.Hand], overrideDescendants = FALSE)
     *
     * Expected Output: Grandchild Box's [PointerIcon.Hand] wins for the entire surface area of the
     * Grandchild Box. Child Box's [PointerIcon.Text] wins for the remaining surface area of the
     * Child Box not covered by the Grandchild Box. Parent Box’s [PointerIcon.Crosshair] wins for
     * the remaining surface area not covered by the Child Box. [PointerIcon.Default] wins for the
     * remaining surface area of
     *
     * Default Box (output icon = [PointerIcon.Default] ⤷ Parent Box (output icon =
     * [PointerIcon.Crosshair]) ⤷ Child Box (output icon = [PointerIcon.Text]) ⤷ Grandchild Box
     * (output icon = [PointerIcon.Hand])
     */
    @Test
    fun childNotFullyContainedInParent_noOverrideDescendants() {
        val defaultIconTag = "myDefaultWrapper"
        rule.setContent {
            CompositionLocalProvider(LocalPointerIconService provides iconService) {
                Box(
                    modifier =
                        Modifier.fillMaxSize()
                            .border(BorderStroke(2.dp, SolidColor(Color.Yellow)))
                            .testTag(defaultIconTag)
                ) {
                    Box(
                        modifier =
                            Modifier.requiredSize(width = 200.dp, height = 150.dp)
                                .border(BorderStroke(2.dp, SolidColor(Color.Red)))
                                .testTag(parentIconTag)
                                .pointerHoverIcon(desiredParentIcon, overrideDescendants = false)
                    ) {
                        Box(
                            Modifier.requiredSize(width = 150.dp, height = 125.dp)
                                .border(BorderStroke(2.dp, SolidColor(Color.Black)))
                                .testTag(childIconTag)
                                .pointerHoverIcon(desiredChildIcon, overrideDescendants = false)
                        ) {
                            Box(
                                Modifier.requiredSize(width = 300.dp, height = 100.dp)
                                    .offset(x = 100.dp)
                                    .border(BorderStroke(2.dp, SolidColor(Color.Blue)))
                                    .testTag(grandchildIconTag)
                                    .pointerHoverIcon(
                                        desiredGrandchildIcon,
                                        overrideDescendants = false
                                    )
                            )
                        }
                    }
                }
            }
        }

        // Verify initial state of pointer icon
        rule.runOnIdle { assertThat(iconService.getIcon()).isEqualTo(desiredDefaultIcon) }
        // Hover over the default wrapping box and verify the cursor is still the default icon
        rule.onNodeWithTag(defaultIconTag).performMouseInput { enter(center) }
        rule.runOnIdle { assertThat(iconService.getIcon()).isEqualTo(desiredDefaultIcon) }
        // Move cursor to the corner of the Grandchild Box and verify it has the desired grandchild
        // icon
        rule.onNodeWithTag(grandchildIconTag).performMouseInput { moveTo(bottomRight) }
        rule.runOnIdle { assertThat(iconService.getIcon()).isEqualTo(desiredGrandchildIcon) }
        // Move cursor to the center right of the Child Box and verify it still has the desired
        // grandchild icon
        rule.onNodeWithTag(childIconTag).performMouseInput { moveTo(centerRight) }
        rule.runOnIdle { assertThat(iconService.getIcon()).isEqualTo(desiredGrandchildIcon) }
        // Move cursor to the corner of the Child Box and verify it has updated to the desired child
        // icon
        rule.onNodeWithTag(childIconTag).performMouseInput { moveTo(bottomRight) }
        rule.runOnIdle { assertThat(iconService.getIcon()).isEqualTo(desiredChildIcon) }
        // Move cursor to the center right of the Parent Box and verify it has the desired
        // grandchild icon
        rule.onNodeWithTag(parentIconTag).performMouseInput { moveTo(centerRight) }
        rule.runOnIdle { assertThat(iconService.getIcon()).isEqualTo(desiredGrandchildIcon) }
        // Move cursor to the corner of the Parent Box and verify it has the desired parent icon
        rule.onNodeWithTag(parentIconTag).performMouseInput { moveTo(bottomRight) }
        rule.runOnIdle { assertThat(iconService.getIcon()).isEqualTo(desiredParentIcon) }
    }

    @Test
    fun resetPointerIconWhenChildRemoved_parentDoesSetIcon_iconIsHand() {
        val defaultIconTag = "myDefaultWrapper"
        var show by mutableStateOf(true)
        rule.setContent {
            CompositionLocalProvider(LocalPointerIconService provides iconService) {
                Box(
                    modifier =
                        Modifier.fillMaxSize()
                            .pointerHoverIcon(PointerIcon.Hand)
                            .testTag(defaultIconTag)
                ) {
                    if (show) {
                        Box(
                            modifier =
                                Modifier.pointerHoverIcon(PointerIcon.Text).size(10.dp, 10.dp)
                        )
                    }
                }
            }
        }

        rule.runOnIdle {
            // No mouse movement yet, should be default
            assertThat(iconService.getIcon()).isEqualTo(PointerIcon.Default)
        }

        rule.onNodeWithTag(defaultIconTag).performMouseInput { moveTo(Offset(x = 5f, y = 5f)) }

        rule.runOnIdle { assertThat(iconService.getIcon()).isEqualTo(PointerIcon.Text) }

        show = false

        rule.onNodeWithTag(defaultIconTag).performMouseInput { moveTo(Offset(x = 6f, y = 6f)) }

        rule.runOnIdle { assertThat(iconService.getIcon()).isEqualTo(PointerIcon.Hand) }
    }

    @Test
    fun resetPointerIconWhenChildRemoved_parentDoesNotSetIcon_iconIsDefault() {
        val defaultIconTag = "myDefaultWrapper"
        var show by mutableStateOf(true)
        rule.setContent {
            CompositionLocalProvider(LocalPointerIconService provides iconService) {
                Box(modifier = Modifier.fillMaxSize().testTag(defaultIconTag)) {
                    if (show) {
                        Box(
                            modifier =
                                Modifier.pointerHoverIcon(PointerIcon.Text).size(10.dp, 10.dp)
                        )
                    }
                }
            }
        }

        rule.runOnIdle {
            // No mouse movement yet, should be default
            assertThat(iconService.getIcon()).isEqualTo(PointerIcon.Default)
        }

        rule.onNodeWithTag(defaultIconTag).performMouseInput { moveTo(Offset(x = 5f, y = 5f)) }

        rule.runOnIdle { assertThat(iconService.getIcon()).isEqualTo(PointerIcon.Text) }

        show = false

        rule.onNodeWithTag(defaultIconTag).performMouseInput { moveTo(Offset(x = 6f, y = 6f)) }

        rule.runOnIdle { assertThat(iconService.getIcon()).isEqualTo(PointerIcon.Default) }
    }

    private fun verifyIconOnHover(tag: String, expectedIcon: PointerIcon) {
        // Hover over element with specified tag
        rule.onNodeWithTag(tag).performMouseInput { enter(bottomRight) }
        // Verify the current icon is the expected icon
        rule.runOnIdle { assertThat(iconService.getIcon()).isEqualTo(expectedIcon) }
        // Exit hovering over element
        rule.onNodeWithTag(tag).performMouseInput { exit() }
    }

    private fun verifyOverlappingSiblings() {
        // Verify initial state of pointer icon
        rule.runOnIdle { assertThat(iconService.getIcon()).isEqualTo(desiredDefaultIcon) }
        // Hover over ChildB (bottom right corner) and verify desired ChildB icon
        rule.onNodeWithTag(grandchildIconTag).performMouseInput { enter(bottomRight) }
        rule.runOnIdle { assertThat(iconService.getIcon()).isEqualTo(desiredGrandchildIcon) }

        // Then hover to parent (bottom right corner) and verify default arrow icon
        rule.onNodeWithTag(parentIconTag).performMouseInput { moveTo(bottomRight) }
        rule.runOnIdle { assertThat(iconService.getIcon()).isEqualTo(desiredDefaultIcon) }

        // Then hover back over ChildB in area that overlaps with sibling (bottom left corner) and
        // verify desired ChildB icon
        rule.onNodeWithTag(grandchildIconTag).performMouseInput { moveTo(bottomLeft) }
        rule.runOnIdle { assertThat(iconService.getIcon()).isEqualTo(desiredGrandchildIcon) }

        // Then hover to ChildA (bottom left corner) and verify desired ChildA icon (hand)
        rule.onNodeWithTag(childIconTag).performMouseInput { moveTo(bottomLeft) }
        rule.runOnIdle { assertThat(iconService.getIcon()).isEqualTo(desiredChildIcon) }

        // Then hover over parent (bottom left corner) and verify default arrow icon
        rule.onNodeWithTag(parentIconTag).performMouseInput { moveTo(bottomLeft) }
        rule.runOnIdle { assertThat(iconService.getIcon()).isEqualTo(desiredDefaultIcon) }

        // Exit hovering
        rule.onNodeWithTag(parentIconTag).performMouseInput { exit() }
    }
}<|MERGE_RESOLUTION|>--- conflicted
+++ resolved
@@ -59,11 +59,7 @@
 @MediumTest
 @RunWith(AndroidJUnit4::class)
 class PointerIconTest {
-<<<<<<< HEAD
-    @get:Rule val rule = createComposeRule()
-=======
     @get:Rule val rule = createAndroidComposeRule<TestActivity>()
->>>>>>> 3d4510a6
     private val parentIconTag = "myParentIcon"
     private val childIconTag = "myChildIcon"
     private val grandchildIconTag = "myGrandchildIcon"
@@ -82,11 +78,6 @@
                 override fun getIcon(): PointerIcon {
                     return currentIcon
                 }
-<<<<<<< HEAD
-
-                override fun setIcon(value: PointerIcon?) {
-                    currentIcon = value ?: PointerIcon.Default
-=======
 
                 override fun setIcon(value: PointerIcon?) {
                     currentIcon = value ?: PointerIcon.Default
@@ -108,9 +99,9 @@
             instrumentation.runOnMainSync {
                 if (!activity.isDestroyed) {
                     activity.finish()
->>>>>>> 3d4510a6
-                }
-            }
+                }
+            }
+        }
     }
 
     @Test
