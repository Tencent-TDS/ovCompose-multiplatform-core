--- conflicted
+++ resolved
@@ -244,10 +244,6 @@
                                     return iteration <= 6
                                 }
 
-<<<<<<< HEAD
-                                @ExperimentalComposeUiApi
-=======
->>>>>>> 3d4510a6
                                 override fun ApproachMeasureScope.approachMeasure(
                                     measurable: Measurable,
                                     constraints: Constraints
@@ -454,10 +450,6 @@
                                         return rootPostPlace < 12
                                     }
 
-<<<<<<< HEAD
-                                    @ExperimentalComposeUiApi
-=======
->>>>>>> 3d4510a6
                                     override fun ApproachMeasureScope.approachMeasure(
                                         measurable: Measurable,
                                         constraints: Constraints
@@ -501,10 +493,6 @@
                                                     return rootPostPlace < 12
                                                 }
 
-<<<<<<< HEAD
-                                                @ExperimentalComposeUiApi
-=======
->>>>>>> 3d4510a6
                                                 override fun ApproachMeasureScope.approachMeasure(
                                                     measurable: Measurable,
                                                     constraints: Constraints
@@ -2533,21 +2521,12 @@
         with(rule.density) {
             val boxSizePx = 150f
             val itemCount = 3
-<<<<<<< HEAD
 
             val scrollState = ScrollState(0)
 
             // [(regularPosition, excludedPosition), ...]
             val positionToExcludedArray = Array(3) { Offset.Unspecified to Offset.Unspecified }
 
-=======
-
-            val scrollState = ScrollState(0)
-
-            // [(regularPosition, excludedPosition), ...]
-            val positionToExcludedArray = Array(3) { Offset.Unspecified to Offset.Unspecified }
-
->>>>>>> 3d4510a6
             rule.setContent {
                 LookaheadScope {
                     Column(
@@ -2594,14 +2573,9 @@
             // Verify initial offset, should be the same values for the "excluded" offset
             positionToExcludedArray.forEachIndexed { index, (position, excluded) ->
                 // Rounding to avoid -0.0f
-<<<<<<< HEAD
-                assertEquals((index * boxSizePx).fastRoundToInt(), position.y.fastRoundToInt())
-                assertEquals((index * boxSizePx).fastRoundToInt(), excluded.y.fastRoundToInt())
-=======
                 val expected = (index * boxSizePx).fastRoundToInt()
                 assertEquals("At index: $index", expected, position.y.fastRoundToInt())
                 assertEquals("At index: $index", expected, excluded.y.fastRoundToInt())
->>>>>>> 3d4510a6
             }
 
             // Scroll to the end
@@ -2676,14 +2650,9 @@
             // Verify initial offset, should be the same values for the "excluded" offset
             positionToExcludedArray.forEachIndexed { index, (position, excluded) ->
                 // Rounding to avoid -0.0f
-<<<<<<< HEAD
-                assertEquals((index * boxSizePx).fastRoundToInt(), position.y.fastRoundToInt())
-                assertEquals((index * boxSizePx).fastRoundToInt(), excluded.y.fastRoundToInt())
-=======
                 val expected = (index * boxSizePx).fastRoundToInt()
                 assertEquals("At index: $index", expected, position.y.fastRoundToInt())
                 assertEquals("At index: $index", expected, excluded.y.fastRoundToInt())
->>>>>>> 3d4510a6
             }
 
             // Scroll to the end
@@ -2891,34 +2860,6 @@
     }
 
     @Test
-<<<<<<< HEAD
-    fun testDirectManipulationCoordinates_duringPlacement() =
-        with(rule.density) {
-            var placeWithDirectManipulation by mutableStateOf(false)
-
-            var lookingAheadPosition = Offset.Unspecified
-            var lookingAheadPositionExcludingDmp = Offset.Unspecified
-
-            rule.setContent {
-                LookaheadScope {
-                    Box {
-                        Box(
-                            modifier =
-                                Modifier.size(100.toDp())
-                                    // Apply offset with Direct Manipulation depending on flag
-                                    .layout { measurable, constraints ->
-                                        val placeable = measurable.measure(constraints)
-                                        layout(placeable.width, placeable.height) {
-                                            if (placeWithDirectManipulation) {
-                                                withMotionFrameOfReferencePlacement {
-                                                    placeable.place(0, 200)
-                                                }
-                                            } else {
-                                                placeable.place(0, 200)
-                                            }
-                                        }
-                                    }
-=======
     fun testPlacementChangeInLookahead() {
         @Composable
         fun TestItem(tall: Boolean) {
@@ -3134,7 +3075,6 @@
                                             }
                                         }
                                     }
->>>>>>> 3d4510a6
                                     .layout { measurable, constraints ->
                                         val placeable = measurable.measure(constraints)
 
@@ -3161,9 +3101,6 @@
                                             }
                                             placeable.place(0, 0)
                                         }
-<<<<<<< HEAD
-                                    }
-=======
                                     }
                         )
                     }
@@ -3341,26 +3278,13 @@
                                     .toFloat()
                             },
                             snap()
->>>>>>> 3d4510a6
                         )
                     }
                 }
             }
-            rule.waitForIdle()
-
-<<<<<<< HEAD
-            // No DMP, no position to exclude
-            assertEquals(200f, lookingAheadPosition.y)
-            assertEquals(200f, lookingAheadPositionExcludingDmp.y)
-
-            placeWithDirectManipulation = true
-            rule.waitForIdle()
-
-            assertEquals(200f, lookingAheadPosition.y)
-            // Round to int, since it may return -0.0f
-            assertEquals(0, lookingAheadPositionExcludingDmp.y.fastRoundToInt())
-        }
-=======
+        }
+        rule.waitForIdle()
+
         repeat(4) { Assert.assertEquals(approachPos[it], lookaheadPos[it]) }
     }
 
@@ -3435,7 +3359,6 @@
             }
         }
     }
->>>>>>> 3d4510a6
 
     /** Capture LookaheadScope coordinates during the Lookahead pass. */
     private fun Modifier.onLookaheadPassCoordinates(
@@ -3546,10 +3469,6 @@
                             return false
                         }
 
-<<<<<<< HEAD
-                        @ExperimentalComposeUiApi
-=======
->>>>>>> 3d4510a6
                         override fun ApproachMeasureScope.approachMeasure(
                             measurable: Measurable,
                             constraints: Constraints
