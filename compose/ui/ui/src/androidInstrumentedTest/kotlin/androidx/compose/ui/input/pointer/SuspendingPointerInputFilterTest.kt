--- conflicted
+++ resolved
@@ -742,11 +742,7 @@
                     ValueElement("key1", Unit),
                     ValueElement("key2", null),
                     ValueElement("keys", null),
-<<<<<<< HEAD
-                    ValueElement("pointerInputHandler", pointerInputHandler)
-=======
                     ValueElement("pointerInputEventHandler", pointerInputEventHandler)
->>>>>>> 3d4510a6
                 )
         }
     }
@@ -1195,9 +1191,6 @@
         rule.onNodeWithTag(tag).performClick()
         rule.runOnIdle { assertThat(cancelled).isFalse() }
 
-<<<<<<< HEAD
-        rule.runOnIdle { assertThat(cancelled).isFalse() }
-=======
         block = lambda2
         // Because the lambda has changed, the previous block is cancelled.
         rule.runOnIdle { assertThat(cancelled).isTrue() }
@@ -1231,7 +1224,6 @@
         rule.setContent {
             Box(Modifier.testTag(tag).fillMaxSize().pointerInput(key1 = Unit, block = block))
         }
->>>>>>> 3d4510a6
 
         rule.onNodeWithTag(tag).performClick()
         rule.runOnIdle { assertThat(cancelled).isFalse() }
@@ -1385,9 +1377,6 @@
             )
         }
 
-<<<<<<< HEAD
-        rule.runOnIdle { assertThat(cancelled).isFalse() }
-=======
         rule.runOnIdle {
             assertThat(lambda1::class).isEqualTo(lambda1Copy::class)
             assertThat(lambda2::class).isEqualTo(lambda2Copy::class)
@@ -1418,7 +1407,6 @@
         block = lambda1Copy
         rule.onNodeWithTag(tag).performClick()
         rule.runOnIdle { assertThat(cancelled.value).isFalse() }
->>>>>>> 3d4510a6
     }
 
     // Tests pointerInput with bad pointer data
