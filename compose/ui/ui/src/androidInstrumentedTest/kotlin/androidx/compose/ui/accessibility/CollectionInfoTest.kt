--- conflicted
+++ resolved
@@ -491,13 +491,6 @@
         rule.runOnIdle { assertThat(info.collectionInfo.rowCount).isEqualTo(pageCount) }
     }
 
-<<<<<<< HEAD
-    // TODO(b/272068594): Add api to fetch the semantics id from SemanticsNodeInteraction directly.
-    private val SemanticsNodeInteraction.semanticsId: Int
-        get() = fetchSemanticsNode().id
-
-=======
->>>>>>> 3d4510a6
     private fun ComposeContentTestRule.setContentWithAccessibilityEnabled(
         content: @Composable () -> Unit
     ) {
