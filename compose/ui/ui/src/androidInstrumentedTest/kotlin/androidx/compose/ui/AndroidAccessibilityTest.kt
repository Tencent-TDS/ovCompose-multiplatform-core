--- conflicted
+++ resolved
@@ -143,12 +143,7 @@
 import androidx.compose.ui.semantics.clearAndSetSemantics
 import androidx.compose.ui.semantics.contentDescription
 import androidx.compose.ui.semantics.getOrNull
-<<<<<<< HEAD
-import androidx.compose.ui.semantics.invisibleToUser
-import androidx.compose.ui.semantics.isEditable
-=======
 import androidx.compose.ui.semantics.hideFromAccessibility
->>>>>>> f83b2287
 import androidx.compose.ui.semantics.isTraversalGroup
 import androidx.compose.ui.semantics.pageUp
 import androidx.compose.ui.semantics.paneTitle
@@ -2876,64 +2871,6 @@
     }
 
     @Test
-    fun sendClickedAndChangeSubtree_whenDescendantClicked() {
-        val textTag = "text_tag"
-        // Arrange.
-        setContent {
-            var selected by remember { mutableStateOf(true) }
-            Box {
-                Box(Modifier.testTag(textTag)) {
-                    if (selected) {
-                        BasicText(text = "DisappearingText")
-                    }
-                }
-                Box(Modifier.clickable(onClick = { selected = !selected }).testTag(tag)) {
-                    BasicText("ToggleableComponent")
-                }
-            }
-        }
-        val toggleableVirtualViewId = rule.onNodeWithTag(tag).assertIsDisplayed().semanticsId
-
-        // Act.
-        val actionPerformed =
-            rule.runOnUiThread {
-                provider.performAction(toggleableVirtualViewId, ACTION_CLICK, null)
-            }
-
-        // Assert that `TYPE_VIEW_CLICKED` event was sent.
-        rule.runOnIdle {
-            assertThat(actionPerformed).isTrue()
-            verify(container, times(1))
-                .requestSendAccessibilityEvent(
-                    eq(androidComposeView),
-                    argThat(
-                        ArgumentMatcher {
-                            getAccessibilityEventSourceSemanticsNodeId(it) ==
-                                toggleableVirtualViewId && it.eventType == TYPE_VIEW_CLICKED
-                        }
-                    )
-                )
-        }
-
-        rule.mainClock.advanceTimeBy(accessibilityEventLoopIntervalMs)
-
-        // Assert that `TYPE_WINDOW_CONTENT_CHANGED` event was also sent.
-        rule.onNodeWithTag(textTag).assertIsNotDisplayed()
-        rule.runOnIdle {
-            verify(container, atLeastOnce())
-                .requestSendAccessibilityEvent(
-                    eq(androidComposeView),
-                    argThat(
-                        ArgumentMatcher {
-                            it.eventType == TYPE_WINDOW_CONTENT_CHANGED &&
-                                it.contentChangeTypes == CONTENT_CHANGE_TYPE_SUBTREE
-                        }
-                    )
-                )
-        }
-    }
-
-    @Test
     fun sendStateChangeEvent_whenSelectedChange() {
         // Arrange.
         setContent {
@@ -4291,62 +4228,6 @@
         }
         val parentNodeId = rule.onNodeWithTag(parentTag).semanticsId()
         val overlappedChildTwoNodeId = rule.onNodeWithTag(childTwoTag).semanticsId()
-
-        rule.runOnIdle {
-            assertThat(createAccessibilityNodeInfo(parentNodeId).childCount).isEqualTo(2)
-            assertThat(createAccessibilityNodeInfo(overlappedChildTwoNodeId).text.toString())
-                .isEqualTo("Child Two")
-        }
-    }
-
-    @Test
-    fun testSemanticsHitTest_unimportantTraversalProperties() {
-        // Arrange.
-        setContent {
-            Box(
-                Modifier.size(100.dp).testTag(tag).semantics {
-                    // picked an unimportant key at random
-                    isEditable = false
-                }
-            ) {}
-        }
-        val bounds = with(rule.density) { rule.onNodeWithTag(tag).getBoundsInRoot().toRect() }
-
-        // Act.
-        val hitNodeId =
-            rule.runOnIdle {
-                delegate.hitTestSemanticsAt(
-                    bounds.left + bounds.width / 2,
-                    bounds.top + bounds.height / 2
-                )
-            }
-
-        // Assert it doesn't hit the tagged node since it only has unimportant properties.
-        rule.runOnIdle { assertThat(hitNodeId).isEqualTo(InvalidId) }
-    }
-
-    @Test
-    fun testAccessibilityNodeInfoTreePruned_invisibleDoesNotPrune() {
-        // Arrange.
-        val parentTag = "ParentForOverlappedChildren"
-        val childOneTag = "OverlappedChildOne"
-        val childTwoTag = "OverlappedChildTwo"
-        setContent {
-            Box(Modifier.testTag(parentTag)) {
-                with(LocalDensity.current) {
-                    BasicText(
-                        "Child One",
-                        Modifier.zIndex(1f)
-                            .testTag(childOneTag)
-                            .semantics { invisibleToUser() }
-                            .requiredSize(50.toDp())
-                    )
-                    BasicText("Child Two", Modifier.testTag(childTwoTag).requiredSize(50.toDp()))
-                }
-            }
-        }
-        val parentNodeId = rule.onNodeWithTag(parentTag).semanticsId
-        val overlappedChildTwoNodeId = rule.onNodeWithTag(childTwoTag).semanticsId
 
         rule.runOnIdle {
             assertThat(createAccessibilityNodeInfo(parentNodeId).childCount).isEqualTo(2)
