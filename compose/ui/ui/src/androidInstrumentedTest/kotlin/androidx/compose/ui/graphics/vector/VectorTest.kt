/*
 * Copyright 2019 The Android Open Source Project
 *
 * Licensed under the Apache License, Version 2.0 (the "License");
 * you may not use this file except in compliance with the License.
 * You may obtain a copy of the License at
 *
 *      http://www.apache.org/licenses/LICENSE-2.0
 *
 * Unless required by applicable law or agreed to in writing, software
 * distributed under the License is distributed on an "AS IS" BASIS,
 * WITHOUT WARRANTIES OR CONDITIONS OF ANY KIND, either express or implied.
 * See the License for the specific language governing permissions and
 * limitations under the License.
 */

package androidx.compose.ui.graphics.vector

import android.app.Activity
import android.app.Application
import android.content.ComponentCallbacks2
import android.content.pm.ActivityInfo
import android.content.res.Configuration
import android.content.res.Resources
import android.graphics.Bitmap
import android.os.Build
import android.util.Log
import androidx.activity.ComponentActivity
import androidx.annotation.RequiresApi
import androidx.compose.foundation.Image
import androidx.compose.foundation.background
import androidx.compose.foundation.clickable
import androidx.compose.foundation.layout.Box
import androidx.compose.foundation.layout.height
import androidx.compose.foundation.layout.size
import androidx.compose.foundation.layout.width
import androidx.compose.foundation.layout.wrapContentSize
import androidx.compose.runtime.Composable
import androidx.compose.runtime.CompositionLocalProvider
import androidx.compose.runtime.DisposableEffect
import androidx.compose.runtime.getValue
import androidx.compose.runtime.mutableIntStateOf
import androidx.compose.runtime.mutableStateOf
import androidx.compose.runtime.remember
import androidx.compose.runtime.setValue
import androidx.compose.testutils.assertPixels
import androidx.compose.ui.Alignment
import androidx.compose.ui.AtLeastSize
import androidx.compose.ui.Modifier
import androidx.compose.ui.background
import androidx.compose.ui.draw.drawBehind
import androidx.compose.ui.draw.paint
import androidx.compose.ui.geometry.Size
import androidx.compose.ui.graphics.BlendMode
import androidx.compose.ui.graphics.Brush
import androidx.compose.ui.graphics.Canvas
import androidx.compose.ui.graphics.Color
import androidx.compose.ui.graphics.ColorFilter
import androidx.compose.ui.graphics.CompositingStrategy
import androidx.compose.ui.graphics.ImageBitmap
import androidx.compose.ui.graphics.ImageBitmapConfig
import androidx.compose.ui.graphics.SolidColor
import androidx.compose.ui.graphics.asAndroidBitmap
import androidx.compose.ui.graphics.drawscope.CanvasDrawScope
import androidx.compose.ui.graphics.graphicsLayer
import androidx.compose.ui.graphics.painter.BitmapPainter
import androidx.compose.ui.graphics.toArgb
import androidx.compose.ui.graphics.toPixelMap
import androidx.compose.ui.layout.ContentScale
import androidx.compose.ui.platform.LocalContext
import androidx.compose.ui.platform.LocalDensity
import androidx.compose.ui.platform.LocalImageVectorCache
import androidx.compose.ui.platform.LocalLayoutDirection
import androidx.compose.ui.platform.testTag
import androidx.compose.ui.res.ImageVectorCache
import androidx.compose.ui.res.painterResource
import androidx.compose.ui.test.captureToImage
import androidx.compose.ui.test.junit4.createAndroidComposeRule
import androidx.compose.ui.test.onNodeWithTag
import androidx.compose.ui.test.onRoot
import androidx.compose.ui.test.performClick
import androidx.compose.ui.tests.R
import androidx.compose.ui.unit.Density
import androidx.compose.ui.unit.LayoutDirection
import androidx.compose.ui.unit.dp
import androidx.test.ext.junit.runners.AndroidJUnit4
import androidx.test.filters.MediumTest
import androidx.test.filters.SdkSuppress
import java.util.concurrent.CountDownLatch
import java.util.concurrent.TimeUnit
import org.junit.Assert
import org.junit.Assert.assertArrayEquals
import org.junit.Assert.assertEquals
import org.junit.Assert.assertTrue
import org.junit.Assert.fail
import org.junit.Rule
import org.junit.Test
import org.junit.runner.RunWith

@MediumTest
@RunWith(AndroidJUnit4::class)
class VectorTest {

    @get:Rule val rule = createAndroidComposeRule<ComponentActivity>()

    @SdkSuppress(minSdkVersion = Build.VERSION_CODES.O)
    @Test
    fun testVectorTint() {
        rule.setContent { VectorTint() }

        takeScreenShot(200).apply { assertEquals(getPixel(100, 100), Color.Cyan.toArgb()) }
    }

    @SdkSuppress(minSdkVersion = Build.VERSION_CODES.O)
    @Test
    fun testVectorIntrinsicTint() {
        rule.setContent {
            val background =
                Modifier.paint(
                    createTestVectorPainter(200, Color.Magenta),
                    alignment = Alignment.Center
                )
            AtLeastSize(size = 200, modifier = background) {}
        }
        takeScreenShot(200).apply { assertEquals(getPixel(100, 100), Color.Magenta.toArgb()) }
    }

    @SdkSuppress(minSdkVersion = Build.VERSION_CODES.O)
    @Test
    fun testVectorIntrinsicTintFirstFrame() {
        var vector: VectorPainter? = null
        rule.setContent {
            vector = createTestVectorPainter(200, Color.Magenta)

            val bitmap = remember {
                val bitmap = ImageBitmap(200, 200)
                val canvas = Canvas(bitmap)
                val bitmapSize = Size(200f, 200f)
                CanvasDrawScope().draw(Density(1f), LayoutDirection.Ltr, canvas, bitmapSize) {
                    with(vector!!) { draw(bitmapSize) }
                }
                bitmap
            }

            val background = Modifier.paint(BitmapPainter(bitmap))

            AtLeastSize(size = 200, modifier = background) {}
        }
        takeScreenShot(200).apply { assertEquals(getPixel(100, 100), Color.Magenta.toArgb()) }
        assertEquals(ImageBitmapConfig.Alpha8, vector!!.bitmapConfig)
    }

    @SdkSuppress(minSdkVersion = Build.VERSION_CODES.O)
    @Test
    fun testVectorAlignment() {
        rule.setContent { VectorTint(minimumSize = 450, alignment = Alignment.BottomEnd) }

        takeScreenShot(450).apply { assertEquals(getPixel(430, 430), Color.Cyan.toArgb()) }
    }

    @Test
    fun testVectorSkipsRecompositionOnNoChange() {
        val state = mutableIntStateOf(0)
        var composeCount = 0
        var vectorComposeCount = 0

        val composeVector: @Composable @VectorComposable (Float, Float) -> Unit =
            { viewportWidth, viewportHeight ->
                vectorComposeCount++
                Path(
                    fill = SolidColor(Color.Blue),
                    pathData =
                        PathData {
                            lineTo(viewportWidth, 0f)
                            lineTo(viewportWidth, viewportHeight)
                            lineTo(0f, viewportHeight)
                            close()
                        }
                )
            }

        rule.setContent {
            composeCount++
            // Arbitrary read to force composition here and verify the subcomposition below skips
            state.value
            val vectorPainter =
                rememberVectorPainter(
                    defaultWidth = 10.dp,
                    defaultHeight = 10.dp,
                    autoMirror = false,
                    content = composeVector
                )
            Image(vectorPainter, null, modifier = Modifier.size(20.dp))
        }

        state.value = 1
        rule.waitForIdle()
        assertEquals(2, composeCount) // Arbitrary state read should compose twice
        assertEquals(1, vectorComposeCount) // Vector is identical so should compose once
    }

    @SdkSuppress(minSdkVersion = Build.VERSION_CODES.O)
    @Test
    fun testVectorInvalidation() {
        val testCase = VectorInvalidationTestCase()
        rule.setContent { testCase.TestVector() }

        rule.waitUntil { testCase.measured }
        val size = testCase.vectorSize
        takeScreenShot(size).apply {
            assertEquals(Color.Blue.toArgb(), getPixel(5, size - 5))
            assertEquals(Color.White.toArgb(), getPixel(size - 5, 5))
        }

        testCase.measured = false
        rule.runOnUiThread { testCase.toggle() }

        rule.waitUntil { testCase.measured }

        takeScreenShot(size).apply {
            assertEquals(Color.White.toArgb(), getPixel(5, size - 5))
            assertEquals(Color.Red.toArgb(), getPixel(size - 5, 5))
        }
    }

    @Test
    fun testVectorDisposal() {
        val composeVector = mutableStateOf(true)
        var initCount = 0
        var disposeCount = 0
        val disposeLatch = CountDownLatch(1)
        rule.setContent {
            if (composeVector.value) {
                rememberVectorPainter(
                    defaultWidth = 16.dp,
                    defaultHeight = 16.dp,
                    viewportWidth = 16f,
                    viewportHeight = 16f,
                    autoMirror = false,
                ) { _, _ ->
                    DisposableEffect(Unit) {
                        initCount++
                        onDispose {
                            disposeCount++
                            disposeLatch.countDown()
                        }
                    }
                }
            }
        }
        rule.waitForIdle()

        composeVector.value = false

        rule.waitForIdle()

        assertTrue(disposeLatch.await(3000, TimeUnit.MILLISECONDS))
        assertEquals(initCount, disposeCount)
    }

    @SdkSuppress(minSdkVersion = Build.VERSION_CODES.O)
    @Test
    fun testVectorRendersOnceOnFirstFrame() {
        var drawCount = 0
        val testTag = "TestTag"
        rule.setContent {
            Box(
                modifier =
                    Modifier.wrapContentSize()
                        .drawBehind { drawCount++ }
                        .paint(painterResource(R.drawable.ic_triangle2))
                        .testTag(testTag)
            )
        }

        rule.onNodeWithTag(testTag).captureToImage().toPixelMap().apply {
            assertEquals(1, drawCount)
        }
    }

    @SdkSuppress(minSdkVersion = Build.VERSION_CODES.O)
    @Test
    fun testVectorClipPath() {
        rule.setContent { VectorClip() }

        takeScreenShot(200).apply {
            assertEquals(getPixel(100, 50), Color.Cyan.toArgb())
            assertEquals(getPixel(100, 150), Color.Black.toArgb())
        }
    }

    @Test
    fun testVectorZeroSizeDoesNotCrash() {
        // Make sure that if we are given the size of zero we should not crash and instead
        // act as a no-op
        rule.setContent { Box(modifier = Modifier.size(0.dp).paint(createTestVectorPainter())) }
    }

    @Test
    fun testVectorZeroWidthDoesNotCrash() {
        rule.setContent {
            Box(modifier = Modifier.width(0.dp).height(100.dp).paint(createTestVectorPainter()))
        }
    }

    @Test
    fun testVectorZeroHeightDoesNotCrash() {
        rule.setContent {
            Box(modifier = Modifier.width(50.dp).height(0.dp).paint(createTestVectorPainter()))
        }
    }

    @SdkSuppress(minSdkVersion = Build.VERSION_CODES.O)
    @Test
    fun testVectorTrimPath() {
        rule.setContent { VectorTrim() }

        takeScreenShot(200).apply {
            assertEquals(Color.Yellow.toArgb(), getPixel(25, 100))
            assertEquals(Color.Blue.toArgb(), getPixel(100, 100))
            assertEquals(Color.Yellow.toArgb(), getPixel(175, 100))
        }
    }

    @SdkSuppress(minSdkVersion = Build.VERSION_CODES.O)
    @Test
    fun testImageVectorChangeOnStateChange() {
        val defaultWidth = 48.dp
        val defaultHeight = 48.dp
        val viewportWidth = 24f
        val viewportHeight = 24f

        val icon1 =
            ImageVector.Builder(
                    defaultWidth = defaultWidth,
                    defaultHeight = defaultHeight,
                    viewportWidth = viewportWidth,
                    viewportHeight = viewportHeight
                )
                .addPath(
                    fill = SolidColor(Color.Black),
                    pathData =
                        PathData {
                            lineTo(viewportWidth, 0f)
                            lineTo(viewportWidth, viewportHeight)
                            lineTo(0f, 0f)
                            close()
                        }
                )
                .build()

        val icon2 =
            ImageVector.Builder(
                    defaultWidth = defaultWidth,
                    defaultHeight = defaultHeight,
                    viewportWidth = viewportWidth,
                    viewportHeight = viewportHeight
                )
                .addPath(
                    fill = SolidColor(Color.Black),
                    pathData =
                        PathData {
                            lineTo(0f, viewportHeight)
                            lineTo(viewportWidth, viewportHeight)
                            lineTo(0f, 0f)
                            close()
                        }
                )
                .build()

        val testTag = "iconClick"
        rule.setContent {
            val clickState = remember { mutableStateOf(false) }
            Image(
                imageVector = if (clickState.value) icon1 else icon2,
                contentDescription = null,
                modifier =
                    Modifier.testTag(testTag)
                        .size(icon1.defaultWidth, icon1.defaultHeight)
                        .background(Color.Red)
                        .clickable { clickState.value = !clickState.value },
                alignment = Alignment.TopStart,
                contentScale = ContentScale.FillHeight
            )
        }

        rule.onNodeWithTag(testTag).apply {
            captureToImage().asAndroidBitmap().apply {
                assertEquals(Color.Red.toArgb(), getPixel(width - 2, 0))
                assertEquals(Color.Red.toArgb(), getPixel(2, 0))
                assertEquals(Color.Red.toArgb(), getPixel(width - 1, height - 4))

                assertEquals(Color.Black.toArgb(), getPixel(0, 2))
                assertEquals(Color.Black.toArgb(), getPixel(0, height - 2))
                assertEquals(Color.Black.toArgb(), getPixel(width - 4, height - 2))
            }
            performClick()
        }

        rule.waitForIdle()

        rule.onNodeWithTag(testTag).captureToImage().asAndroidBitmap().apply {
            assertEquals(Color.Black.toArgb(), getPixel(width - 2, 0))
            assertEquals(Color.Black.toArgb(), getPixel(2, 0))
            assertEquals(Color.Black.toArgb(), getPixel(width - 1, height - 4))

            assertEquals(Color.Red.toArgb(), getPixel(0, 2))
            assertEquals(Color.Red.toArgb(), getPixel(0, height - 2))
            assertEquals(Color.Red.toArgb(), getPixel(width - 4, height - 2))
        }
    }

    @SdkSuppress(minSdkVersion = Build.VERSION_CODES.O)
    @Test
    fun testDrawWithoutColorFilterAfterPreviouslyConfigured() {
        val defaultWidth = 24.dp
        val defaultHeight = 24.dp
        val testTag = "testTag"
        var vectorPainter: VectorPainter? = null

        var tint: ColorFilter? by mutableStateOf(ColorFilter.tint(Color.Green))
        rule.setContent {
            vectorPainter =
                rememberVectorPainter(
                    defaultWidth = defaultWidth,
                    defaultHeight = defaultHeight,
                    autoMirror = false
                ) { viewportWidth, viewportHeight ->
                    Path(
                        fill = SolidColor(Color.Blue),
                        pathData =
                            PathData {
                                lineTo(viewportWidth, 0f)
                                lineTo(viewportWidth, viewportHeight)
                                lineTo(0f, viewportHeight)
                                close()
                            }
                    )
                }
            Image(
                painter = vectorPainter!!,
                contentDescription = null,
                modifier = Modifier.testTag(testTag).background(Color.Red),
                contentScale = ContentScale.FillBounds,
                colorFilter = tint
            )
        }

        rule.onNodeWithTag(testTag).captureToImage().assertPixels { Color.Green }

        tint = null
        rule.waitForIdle()
        rule.onNodeWithTag(testTag).captureToImage().assertPixels { Color.Blue }
        assertEquals(ImageBitmapConfig.Alpha8, vectorPainter!!.bitmapConfig)
    }

    @SdkSuppress(minSdkVersion = Build.VERSION_CODES.O)
    @Test
    fun testDrawWithColorFilterAfterNotPreviouslyConfigured() {
        val defaultWidth = 24.dp
        val defaultHeight = 24.dp
        val testTag = "testTag"
        var vectorPainter: VectorPainter? = null

        var tint: ColorFilter? by mutableStateOf(null)
        rule.setContent {
            vectorPainter =
                rememberVectorPainter(
                    defaultWidth = defaultWidth,
                    defaultHeight = defaultHeight,
                    autoMirror = false
                ) { viewportWidth, viewportHeight ->
                    Path(
                        fill = SolidColor(Color.Blue),
                        pathData =
                            PathData {
                                lineTo(viewportWidth, 0f)
                                lineTo(viewportWidth, viewportHeight)
                                lineTo(0f, viewportHeight)
                                close()
                            }
                    )
                }
            Image(
                painter = vectorPainter!!,
                contentDescription = null,
                modifier = Modifier.testTag(testTag).background(Color.Red),
                contentScale = ContentScale.FillBounds,
                colorFilter = tint
            )
        }

        rule.onNodeWithTag(testTag).captureToImage().assertPixels { Color.Blue }

        tint = ColorFilter.tint(Color.Green)
        rule.waitForIdle()
        rule.onNodeWithTag(testTag).captureToImage().assertPixels { Color.Green }
        assertEquals(ImageBitmapConfig.Alpha8, vectorPainter!!.bitmapConfig)
    }

    @SdkSuppress(minSdkVersion = Build.VERSION_CODES.O)
    @Test
    fun testAlphaMaskWithIntrinsicClearBlendMode() {
        verifyAlphaMaskWithBlendModes(BlendMode.Clear)
    }

    @SdkSuppress(minSdkVersion = Build.VERSION_CODES.O)
    @Test
    fun testAlphaMaskWithIntrinsicSrcBlendMode() {
        verifyAlphaMaskWithBlendModes(BlendMode.Src)
    }

    @SdkSuppress(minSdkVersion = Build.VERSION_CODES.O)
    @Test
    fun testAlphaMaskWithIntrinsicDstBlendMode() {
        verifyAlphaMaskWithBlendModes(BlendMode.Dst)
    }

    @SdkSuppress(minSdkVersion = Build.VERSION_CODES.O)
    @Test
    fun testAlphaMaskWithIntrinsicSrcOverBlendMode() {
        verifyAlphaMaskWithBlendModes(BlendMode.SrcOver, expectedConfig = ImageBitmapConfig.Alpha8)
    }

    @SdkSuppress(minSdkVersion = Build.VERSION_CODES.O)
    @Test
    fun testAlphaMaskWithIntrinsicDstOverBlendMode() {
        verifyAlphaMaskWithBlendModes(BlendMode.DstOver)
    }

    @SdkSuppress(minSdkVersion = Build.VERSION_CODES.O)
    @Test
    fun testAlphaMaskWithIntrinsicSrcInBlendMode() {
        verifyAlphaMaskWithBlendModes(BlendMode.SrcIn, expectedConfig = ImageBitmapConfig.Alpha8)
    }

    @SdkSuppress(minSdkVersion = Build.VERSION_CODES.O)
    @Test
    fun testAlphaMaskWithIntrinsicDstInBlendMode() {
        verifyAlphaMaskWithBlendModes(BlendMode.DstIn)
    }

    @SdkSuppress(minSdkVersion = Build.VERSION_CODES.O)
    @Test
    fun testAlphaMaskWithIntrinsicSrcOutBlendMode() {
        verifyAlphaMaskWithBlendModes(BlendMode.SrcOut)
    }

    @SdkSuppress(minSdkVersion = Build.VERSION_CODES.O)
    @Test
    fun testAlphaMaskWithIntrinsicDstOutBlendMode() {
        verifyAlphaMaskWithBlendModes(BlendMode.DstOut)
    }

    @SdkSuppress(minSdkVersion = Build.VERSION_CODES.O)
    @Test
    fun testAlphaMaskWithIntrinsicSrcAtopBlendMode() {
        verifyAlphaMaskWithBlendModes(BlendMode.SrcAtop)
    }

    @SdkSuppress(minSdkVersion = Build.VERSION_CODES.O)
    @Test
    fun testAlphaMaskWithIntrinsicDstAtopBlendMode() {
        verifyAlphaMaskWithBlendModes(BlendMode.DstAtop)
    }

    @SdkSuppress(minSdkVersion = Build.VERSION_CODES.O)
    @Test
    fun testAlphaMaskWithIntrinsicXorBlendMode() {
        verifyAlphaMaskWithBlendModes(BlendMode.Xor)
    }

    @SdkSuppress(minSdkVersion = Build.VERSION_CODES.O)
    @Test
    fun testAlphaMaskWithIntrinsicPlusBlendMode() {
        verifyAlphaMaskWithBlendModes(BlendMode.Plus)
    }

    @SdkSuppress(minSdkVersion = Build.VERSION_CODES.O)
    @Test
    fun testAlphaMaskWithIntrinsicModulateBlendMode() {
        verifyAlphaMaskWithBlendModes(BlendMode.Modulate)
    }

    @SdkSuppress(minSdkVersion = Build.VERSION_CODES.O)
    @Test
    fun testAlphaMaskWithIntrinsicScreenBlendMode() {
        verifyAlphaMaskWithBlendModes(BlendMode.Screen)
    }

    @SdkSuppress(minSdkVersion = Build.VERSION_CODES.O)
    @Test
    fun testAlphaMaskWithIntrinsicOverlayBlendMode() {
        verifyAlphaMaskWithBlendModes(BlendMode.Overlay)
    }

    @SdkSuppress(minSdkVersion = Build.VERSION_CODES.O)
    @Test
    fun testAlphaMaskWithIntrinsicDarkenBlendMode() {
        verifyAlphaMaskWithBlendModes(BlendMode.Darken)
    }

    @SdkSuppress(minSdkVersion = Build.VERSION_CODES.O)
    @Test
    fun testAlphaMaskWithIntrinsicLightenBlendMode() {
        verifyAlphaMaskWithBlendModes(BlendMode.Lighten)
    }

    @SdkSuppress(minSdkVersion = Build.VERSION_CODES.O)
    @Test
    fun testAlphaMaskWithIntrinsicColorDodgeBlendMode() {
        verifyAlphaMaskWithBlendModes(BlendMode.ColorDodge)
    }

    @SdkSuppress(minSdkVersion = Build.VERSION_CODES.O)
    @Test
    fun testAlphaMaskWithIntrinsicColorBurnBlendMode() {
        verifyAlphaMaskWithBlendModes(BlendMode.ColorBurn)
    }

    @SdkSuppress(minSdkVersion = Build.VERSION_CODES.O)
    @Test
    fun testAlphaMaskWithIntrinsicHardlightBlendMode() {
        verifyAlphaMaskWithBlendModes(BlendMode.Hardlight)
    }

    @SdkSuppress(minSdkVersion = Build.VERSION_CODES.O)
    @Test
    fun testAlphaMaskWithIntrinsicSoftLightBlendMode() {
        verifyAlphaMaskWithBlendModes(BlendMode.Softlight)
    }

    @SdkSuppress(minSdkVersion = Build.VERSION_CODES.O)
    @Test
    fun testAlphaMaskWithIntrinsicDifferenceBlendMode() {
        verifyAlphaMaskWithBlendModes(BlendMode.Difference)
    }

    @SdkSuppress(minSdkVersion = Build.VERSION_CODES.O)
    @Test
    fun testAlphaMaskWithIntrinsicExclusionBlendMode() {
        verifyAlphaMaskWithBlendModes(BlendMode.Exclusion)
    }

    @SdkSuppress(minSdkVersion = Build.VERSION_CODES.O)
    @Test
    fun testAlphaMaskWithIntrinsicMultiplyBlendMode() {
        verifyAlphaMaskWithBlendModes(BlendMode.Multiply)
    }

    @SdkSuppress(minSdkVersion = Build.VERSION_CODES.O)
    @Test
    fun testAlphaMaskWithIntrinsicHueBlendMode() {
        verifyAlphaMaskWithBlendModes(BlendMode.Hue)
    }

    @SdkSuppress(minSdkVersion = Build.VERSION_CODES.O)
    @Test
    fun testAlphaMaskWithIntrinsicSaturationBlendMode() {
        verifyAlphaMaskWithBlendModes(BlendMode.Saturation)
    }

    @SdkSuppress(minSdkVersion = Build.VERSION_CODES.O)
    @Test
    fun testAlphaMaskWithIntrinsicColorBlendMode() {
        verifyAlphaMaskWithBlendModes(BlendMode.Color)
    }

    @SdkSuppress(minSdkVersion = Build.VERSION_CODES.O)
    @Test
    fun testAlphaMaskWithIntrinsicLuminosityBlendMode() {
        verifyAlphaMaskWithBlendModes(BlendMode.Luminosity)
    }

    @SdkSuppress(minSdkVersion = Build.VERSION_CODES.O)
    @Test
    fun testAlphaMaskWithDrawClearBlendMode() {
        verifyAlphaMaskWithBlendModes(colorFilter = ColorFilter.tint(Color.Yellow, BlendMode.Clear))
    }

    @SdkSuppress(minSdkVersion = Build.VERSION_CODES.O)
    @Test
    fun testAlphaMaskWithDrawSrcBlendMode() {
        verifyAlphaMaskWithBlendModes(colorFilter = ColorFilter.tint(Color.Yellow, BlendMode.Src))
    }

    @SdkSuppress(minSdkVersion = Build.VERSION_CODES.O)
    @Test
    fun testAlphaMaskWithDrawDstBlendMode() {
        verifyAlphaMaskWithBlendModes(colorFilter = ColorFilter.tint(Color.Yellow, BlendMode.Dst))
    }

    @SdkSuppress(minSdkVersion = Build.VERSION_CODES.O)
    @Test
    fun testAlphaMaskWithDrawSrcOverBlendMode() {
        verifyAlphaMaskWithBlendModes(
            colorFilter = ColorFilter.tint(Color.Yellow, BlendMode.SrcOver),
            expectedConfig = ImageBitmapConfig.Alpha8
        )
    }

    @SdkSuppress(minSdkVersion = Build.VERSION_CODES.O)
    @Test
    fun testAlphaMaskWithDrawDstOverBlendMode() {
        verifyAlphaMaskWithBlendModes(
            colorFilter = ColorFilter.tint(Color.Yellow, BlendMode.DstOver)
        )
    }

    @SdkSuppress(minSdkVersion = Build.VERSION_CODES.O)
    @Test
    fun testAlphaMaskWithDrawSrcInBlendMode() {
        verifyAlphaMaskWithBlendModes(
            colorFilter = ColorFilter.tint(Color.Yellow, BlendMode.SrcIn),
            expectedConfig = ImageBitmapConfig.Alpha8
        )
    }

    @SdkSuppress(minSdkVersion = Build.VERSION_CODES.O)
    @Test
    fun testAlphaMaskWithDrawDstInBlendMode() {
        verifyAlphaMaskWithBlendModes(colorFilter = ColorFilter.tint(Color.Yellow, BlendMode.DstIn))
    }

    @SdkSuppress(minSdkVersion = Build.VERSION_CODES.O)
    @Test
    fun testAlphaMaskWithDrawSrcOutBlendMode() {
        verifyAlphaMaskWithBlendModes(
            colorFilter = ColorFilter.tint(Color.Yellow, BlendMode.SrcOut)
        )
    }

    @SdkSuppress(minSdkVersion = Build.VERSION_CODES.O)
    @Test
    fun testAlphaMaskWithDrawDstOutBlendMode() {
        verifyAlphaMaskWithBlendModes(
            colorFilter = ColorFilter.tint(Color.Yellow, BlendMode.DstOut)
        )
    }

    @SdkSuppress(minSdkVersion = Build.VERSION_CODES.O)
    @Test
    fun testAlphaMaskWithDrawSrcAtopBlendMode() {
        verifyAlphaMaskWithBlendModes(
            colorFilter = ColorFilter.tint(Color.Yellow, BlendMode.SrcAtop)
        )
    }

    @SdkSuppress(minSdkVersion = Build.VERSION_CODES.O)
    @Test
    fun testAlphaMaskWithDrawDstAtopBlendMode() {
        verifyAlphaMaskWithBlendModes(
            colorFilter = ColorFilter.tint(Color.Yellow, BlendMode.DstAtop)
        )
    }

    @SdkSuppress(minSdkVersion = Build.VERSION_CODES.O)
    @Test
    fun testAlphaMaskWithDrawXorBlendMode() {
        verifyAlphaMaskWithBlendModes(colorFilter = ColorFilter.tint(Color.Yellow, BlendMode.Xor))
    }

    @SdkSuppress(minSdkVersion = Build.VERSION_CODES.O)
    @Test
    fun testAlphaMaskWithDrawPlusBlendMode() {
        verifyAlphaMaskWithBlendModes(colorFilter = ColorFilter.tint(Color.Yellow, BlendMode.Plus))
    }

    @SdkSuppress(minSdkVersion = Build.VERSION_CODES.O)
    @Test
    fun testAlphaMaskWithDrawModulateBlendMode() {
        verifyAlphaMaskWithBlendModes(
            colorFilter = ColorFilter.tint(Color.Yellow, BlendMode.Modulate)
        )
    }

    @SdkSuppress(minSdkVersion = Build.VERSION_CODES.O)
    @Test
    fun testAlphaMaskWithDrawScreenBlendMode() {
        verifyAlphaMaskWithBlendModes(
            colorFilter = ColorFilter.tint(Color.Yellow, BlendMode.Screen)
        )
    }

    @SdkSuppress(minSdkVersion = Build.VERSION_CODES.O)
    @Test
    fun testAlphaMaskWithDrawOverlayBlendMode() {
        verifyAlphaMaskWithBlendModes(
            colorFilter = ColorFilter.tint(Color.Yellow, BlendMode.Overlay)
        )
    }

    @SdkSuppress(minSdkVersion = Build.VERSION_CODES.O)
    @Test
    fun testAlphaMaskWithDrawDarkenBlendMode() {
        verifyAlphaMaskWithBlendModes(
            colorFilter = ColorFilter.tint(Color.Yellow, BlendMode.Darken)
        )
    }

    @SdkSuppress(minSdkVersion = Build.VERSION_CODES.O)
    @Test
    fun testAlphaMaskWithDrawLightenBlendMode() {
        verifyAlphaMaskWithBlendModes(
            colorFilter = ColorFilter.tint(Color.Yellow, BlendMode.Lighten)
        )
    }

    @SdkSuppress(minSdkVersion = Build.VERSION_CODES.O)
    @Test
    fun testAlphaMaskWithDrawColorDodgeBlendMode() {
        verifyAlphaMaskWithBlendModes(
            colorFilter = ColorFilter.tint(Color.Yellow, BlendMode.ColorDodge)
        )
    }

    @SdkSuppress(minSdkVersion = Build.VERSION_CODES.O)
    @Test
    fun testAlphaMaskWithDrawColorBurnBlendMode() {
        verifyAlphaMaskWithBlendModes(
            colorFilter = ColorFilter.tint(Color.Yellow, BlendMode.ColorBurn)
        )
    }

    @SdkSuppress(minSdkVersion = Build.VERSION_CODES.O)
    @Test
    fun testAlphaMaskWithDrawHardlightBlendMode() {
        verifyAlphaMaskWithBlendModes(
            colorFilter = ColorFilter.tint(Color.Yellow, BlendMode.Hardlight)
        )
    }

    @SdkSuppress(minSdkVersion = Build.VERSION_CODES.O)
    @Test
    fun testAlphaMaskWithDrawSoftLightBlendMode() {
        verifyAlphaMaskWithBlendModes(
            colorFilter = ColorFilter.tint(Color.Yellow, BlendMode.Softlight)
        )
    }

    @SdkSuppress(minSdkVersion = Build.VERSION_CODES.O)
    @Test
    fun testAlphaMaskWithDrawDifferenceBlendMode() {
        verifyAlphaMaskWithBlendModes(
            colorFilter = ColorFilter.tint(Color.Yellow, BlendMode.Difference)
        )
    }

    @SdkSuppress(minSdkVersion = Build.VERSION_CODES.O)
    @Test
    fun testAlphaMaskWithDrawExclusionBlendMode() {
        verifyAlphaMaskWithBlendModes(
            colorFilter = ColorFilter.tint(Color.Yellow, BlendMode.Exclusion)
        )
    }

    @SdkSuppress(minSdkVersion = Build.VERSION_CODES.O)
    @Test
    fun testAlphaMaskWithDrawMultiplyBlendMode() {
        verifyAlphaMaskWithBlendModes(
            colorFilter = ColorFilter.tint(Color.Yellow, BlendMode.Multiply)
        )
    }

    @SdkSuppress(minSdkVersion = Build.VERSION_CODES.O)
    @Test
    fun testAlphaMaskWithDrawHueBlendMode() {
        verifyAlphaMaskWithBlendModes(colorFilter = ColorFilter.tint(Color.Yellow, BlendMode.Hue))
    }

    @SdkSuppress(minSdkVersion = Build.VERSION_CODES.O)
    @Test
    fun testAlphaMaskWithDrawSaturationBlendMode() {
        verifyAlphaMaskWithBlendModes(
            colorFilter = ColorFilter.tint(Color.Yellow, BlendMode.Saturation)
        )
    }

    @SdkSuppress(minSdkVersion = Build.VERSION_CODES.O)
    @Test
    fun testAlphaMaskWithDrawColorBlendMode() {
        verifyAlphaMaskWithBlendModes(colorFilter = ColorFilter.tint(Color.Yellow, BlendMode.Color))
    }

    @SdkSuppress(minSdkVersion = Build.VERSION_CODES.O)
    @Test
    fun testAlphaMaskWithDrawLuminosityBlendMode() {
        verifyAlphaMaskWithBlendModes(
            colorFilter = ColorFilter.tint(Color.Yellow, BlendMode.Luminosity)
        )
    }

    @RequiresApi(Build.VERSION_CODES.O)
    private fun verifyAlphaMaskWithBlendModes(
        intrinsicBlendMode: BlendMode = BlendMode.SrcIn,
        colorFilter: ColorFilter? = null,
        expectedConfig: ImageBitmapConfig? = null,
    ) {
        val defaultWidth = 24.dp
        val defaultHeight = 24.dp
        val testTag = "testTag"
        var vectorPainter: VectorPainter? = null

        // Create a gradient of the same color as a solid in order to verify behavior
        // of intrinsic color filter usage both with and without the optimization to tint
        // use a tinted alpha channel bitmap instead of a ARGB8888
        val solidBlueGradient = Brush.horizontalGradient(listOf(Color.Blue, Color.Blue))
        val solidBlueColor = SolidColor(Color.Blue)
        var targetBrush: Brush by mutableStateOf(solidBlueColor)
        rule.setContent {
            vectorPainter =
                rememberVectorPainter(
                    defaultWidth = defaultWidth,
                    defaultHeight = defaultHeight,
                    tintColor = Color.Cyan,
                    tintBlendMode = intrinsicBlendMode,
                    autoMirror = false
                ) { viewportWidth, viewportHeight ->
                    Path(
                        fill = targetBrush,
                        pathData =
                            PathData {
                                lineTo(viewportWidth, 0f)
                                lineTo(viewportWidth, viewportHeight)
                                lineTo(0f, viewportHeight)
                                close()
                            }
                    )
                }
            Image(
                painter = vectorPainter!!,
                contentDescription = null,
                modifier =
                    Modifier.testTag(testTag)
                        .background(
                            Brush.horizontalGradient(
                                listOf(Color.Transparent, Color.Yellow, Color.Transparent)
                            )
                        )
                        .graphicsLayer { compositingStrategy = CompositingStrategy.Offscreen },
                contentScale = ContentScale.FillBounds,
                colorFilter = colorFilter
            )
        }

        rule.waitForIdle()

        val solidBrushImage = rule.onNodeWithTag(testTag).captureToImage()
        if (expectedConfig != null) {
            assertEquals(expectedConfig, vectorPainter!!.bitmapConfig)
        }

        targetBrush = solidBlueGradient
        rule.waitForIdle()

        val gradientBrushImage = rule.onNodeWithTag(testTag).captureToImage()

        assertArrayEquals(
            "Optimized vector does not match expected for $intrinsicBlendMode",
            gradientBrushImage.toPixelMap().buffer,
            solidBrushImage.toPixelMap().buffer
        )
    }

    @SdkSuppress(minSdkVersion = Build.VERSION_CODES.O)
    @Test
    fun testPathColorChangeUpdatesBitmapConfig() {
        val defaultWidth = 24.dp
        val defaultHeight = 24.dp
        val testTag = "testTag"
        var vectorPainter: VectorPainter? = null
        var brush: Brush by mutableStateOf(SolidColor(Color.Blue))
        rule.setContent {
            vectorPainter =
                rememberVectorPainter(
                    defaultWidth = defaultWidth,
                    defaultHeight = defaultHeight,
                    autoMirror = false
                ) { viewportWidth, viewportHeight ->
                    Path(
                        fill = brush,
                        pathData =
                            PathData {
                                lineTo(viewportWidth, 0f)
                                lineTo(viewportWidth, viewportHeight)
                                lineTo(0f, viewportHeight)
                                close()
                            }
                    )
                }
            Image(
                painter = vectorPainter!!,
                contentDescription = null,
                modifier =
                    Modifier.testTag(testTag)
                        .size(defaultWidth * 8, defaultHeight * 2)
                        .background(Color.Red),
                contentScale = ContentScale.FillBounds
            )
        }

        rule.onNodeWithTag(testTag).captureToImage().assertPixels { Color.Blue }
        assertEquals(ImageBitmapConfig.Alpha8, vectorPainter!!.bitmapConfig)

        brush = Brush.horizontalGradient(listOf(Color.Blue, Color.Blue))
        rule.onNodeWithTag(testTag).captureToImage().assertPixels { Color.Blue }
        assertEquals(ImageBitmapConfig.Argb8888, vectorPainter!!.bitmapConfig)
    }

    @SdkSuppress(minSdkVersion = Build.VERSION_CODES.O)
    @Test
    fun testGroupPathColorChangeUpdatesBitmapConfig() {
        val defaultWidth = 24.dp
        val defaultHeight = 24.dp
        val testTag = "testTag"
        var vectorPainter: VectorPainter? = null
        var brush: Brush by mutableStateOf(SolidColor(Color.Blue))
        rule.setContent {
            vectorPainter =
                rememberVectorPainter(
                    defaultWidth = defaultWidth,
                    defaultHeight = defaultHeight,
                    autoMirror = false
                ) { viewportWidth, viewportHeight ->
                    Group {
                        Path(
                            fill = brush,
                            pathData =
                                PathData {
                                    lineTo(viewportWidth, 0f)
                                    lineTo(viewportWidth, viewportHeight)
                                    lineTo(0f, viewportHeight)
                                    close()
                                }
                        )
                    }
                }
            Image(
                painter = vectorPainter!!,
                contentDescription = null,
                modifier =
                    Modifier.testTag(testTag)
                        .size(defaultWidth * 8, defaultHeight * 2)
                        .background(Color.Red),
                contentScale = ContentScale.FillBounds
            )
        }

        rule.onNodeWithTag(testTag).captureToImage().assertPixels { Color.Blue }
        assertEquals(ImageBitmapConfig.Alpha8, vectorPainter!!.bitmapConfig)

        brush = Brush.horizontalGradient(listOf(Color.Blue, Color.Blue))
        rule.onNodeWithTag(testTag).captureToImage().assertPixels { Color.Blue }
        assertEquals(ImageBitmapConfig.Argb8888, vectorPainter!!.bitmapConfig)
    }

    @SdkSuppress(minSdkVersion = Build.VERSION_CODES.O)
    @Test
    fun testVectorScaleNonUniformly() {
        val defaultWidth = 24.dp
        val defaultHeight = 24.dp
        val testTag = "testTag"
        var vectorPainter: VectorPainter? = null
        rule.setContent {
            vectorPainter =
                rememberVectorPainter(
                    defaultWidth = defaultWidth,
                    defaultHeight = defaultHeight,
                    autoMirror = false
                ) { viewportWidth, viewportHeight ->
                    Path(
                        fill = SolidColor(Color.Blue),
                        pathData =
                            PathData {
                                lineTo(viewportWidth, 0f)
                                lineTo(viewportWidth, viewportHeight)
                                lineTo(0f, viewportHeight)
                                close()
                            }
                    )
                }
            Image(
                painter = vectorPainter!!,
                contentDescription = null,
                modifier =
                    Modifier.testTag(testTag)
                        .size(defaultWidth * 8, defaultHeight * 2)
                        .background(Color.Red),
                contentScale = ContentScale.FillBounds
            )
        }

        rule.onNodeWithTag(testTag).captureToImage().assertPixels { Color.Blue }
        assertEquals(ImageBitmapConfig.Alpha8, vectorPainter!!.bitmapConfig)
    }

    @SdkSuppress(minSdkVersion = Build.VERSION_CODES.O)
    @Test
    fun testVectorChangeSize() {
        val size = mutableStateOf(200)
        val color = mutableStateOf(Color.Magenta)

        rule.setContent {
            val background =
                Modifier.background(Color.Red)
                    .paint(
                        createTestVectorPainter(size.value, color.value),
                        alignment = Alignment.TopStart
                    )
            AtLeastSize(size = 400, modifier = background) {}
        }

        takeScreenShot(400).apply {
            assertEquals(getPixel(100, 100), Color.Magenta.toArgb())
            assertEquals(getPixel(300, 300), Color.Red.toArgb())
        }

        size.value = 400
        color.value = Color.Cyan

        takeScreenShot(400).apply {
            assertEquals(getPixel(100, 100), Color.Cyan.toArgb())
            assertEquals(getPixel(300, 300), Color.Cyan.toArgb())
        }

        size.value = 50
        color.value = Color.Yellow

        takeScreenShot(400).apply {
            assertEquals(getPixel(10, 10), Color.Yellow.toArgb())
            assertEquals(getPixel(100, 100), Color.Red.toArgb())
            assertEquals(getPixel(300, 300), Color.Red.toArgb())
        }
    }

    @Test
    fun testImageVectorCacheHit() {
        var vectorInCache = false
        rule.setContent {
            val theme = LocalContext.current.theme
            val imageVectorCache = LocalImageVectorCache.current
            imageVectorCache.clear()
            Image(painterResource(R.drawable.ic_triangle), contentDescription = null)

            vectorInCache =
                imageVectorCache[ImageVectorCache.Key(theme, R.drawable.ic_triangle)] != null
        }

        assertTrue(vectorInCache)
    }

    @Test
    fun testImageVectorCacheCleared() {
        var vectorInCache = false
        var application: Application? = null
        var theme: Resources.Theme? = null
        var vectorCache: ImageVectorCache? = null
        rule.setContent {
            application = LocalContext.current.applicationContext as Application
            theme = LocalContext.current.theme
            val imageVectorCache = LocalImageVectorCache.current
            imageVectorCache.clear()
            Image(painterResource(R.drawable.ic_triangle), contentDescription = null)

            vectorInCache =
                imageVectorCache[ImageVectorCache.Key(theme!!, R.drawable.ic_triangle)] != null

            vectorCache = imageVectorCache
        }

        application?.onTrimMemory(0)

        val cacheCleared =
            vectorCache?.let { it[ImageVectorCache.Key(theme!!, R.drawable.ic_triangle)] == null }
                ?: false

        assertTrue("Vector was not inserted in cache after initial creation", vectorInCache)
        assertTrue("Cache was not cleared after trim memory call", cacheCleared)
    }

    private fun Activity.rotate(rotation: Int): Boolean {
        var rotationCount = 0
        var rotateSuccess = false
        var latch: CountDownLatch? = null
        val callbacks =
            object : ComponentCallbacks2 {
                override fun onConfigurationChanged(p0: Configuration) {
                    latch?.countDown()
                }

<<<<<<< HEAD
=======
                @Deprecated("This callback is superseded by onTrimMemory")
>>>>>>> 3d4510a6
                override fun onLowMemory() {
                    // NO-OP
                }

                override fun onTrimMemory(p0: Int) {
                    // NO-OP
                }
            }
        application.registerComponentCallbacks(callbacks)
        try {
            while (rotationCount < 3 && !rotateSuccess) {
                latch = CountDownLatch(1)
                this.requestedOrientation = rotation
                rotateSuccess =
                    latch.await(3000, TimeUnit.MILLISECONDS) &&
                        this.requestedOrientation == rotation
                rotationCount++
            }
        } finally {
            application.unregisterComponentCallbacks(callbacks)
        }
        return rotateSuccess
    }

    @SdkSuppress(minSdkVersion = Build.VERSION_CODES.O)
    @Test
    fun testImageVectorConfigChange() {
        if (!rule.activity.rotate(ActivityInfo.SCREEN_ORIENTATION_LANDSCAPE)) {
            Log.w(TAG, "device rotation unsuccessful")
            return
        }
        val tag = "testTag"
        try {
            rule.setContent {
                Image(
                    painterResource(R.drawable.ic_triangle_config),
                    contentDescription = null,
                    modifier = Modifier.testTag(tag)
                )
            }
            rule.onNodeWithTag(tag).captureToImage().apply {
                assertEquals(Color.Blue, toPixelMap()[width - 5, 5])
            }
        } catch (e: InterruptedException) {
            fail("Unable to verify vector asset in landscape orientation")
        } finally {
            rule.activity.rotate(ActivityInfo.SCREEN_ORIENTATION_PORTRAIT)
        }
    }

    @SdkSuppress(minSdkVersion = Build.VERSION_CODES.O)
    @Test
    fun testVectorMirror() {
        val tag = "mirroredVector"
        rule.setContent {
            CompositionLocalProvider(LocalLayoutDirection provides LayoutDirection.Rtl) {
                Image(
                    painter = VectorMirror(20),
                    contentDescription = null,
                    modifier = Modifier.testTag(tag)
                )
            }
        }
        rule.onNodeWithTag(tag).captureToImage().toPixelMap().apply {
            assertEquals(Color.Blue, this[2, 2])
            assertEquals(Color.Blue, this[2, height - 3])
            assertEquals(Color.Blue, this[width / 2 - 3, 2])
            assertEquals(Color.Blue, this[width / 2 - 3, height - 3])

            assertEquals(Color.Red, this[width - 3, 2])
            assertEquals(Color.Red, this[width - 3, height - 3])
            assertEquals(Color.Red, this[width / 2 + 3, 2])
            assertEquals(Color.Red, this[width / 2 + 3, height - 3])
        }
    }

    @SdkSuppress(minSdkVersion = Build.VERSION_CODES.O)
    @Test
    fun testVectorStrokeWidth() {
        val strokeWidth = mutableStateOf(100)
        rule.setContent { VectorStroke(strokeWidth = strokeWidth.value) }
        takeScreenShot(200).apply {
            assertEquals(Color.Yellow.toArgb(), getPixel(100, 25))
            assertEquals(Color.Blue.toArgb(), getPixel(100, 75))
        }
        rule.runOnUiThread { strokeWidth.value = 200 }
        rule.waitForIdle()
        takeScreenShot(200).apply {
            assertEquals(Color.Yellow.toArgb(), getPixel(100, 25))
            assertEquals(Color.Yellow.toArgb(), getPixel(100, 75))
        }
    }

    @Composable
    private fun VectorTint(
        size: Int = 200,
        minimumSize: Int = size,
        alignment: Alignment = Alignment.Center
    ) {
        val background =
            Modifier.paint(
                createTestVectorPainter(size),
                colorFilter = ColorFilter.tint(Color.Cyan),
                alignment = alignment
            )
        AtLeastSize(size = minimumSize, modifier = background) {}
    }

    @Composable
    private fun createTestVectorPainter(
        size: Int = 200,
        tintColor: Color = Color.Unspecified
    ): VectorPainter {
        val sizePx = size.toFloat()
        val sizeDp = (size / LocalDensity.current.density).dp
        return rememberVectorPainter(
            defaultWidth = sizeDp,
            defaultHeight = sizeDp,
            autoMirror = false,
            content = { _, _ ->
                Path(
                    pathData =
                        PathData {
                            lineTo(sizePx, 0.0f)
                            lineTo(sizePx, sizePx)
                            lineTo(0.0f, sizePx)
                            close()
                        },
                    fill = SolidColor(Color.Black)
                )
            },
            tintColor = tintColor
        )
    }

    @Composable
    private fun VectorClip(
        size: Int = 200,
        minimumSize: Int = size,
        alignment: Alignment = Alignment.Center
    ) {
        val sizePx = size.toFloat()
        val sizeDp = (size / LocalDensity.current.density).dp
        val background =
            Modifier.paint(
                rememberVectorPainter(
                    defaultWidth = sizeDp,
                    defaultHeight = sizeDp,
                    autoMirror = false
                ) { _, _ ->
                    Path(
                        // Cyan background.
                        pathData =
                            PathData {
                                lineTo(sizePx, 0.0f)
                                lineTo(sizePx, sizePx)
                                lineTo(0.0f, sizePx)
                                close()
                            },
                        fill = SolidColor(Color.Cyan)
                    )
                    Group(
                        // Only show the top half...
                        clipPathData =
                            PathData {
                                lineTo(sizePx, 0.0f)
                                lineTo(sizePx, sizePx / 2)
                                lineTo(0.0f, sizePx / 2)
                                close()
                            },
                        // And rotate it, resulting in the bottom half being black.
                        pivotX = sizePx / 2,
                        pivotY = sizePx / 2,
                        rotation = 180f
                    ) {
                        Path(
                            pathData =
                                PathData {
                                    lineTo(sizePx, 0.0f)
                                    lineTo(sizePx, sizePx)
                                    lineTo(0.0f, sizePx)
                                    close()
                                },
                            fill = SolidColor(Color.Black)
                        )
                    }
                },
                alignment = alignment
            )
        AtLeastSize(size = minimumSize, modifier = background) {}
    }

    @Composable
    private fun VectorTrim(
        size: Int = 200,
        minimumSize: Int = size,
        alignment: Alignment = Alignment.Center
    ) {
        val sizePx = size.toFloat()
        val sizeDp = (size / LocalDensity.current.density).dp
        val background =
            Modifier.paint(
                rememberVectorPainter(
                    defaultWidth = sizeDp,
                    defaultHeight = sizeDp,
                    autoMirror = false
                ) { _, _ ->
                    Path(
                        pathData =
                            PathData {
                                lineTo(sizePx, 0.0f)
                                lineTo(sizePx, sizePx)
                                lineTo(0.0f, sizePx)
                                close()
                            },
                        fill = SolidColor(Color.Blue)
                    )
                    // A thick stroke
                    Path(
                        pathData =
                            PathData {
                                moveTo(0.0f, sizePx / 2)
                                lineTo(sizePx, sizePx / 2)
                            },
                        stroke = SolidColor(Color.Yellow),
                        strokeLineWidth = sizePx / 2,
                        trimPathStart = 0.25f,
                        trimPathEnd = 0.75f,
                        trimPathOffset = 0.5f
                    )
                },
                alignment = alignment
            )
        AtLeastSize(size = minimumSize, modifier = background) {}
    }

    @Composable
    private fun VectorStroke(
        size: Int = 200,
        strokeWidth: Int = 100,
        minimumSize: Int = size,
        alignment: Alignment = Alignment.Center
    ) {
        val sizePx = size.toFloat()
        val sizeDp = (size / LocalDensity.current.density).dp
        val strokeWidthPx = strokeWidth.toFloat()
        val background =
            Modifier.paint(
                rememberVectorPainter(
                    defaultWidth = sizeDp,
                    defaultHeight = sizeDp,
                    autoMirror = false
                ) { _, _ ->
                    Path(
                        pathData =
                            PathData {
                                lineTo(sizePx, 0.0f)
                                lineTo(sizePx, sizePx)
                                lineTo(0.0f, sizePx)
                                close()
                            },
                        fill = SolidColor(Color.Blue)
                    )
                    // A thick stroke
                    Path(
                        pathData =
                            PathData {
                                moveTo(0.0f, 0.0f)
                                lineTo(sizePx, 0.0f)
                            },
                        stroke = SolidColor(Color.Yellow),
                        strokeLineWidth = strokeWidthPx,
                    )
                },
                alignment = alignment
            )
        AtLeastSize(size = minimumSize, modifier = background) {}
    }

    @Composable
    private fun VectorMirror(size: Int): VectorPainter {
        val sizePx = size.toFloat()
        val sizeDp = (size / LocalDensity.current.density).dp
        return rememberVectorPainter(
            defaultWidth = sizeDp,
            defaultHeight = sizeDp,
            autoMirror = true
        ) { _, _ ->
            Path(
                pathData =
                    PathData {
                        lineTo(sizePx / 2, 0f)
                        lineTo(sizePx / 2, sizePx)
                        lineTo(0f, sizePx)
                        close()
                    },
                fill = SolidColor(Color.Red)
            )

            Path(
                pathData =
                    PathData {
                        moveTo(sizePx / 2, 0f)
                        lineTo(sizePx, 0f)
                        lineTo(sizePx, sizePx)
                        lineTo(sizePx / 2, sizePx)
                        close()
                    },
                fill = SolidColor(Color.Blue)
            )
        }
    }

    // captureToImage() requires API level 26
    @RequiresApi(Build.VERSION_CODES.O)
    private fun takeScreenShot(width: Int, height: Int = width): Bitmap {
        val bitmap = rule.onRoot().captureToImage().asAndroidBitmap()
        Assert.assertEquals(width, bitmap.width)
        Assert.assertEquals(height, bitmap.height)
        return bitmap
    }

    private val TAG = "VectorTest"
}<|MERGE_RESOLUTION|>--- conflicted
+++ resolved
@@ -1188,10 +1188,7 @@
                     latch?.countDown()
                 }
 
-<<<<<<< HEAD
-=======
                 @Deprecated("This callback is superseded by onTrimMemory")
->>>>>>> 3d4510a6
                 override fun onLowMemory() {
                     // NO-OP
                 }
