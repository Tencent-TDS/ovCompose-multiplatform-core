/*
 * Copyright 2020 The Android Open Source Project
 *
 * Licensed under the Apache License, Version 2.0 (the "License");
 * you may not use this file except in compliance with the License.
 * You may obtain a copy of the License at
 *
 *      http://www.apache.org/licenses/LICENSE-2.0
 *
 * Unless required by applicable law or agreed to in writing, software
 * distributed under the License is distributed on an "AS IS" BASIS,
 * WITHOUT WARRANTIES OR CONDITIONS OF ANY KIND, either express or implied.
 * See the License for the specific language governing permissions and
 * limitations under the License.
 */

package androidx.compose.ui.draw

import android.os.Build
import androidx.annotation.RequiresApi
import androidx.compose.foundation.Canvas
import androidx.compose.foundation.IndicationNodeFactory
import androidx.compose.foundation.background
import androidx.compose.foundation.clickable
import androidx.compose.foundation.interaction.InteractionSource
import androidx.compose.foundation.layout.Box
import androidx.compose.foundation.layout.Column
import androidx.compose.foundation.layout.fillMaxSize
import androidx.compose.foundation.layout.size
import androidx.compose.material.Button
import androidx.compose.material.Text
import androidx.compose.runtime.CompositionLocalProvider
import androidx.compose.runtime.MutableState
import androidx.compose.runtime.getValue
import androidx.compose.runtime.mutableStateOf
import androidx.compose.runtime.remember
import androidx.compose.runtime.setValue
import androidx.compose.testutils.assertPixelColor
import androidx.compose.testutils.assertPixels
import androidx.compose.ui.AtLeastSize
import androidx.compose.ui.Modifier
import androidx.compose.ui.background
import androidx.compose.ui.geometry.Offset
import androidx.compose.ui.geometry.Size
import androidx.compose.ui.graphics.BlendMode
import androidx.compose.ui.graphics.Canvas
import androidx.compose.ui.graphics.Color
import androidx.compose.ui.graphics.ColorFilter
import androidx.compose.ui.graphics.ImageBitmap
import androidx.compose.ui.graphics.ImageBitmapConfig
import androidx.compose.ui.graphics.Path
import androidx.compose.ui.graphics.PixelMap
import androidx.compose.ui.graphics.asAndroidBitmap
import androidx.compose.ui.graphics.drawscope.CanvasDrawScope
import androidx.compose.ui.graphics.drawscope.ContentDrawScope
import androidx.compose.ui.graphics.drawscope.DrawScope
import androidx.compose.ui.graphics.graphicsLayer
import androidx.compose.ui.graphics.layer.GraphicsLayer
import androidx.compose.ui.graphics.layer.drawLayer
import androidx.compose.ui.graphics.rememberGraphicsLayer
import androidx.compose.ui.graphics.toArgb
import androidx.compose.ui.graphics.toPixelMap
import androidx.compose.ui.layout.Layout
import androidx.compose.ui.layout.LayoutModifier
import androidx.compose.ui.layout.LayoutModifierImpl
import androidx.compose.ui.layout.Measurable
import androidx.compose.ui.layout.MeasureResult
import androidx.compose.ui.layout.MeasureScope
import androidx.compose.ui.layout.onSizeChanged
import androidx.compose.ui.node.DelegatableNode
import androidx.compose.ui.node.DelegatingNode
import androidx.compose.ui.node.DrawModifierNode
import androidx.compose.ui.platform.InspectableValue
import androidx.compose.ui.platform.LocalDensity
import androidx.compose.ui.platform.LocalLayoutDirection
import androidx.compose.ui.platform.isDebugInspectorInfoEnabled
import androidx.compose.ui.platform.testTag
import androidx.compose.ui.semantics.elementFor
import androidx.compose.ui.test.SemanticsNodeInteraction
import androidx.compose.ui.test.TestActivity
import androidx.compose.ui.test.assertHeightIsEqualTo
import androidx.compose.ui.test.assertWidthIsEqualTo
import androidx.compose.ui.test.captureToImage
import androidx.compose.ui.test.junit4.createAndroidComposeRule
import androidx.compose.ui.test.onNodeWithTag
import androidx.compose.ui.test.performClick
import androidx.compose.ui.unit.Constraints
import androidx.compose.ui.unit.Density
import androidx.compose.ui.unit.IntSize
import androidx.compose.ui.unit.LayoutDirection
import androidx.compose.ui.unit.dp
import androidx.compose.ui.unit.toIntSize
import androidx.test.ext.junit.runners.AndroidJUnit4
import androidx.test.filters.LargeTest
import androidx.test.filters.SdkSuppress
import androidx.test.platform.app.InstrumentationRegistry
import com.google.common.truth.Truth.assertThat
import java.util.concurrent.CountDownLatch
import java.util.concurrent.TimeUnit
import org.junit.After
import org.junit.Assert.assertEquals
import org.junit.Assert.assertFalse
import org.junit.Assert.assertNotNull
import org.junit.Assert.assertTrue
import org.junit.Before
import org.junit.Rule
import org.junit.Test
import org.junit.runner.RunWith

@LargeTest
@RunWith(AndroidJUnit4::class)
class DrawModifierTest {

<<<<<<< HEAD
    @get:Rule val rule = createComposeRule()
=======
    @get:Rule val rule = createAndroidComposeRule<TestActivity>()
>>>>>>> 3d4510a6

    @Before
    fun before() {
        isDebugInspectorInfoEnabled = true
    }

    @After
    fun after() {
        isDebugInspectorInfoEnabled = false
        val instrumentation = InstrumentationRegistry.getInstrumentation()
        val activity = rule.activity
        while (!activity.isDestroyed) {
            instrumentation.runOnMainSync {
                if (!activity.isDestroyed) {
                    activity.finish()
                }
            }
        }
    }

    @Test
    fun testRememberGraphicsLayerReleasedAfterComposableDisposed() {
        var graphicsLayer: GraphicsLayer? = null
        val useGraphicsLayerComposable = mutableStateOf(true)
        rule.setContent {
            if (useGraphicsLayerComposable.value) {
                Box(modifier = Modifier.size(100.dp)) { graphicsLayer = rememberGraphicsLayer() }
            }
        }
        rule.waitForIdle()
        assertNotNull(graphicsLayer)
        assertFalse(graphicsLayer!!.isReleased)

        useGraphicsLayerComposable.value = false
        rule.waitForIdle()

        assertTrue(graphicsLayer!!.isReleased)
    }

    @SdkSuppress(minSdkVersion = Build.VERSION_CODES.O)
    @Test
    fun testGraphicsLayerRecordAfterPersisted() {
        var graphicsLayer: GraphicsLayer? = null
        var recordCalls = 0
        var doRecord by mutableStateOf(false)
        var shouldDraw by mutableStateOf(false)
        val tag = "testTag"
        rule.setContent {
            graphicsLayer = rememberGraphicsLayer()
            Box(
                modifier =
                    Modifier.testTag(tag).size(100.dp).background(Color.Red).drawWithCache {
                        if (doRecord) {
                            graphicsLayer!!.record {
                                recordCalls++
                                drawRect(Color.Blue)
                            }
                        }
                        onDrawWithContent {
                            if (shouldDraw) {
                                drawLayer(graphicsLayer!!)
                            }
                        }
                    }
            )
        }

        rule.runOnIdle {
            assertNotNull(graphicsLayer)
            doRecord = true
            shouldDraw = true
        }

        rule.runOnIdle {
            assertThat(recordCalls).isEqualTo(1)
            // we stop drawing to verify that the persistence logic will keep the content.
            shouldDraw = false
        }

        rule.onNodeWithTag(tag).captureToImage().assertPixels { Color.Red }

        rule.runOnIdle { shouldDraw = true }

        rule.onNodeWithTag(tag).captureToImage().assertPixels { Color.Blue }

        rule.runOnIdle {
            // we also make sure we didn't have to re-record to display the content
            assertThat(recordCalls).isEqualTo(1)
        }
    }

    @Test
    fun testObtainGraphicsLayerReleasedAfterModifierDetached() {
        var graphicsLayer: GraphicsLayer? = null
        val useCacheModifier = mutableStateOf(true)
        val cacheLatch = CountDownLatch(1)
        rule.setContent {
            Box(
                modifier =
                    Modifier.size(120.dp)
                        .then(
                            if (useCacheModifier.value) {
                                Modifier.drawWithCache {
                                    graphicsLayer = obtainGraphicsLayer()
                                    cacheLatch.countDown()
                                    onDrawBehind {
                                        // NO-OP
                                    }
                                }
                            } else {
                                Modifier
                            }
                        )
            )
        }
        rule.waitForIdle()
        assertTrue(cacheLatch.await(3000, TimeUnit.MILLISECONDS))
        assertNotNull(graphicsLayer)
        assertFalse(graphicsLayer!!.isReleased)

        useCacheModifier.value = false
        rule.waitForIdle()

        assertTrue(graphicsLayer!!.isReleased)
    }

    @Test
    fun testLayoutDirectionChangeInvalidatesDrawWithCache() {
        var resolvedLayoutDirection: LayoutDirection? = null
        var drawLayoutDirection: LayoutDirection? = null
        var drawLatch = CountDownLatch(1)
        val tag = "tag"
        rule.setContent {
            var providedLayoutDirection by remember { mutableStateOf(LayoutDirection.Ltr) }
            Column {
                CompositionLocalProvider(LocalLayoutDirection provides providedLayoutDirection) {
                    Button(
                        modifier = Modifier.testTag(tag),
                        onClick = {
                            providedLayoutDirection =
                                if (providedLayoutDirection == LayoutDirection.Ltr) {
                                    LayoutDirection.Rtl
                                } else {
                                    LayoutDirection.Ltr
                                }
                        }
                    ) {
                        Text(
                            modifier =
                                Modifier.drawWithCache {
                                    resolvedLayoutDirection = layoutDirection
                                    drawLatch.countDown()
                                    onDrawBehind { drawLayoutDirection = layoutDirection }
                                },
                            text = "Change Layout Direction"
                        )
                    }
                }
            }
        }
        rule.waitForIdle()
        assertTrue(drawLatch.await(3000, TimeUnit.MILLISECONDS))
        assertEquals(LayoutDirection.Ltr, resolvedLayoutDirection)
        assertEquals(LayoutDirection.Ltr, drawLayoutDirection)

        drawLatch = CountDownLatch(1)
        rule.onNodeWithTag(tag).performClick()

        rule.waitForIdle()
        assertTrue(drawLatch.await(3000, TimeUnit.MILLISECONDS))
        assertEquals(LayoutDirection.Rtl, resolvedLayoutDirection)
        assertEquals(LayoutDirection.Rtl, drawLayoutDirection)
    }

    @Test
    fun testDensityChangeInvalidatesDrawWithCache() {
        var resolvedDensity: Density? = null
        var drawDensity: Density? = null
        var drawLatch = CountDownLatch(1)
        val tag = "tag"
        rule.setContent {
            var providedDensity by remember { mutableStateOf(Density(2f, 2f)) }
            Column {
                CompositionLocalProvider(LocalDensity provides providedDensity) {
                    Button(
                        modifier = Modifier.testTag(tag),
                        onClick = {
                            providedDensity =
                                if (providedDensity.density == 2f) {
                                    Density(3f, 3f)
                                } else {
                                    Density(2f, 2f)
                                }
                        }
                    ) {
                        Text(
                            modifier =
                                Modifier.drawWithCache {
                                    resolvedDensity = Density(density, fontScale)
<<<<<<< HEAD
                                    drawLatch.countDown()
                                    onDrawBehind { drawDensity = Density(density, fontScale) }
=======
                                    onDrawBehind {
                                        drawDensity = Density(density, fontScale)
                                        drawLatch.countDown()
                                    }
>>>>>>> 3d4510a6
                                },
                            text = "Change Layout Direction"
                        )
                    }
                }
            }
        }
        rule.waitForIdle()
        assertTrue(drawLatch.await(3000, TimeUnit.MILLISECONDS))
        assertEquals(Density(2f, 2f), resolvedDensity)
        assertEquals(Density(2f, 2f), drawDensity)

        drawLatch = CountDownLatch(1)
        rule.onNodeWithTag(tag).performClick()

        rule.waitForIdle()
        assertTrue(drawLatch.await(3000, TimeUnit.MILLISECONDS))
        assertEquals(Density(3f, 3f), resolvedDensity)
        assertEquals(Density(3f, 3f), drawDensity)
    }

    @Test
    @SdkSuppress(minSdkVersion = Build.VERSION_CODES.O)
    fun testRecordWithCache() {
        var graphicsLayer: GraphicsLayer? = null
        val testTag = "TestTag"
        val size = 120.dp
        var sizePx = 0f
        val tintColor = Color.Blue
        rule.setContent {
            sizePx = with(LocalDensity.current) { size.toPx() }
            Box(
                modifier =
                    Modifier.size(size)
                        .testTag(testTag)
                        .then(
                            Modifier.drawWithCache {
                                val layer = obtainGraphicsLayer().also { graphicsLayer = it }
                                layer.apply {
                                    record { drawContent() }
                                    this.colorFilter = ColorFilter.tint(tintColor)
                                }
                                onDrawWithContent { drawLayer(layer) }
                            }
                        )
            ) {
                Canvas(modifier = Modifier.fillMaxSize()) { drawRect(Color.Red) }
            }
        }
        rule.waitForIdle()

        assertEquals(Size(sizePx, sizePx).toIntSize(), graphicsLayer!!.size)

        rule.onNodeWithTag(testTag).captureToImage().toPixelMap().apply {
            assertPixelColor(tintColor, 0, 0)
            assertPixelColor(tintColor, 0, this.width - 1)
            assertPixelColor(tintColor, this.height - 1, 0)
            assertPixelColor(tintColor, this.width - 1, this.height - 1)
            assertPixelColor(tintColor, this.width / 2, this.height / 2)
        }
    }

    @Test
    @SdkSuppress(minSdkVersion = Build.VERSION_CODES.O)
    fun testRecordWithCache_setsProperties() {
        var graphicsLayer: GraphicsLayer? = null
        val testTag = "TestTag"
        val size = 120.dp
        val expectedDensity = Density(5f)
        val expectedDrawSize = 50.dp
        var expectedDrawSizePx: IntSize? = null
        val expectedLayoutDirection = LayoutDirection.Rtl
        var actualDensityFloat: Float? = null
        var actualDrawSize: IntSize? = null
        var actualLayoutDirection: LayoutDirection? = null
        val tintColor = Color.Blue
        val backgroundColor = Color.Green
        rule.setContent {
            expectedDrawSizePx =
                with(LocalDensity.current) {
                    val sizePx = expectedDrawSize.roundToPx()
                    IntSize(sizePx, sizePx)
                }
            CompositionLocalProvider(LocalLayoutDirection provides LayoutDirection.Ltr) {
                Box(Modifier.fillMaxSize().background(backgroundColor)) {
                    Box(
                        modifier =
                            Modifier.size(size)
                                .testTag(testTag)
                                .then(
                                    Modifier.drawWithCache {
                                        val layer =
                                            obtainGraphicsLayer().also { graphicsLayer = it }
                                        // Explicit typing to force resolution to use the extension
                                        // on
                                        // CacheDrawScope instead of the GraphicsLayer#record API
                                        val block: ContentDrawScope.() -> Unit = {
                                            actualDensityFloat = density
                                            actualDrawSize = drawContext.size.toIntSize()
                                            actualLayoutDirection = drawContext.layoutDirection
                                            drawContent()
                                        }
                                        layer.record(
                                            density = expectedDensity,
                                            layoutDirection = expectedLayoutDirection,
                                            size = expectedDrawSizePx!!,
                                            block = block
                                        )
                                        layer.colorFilter = ColorFilter.tint(tintColor)
                                        onDrawWithContent { drawLayer(layer) }
                                    }
                                )
                    ) {
                        Canvas(modifier = Modifier.fillMaxSize()) { drawRect(Color.Red) }
                    }
                }
            }
        }
        rule.waitForIdle()

        assertEquals(expectedDrawSizePx, graphicsLayer!!.size)
        assertEquals(expectedDensity.density, actualDensityFloat)
        assertEquals(expectedLayoutDirection, actualLayoutDirection)
        assertEquals(expectedDrawSizePx, actualDrawSize)

        rule.onNodeWithTag(testTag).captureToImage().toPixelMap().apply {
            val width = expectedDrawSizePx!!.width
            val height = expectedDrawSizePx!!.height
            assertPixelColor(tintColor, 0, 0)
            assertPixelColor(tintColor, 0, width - 1)
            assertPixelColor(tintColor, height - 1, 0)
            assertPixelColor(tintColor, width - 1, height - 1)
            assertPixelColor(tintColor, width / 2, height / 2)
            // We should only draw a box of size expectedDrawSize, so the rest of the pixels
            // should be the background color
            assertPixelColor(backgroundColor, width + 1, height + 1)
        }
    }

    @Test
    @SdkSuppress(minSdkVersion = Build.VERSION_CODES.O)
    fun testGraphicsLayerPersistence() {
        val testTag = "TestTag"
        val drawGraphicsLayer = mutableStateOf(0)
        val rectColor = Color.Red
        val bgColor = Color.Blue
        var isLayerRecorded = false
        rule.setContent {
            val graphicsLayer = rememberGraphicsLayer()
            assertEquals(IntSize.Zero, graphicsLayer.size)
            Box(
                modifier =
                    Modifier.size(120.dp)
                        .testTag(testTag)
                        .then(
                            Modifier.drawWithCache {
                                if (!isLayerRecorded) {
                                    graphicsLayer.record { drawRect(rectColor) }
                                    isLayerRecorded = true
                                }
                                onDrawWithContent {
                                    drawRect(bgColor)
                                    if (drawGraphicsLayer.value % 4 == 0) {
                                        drawLayer(graphicsLayer)
                                    }
                                }
                            }
                        )
            )
        }

        fun PixelMap.verifyColor(color: Color) {
            assertPixelColor(color, 0, 0)
            assertPixelColor(color, 0, this.width - 1)
            assertPixelColor(color, this.height - 1, 0)
            assertPixelColor(color, this.width - 1, this.height - 1)
            assertPixelColor(color, this.width / 2, this.height / 2)
        }

        rule.waitForIdle()

        rule.onNodeWithTag(testTag).captureToImage().toPixelMap().apply { verifyColor(rectColor) }

        repeat(3) {
            drawGraphicsLayer.value++
            rule.waitForIdle()
        }

        rule.onNodeWithTag(testTag).captureToImage().toPixelMap().apply { verifyColor(bgColor) }

        drawGraphicsLayer.value++

        rule.waitForIdle()

        rule.onNodeWithTag(testTag).captureToImage().toPixelMap().apply { verifyColor(rectColor) }
    }

    @Test
    @SdkSuppress(minSdkVersion = Build.VERSION_CODES.O)
    fun testRecordDrawContent() {
        val testTag = "TestTag"
        val targetColor = Color.Blue
        rule.setContent {
            Column(modifier = Modifier.testTag(testTag)) {
                val layer = rememberGraphicsLayer()
                Canvas(
                    Modifier.size(40.dp).background(Color.Green).drawWithContent {
                        layer.record { this@drawWithContent.drawContent() }
                        drawLayer(layer)
                    }
                ) {
                    drawRect(targetColor)
                }

                Canvas(Modifier.size(40.dp)) {
                    drawRect(Color.Red)
                    drawLayer(layer)
                }
            }
        }
        rule.waitForIdle()

        rule.onNodeWithTag(testTag).captureToImage().toPixelMap().apply {
            assertPixelColor(targetColor, 0, 0)
            assertPixelColor(targetColor, 0, this.width - 1)
            assertPixelColor(targetColor, this.height - 1, 0)
            assertPixelColor(targetColor, this.width - 1, this.height - 1)
            assertPixelColor(targetColor, this.width / 2, this.height / 2)
        }
    }

    /** Regression test for b/389046242 */
    @Test
    @SdkSuppress(minSdkVersion = Build.VERSION_CODES.O)
    fun testRecordDrawContent_drawOutsideOfDrawPhase_softwareRendering() {
        val testTag = "TestTag"
        val targetColor = Color.Blue
        var layer: GraphicsLayer? = null
        var density: Density? = null
        rule.setContent {
            Column(modifier = Modifier.testTag(testTag)) {
                layer = rememberGraphicsLayer()
                density = LocalDensity.current
                with(LocalDensity.current) {
                    Canvas(
                        Modifier.size(100.toDp()).drawWithContent {
                            layer!!.record { this@drawWithContent.drawContent() }
                            drawLayer(layer!!)
                        }
                    ) {
                        drawRect(targetColor)
                    }
                }
            }
        }
        rule.waitForIdle()

        rule.runOnIdle {
            // Draw into an Argb8888 bitmap to force software rendering
            val bitmap = ImageBitmap(100, 100, ImageBitmapConfig.Argb8888)
            val canvas = Canvas(bitmap)
            CanvasDrawScope()
                .draw(
                    density = density!!,
                    size = Size(100f, 100f),
                    layoutDirection = LayoutDirection.Ltr,
                    canvas = canvas,
                    block = { drawLayer(layer!!) },
                )

            bitmap.toPixelMap().apply {
                assertPixelColor(targetColor, 0, 0)
                assertPixelColor(targetColor, 0, this.width - 1)
                assertPixelColor(targetColor, this.height - 1, 0)
                assertPixelColor(targetColor, this.width - 1, this.height - 1)
                assertPixelColor(targetColor, this.width / 2, this.height / 2)
            }
        }
    }

    /** Regression test for b/389046242 */
    @Test
    @SdkSuppress(minSdkVersion = Build.VERSION_CODES.O)
    fun testRecordWithCacheDrawContent_drawOutsideOfDrawPhase_softwareRendering() {
        val testTag = "TestTag"
        val targetColor = Color.Blue
        var layer: GraphicsLayer? = null
        var density: Density? = null
        rule.setContent {
            Column(modifier = Modifier.testTag(testTag)) {
                density = LocalDensity.current
                with(LocalDensity.current) {
                    Canvas(
                        Modifier.size(100.toDp()).drawWithCache {
                            layer = obtainGraphicsLayer()
                            layer!!.record { drawContent() }
                            onDrawWithContent { drawLayer(layer!!) }
                        }
                    ) {
                        drawRect(targetColor)
                    }
                }
            }
        }
        rule.waitForIdle()

        rule.runOnIdle {
            // Draw into an Argb8888 bitmap to force software rendering
            val bitmap = ImageBitmap(100, 100, ImageBitmapConfig.Argb8888)
            val canvas = Canvas(bitmap)
            CanvasDrawScope()
                .draw(
                    density = density!!,
                    size = Size(100f, 100f),
                    layoutDirection = LayoutDirection.Ltr,
                    canvas = canvas,
                    block = { drawLayer(layer!!) },
                )

            bitmap.toPixelMap().apply {
                assertPixelColor(targetColor, 0, 0)
                assertPixelColor(targetColor, 0, this.width - 1)
                assertPixelColor(targetColor, this.height - 1, 0)
                assertPixelColor(targetColor, this.width - 1, this.height - 1)
                assertPixelColor(targetColor, this.width / 2, this.height / 2)
            }
        }
    }

    @SdkSuppress(minSdkVersion = Build.VERSION_CODES.O)
    @Test
    fun testCacheHitWithStateChange() {
        // Verify that a state change outside of the cache block does not
        // require the cache block to be invalidated
        val testTag = "testTag"
        var cacheBuildCount = 0
        val size = 200
        rule.setContent {
            var rectColor by remember { mutableStateOf(Color.Blue) }
            AtLeastSize(
                size = size,
                modifier =
                    Modifier.testTag(testTag)
                        .drawWithCache {
                            val drawSize = this.size
                            val path =
                                Path().apply {
                                    lineTo(drawSize.width / 2f, 0f)
                                    lineTo(drawSize.width / 2f, drawSize.height)
                                    lineTo(0f, drawSize.height)
                                    close()
                                }
                            cacheBuildCount++
                            onDrawBehind {
                                drawRect(rectColor)
                                drawPath(path, Color.Red)
                            }
                        }
                        .clickable {
                            if (rectColor == Color.Blue) {
                                rectColor = Color.Green
                            } else {
                                rectColor = Color.Blue
                            }
                        }
            ) {}
        }

        rule.onNodeWithTag(testTag).apply {
            // Verify that the path was created only once
            assertEquals(1, cacheBuildCount)
            captureToBitmap().apply {
                assertEquals(Color.Red.toArgb(), getPixel(1, 1))
                assertEquals(Color.Red.toArgb(), getPixel(width / 2 - 2, 1))
                assertEquals(Color.Red.toArgb(), getPixel(width / 2 - 2, height / 2 - 2))
                assertEquals(Color.Red.toArgb(), getPixel(1, height / 2 - 2))

                assertEquals(Color.Blue.toArgb(), getPixel(width / 2 + 1, 1))
                assertEquals(Color.Blue.toArgb(), getPixel(width - 2, 1))
                assertEquals(Color.Blue.toArgb(), getPixel(width / 2 + 1, height - 2))
                assertEquals(Color.Blue.toArgb(), getPixel(width - 2, height - 2))
            }
            performClick()
        }

        rule.waitForIdle()

        rule.onNodeWithTag(testTag).apply {
            // Verify that the path was re-used and only built once
            assertEquals(1, cacheBuildCount)
            captureToBitmap().apply {
                assertEquals(Color.Red.toArgb(), getPixel(1, 1))
                assertEquals(Color.Red.toArgb(), getPixel(width / 2 - 2, 1))
                assertEquals(Color.Red.toArgb(), getPixel(width / 2 - 2, height / 2 - 1))
                assertEquals(Color.Red.toArgb(), getPixel(1, height / 2 - 2))

                assertEquals(Color.Green.toArgb(), getPixel(width / 2 + 1, 1))
                assertEquals(Color.Green.toArgb(), getPixel(width - 2, 1))
                assertEquals(Color.Green.toArgb(), getPixel(width / 2 + 1, height - 2))
                assertEquals(Color.Green.toArgb(), getPixel(width - 2, height - 2))
            }
        }
    }

    @Test
    fun invalidationForDrawWithCache() {
        var size by mutableStateOf(10f)
        var drawLatch = CountDownLatch(1)
        rule.setContent {
            Box(Modifier.fillMaxSize()) {
                Box(
                    Modifier.graphicsLayer {}
                        .size(50.dp)
                        .drawWithCache {
                            val rectSize = Size(size, size)
                            onDrawBehind {
                                drawRect(Color.Blue, Offset.Zero, rectSize)
                                drawLatch.countDown()
                            }
                        }
                        .graphicsLayer {}
                )
            }
        }
        assertThat(drawLatch.await(2, TimeUnit.SECONDS)).isTrue()

        drawLatch = CountDownLatch(1)
        size = 15f
        assertThat(drawLatch.await(2, TimeUnit.SECONDS)).isTrue()
    }

    @SdkSuppress(minSdkVersion = Build.VERSION_CODES.O)
    @Test
    fun testCacheInvalidatedAfterStateChange() {
        // Verify that a state change within the cache block does
        // require the cache block to be invalidated
        val testTag = "testTag"
        var cacheBuildCount = 0
        val size = 200

        rule.setContent {
            var pathFillBounds by remember { mutableStateOf(false) }
            AtLeastSize(
                size = size,
                modifier =
                    Modifier.testTag(testTag)
                        .drawWithCache {
                            val pathSize = if (pathFillBounds) this.size else this.size / 2f
                            val path =
                                Path().apply {
                                    lineTo(pathSize.width, 0f)
                                    lineTo(pathSize.width, pathSize.height)
                                    lineTo(0f, pathSize.height)
                                    close()
                                }
                            cacheBuildCount++
                            onDrawBehind {
                                drawRect(Color.Red)
                                drawPath(path, Color.Blue)
                            }
                        }
                        .clickable { pathFillBounds = !pathFillBounds }
            ) {}
        }

        rule.onNodeWithTag(testTag).apply {
            // Verify that the path was created only once
            assertEquals(1, cacheBuildCount)
            captureToBitmap().apply {
                assertEquals(Color.Blue.toArgb(), getPixel(1, 1))
                assertEquals(Color.Blue.toArgb(), getPixel(width / 2 - 2, 1))
                assertEquals(Color.Blue.toArgb(), getPixel(width / 2 - 2, height / 2 - 2))
                assertEquals(Color.Blue.toArgb(), getPixel(1, height / 2 - 1))

                assertEquals(Color.Red.toArgb(), getPixel(width / 2 + 1, 1))
                assertEquals(Color.Red.toArgb(), getPixel(width / 2 + 1, height / 2 - 1))
                assertEquals(Color.Red.toArgb(), getPixel(width / 2 + 1, height / 2 - 2))
                assertEquals(Color.Red.toArgb(), getPixel(width / 2 - 2, height / 2 + 1))
                assertEquals(Color.Red.toArgb(), getPixel(1, height / 2 + 1))

                assertEquals(Color.Red.toArgb(), getPixel(1, height - 2))
                assertEquals(Color.Red.toArgb(), getPixel(width - 2, 1))
                assertEquals(Color.Red.toArgb(), getPixel(width - 2, height - 2))
            }
            performClick()
        }

        rule.waitForIdle()

        rule.onNodeWithTag(testTag).apply {
            assertEquals(2, cacheBuildCount)
            captureToBitmap().apply {
                assertEquals(Color.Blue.toArgb(), getPixel(1, 1))
                assertEquals(Color.Blue.toArgb(), getPixel(size - 2, 1))
                assertEquals(Color.Blue.toArgb(), getPixel(size - 2, size - 2))
                assertEquals(Color.Blue.toArgb(), getPixel(1, size - 2))
            }
        }
    }

    @Test
    fun combinedModifiers_drawingSizesAreUsingTheSizeDefinedByLayoutModifier() {
        var drawingSize: Size = Size.Unspecified
        var drawingCacheSize: Size = Size.Unspecified
        val modifier =
            object : LayoutModifier, DrawCacheModifier {
                override fun onBuildCache(params: BuildDrawCacheParams) {
                    drawingCacheSize = params.size
                }

                override fun ContentDrawScope.draw() {
                    drawingSize = size
                }

                override fun MeasureScope.measure(
                    measurable: Measurable,
                    constraints: Constraints
                ): MeasureResult {
                    val placeable = measurable.measure(Constraints.fixed(10, 10))
                    return layout(20, 20) { placeable.place(0, 0) }
                }
            }
        rule.setContent { Box(modifier) }

        rule.runOnIdle {
            val expectedSize = Size(10f, 10f)
            assertThat(drawingSize).isEqualTo(expectedSize)
            assertThat(drawingCacheSize).isEqualTo(expectedSize)
        }
    }

    @SdkSuppress(minSdkVersion = Build.VERSION_CODES.O)
    @Test
    fun testCacheInvalidatedAfterSizeChange() {
        // Verify that a size change does cause the cache block to be invalidated
        val testTag = "testTag"
        var cacheBuildCount = 0
        val startSize = 200
        val endSize = 400
        rule.setContent {
            var size by remember { mutableStateOf(startSize) }
            AtLeastSize(
                size = size,
                modifier =
                    Modifier.testTag(testTag)
                        .drawWithCache {
                            val drawSize = this.size
                            val path =
                                Path().apply {
                                    lineTo(drawSize.width, 0f)
                                    lineTo(drawSize.height, drawSize.height)
                                    lineTo(0f, drawSize.height)
                                    close()
                                }
                            cacheBuildCount++
                            onDrawBehind { drawPath(path, Color.Red) }
                        }
                        .clickable {
                            if (size == startSize) {
                                size = endSize
                            } else {
                                size = startSize
                            }
                        }
            ) {}
        }

        rule.onNodeWithTag(testTag).apply {
            // Verify that the path was created only once
            assertEquals(1, cacheBuildCount)
            captureToBitmap().apply {
                assertEquals(startSize, this.width)
                assertEquals(startSize, this.height)
                assertEquals(Color.Red.toArgb(), getPixel(1, 1))
                assertEquals(Color.Red.toArgb(), getPixel(width - 2, height - 2))
            }
            performClick()
        }

        rule.waitForIdle()

        rule.onNodeWithTag(testTag).apply {
            // Verify that the path was re-used and only built once
            assertEquals(2, cacheBuildCount)
            captureToBitmap().apply {
                assertEquals(endSize, this.width)
                assertEquals(endSize, this.height)
                assertEquals(Color.Red.toArgb(), getPixel(1, 1))
                assertEquals(Color.Red.toArgb(), getPixel(width - 2, height - 2))
            }
        }
    }

    @Test
    fun testCacheInvalidatedAfterLayoutDirectionChange() {
        var layoutDirection by mutableStateOf(LayoutDirection.Ltr)
        var realLayoutDirection: LayoutDirection? = null
        var drawLatch = CountDownLatch(1)
        rule.setContent {
            CompositionLocalProvider(LocalLayoutDirection provides layoutDirection) {
                AtLeastSize(
                    size = 10,
                    modifier =
                        Modifier.drawWithCache {
                            realLayoutDirection = layoutDirection
                            drawLatch.countDown()
                            onDrawBehind {}
                        }
                ) {}
            }
        }

        assertThat(drawLatch.await(2, TimeUnit.SECONDS)).isTrue()
        rule.runOnIdle {
            assertEquals(LayoutDirection.Ltr, realLayoutDirection)
            drawLatch = CountDownLatch(1)
            layoutDirection = LayoutDirection.Rtl
        }

        assertThat(drawLatch.await(2, TimeUnit.SECONDS)).isTrue()
        rule.runOnIdle { assertEquals(LayoutDirection.Rtl, realLayoutDirection) }
    }

    @SdkSuppress(minSdkVersion = Build.VERSION_CODES.O)
    @Test
    fun testCacheInvalidatedWithHelperModifier() {
        // If Modifier.drawWithCache is used as part of the implementation for another modifier
        // defined in a helper function, make sure that an change in state parameter ends up calling
        // ModifiedDrawNode.onModifierChanged and updates the internal cache for
        // Modifier.drawWithCache
        val testTag = "testTag"
        val startSize = 200
        rule.setContent {
            val color = remember { mutableStateOf(Color.Red) }
            AtLeastSize(
                size = startSize,
                modifier =
                    Modifier.testTag(testTag).drawPathHelperModifier(color.value).clickable {
                        if (color.value == Color.Red) {
                            color.value = Color.Blue
                        } else {
                            color.value = Color.Red
                        }
                    }
            ) {}
        }

        rule.onNodeWithTag(testTag).apply {
            // Verify that the path was created only once
            captureToBitmap().apply {
                assertEquals(Color.Red.toArgb(), getPixel(1, 1))
                assertEquals(Color.Red.toArgb(), getPixel(width - 2, height - 2))
            }
            performClick()
        }

        rule.waitForIdle()

        rule.onNodeWithTag(testTag).apply {
            // Verify that the path was re-used and only built once
            captureToBitmap().apply {
                assertEquals(Color.Blue.toArgb(), getPixel(1, 1))
                assertEquals(Color.Blue.toArgb(), getPixel(width - 2, height - 2))
            }
        }
    }

    @SdkSuppress(minSdkVersion = Build.VERSION_CODES.O)
    @Test
    fun testGraphicsLayerCacheInvalidatedAfterStateChange() {
        // Verify that a state change within the cache block does
        // require the cache block to be invalidated if a graphicsLayer is also
        // configured on the composable and the state parameter is configured elsewhere
        val boxTag = "boxTag"
        val clickTag = "clickTag"

        var cacheBuildCount = 0

        rule.setContent {
            val flag = remember { mutableStateOf(false) }
            Column {
                AtLeastSize(
                    size = 50,
                    modifier =
                        Modifier.testTag(boxTag).graphicsLayer().drawWithCache {
                            // State read of flag
                            val color = if (flag.value) Color.Red else Color.Blue
                            cacheBuildCount++

                            onDrawBehind { drawRect(color) }
                        }
                )

                Box(Modifier.testTag(clickTag).size(20.dp).clickable { flag.value = !flag.value })
            }
        }

        rule.onNodeWithTag(boxTag).apply {
            // Verify that the cache lambda was invoked once
            assertEquals(1, cacheBuildCount)
            captureToImage().assertPixels { Color.Blue }
        }

        rule.onNodeWithTag(clickTag).performClick()

        rule.waitForIdle()

        rule.onNodeWithTag(boxTag).apply {
            // Verify the cache lambda was invoked again and the
            // rect is drawn with the updated color
            assertEquals(2, cacheBuildCount)
            captureToImage().assertPixels { Color.Red }
        }
    }

    // Helper Modifier that uses Modifier.drawWithCache internally. If the color
    // parameter
    private fun Modifier.drawPathHelperModifier(color: Color) =
        this.then(
            Modifier.drawWithCache {
                val drawSize = this.size
                val path =
                    Path().apply {
                        lineTo(drawSize.width, 0f)
                        lineTo(drawSize.height, drawSize.height)
                        lineTo(0f, drawSize.height)
                        close()
                    }
                onDrawBehind { drawPath(path, color) }
            }
        )

    @SdkSuppress(minSdkVersion = Build.VERSION_CODES.O)
    @Test
    fun testDrawWithCacheContentDrawnImplicitly() {
        // Verify that drawContent is invoked even if it is not explicitly called within
        // the implementation of the callback provided in the onDraw method
        // in Modifier.drawWithCache
        val testTag = "testTag"
        val testSize = 200
        rule.setContent {
            AtLeastSize(
                size = testSize,
                modifier =
                    Modifier.testTag(testTag)
                        .drawWithCache {
                            onDrawBehind {
                                drawRect(Color.Red, size = Size(size.width / 2, size.height))
                            }
                        }
                        .background(Color.Blue)
            )
        }

        rule.onNodeWithTag(testTag).apply {
            captureToBitmap().apply {
                assertEquals(Color.Blue.toArgb(), getPixel(0, 0))
                assertEquals(Color.Blue.toArgb(), getPixel(width - 1, 0))
                assertEquals(Color.Blue.toArgb(), getPixel(width - 1, height - 1))
                assertEquals(Color.Blue.toArgb(), getPixel(0, height - 1))
            }
        }
    }

    @SdkSuppress(minSdkVersion = Build.VERSION_CODES.O)
    @Test
    fun testDrawWithCacheOverContent() {
        // Verify that drawContent is not invoked implicitly if it is explicitly called within
        // the implementation of the callback provided in the onDraw method
        // in Modifier.drawWithCache. That is the red rectangle is drawn above the contents
        val testTag = "testTag"
        val testSize = 200
        rule.setContent {
            AtLeastSize(
                size = testSize,
                modifier =
                    Modifier.testTag(testTag)
                        .drawWithCache {
                            onDrawWithContent {
                                drawContent()
                                drawRect(Color.Red, size = Size(size.width / 2, size.height))
                            }
                        }
                        .background(Color.Blue)
            )
        }

        rule.onNodeWithTag(testTag).apply {
            captureToBitmap().apply {
                assertEquals(Color.Blue.toArgb(), getPixel(width / 2 + 1, 0))
                assertEquals(Color.Blue.toArgb(), getPixel(width - 1, 0))
                assertEquals(Color.Blue.toArgb(), getPixel(width - 1, height - 1))
                assertEquals(Color.Blue.toArgb(), getPixel(width / 2 + 1, height - 1))

                assertEquals(Color.Red.toArgb(), getPixel(0, 0))
                assertEquals(Color.Red.toArgb(), getPixel(width / 2 - 1, 0))
                assertEquals(Color.Red.toArgb(), getPixel(width / 2 - 1, height - 1))
                assertEquals(Color.Red.toArgb(), getPixel(0, height - 1))
            }
        }
    }

    @SdkSuppress(minSdkVersion = Build.VERSION_CODES.O)
    @Test
    fun testDrawWithCacheBlendsContent() {
        // Verify that the drawing commands of drawContent are blended against the green
        // rectangle with the specified BlendMode
        val testTag = "testTag"
        val testSize = 200
        rule.setContent {
            AtLeastSize(
                size = testSize,
                modifier =
                    Modifier.testTag(testTag)
                        .drawWithCache {
                            onDrawWithContent {
                                drawContent()
                                drawRect(Color.Green, blendMode = BlendMode.Plus)
                            }
                        }
                        .background(Color.Blue)
            )
        }

        rule.onNodeWithTag(testTag).apply {
            captureToBitmap().apply {
                assertEquals(Color.Cyan.toArgb(), getPixel(0, 0))
                assertEquals(Color.Cyan.toArgb(), getPixel(width - 1, 0))
                assertEquals(Color.Cyan.toArgb(), getPixel(width - 1, height - 1))
                assertEquals(Color.Cyan.toArgb(), getPixel(0, height - 1))
            }
        }
    }

    @Test
    fun testInspectorValueForDrawBehind() {
        val onDraw: DrawScope.() -> Unit = {}
        rule.setContent {
            val modifier = Modifier.drawBehind(onDraw) as InspectableValue
            assertThat(modifier.nameFallback).isEqualTo("drawBehind")
            assertThat(modifier.valueOverride).isNull()
            assertThat(modifier.inspectableElements.map { it.name }.asIterable())
                .containsExactly("onDraw")
        }
    }

    @Test
    fun testInspectorValueForDrawWithCache() {
        val onBuildDrawCache: CacheDrawScope.() -> DrawResult = { DrawResult {} }
        rule.setContent {
            val modifier = Modifier.drawWithCache(onBuildDrawCache) as InspectableValue
            assertThat(modifier.nameFallback).isEqualTo("drawWithCache")
            assertThat(modifier.valueOverride).isNull()
            assertThat(modifier.inspectableElements.map { it.name }.asIterable())
                .containsExactly("onBuildDrawCache")
        }
    }

    @Test
    fun testInspectorValueForDrawWithContent() {
        val onDraw: DrawScope.() -> Unit = {}
        rule.setContent {
            val modifier = Modifier.drawWithContent(onDraw) as InspectableValue
            assertThat(modifier.nameFallback).isEqualTo("drawWithContent")
            assertThat(modifier.valueOverride).isNull()
            assertThat(modifier.inspectableElements.map { it.name }.asIterable())
                .containsExactly("onDraw")
        }
    }

    @Test
    fun recompositionWithTheSameDrawBehindLambdaIsNotTriggeringRedraw() {
        val recompositionCounter = mutableStateOf(0)
        var redrawCounter = 0
        val drawLatch = CountDownLatch(1)
        val drawBlock: DrawScope.() -> Unit = {
            drawLatch.countDown()
            redrawCounter++
        }
        rule.setContent {
            recompositionCounter.value
            Layout({}, modifier = Modifier.drawBehind(drawBlock)) { _, _ -> layout(100, 100) {} }
        }

        assertTrue(drawLatch.await(3000, TimeUnit.MILLISECONDS))
        rule.runOnIdle {
            assertThat(redrawCounter).isEqualTo(1)
            recompositionCounter.value = 1
        }

        rule.runOnIdle { assertThat(redrawCounter).isEqualTo(1) }
    }

    @Test
    fun recompositionWithTheSameDrawWithContentLambdaIsNotTriggeringRedraw() {
        val recompositionCounter = mutableStateOf(0)
        var redrawCounter = 0
        val drawBlock: ContentDrawScope.() -> Unit = { redrawCounter++ }
        rule.setContent {
            recompositionCounter.value
            Layout({}, modifier = Modifier.drawWithContent(drawBlock)) { _, _ ->
                layout(100, 100) {}
            }
        }

        rule.runOnIdle {
            assertThat(redrawCounter).isEqualTo(1)
            recompositionCounter.value = 1
        }

        rule.runOnIdle { assertThat(redrawCounter).isEqualTo(1) }
    }

    @Test
    fun recompositionWithTheSameDrawWithCacheLambdaIsNotTriggeringRedraw() {
        val recompositionCounter = mutableStateOf(0)
        var cacheRebuildCounter = 0
        var redrawCounter = 0
        val cacheLatch = CountDownLatch(1)
        val drawLatch = CountDownLatch(1)
        val drawBlock: CacheDrawScope.() -> DrawResult = {
            cacheRebuildCounter++
            cacheLatch.countDown()
            onDrawBehind {
                redrawCounter++
                drawLatch.countDown()
            }
        }
        rule.setContent {
            recompositionCounter.value
            Layout({}, modifier = Modifier.drawWithCache(drawBlock)) { _, _ -> layout(100, 100) {} }
        }

        assertTrue(cacheLatch.await(3000, TimeUnit.MILLISECONDS))
        assertTrue(drawLatch.await(3000, TimeUnit.MILLISECONDS))
        rule.runOnIdle {
            assertThat(cacheRebuildCounter).isEqualTo(1)
            assertThat(redrawCounter).isEqualTo(1)
            recompositionCounter.value = 1
        }

        rule.runOnIdle {
            assertThat(cacheRebuildCounter).isEqualTo(1)
            assertThat(redrawCounter).isEqualTo(1)
        }
    }

    @SdkSuppress(minSdkVersion = Build.VERSION_CODES.O)
    @Test
    fun testDelegatedDrawNodesDraw() {
        val testTag = "testTag"
        val size = 200

        val node =
            object : DelegatingNode() {
                val draw = delegate(DrawBackgroundModifier { drawRect(Color.Red) })
            }

        rule.setContent {
            AtLeastSize(size = size, modifier = Modifier.testTag(testTag).elementFor(node)) {}
        }

        rule.onNodeWithTag(testTag).apply {
            captureToBitmap().apply { assertEquals(Color.Red.toArgb(), getPixel(1, 1)) }
        }
    }

    @SdkSuppress(minSdkVersion = Build.VERSION_CODES.O)
    @Test
    fun testMultipleDelegatedDrawNodes() {
        val testTag = "testTag"

        val node =
            object : DelegatingNode() {
                val a =
                    delegate(DrawBackgroundModifier { drawRect(Color.Red, size = Size(10f, 10f)) })

                val b =
                    delegate(
                        DrawBackgroundModifier {
                            drawRect(Color.Blue, topLeft = Offset(10f, 0f), size = Size(10f, 10f))
                        }
                    )
            }

        rule.setContent {
            AtLeastSize(size = 200, modifier = Modifier.testTag(testTag).elementFor(node)) {}
        }

        rule.onNodeWithTag(testTag).apply {
            captureToBitmap().apply {
                assertEquals(Color.Red.toArgb(), getPixel(1, 1))
                assertEquals(Color.Blue.toArgb(), getPixel(11, 1))
            }
        }
    }

    @SdkSuppress(minSdkVersion = Build.VERSION_CODES.O)
    @Test
    fun testDelegatedLayoutModifierNode() {
        val testTag = "testTag"

        val node =
            object : DelegatingNode() {
                val a =
                    delegate(
                        LayoutModifierImpl { measurable, constraints ->
                            val p = measurable.measure(constraints)
                            layout(10.dp.roundToPx(), 10.dp.roundToPx()) { p.place(0, 0) }
                        }
                    )
            }

        rule.setContent { Box(modifier = Modifier.testTag(testTag).elementFor(node)) }

        rule.onNodeWithTag(testTag).assertWidthIsEqualTo(10.dp).assertHeightIsEqualTo(10.dp)
    }

    @Test
    fun testInvalidationInsideOnSizeChanged() {
        var someState by mutableStateOf(1)
        var drawCount = 0
        val drawLatch = CountDownLatch(1)

        rule.setContent {
            Box(
                Modifier.drawBehind {
                        @Suppress("UNUSED_EXPRESSION") someState
                        drawCount++
                        drawLatch.countDown()
                    }
                    .onSizeChanged {
                        // assert that draw hasn't happened yet
                        assertEquals(0, drawCount)
                        someState++
                    }
                    .size(10.dp)
            )
        }
        assertThat(drawLatch.await(2, TimeUnit.SECONDS)).isTrue()
        rule.runOnIdle {
            // assert that state invalidation inside of onSizeChanged
            // doesn't schedule additional draw
            assertEquals(1, drawCount)
        }
    }

    @Test
    fun testInvalidationAfterIndicationWasCreated() {
        var stateToSwitch: MutableState<Boolean>? = null
        var drawCount = 0
        val indication =
            object : IndicationNodeFactory {
                override fun create(interactionSource: InteractionSource): DelegatableNode =
                    object : Modifier.Node(), DrawModifierNode {
                        val state = mutableStateOf(false).also { stateToSwitch = it }

                        override fun ContentDrawScope.draw() {
                            state.value // read state
                            drawCount++
                            drawContent()
                        }
                    }

                override fun hashCode(): Int = super.hashCode()

                override fun equals(other: Any?): Boolean = super.equals(other)
            }

        rule.setContent {
            Box(
                Modifier.size(40.dp)
                    .clickable(interactionSource = null, indication = indication) {}
                    .testTag("clickable")
            )
        }

        rule.runOnIdle {
            assertThat(drawCount).isEqualTo(0)
            assertThat(stateToSwitch).isNull()
        }
        rule.onNodeWithTag("clickable").performClick()
        rule.runOnIdle {
            assertThat(stateToSwitch).isNotNull()
            assertThat(drawCount).isEqualTo(1)
            stateToSwitch?.value = true
        }

        rule.runOnIdle { assertThat(drawCount).isEqualTo(2) }
    }

    // captureToImage() requires API level 26
    @RequiresApi(Build.VERSION_CODES.O)
    private fun SemanticsNodeInteraction.captureToBitmap() = captureToImage().asAndroidBitmap()
}<|MERGE_RESOLUTION|>--- conflicted
+++ resolved
@@ -103,6 +103,7 @@
 import org.junit.Assert.assertNotNull
 import org.junit.Assert.assertTrue
 import org.junit.Before
+import org.junit.Ignore
 import org.junit.Rule
 import org.junit.Test
 import org.junit.runner.RunWith
@@ -111,11 +112,7 @@
 @RunWith(AndroidJUnit4::class)
 class DrawModifierTest {
 
-<<<<<<< HEAD
-    @get:Rule val rule = createComposeRule()
-=======
     @get:Rule val rule = createAndroidComposeRule<TestActivity>()
->>>>>>> 3d4510a6
 
     @Before
     fun before() {
@@ -155,6 +152,7 @@
         assertTrue(graphicsLayer!!.isReleased)
     }
 
+    @Ignore
     @SdkSuppress(minSdkVersion = Build.VERSION_CODES.O)
     @Test
     fun testGraphicsLayerRecordAfterPersisted() {
@@ -315,15 +313,10 @@
                             modifier =
                                 Modifier.drawWithCache {
                                     resolvedDensity = Density(density, fontScale)
-<<<<<<< HEAD
-                                    drawLatch.countDown()
-                                    onDrawBehind { drawDensity = Density(density, fontScale) }
-=======
                                     onDrawBehind {
                                         drawDensity = Density(density, fontScale)
                                         drawLatch.countDown()
                                     }
->>>>>>> 3d4510a6
                                 },
                             text = "Change Layout Direction"
                         )
