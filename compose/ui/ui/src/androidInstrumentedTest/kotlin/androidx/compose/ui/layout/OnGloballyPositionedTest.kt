--- conflicted
+++ resolved
@@ -973,13 +973,7 @@
             composeView.pivotY = 0f
         }
 
-<<<<<<< HEAD
-        rule.runOnIdle {} // wait for redraw
-
-        rule.onRoot().apply {
-=======
-        rule.runOnIdle {
->>>>>>> 3d4510a6
+        rule.runOnIdle {
             val layoutCoordinates = coords!!
             assertEquals(Offset(10f, 10f), layoutCoordinates.positionInRoot())
             assertEquals(Rect(10f, 10f, 40f, 40f), layoutCoordinates.boundsInRoot())
