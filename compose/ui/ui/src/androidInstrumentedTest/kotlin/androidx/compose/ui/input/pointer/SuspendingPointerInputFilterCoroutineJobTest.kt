--- conflicted
+++ resolved
@@ -40,11 +40,7 @@
 @RunWith(AndroidJUnit4::class)
 @OptIn(ExperimentalCoroutinesApi::class)
 class SuspendingPointerInputFilterCoroutineJobTest {
-<<<<<<< HEAD
-    @OptIn(ExperimentalTestApi::class) @get:Rule val rule = createComposeRule(Dispatchers.Main)
-=======
     @OptIn(ExperimentalTestApi::class) @get:Rule val rule = createComposeRule()
->>>>>>> 3d4510a6
 
     @Test
     @LargeTest
