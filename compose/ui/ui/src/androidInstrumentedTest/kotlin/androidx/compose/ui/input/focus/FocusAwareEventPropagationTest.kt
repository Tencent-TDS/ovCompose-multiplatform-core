/*
 * Copyright 2021 The Android Open Source Project
 *
 * Licensed under the Apache License, Version 2.0 (the "License");
 * you may not use this file except in compliance with the License.
 * You may obtain a copy of the License at
 *
 *      http://www.apache.org/licenses/LICENSE-2.0
 *
 * Unless required by applicable law or agreed to in writing, software
 * distributed under the License is distributed on an "AS IS" BASIS,
 * WITHOUT WARRANTIES OR CONDITIONS OF ANY KIND, either express or implied.
 * See the License for the specific language governing permissions and
 * limitations under the License.
 */

package androidx.compose.ui.input.focus

import android.view.KeyEvent as AndroidKeyEvent
import android.view.KeyEvent.ACTION_DOWN
import android.view.KeyEvent.KEYCODE_A
import androidx.compose.foundation.layout.Box
import androidx.compose.runtime.Composable
import androidx.compose.ui.Modifier
import androidx.compose.ui.focus.FocusRequester
import androidx.compose.ui.focus.focusRequester
import androidx.compose.ui.focus.focusTarget
import androidx.compose.ui.focus.setFocusableContent
import androidx.compose.ui.input.focus.FocusAwareEventPropagationTest.NodeType.InterruptedSoftKeyboardInput
import androidx.compose.ui.input.focus.FocusAwareEventPropagationTest.NodeType.KeyInput
import androidx.compose.ui.input.focus.FocusAwareEventPropagationTest.NodeType.RotaryInput
import androidx.compose.ui.input.key.KeyEvent
import androidx.compose.ui.input.key.onInterceptKeyBeforeSoftKeyboard
import androidx.compose.ui.input.key.onKeyEvent
import androidx.compose.ui.input.key.onPreInterceptKeyBeforeSoftKeyboard
import androidx.compose.ui.input.key.onPreviewKeyEvent
import androidx.compose.ui.input.rotary.RotaryScrollEvent
import androidx.compose.ui.input.rotary.findRotaryInputDevice
import androidx.compose.ui.input.rotary.onPreRotaryScrollEvent
import androidx.compose.ui.input.rotary.onRotaryScrollEvent
import androidx.compose.ui.test.ExperimentalTestApi
import androidx.compose.ui.test.SemanticsNodeInteraction
import androidx.compose.ui.test.junit4.ComposeContentTestRule
import androidx.compose.ui.test.junit4.createComposeRule
import androidx.compose.ui.test.onRoot
import androidx.compose.ui.test.performKeyPress
import androidx.compose.ui.test.performRotaryScrollInput
import androidx.test.filters.MediumTest
import com.google.common.truth.Truth.assertThat
import org.junit.Before
import org.junit.Rule
import org.junit.Test
import org.junit.runner.RunWith
import org.junit.runners.Parameterized

/** Focus-aware event propagation test. */
@MediumTest
@RunWith(Parameterized::class)
class FocusAwareEventPropagationTest(private val nodeType: NodeType) {
    @get:Rule val rule = createComposeRule()

    private val sentEvent: Any =
        when (nodeType) {
            KeyInput,
            InterruptedSoftKeyboardInput -> KeyEvent(AndroidKeyEvent(ACTION_DOWN, KEYCODE_A))
<<<<<<< HEAD
            RotaryInput -> RotaryScrollEvent(1f, 1f, 0L, 0)
=======
            RotaryInput -> RotaryScrollEvent(1f, 1f, 0L, findRotaryInputDevice())
>>>>>>> 3d4510a6
        }
    private var receivedEvent: Any? = null
    private val initialFocus = FocusRequester()

    companion object {
        @JvmStatic
        @Parameterized.Parameters(name = "node = {0}")
        fun initParameters() = arrayOf(KeyInput, InterruptedSoftKeyboardInput, RotaryInput)
    }

    @Before
    fun ignoreEventTime() {
        // This test just checks the propagation of events and doesn't care about the event time.
        rule.mainClock.autoAdvance = false
    }

    @Test
    fun noFocusable_doesNotDeliverEvent() {
        // Arrange.
        rule.setContent {
            Box(
                modifier =
                    Modifier.onFocusAwareEvent {
                        receivedEvent = it
                        true
                    }
            )
        }

        // Act.
        rule.onRoot().performFocusAwareInput(sentEvent)

        // Assert.
        rule.runOnIdle { assertThat(receivedEvent).isNull() }
    }

    @Test
    fun unfocusedFocusable_doesNotDeliverEvent() {
        // Arrange.
        rule.setFocusableContent {
            Box(
                modifier =
                    Modifier.onFocusAwareEvent {
                            receivedEvent = it
                            true
                        }
                        .focusable()
            )
        }

        // Act.
        rule.onRoot().performFocusAwareInput(sentEvent)

        // Assert.
        rule.runOnIdle { assertThat(receivedEvent).isNull() }
    }

    @Test
    fun onFocusAwareEvent_afterFocusable_isNotTriggered() {
        // Arrange.
        rule.setContentWithInitialFocus {
            Box(
                modifier =
                    Modifier.focusable(initiallyFocused = true).onFocusAwareEvent {
                        receivedEvent = it
                        true
                    }
            )
        }

        // Act.
        rule.onRoot().performFocusAwareInput(sentEvent)

        // Assert.
        when (nodeType) {
            KeyInput -> assertThat(receivedEvent).isEqualTo(sentEvent)
            InterruptedSoftKeyboardInput,
            RotaryInput -> assertThat(receivedEvent).isNull()
        }
    }

    @Test
    fun onPreFocusAwareEvent_afterFocusable_isNotTriggered() {
        // Arrange.
        rule.setContentWithInitialFocus {
            Box(
                modifier =
                    Modifier.focusable(initiallyFocused = true).onPreFocusAwareEvent {
                        receivedEvent = it
                        true
                    }
            )
        }

        // Act.
        rule.onRoot().performFocusAwareInput(sentEvent)

        // Assert.
        when (nodeType) {
            KeyInput -> assertThat(receivedEvent).isEqualTo(sentEvent)
            InterruptedSoftKeyboardInput,
            RotaryInput -> assertThat(receivedEvent).isNull()
        }
    }

    @Test
    fun onFocusAwareEvent_isTriggered() {
        // Arrange.
        rule.setContentWithInitialFocus {
            Box(
                modifier =
                    Modifier.onFocusAwareEvent {
                            receivedEvent = it
                            true
                        }
                        .focusable(initiallyFocused = true)
            )
        }

        // Act.
        rule.onRoot().performFocusAwareInput(sentEvent)

        // Assert.
        rule.runOnIdle { assertThat(sentEvent).isEqualTo(receivedEvent) }
    }

    @Test
    fun onPreFocusAwareEvent_triggered() {
        // Arrange.
        rule.setContentWithInitialFocus {
            Box(
                modifier =
                    Modifier.onPreFocusAwareEvent {
                            receivedEvent = it
                            true
                        }
                        .focusable(initiallyFocused = true)
            )
        }

        // Act.
        rule.onRoot().performFocusAwareInput(sentEvent)

        // Assert.
        rule.runOnIdle { assertThat(sentEvent).isEqualTo(receivedEvent) }
    }

    @Test
    fun onFocusAwareEventNotTriggered_ifOnPreFocusAwareEventConsumesEvent_1() {
        // Arrange.
        rule.setContentWithInitialFocus {
            Box(
                modifier =
                    Modifier.onFocusAwareEvent {
                            receivedEvent = it
                            true
                        }
                        .onPreFocusAwareEvent { true }
                        .focusable(initiallyFocused = true)
            )
        }

        // Act.
        rule.onRoot().performFocusAwareInput(sentEvent)

        // Assert.
        rule.runOnIdle { assertThat(receivedEvent).isNull() }
    }

    @Test
    fun onFocusAwareEventNotTriggered_ifOnPreFocusAwareEventConsumesEvent_2() {
        // Arrange.
        rule.setContentWithInitialFocus {
            Box(
                modifier =
                    Modifier.onPreFocusAwareEvent { true }
                        .onFocusAwareEvent {
                            receivedEvent = it
                            true
                        }
                        .focusable(initiallyFocused = true)
            )
        }

        // Act.
        rule.onRoot().performFocusAwareInput(sentEvent)

        // Assert.
        rule.runOnIdle { assertThat(receivedEvent).isNull() }
    }

    @Test
    fun onPreFocusAwareEvent_triggeredBefore_onFocusAwareEvent_1() {
        // Arrange.
        var triggerIndex = 1
        var onFocusAwareEventTrigger = 0
        var onPreFocusAwareEventTrigger = 0
        rule.setContentWithInitialFocus {
            Box(
                modifier =
                    Modifier.onFocusAwareEvent {
                            onFocusAwareEventTrigger = triggerIndex++
                            true
                        }
                        .onPreFocusAwareEvent {
                            onPreFocusAwareEventTrigger = triggerIndex++
                            false
                        }
                        .focusable(initiallyFocused = true)
            )
        }

        // Act.
        rule.onRoot().performFocusAwareInput(sentEvent)

        // Assert.
        rule.runOnIdle {
            assertThat(onPreFocusAwareEventTrigger).isEqualTo(1)
            assertThat(onFocusAwareEventTrigger).isEqualTo(2)
        }
    }

    @Test
    fun onPreFocusAwareEvent_triggeredBefore_onFocusAwareEvent_2() {
        // Arrange.
        var triggerIndex = 1
        var onFocusAwareEventTrigger = 0
        var onPreFocusAwareEventTrigger = 0
        rule.setContentWithInitialFocus {
            Box(
                modifier =
                    Modifier.onPreFocusAwareEvent {
                            onPreFocusAwareEventTrigger = triggerIndex++
                            false
                        }
                        .onFocusAwareEvent {
                            onFocusAwareEventTrigger = triggerIndex++
                            true
                        }
                        .focusable(initiallyFocused = true)
            )
        }

        // Act.
        rule.onRoot().performFocusAwareInput(sentEvent)

        // Assert.
        rule.runOnIdle {
            assertThat(onPreFocusAwareEventTrigger).isEqualTo(1)
            assertThat(onFocusAwareEventTrigger).isEqualTo(2)
        }
    }

    @Test
    fun parent_child() {
        // Arrange.
        var triggerIndex = 1
        var parentOnFocusAwareEventTrigger = 0
        var parentOnPreFocusAwareEventTrigger = 0
        var childOnFocusAwareEventTrigger = 0
        var childOnPreFocusAwareEventTrigger = 0
        rule.setContentWithInitialFocus {
            Box(
                modifier =
                    Modifier.onFocusAwareEvent {
                            parentOnFocusAwareEventTrigger = triggerIndex++
                            false
                        }
                        .onPreFocusAwareEvent {
                            parentOnPreFocusAwareEventTrigger = triggerIndex++
                            false
                        }
                        .focusable()
            ) {
                Box(
                    modifier =
                        Modifier.onFocusAwareEvent {
                                childOnFocusAwareEventTrigger = triggerIndex++
                                false
                            }
                            .onPreFocusAwareEvent {
                                childOnPreFocusAwareEventTrigger = triggerIndex++
                                false
                            }
                            .focusable(initiallyFocused = true)
                )
            }
        }

        // Act.
        rule.onRoot().performFocusAwareInput(sentEvent)

        // Assert.
        rule.runOnIdle {
            assertThat(parentOnPreFocusAwareEventTrigger).isEqualTo(1)
            assertThat(childOnPreFocusAwareEventTrigger).isEqualTo(2)
            assertThat(childOnFocusAwareEventTrigger).isEqualTo(3)
            assertThat(parentOnFocusAwareEventTrigger).isEqualTo(4)
        }
    }

    @Test
    fun parent_child_noFocusModifierForParent() {
        // Arrange.
        var triggerIndex = 1
        var parentOnFocusAwareEventTrigger = 0
        var parentOnPreFocusAwareEventTrigger = 0
        var childOnFocusAwareEventTrigger = 0
        var childOnPreFocusAwareEventTrigger = 0
        rule.setContentWithInitialFocus {
            Box(
                modifier =
                    Modifier.onFocusAwareEvent {
                            parentOnFocusAwareEventTrigger = triggerIndex++
                            false
                        }
                        .onPreFocusAwareEvent {
                            parentOnPreFocusAwareEventTrigger = triggerIndex++
                            false
                        }
            ) {
                Box(
                    modifier =
                        Modifier.onFocusAwareEvent {
                                childOnFocusAwareEventTrigger = triggerIndex++
                                false
                            }
                            .onPreFocusAwareEvent {
                                childOnPreFocusAwareEventTrigger = triggerIndex++
                                false
                            }
                            .focusable(initiallyFocused = true)
                )
            }
        }

        // Act.
        rule.onRoot().performFocusAwareInput(sentEvent)

        // Assert.
        rule.runOnIdle {
            assertThat(parentOnPreFocusAwareEventTrigger).isEqualTo(1)
            assertThat(childOnPreFocusAwareEventTrigger).isEqualTo(2)
            assertThat(childOnFocusAwareEventTrigger).isEqualTo(3)
            assertThat(parentOnFocusAwareEventTrigger).isEqualTo(4)
        }
    }

    @Test
    fun grandParent_parent_child() {
        // Arrange.
        var triggerIndex = 1
        var grandParentOnFocusAwareEventTrigger = 0
        var grandParentOnPreFocusAwareEventTrigger = 0
        var parentOnFocusAwareEventTrigger = 0
        var parentOnPreFocusAwareEventTrigger = 0
        var childOnFocusAwareEventTrigger = 0
        var childOnPreFocusAwareEventTrigger = 0
        rule.setContentWithInitialFocus {
            Box(
                modifier =
                    Modifier.onFocusAwareEvent {
                            grandParentOnFocusAwareEventTrigger = triggerIndex++
                            false
                        }
                        .onPreFocusAwareEvent {
                            grandParentOnPreFocusAwareEventTrigger = triggerIndex++
                            false
                        }
                        .focusable()
            ) {
                Box(
                    modifier =
                        Modifier.onFocusAwareEvent {
                                parentOnFocusAwareEventTrigger = triggerIndex++
                                false
                            }
                            .onPreFocusAwareEvent {
                                parentOnPreFocusAwareEventTrigger = triggerIndex++
                                false
                            }
                            .focusable()
                ) {
                    Box(
                        modifier =
                            Modifier.onFocusAwareEvent {
                                    childOnFocusAwareEventTrigger = triggerIndex++
                                    false
                                }
                                .onPreFocusAwareEvent {
                                    childOnPreFocusAwareEventTrigger = triggerIndex++
                                    false
                                }
                                .focusable(initiallyFocused = true)
                    )
                }
            }
        }

        // Act.
        rule.onRoot().performFocusAwareInput(sentEvent)

        // Assert.
        rule.runOnIdle {
            assertThat(grandParentOnPreFocusAwareEventTrigger).isEqualTo(1)
            assertThat(parentOnPreFocusAwareEventTrigger).isEqualTo(2)
            assertThat(childOnPreFocusAwareEventTrigger).isEqualTo(3)
            assertThat(childOnFocusAwareEventTrigger).isEqualTo(4)
            assertThat(parentOnFocusAwareEventTrigger).isEqualTo(5)
            assertThat(grandParentOnFocusAwareEventTrigger).isEqualTo(6)
        }
    }

    private fun Modifier.focusable(initiallyFocused: Boolean = false) =
        this.then(if (initiallyFocused) Modifier.focusRequester(initialFocus) else Modifier)
            .focusTarget()

    private fun SemanticsNodeInteraction.performFocusAwareInput(sentEvent: Any) {
        when (nodeType) {
            KeyInput,
            InterruptedSoftKeyboardInput -> {
                check(sentEvent is KeyEvent)
                performKeyPress(sentEvent)
            }
            RotaryInput -> {
                check(sentEvent is RotaryScrollEvent)
                @OptIn(ExperimentalTestApi::class)
                performRotaryScrollInput {
                    rotateToScrollVertically(sentEvent.verticalScrollPixels)
                }
            }
        }
    }

    private fun ComposeContentTestRule.setContentWithInitialFocus(content: @Composable () -> Unit) {
        setFocusableContent(content = content)
        runOnIdle { initialFocus.requestFocus() }
    }

<<<<<<< HEAD
    @OptIn(ExperimentalComposeUiApi::class)
=======
>>>>>>> 3d4510a6
    private fun Modifier.onFocusAwareEvent(onEvent: (Any) -> Boolean): Modifier =
        when (nodeType) {
            KeyInput -> onKeyEvent(onEvent)
            InterruptedSoftKeyboardInput -> onInterceptKeyBeforeSoftKeyboard(onEvent)
            RotaryInput -> onRotaryScrollEvent(onEvent)
        }

<<<<<<< HEAD
    @OptIn(ExperimentalComposeUiApi::class)
=======
>>>>>>> 3d4510a6
    private fun Modifier.onPreFocusAwareEvent(onPreEvent: (Any) -> Boolean) =
        when (nodeType) {
            KeyInput -> onPreviewKeyEvent(onPreEvent)
            InterruptedSoftKeyboardInput -> onPreInterceptKeyBeforeSoftKeyboard(onPreEvent)
            RotaryInput -> onPreRotaryScrollEvent(onPreEvent)
        }

    enum class NodeType {
        KeyInput,
        InterruptedSoftKeyboardInput,
        RotaryInput
    }
}<|MERGE_RESOLUTION|>--- conflicted
+++ resolved
@@ -63,11 +63,7 @@
         when (nodeType) {
             KeyInput,
             InterruptedSoftKeyboardInput -> KeyEvent(AndroidKeyEvent(ACTION_DOWN, KEYCODE_A))
-<<<<<<< HEAD
-            RotaryInput -> RotaryScrollEvent(1f, 1f, 0L, 0)
-=======
             RotaryInput -> RotaryScrollEvent(1f, 1f, 0L, findRotaryInputDevice())
->>>>>>> 3d4510a6
         }
     private var receivedEvent: Any? = null
     private val initialFocus = FocusRequester()
@@ -507,10 +503,6 @@
         runOnIdle { initialFocus.requestFocus() }
     }
 
-<<<<<<< HEAD
-    @OptIn(ExperimentalComposeUiApi::class)
-=======
->>>>>>> 3d4510a6
     private fun Modifier.onFocusAwareEvent(onEvent: (Any) -> Boolean): Modifier =
         when (nodeType) {
             KeyInput -> onKeyEvent(onEvent)
@@ -518,10 +510,6 @@
             RotaryInput -> onRotaryScrollEvent(onEvent)
         }
 
-<<<<<<< HEAD
-    @OptIn(ExperimentalComposeUiApi::class)
-=======
->>>>>>> 3d4510a6
     private fun Modifier.onPreFocusAwareEvent(onPreEvent: (Any) -> Boolean) =
         when (nodeType) {
             KeyInput -> onPreviewKeyEvent(onPreEvent)
