--- conflicted
+++ resolved
@@ -30,87 +30,13 @@
 /**
  * A fake implementation of [ViewStructure] to use in tests.
  *
-<<<<<<< HEAD
- * @param virtualId An ID that is unique for each viewStructure node in the viewStructure tree.
- * @param packageName The package name of the app (Used as an autofill heuristic).
- * @param typeName The type name of the view's identifier, or null if there is none.
- * @param entryName The entry name of the view's identifier, or null if there is none.
- * @param children A list of [ViewStructure]s that are children of the current [ViewStructure].
- * @param bounds The bounds (Dimensions) of the component represented by this [ViewStructure].
- * @param autofillId The [autofillId] for the parent component. The same autofillId is used for
- *   other child components.
- * @param autofillType The data type. Can be one of the following: [View.AUTOFILL_TYPE_DATE],
- *   [View.AUTOFILL_TYPE_LIST], [View.AUTOFILL_TYPE_TEXT], [View.AUTOFILL_TYPE_TOGGLE] or
- *   [View.AUTOFILL_TYPE_NONE].
- * @param autofillHints The autofill hint. If this value not specified, we use heuristics to
- *   determine what data to use while performing autofill.
-=======
  * We use a data class to get an equals and toString implementation. The properties are marked as
  *
  * @JvmField so that they don't clash with the set* functions in the ViewStructure interface that
  *   this class implements.
->>>>>>> 3d4510a6
  */
-@RequiresApi(Build.VERSION_CODES.O)
+@RequiresApi(Build.VERSION_CODES.M)
 internal data class FakeViewStructure(
-<<<<<<< HEAD
-    var virtualId: Int = 0,
-    var packageName: String? = null,
-    var typeName: String? = null,
-    var entryName: String? = null,
-    var children: MutableList<FakeViewStructure> = mutableListOf(),
-    var bounds: Rect? = null,
-    private val autofillId: AutofillId? = generateAutofillId(),
-    internal var autofillType: Int = View.AUTOFILL_TYPE_NONE,
-    internal var autofillHints: Array<out String> = arrayOf()
-) : ViewStructure() {
-
-    private var activated: Boolean = false
-    private var alpha: Float = 1f
-    private var autofillOptions: Array<CharSequence>? = null
-    private var autofillValue: AutofillValue? = null
-    private var className: String? = null
-    private var contentDescription: CharSequence? = null
-    private var dataIsSensitive: Boolean = false
-    private var elevation: Float = 0f
-    private var extras: Bundle = Bundle()
-    private var hint: CharSequence? = null
-    private var htmlInfo: HtmlInfo? = null
-    private var inputType: Int = 0
-    private var isEnabled: Boolean = true
-    private var isAccessibilityFocused: Boolean = false
-    private var isCheckable: Boolean = false
-    private var isChecked: Boolean = false
-    private var isClickable: Boolean = true
-    private var isContextClickable: Boolean = false
-    private var isFocused: Boolean = false
-    private var isFocusable: Boolean = false
-    private var isLongClickable: Boolean = false
-    private var isOpaque: Boolean = false
-    private var selected: Boolean = false
-    private var text: CharSequence = ""
-    private var textLines: IntArray? = null
-    private var transformation: Matrix? = null
-    private var visibility: Int = View.VISIBLE
-    private var webDomain: String? = null
-
-    internal companion object {
-        @GuardedBy("this") private var previousId = 0
-        private val NO_SESSION = 0
-
-        @Synchronized
-        private fun generateAutofillId(): AutofillId {
-            var autofillId: AutofillId? = null
-            useParcel { parcel ->
-                parcel.writeInt(++previousId) // View Id.
-                parcel.writeInt(NO_SESSION) // Flag.
-                parcel.setDataPosition(0)
-                autofillId = AutofillId.CREATOR.createFromParcel(parcel)
-            }
-            return autofillId ?: error("Could not generate autofill id")
-        }
-    }
-=======
     @JvmField var virtualId: Int = 0,
     @JvmField var packageName: String? = null,
     @JvmField var typeName: String? = null,
@@ -151,7 +77,6 @@
     @JvmField var webDomain: String? = null,
 ) : ViewStructure() {
     @JvmField var extras: Bundle = Bundle()
->>>>>>> 3d4510a6
 
     override fun getChildCount() = children.count()
 
@@ -200,49 +125,6 @@
         this.bounds = Rect(left, top, left + width, top + height)
     }
 
-<<<<<<< HEAD
-    override fun equals(other: Any?) =
-        other is FakeViewStructure &&
-            other.virtualId == virtualId &&
-            other.packageName == packageName &&
-            other.typeName == typeName &&
-            other.entryName == entryName &&
-            other.autofillType == autofillType &&
-            other.autofillHints.contentEquals(autofillHints) &&
-            other.bounds.contentEquals(bounds) &&
-            other.activated == activated &&
-            other.alpha == alpha &&
-            other.autofillOptions.contentEquals(autofillOptions) &&
-            other.autofillValue == autofillValue &&
-            other.className == className &&
-            other.children.count() == children.count() &&
-            other.contentDescription == contentDescription &&
-            other.dataIsSensitive == dataIsSensitive &&
-            other.elevation == elevation &&
-            other.hint == hint &&
-            other.htmlInfo == htmlInfo &&
-            other.inputType == inputType &&
-            other.isEnabled == isEnabled &&
-            other.isCheckable == isCheckable &&
-            other.isChecked == isChecked &&
-            other.isClickable == isClickable &&
-            other.isContextClickable == isContextClickable &&
-            other.isAccessibilityFocused == isAccessibilityFocused &&
-            other.isFocused == isFocused &&
-            other.isLongClickable == isLongClickable &&
-            other.isOpaque == isOpaque &&
-            other.isFocusable == isFocusable &&
-            other.selected == selected &&
-            other.text == text &&
-            other.textLines.contentEquals(textLines) &&
-            other.transformation == transformation &&
-            other.visibility == visibility &&
-            other.webDomain == webDomain
-
-    override fun hashCode() = super.hashCode()
-
-=======
->>>>>>> 3d4510a6
     override fun getExtras() = extras
 
     override fun getHint() = hint ?: ""
@@ -251,98 +133,6 @@
 
     override fun hasExtras() = !extras.isEmpty
 
-<<<<<<< HEAD
-    override fun setActivated(p0: Boolean) {
-        activated = p0
-    }
-
-    override fun setAccessibilityFocused(p0: Boolean) {
-        isAccessibilityFocused = p0
-    }
-
-    override fun setAlpha(p0: Float) {
-        alpha = p0
-    }
-
-    override fun setAutofillOptions(p0: Array<CharSequence>?) {
-        autofillOptions = p0
-    }
-
-    override fun setAutofillValue(p0: AutofillValue?) {
-        autofillValue = p0
-    }
-
-    override fun setCheckable(p0: Boolean) {
-        isCheckable = p0
-    }
-
-    override fun setChecked(p0: Boolean) {
-        isChecked = p0
-    }
-
-    override fun setClassName(p0: String?) {
-        className = p0
-    }
-
-    override fun setClickable(p0: Boolean) {
-        isClickable = p0
-    }
-
-    override fun setContentDescription(p0: CharSequence?) {
-        contentDescription = p0
-    }
-
-    override fun setContextClickable(p0: Boolean) {
-        isContextClickable = p0
-    }
-
-    override fun setDataIsSensitive(p0: Boolean) {
-        dataIsSensitive = p0
-    }
-
-    override fun setElevation(p0: Float) {
-        elevation = p0
-    }
-
-    override fun setEnabled(p0: Boolean) {
-        isEnabled = p0
-    }
-
-    override fun setFocusable(p0: Boolean) {
-        isFocusable = p0
-    }
-
-    override fun setFocused(p0: Boolean) {
-        isFocused = p0
-    }
-
-    override fun setHtmlInfo(p0: HtmlInfo) {
-        htmlInfo = p0
-    }
-
-    override fun setHint(p0: CharSequence?) {
-        hint = p0
-    }
-
-    override fun setInputType(p0: Int) {
-        inputType = p0
-    }
-
-    override fun setLongClickable(p0: Boolean) {
-        isLongClickable = p0
-    }
-
-    override fun setOpaque(p0: Boolean) {
-        isOpaque = p0
-    }
-
-    override fun setSelected(p0: Boolean) {
-        selected = p0
-    }
-
-    override fun setText(p0: CharSequence?) {
-        p0?.let { text = it }
-=======
     override fun setActivated(state: Boolean) {
         activated = state
     }
@@ -425,75 +215,12 @@
 
     override fun setMaxTextLength(maxLength: Int) {
         maxTextLength = maxLength
->>>>>>> 3d4510a6
     }
 
     override fun setOpaque(opaque: Boolean) {
         isOpaque = opaque
     }
 
-<<<<<<< HEAD
-    override fun setTextLines(p0: IntArray?, p1: IntArray?) {
-        textLines = p0
-    }
-
-    override fun setTransformation(p0: Matrix?) {
-        transformation = p0
-    }
-
-    override fun setVisibility(p0: Int) {
-        visibility = p0
-    }
-
-    override fun setWebDomain(p0: String?) {
-        webDomain = p0
-    }
-
-    // Unimplemented methods.
-    override fun asyncCommit() {
-        TODO("not implemented")
-    }
-
-    override fun asyncNewChild(p0: Int): ViewStructure {
-        TODO("not implemented")
-    }
-
-    override fun getTextSelectionEnd(): Int {
-        TODO("not implemented")
-    }
-
-    override fun getTextSelectionStart(): Int {
-        TODO("not implemented")
-    }
-
-    override fun newHtmlInfoBuilder(p0: String): HtmlInfo.Builder {
-        TODO("not implemented")
-    }
-
-    override fun setAutofillId(p0: AutofillId) {
-        TODO("not implemented")
-    }
-
-    override fun setChildCount(p0: Int) {
-        TODO("not implemented")
-    }
-
-    override fun setLocaleList(p0: LocaleList?) {
-        TODO("not implemented")
-    }
-
-    override fun setTextStyle(p0: Float, p1: Int, p2: Int, p3: Int) {
-        TODO("not implemented")
-    }
-}
-
-private fun Rect?.contentEquals(other: Rect?) =
-    when {
-        (other == null && this == null) -> true
-        (other == null || this == null) -> false
-        else ->
-            other.left == left && other.right == right && other.bottom == bottom && other.top == top
-=======
     override fun setSelected(state: Boolean) {
         isSelected = state
     }
@@ -550,7 +277,6 @@
 
     override fun setLocaleList(localeList: LocaleList?) {
         TODO("not implemented")
->>>>>>> 3d4510a6
     }
 
     override fun setTextStyle(size: Float, fgColor: Int, bgColor: Int, style: Int) {
