--- conflicted
+++ resolved
@@ -60,9 +60,6 @@
 @SdkSuppress(minSdkVersion = Build.VERSION_CODES.O)
 class DrawingPrebuiltGraphicsLayerTest {
 
-<<<<<<< HEAD
-    @get:Rule val rule = createComposeRule()
-=======
     @get:Rule val rule = createAndroidComposeRule<TestActivity>()
 
     @After
@@ -77,7 +74,6 @@
             }
         }
     }
->>>>>>> 3d4510a6
 
     private val size = 2
     private val sizeDp = with(rule.density) { size.toDp() }
