/*
 * Copyright 2020 The Android Open Source Project
 *
 * Licensed under the Apache License, Version 2.0 (the "License");
 * you may not use this file except in compliance with the License.
 * You may obtain a copy of the License at
 *
 *      http://www.apache.org/licenses/LICENSE-2.0
 *
 * Unless required by applicable law or agreed to in writing, software
 * distributed under the License is distributed on an "AS IS" BASIS,
 * WITHOUT WARRANTIES OR CONDITIONS OF ANY KIND, either express or implied.
 * See the License for the specific language governing permissions and
 * limitations under the License.
 */

package androidx.compose.ui.focus

import android.view.View
import android.widget.FrameLayout
import androidx.compose.foundation.layout.Box
import androidx.compose.foundation.layout.fillMaxSize
import androidx.compose.runtime.Composable
import androidx.compose.ui.Modifier
import androidx.compose.ui.focus.FocusStateImpl.Active
import androidx.compose.ui.focus.FocusStateImpl.ActiveParent
import androidx.compose.ui.focus.FocusStateImpl.Inactive
import androidx.compose.ui.input.InputMode.Companion.Keyboard
import androidx.compose.ui.input.InputMode.Companion.Touch
import androidx.compose.ui.input.InputModeManager
import androidx.compose.ui.platform.ComposeView
import androidx.compose.ui.platform.LocalFocusManager
import androidx.compose.ui.platform.LocalInputModeManager
import androidx.compose.ui.platform.LocalView
import androidx.compose.ui.test.junit4.ComposeContentTestRule
import androidx.compose.ui.test.junit4.createComposeRule
import androidx.compose.ui.viewinterop.AndroidView
import androidx.test.ext.junit.runners.AndroidJUnit4
import androidx.test.filters.MediumTest
import androidx.test.filters.SdkSuppress
import com.google.common.truth.Truth.assertThat
import org.junit.Ignore
import org.junit.Rule
import org.junit.Test
import org.junit.runner.RunWith

@MediumTest
@RunWith(AndroidJUnit4::class)
class FocusManagerCompositionLocalTest {
    @get:Rule val rule = createComposeRule()

    private lateinit var focusManager: FocusManager
    private lateinit var inputModeManager: InputModeManager
    private val focusStates = mutableListOf<FocusState>()

    @SdkSuppress(minSdkVersion = 28)
    @Test
    fun clearFocus_singleLayout_focusIsRestoredAfterClear() {
        // Arrange.
        val focusRequester = FocusRequester()
        rule.setTestContent(extraItemForInitialFocus = false) {
            Box(
                modifier =
                    Modifier.focusRequester(focusRequester)
                        .onFocusChanged { focusStates += it }
                        .focusTarget()
            )
        }
        rule.runOnIdle {
            focusRequester.requestFocus()
            focusStates.clear()
        }

        // Act.
        rule.runOnIdle { focusManager.clearFocus() }

        // Assert.
        rule.runOnIdle {
            when (inputModeManager.inputMode) {
                Keyboard -> {
                    assertThat(focusStates).containsExactly(Inactive, Active).inOrder()
                    assertThat(focusManager.rootFocusState.hasFocus).isTrue()
                }
                Touch -> {
                    assertThat(focusStates).containsExactly(Inactive).inOrder()
                    assertThat(focusManager.rootFocusState.hasFocus).isFalse()
                }
            }
        }
    }

    @Test
    fun clearFocus_entireHierarchyIsCleared() {
        // Arrange.
        lateinit var focusManager: FocusManager
        lateinit var focusState: FocusState
        lateinit var parentFocusState: FocusState
        lateinit var grandparentFocusState: FocusState
        val focusRequester = FocusRequester()
        rule.setTestContent {
            focusManager = LocalFocusManager.current
            Box(modifier = Modifier.onFocusChanged { grandparentFocusState = it }.focusTarget()) {
                Box(modifier = Modifier.onFocusChanged { parentFocusState = it }.focusTarget()) {
                    Box(
                        modifier =
                            Modifier.focusRequester(focusRequester)
                                .onFocusChanged { focusState = it }
                                .focusTarget()
                    )
                }
            }
        }
        rule.runOnIdle {
            focusRequester.requestFocus()
            assertThat(grandparentFocusState.hasFocus).isTrue()
            assertThat(parentFocusState.hasFocus).isTrue()
            assertThat(focusState.isFocused).isTrue()
        }

        // Act.
        rule.runOnIdle { focusManager.clearFocus() }

        // Assert.
        rule.runOnIdle {
            assertThat(grandparentFocusState.hasFocus).isFalse()
            assertThat(parentFocusState.hasFocus).isFalse()
            assertThat(focusState.isFocused).isFalse()
        }
    }

    @Ignore("b/325466015")
    @Test
    fun clearFocus_nestedComposeView_entireHierarchyIsCleared() {
        // Arrange.
        lateinit var focusManager: FocusManager
        lateinit var focusState: FocusState
        lateinit var androidViewFocusState: FocusState
        val focusRequester = FocusRequester()
        rule.setTestContent {
            focusManager = LocalFocusManager.current
            AndroidView(
                modifier =
                    Modifier.fillMaxSize()
                        .onFocusChanged { androidViewFocusState = it }
                        .focusTarget(),
                factory = {
                    FrameLayout(it).apply {
                        addView(
                            ComposeView(it).apply {
                                setContent {
                                    Box(
                                        modifier =
                                            Modifier.focusRequester(focusRequester)
                                                .onFocusChanged { focusState = it }
                                                .focusTarget()
                                    )
                                }
                            }
                        )
                    }
                }
            )
        }

        rule.runOnIdle {
            focusRequester.requestFocus()
            assertThat(androidViewFocusState.hasFocus).isTrue()
            assertThat(focusState.isFocused).isTrue()
        }

        // Act.
        rule.runOnIdle { focusManager.clearFocus() }

        // Assert.
        rule.runOnIdle {
            assertThat(androidViewFocusState.hasFocus).isFalse()
            assertThat(focusState.isFocused).isFalse()
        }
    }

    @Ignore("b/325466015")
    @Test
    fun takeFocus_whenRootIsInactive() {
        // Arrange.
        lateinit var view: View
        rule.setTestContent(extraItemForInitialFocus = false) {
            view = LocalView.current
            Box(modifier = Modifier.onFocusChanged { focusStates += it }.focusTarget())
        }

        // Act.
        rule.runOnIdle {
            focusStates.clear()
            view.requestFocus()
        }

        // Assert.
        rule.runOnIdle {
            assertThat(focusManager.rootFocusState).isEqualTo(ActiveParent)
            assertThat(focusStates).containsExactly(Active)
        }
    }

    @Test
    fun releaseFocus_whenRootIsInactive() {
        // Arrange.
        lateinit var view: View
        rule.setTestContent(extraItemForInitialFocus = false) {
            view = LocalView.current
            Box(modifier = Modifier.onFocusChanged { focusStates += it }.focusTarget())
        }

        // Act.
        rule.runOnIdle { view.clearFocus() }

        // Assert.
        rule.runOnIdle {
            assertThat(focusManager.rootFocusState).isEqualTo(Inactive)
            assertThat(focusStates).containsExactly(Inactive)
        }
    }

    @SdkSuppress(minSdkVersion = 28)
    @Test
    fun releaseFocus_whenOwnerFocusIsCleared() {
        // Arrange.
        lateinit var view: View
        val focusRequester = FocusRequester()
        rule.setTestContent(extraItemForInitialFocus = false) {
            view = LocalView.current
            Box(
                modifier =
                    Modifier.focusRequester(focusRequester)
                        .onFocusChanged { focusStates += it }
                        .focusTarget()
            )
        }
        rule.runOnIdle {
            focusRequester.requestFocus()
            focusStates.clear()
        }

        // Act.
        rule.runOnIdle { view.clearFocus() }

        // Assert.
        rule.runOnIdle {
            when (inputModeManager.inputMode) {
                Keyboard -> {
                    // Focus is re-assigned to the initially focused item (default focus).
                    assertThat(focusManager.rootFocusState).isEqualTo(ActiveParent)
                    assertThat(focusStates).containsExactly(Inactive, Active).inOrder()
                }
                Touch -> {
                    assertThat(focusManager.rootFocusState).isEqualTo(Inactive)
                    assertThat(focusStates).containsExactly(Inactive)
                }
                else -> error("Invalid input mode")
            }
        }
    }

    @Test
    fun clearFocus_whenRootIsInactive() {
        // Arrange.
        val focusRequester = FocusRequester()
        rule.setTestContent {
            Box(
                modifier =
                    Modifier.focusRequester(focusRequester)
                        .onFocusChanged { focusStates += it }
                        .focusTarget()
            )
        }
        rule.runOnIdle { focusStates.clear() }

        // Act.
        rule.runOnIdle { focusManager.clearFocus() }

        // Assert.
        rule.runOnIdle {
            when (inputModeManager.inputMode) {
                Keyboard -> {
                    assertThat(focusManager.rootFocusState).isEqualTo(Inactive)
                    assertThat(focusStates).isEmpty()
                }
                Touch -> {
                    assertThat(focusManager.rootFocusState).isEqualTo(Inactive)
                    assertThat(focusStates).isEmpty()
                }
                else -> error("Invalid input mode")
            }
        }
    }

    @SdkSuppress(minSdkVersion = 28)
    @Test
    fun clearFocus_whenRootIsActiveParent() {
        // Arrange.
        val focusRequester = FocusRequester()
        rule.setTestContent(extraItemForInitialFocus = false) {
            Box(
                modifier =
                    Modifier.focusRequester(focusRequester)
                        .onFocusChanged { focusStates += it }
                        .focusTarget()
            )
        }
        rule.runOnIdle {
            focusRequester.requestFocus()
            focusStates.clear()
        }

        // Act.
        rule.runOnIdle { focusManager.clearFocus() }

        // Assert.
        rule.runOnIdle {
            when (inputModeManager.inputMode) {
                Keyboard -> {
                    assertThat(focusManager.rootFocusState).isEqualTo(ActiveParent)
                    assertThat(focusStates).containsExactly(Inactive, Active).inOrder()
                }
                Touch -> {
                    assertThat(focusManager.rootFocusState).isEqualTo(Inactive)
                    assertThat(focusStates).containsExactly(Inactive)
                }
                else -> error("Invalid input mode")
            }
        }
    }

    @Test
    fun clearFocus_whenHierarchyHasCapturedFocus() {
        // Arrange.
        val focusRequester = FocusRequester()
        rule.setTestContent {
            focusManager = LocalFocusManager.current
            Box(
                modifier =
                    Modifier.focusRequester(focusRequester)
                        .onFocusChanged { focusStates += it }
                        .focusTarget()
            )
        }
        rule.runOnIdle {
            focusRequester.requestFocus()
            focusRequester.captureFocus()
            focusStates.clear()
        }

        // Act.
        rule.runOnIdle { focusManager.clearFocus() }

        // Assert.
        rule.runOnIdle {
            assertThat(focusManager.rootFocusState).isEqualTo(ActiveParent)
            assertThat(focusStates).isEmpty()
        }
    }

    @SdkSuppress(minSdkVersion = 28)
    @Test
    fun clearFocus_forced_whenHierarchyHasCapturedFocus() {
        // Arrange.
        val focusRequester = FocusRequester()
        rule.setTestContent(extraItemForInitialFocus = false) {
            Box(
                modifier =
                    Modifier.focusRequester(focusRequester)
                        .onFocusChanged { focusStates += it }
                        .focusTarget()
            )
        }
        rule.runOnIdle {
            focusRequester.requestFocus()
            focusRequester.captureFocus()
            focusStates.clear()
        }

        // Act.
        rule.runOnIdle { focusManager.clearFocus(force = true) }

        // Assert.
        rule.runOnIdle {
            when (inputModeManager.inputMode) {
                Keyboard -> {
                    // Focus is re-assigned to the initially focused item (default focus).
                    assertThat(focusManager.rootFocusState).isEqualTo(ActiveParent)
                    assertThat(focusStates).containsExactly(Inactive, Active).inOrder()
                }
                Touch -> {
                    assertThat(focusManager.rootFocusState).isEqualTo(Inactive)
                    assertThat(focusStates).containsExactly(Inactive).inOrder()
                }
                else -> error("Invalid input mode")
            }
        }
    }

<<<<<<< HEAD
    @Test
    fun clearFocus_textFieldLosesFocus() {
        // Arrange.
        val textField = "textField"
        rule.setTestContent(extraItemForInitialFocus = false) {
            TextField(value = "", onValueChange = {}, modifier = Modifier.testTag(textField))
        }
        rule.onNodeWithTag(textField).requestFocus()

        // Act.
        rule.runOnIdle { focusManager.clearFocus() }

        // Assert.
        when (inputModeManager.inputMode) {
            Keyboard -> rule.onNodeWithTag(textField).assertIsFocused()
            Touch -> rule.onNodeWithTag(textField).assertIsNotFocused()
        }
    }

=======
>>>>>>> 3d4510a6
    private val FocusManager.rootFocusState: FocusState
        get() = (this as FocusOwnerImpl).rootFocusNode.focusState

    private fun ComposeContentTestRule.setTestContent(
        extraItemForInitialFocus: Boolean = true,
        content: @Composable () -> Unit
    ) {
        setFocusableContent(extraItemForInitialFocus) {
            focusManager = LocalFocusManager.current
            inputModeManager = LocalInputModeManager.current
            content()
        }
    }
}<|MERGE_RESOLUTION|>--- conflicted
+++ resolved
@@ -128,7 +128,6 @@
         }
     }
 
-    @Ignore("b/325466015")
     @Test
     fun clearFocus_nestedComposeView_entireHierarchyIsCleared() {
         // Arrange.
@@ -398,28 +397,6 @@
         }
     }
 
-<<<<<<< HEAD
-    @Test
-    fun clearFocus_textFieldLosesFocus() {
-        // Arrange.
-        val textField = "textField"
-        rule.setTestContent(extraItemForInitialFocus = false) {
-            TextField(value = "", onValueChange = {}, modifier = Modifier.testTag(textField))
-        }
-        rule.onNodeWithTag(textField).requestFocus()
-
-        // Act.
-        rule.runOnIdle { focusManager.clearFocus() }
-
-        // Assert.
-        when (inputModeManager.inputMode) {
-            Keyboard -> rule.onNodeWithTag(textField).assertIsFocused()
-            Touch -> rule.onNodeWithTag(textField).assertIsNotFocused()
-        }
-    }
-
-=======
->>>>>>> 3d4510a6
     private val FocusManager.rootFocusState: FocusState
         get() = (this as FocusOwnerImpl).rootFocusNode.focusState
 
