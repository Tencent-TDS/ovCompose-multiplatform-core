/*
 * Copyright 2022 The Android Open Source Project
 *
 * Licensed under the Apache License, Version 2.0 (the "License");
 * you may not use this file except in compliance with the License.
 * You may obtain a copy of the License at
 *
 *      http://www.apache.org/licenses/LICENSE-2.0
 *
 * Unless required by applicable law or agreed to in writing, software
 * distributed under the License is distributed on an "AS IS" BASIS,
 * WITHOUT WARRANTIES OR CONDITIONS OF ANY KIND, either express or implied.
 * See the License for the specific language governing permissions and
 * limitations under the License.
 */

package androidx.compose.ui.focus

import androidx.compose.foundation.focusGroup
import androidx.compose.runtime.Composable
import androidx.compose.runtime.mutableStateOf
import androidx.compose.ui.Modifier
import androidx.compose.ui.focus.FocusDirection.Companion.Down
import androidx.compose.ui.focus.FocusDirection.Companion.Left
import androidx.compose.ui.focus.FocusDirection.Companion.Right
import androidx.compose.ui.focus.FocusDirection.Companion.Up
import androidx.compose.ui.platform.LocalFocusManager
import androidx.compose.ui.test.junit4.ComposeContentTestRule
import androidx.compose.ui.test.junit4.createComposeRule
import androidx.test.filters.MediumTest
import com.google.common.truth.Truth.assertThat
import org.junit.Rule
import org.junit.Test
import org.junit.runner.RunWith
import org.junit.runners.Parameterized

@MediumTest
@RunWith(Parameterized::class)
class TwoDimensionalFocusTraversalImplicitExitTest(param: Param) {

    @get:Rule val rule = createComposeRule()

    private lateinit var focusManager: FocusManager
    private val focusDirection = param.focusDirection
    private val initialFocus: FocusRequester = FocusRequester()
    private val focusedItem = mutableStateOf(false)

    /**
     *                    ________________
     *                   |      top      |
     *                   |_______________|
     *     __________     ________________      __________
     *    |   left  |    |  focusedItem  |     |  right  |
     *    |_________|    |_______________|     |_________|
     *                    ________________      __________
     *                   |    bottom     |     |  other  |
     *                   |_______________|     |_________|
     */
    @Test
    fun implicitExit_notTriggeredWhenFocusLeavesItem() {
        // Arrange.
        val (focusedItem, other) = List(2) { mutableStateOf(false) }
        val (left, right, top, bottom) = List(4) { mutableStateOf(false) }
        val otherItem = FocusRequester()
        rule.setContentForTest {
            val customExit = Modifier.focusProperties { onExit = { otherItem.requestFocus() } }
            FocusableBox(top, x = 20, y = 0, width = 10, height = 10, otherItem)
            FocusableBox(left, x = 0, y = 20, width = 10, height = 10, otherItem)
            FocusableBox(focusedItem, 20, 20, 10, 10, initialFocus, modifier = customExit)
            FocusableBox(right, x = 40, y = 20, width = 10, height = 10, otherItem)
            FocusableBox(bottom, x = 20, y = 40, width = 10, height = 10, otherItem)
            FocusableBox(other, x = 20, y = 40, width = 10, height = 10, otherItem)
        }

        // Act.
        val movedFocusSuccessfully = rule.runOnIdle { focusManager.moveFocus(focusDirection) }

        // Assert.
        rule.runOnIdle {
            assertThat(movedFocusSuccessfully).isTrue()
            assertThat(focusedItem.value).isFalse()
            assertThat(other.value).isFalse()
            when (focusDirection) {
                Left -> assertThat(left.value).isTrue()
                Right -> assertThat(right.value).isTrue()
                Up -> assertThat(top.value).isTrue()
                Down -> assertThat(bottom.value).isTrue()
                else -> error("Invalid FocusDirection")
            }
        }
    }

    /**
     *                         ________________
     *                        |      top      |
     *                        |_______________|
     *                   __________________________
     *                  |  grandparent            |
     *                  |   ____________________  |
     *                  |  |  parent           |  |
     *     __________   |  |   ______________  |  |     __________
     *    |   left  |   |  |  | focusedItem |  |  |    |  right  |
     *    |_________|   |  |  |_____________|  |  |    |_________|
     *                  |  |___________________|  |
     *                  |_________________________|
     *                         ________________         __________
     *                        |      top      |        |  other  |
     *                        |_______________|        |_________|
     */
    @Test
    fun implicitExit_deactivatedParentCanRedirectExit() {
        // Arrange.
        val (parent, grandparent, other) = List(3) { mutableStateOf(false) }
        val (left, right, top, bottom) = List(4) { mutableStateOf(false) }
        val otherItem = FocusRequester()
        var receivedFocusDirection: FocusDirection? = null
        rule.setContentForTest {
            FocusableBox(top, x = 40, y = 0, width = 10, height = 10)
            FocusableBox(left, x = 0, y = 40, width = 10, height = 10, otherItem)
            FocusableBox(grandparent, 20, 20, 50, 50) {
                val customExit =
                    Modifier.focusProperties {
<<<<<<< HEAD
                        exit = {
                            receivedFocusDirection = it
                            otherItem
=======
                        onExit = {
                            receivedFocusDirection = focusDirection
                            otherItem.requestFocus()
>>>>>>> 3d4510a6
                        }
                    }
                FocusableBox(parent, 10, 10, 30, 30, deactivated = true, modifier = customExit) {
                    FocusableBox(focusedItem, 10, 10, 10, 10, initialFocus)
                }
            }
            FocusableBox(right, x = 80, y = 40, width = 10, height = 10)
            FocusableBox(bottom, x = 40, y = 80, width = 10, height = 10)
            FocusableBox(other, x = 80, y = 80, width = 10, height = 10, otherItem)
        }

        // Act.
        val movedFocusSuccessfully = rule.runOnIdle { focusManager.moveFocus(focusDirection) }

        // Assert.
        rule.runOnIdle {
            assertThat(receivedFocusDirection).isEqualTo(focusDirection)
            assertThat(movedFocusSuccessfully).isTrue()
            assertThat(focusedItem.value).isFalse()
            assertThat(parent.value).isFalse()
            assertThat(grandparent.value).isFalse()
            assertThat(other.value).isTrue()
        }
    }

    /**
     *      __________________________
     *     |  grandparent            |
     *     |   ____________________  |
     *     |  |  parent           |  |
     *     |  |   ______________  |  |
     *     |  |  | focusedItem |  |  |
     *     |  |  |_____________|  |  |
     *     |  |___________________|  |
     *     |_________________________|
     */
    @Test
    fun implicitExit_notTriggeredWhenThereIsNoDestination() {
        // Arrange.
        val (parent, grandparent, other) = List(3) { mutableStateOf(false) }
        val otherItem = FocusRequester()
        var receivedFocusDirection: FocusDirection? = null
        rule.setContentForTest {
            FocusableBox(grandparent, 0, 0, 50, 50, otherItem) {
                val customExit =
                    Modifier.focusProperties {
<<<<<<< HEAD
                        exit = {
                            receivedFocusDirection = it
                            otherItem
=======
                        onExit = {
                            receivedFocusDirection = focusDirection
                            otherItem.requestFocus()
>>>>>>> 3d4510a6
                        }
                    }
                FocusableBox(parent, 10, 10, 30, 30, deactivated = true, modifier = customExit) {
                    FocusableBox(focusedItem, 10, 10, 10, 10, initialFocus)
                }
            }
        }

        // Act.
        val movedFocusSuccessfully = rule.runOnIdle { focusManager.moveFocus(focusDirection) }

        // Assert.
        rule.runOnIdle {
            assertThat(receivedFocusDirection).isNull()
            assertThat(movedFocusSuccessfully).isFalse()
            assertThat(focusedItem.value).isTrue()
            assertThat(parent.value).isFalse()
            assertThat(grandparent.value).isFalse()
            assertThat(other.value).isFalse()
        }
    }

    /**
     *                    _________
     *                   |   Up   |
     *                   |________|
     *                 ________________
     *                |  parent       |
     *   _________    |   _________   |    _________
     *  |  Left  |    |  | child0 |   |   |  Right |
     *  |________|    |  |________|   |   |________|
     *                |_______________|
     *                    _________
     *                   |  Down  |
     *                   |________|
     */
    @Test
    fun moveFocusExit_blockFocusChange() {
        // Arrange.
        val (up, down, left, right, parent) = List(5) { mutableStateOf(false) }
        val customFocusExit = Modifier.focusProperties { onExit = { cancelFocusChange() } }
        rule.setContentForTest {
            FocusableBox(up, 30, 0, 10, 10)
            FocusableBox(left, 0, 30, 10, 10)
            FocusableBox(parent, 20, 20, 70, 50, deactivated = true, modifier = customFocusExit) {
                FocusableBox(focusedItem, 30, 30, 10, 10, initialFocus)
            }
            FocusableBox(right, 100, 35, 10, 10)
            FocusableBox(down, 30, 90, 10, 10)
        }

        // Act.
        val movedFocusSuccessfully = rule.runOnIdle { focusManager.moveFocus(focusDirection) }

        // Assert.
        rule.runOnIdle {
            assertThat(movedFocusSuccessfully).isFalse()
            assertThat(up.value).isFalse()
            assertThat(left.value).isFalse()
            assertThat(right.value).isFalse()
            assertThat(down.value).isFalse()
            assertThat(focusedItem.value).isTrue()
        }
    }

    /**
     *                    _________
     *                   |   Up   |
     *                   |________|
     *                 ________________
     *                |  parent       |
     *   _________    |   _________   |    _________
     *  |  Left  |    |  | source |   |   |  Right |
     *  |________|    |  |________|   |   |________|
     *                |_______________|
     *                    _________
     *                   |  Down  |
     *                   |________|
     */
    @Test
    fun moveFocusExit_cancelExit() {
        // Arrange.
        val (up, down, left, right, parent) = List(5) { mutableStateOf(false) }
        val (upItem, downItem, leftItem, rightItem) = FocusRequester.createRefs()

<<<<<<< HEAD
        val customFocusExit = Modifier.focusProperties { exit = { Cancel } }.focusGroup()
=======
        val customFocusExit =
            Modifier.focusProperties { onExit = { cancelFocusChange() } }.focusGroup()
>>>>>>> 3d4510a6

        rule.setContentForTest {
            FocusableBox(up, 30, 0, 10, 10, upItem)
            FocusableBox(left, 0, 30, 10, 10, leftItem)
            FocusableBox(parent, 20, 20, 30, 30, modifier = customFocusExit) {
                FocusableBox(focusedItem, 10, 10, 10, 10, initialFocus)
            }
            FocusableBox(right, 60, 30, 10, 10, rightItem)
            FocusableBox(down, 30, 60, 10, 10, downItem)
        }

        // Act.
        val movedFocusSuccessfully = rule.runOnIdle { focusManager.moveFocus(focusDirection) }

        // Assert.
        rule.runOnIdle {
            assertThat(movedFocusSuccessfully).isFalse()
            assertThat(up.value).isFalse()
            assertThat(left.value).isFalse()
            assertThat(right.value).isFalse()
            assertThat(down.value).isFalse()
            assertThat(focusedItem.value).isTrue()
        }
    }

    /**
<<<<<<< HEAD
     * _________ _________ | dest | | Up | |________| |________| ________________ | parent |
     * _________ | _________ | _________ | Left | | | source | | | Right | |________| | |________| |
     * |________| |_______________| _________ | Down | |________|
=======
     *     _________        _________
     *    |  dest  |       |   Up   |
     *    |________|       |________|
     *                   ________________
     *                  |  parent       |
     *     _________    |   _________   |    _________
     *    |  Left  |    |  | source |   |   |  Right |
     *    |________|    |  |________|   |   |________|
     *                  |_______________|
     *                      _________
     *                     |  Down  |
     *                     |________|
>>>>>>> 3d4510a6
     */
    @Test
    fun moveFocusExit_redirectExit() {
        // Arrange.
        val destItem = FocusRequester()
        val (dest, parent) = List(4) { mutableStateOf(false) }
        val (up, down, left, right) = List(4) { mutableStateOf(false) }
        val (upItem, downItem, leftItem, rightItem) = FocusRequester.createRefs()

        val customFocusExit =
            Modifier.focusProperties {
<<<<<<< HEAD
                    exit = {
                        initialFocus.requestFocus()
                        Cancel
=======
                    onExit = {
                        initialFocus.requestFocus()
                        cancelFocusChange()
>>>>>>> 3d4510a6
                    }
                }
                .focusGroup()

        rule.setContentForTest {
            FocusableBox(dest, 0, 0, 10, 10, destItem)
            FocusableBox(up, 30, 0, 10, 10, upItem)
            FocusableBox(left, 0, 30, 10, 10, leftItem)
            FocusableBox(parent, 20, 20, 30, 30, modifier = customFocusExit) {
                FocusableBox(focusedItem, 10, 10, 10, 10, initialFocus)
            }
            FocusableBox(right, 60, 30, 10, 10, rightItem)
            FocusableBox(down, 30, 60, 10, 10, downItem)
        }

        // Act.
        val movedFocusSuccessfully = rule.runOnIdle { focusManager.moveFocus(focusDirection) }

        // Assert.
        rule.runOnIdle {
            assertThat(movedFocusSuccessfully).isFalse()
            assertThat(up.value).isFalse()
            assertThat(left.value).isFalse()
            assertThat(right.value).isFalse()
            assertThat(down.value).isFalse()
            assertThat(focusedItem.value).isTrue()
        }
    }

    /**
     *                      _________
     *                     |   Up   |
     *                     |________|
     *               _________________________
     *              | grandparent            |
     *              |  _____________________ |
     *              | | parent             | |
     *   _________  | |     _________      | |  _________
     *  |  Left  |  | |    | source |      | | |  Right |
     *  |________|  | |    |________|      | | |________|
     *              | |____________________| |
     *              |________________________|
     *                      _________
     *                     |  Down  |
     *                     |________|
     */
    @Test
    fun moveFocusExit_multipleParents_cancelExit() {
        // Arrange.
        val (grandparent, parent) = List(4) { mutableStateOf(false) }
        val (up, down, left, right) = List(4) { mutableStateOf(false) }
        val (upItem, downItem, leftItem, rightItem) = FocusRequester.createRefs()

<<<<<<< HEAD
        val customFocusExit = Modifier.focusProperties { exit = { Cancel } }.focusGroup()
=======
        val customFocusExit =
            Modifier.focusProperties { onExit = { cancelFocusChange() } }.focusGroup()
>>>>>>> 3d4510a6

        rule.setContentForTest {
            FocusableBox(up, 40, 0, 10, 10, upItem)
            FocusableBox(left, 0, 40, 10, 10, leftItem)
            FocusableBox(grandparent, 20, 20, 50, 50, modifier = Modifier.focusGroup()) {
                FocusableBox(parent, 10, 10, 30, 30, modifier = customFocusExit) {
                    FocusableBox(focusedItem, 10, 10, 10, 10, initialFocus)
                }
            }
            FocusableBox(right, 80, 40, 10, 10, rightItem)
            FocusableBox(down, 40, 80, 10, 10, downItem)
        }

        // Act.
        val movedFocusSuccessfully = rule.runOnIdle { focusManager.moveFocus(focusDirection) }

        // Assert.
        rule.runOnIdle {
            assertThat(movedFocusSuccessfully).isFalse()
            assertThat(up.value).isFalse()
            assertThat(left.value).isFalse()
            assertThat(right.value).isFalse()
            assertThat(down.value).isFalse()
            assertThat(focusedItem.value).isTrue()
        }
    }

    /**
<<<<<<< HEAD
     * _________ _________ | dest | | Up | |________| |________| _____________________ |
     * grandparent+parent | _________ | _________ | _________ | Left | | | source | | | Right |
     * |________| | |________| | |________| |____________________| _________ | Down | |________|
=======
     *     _________            _________
     *    |  dest  |           |   Up   |
     *    |________|           |________|
     *                    _____________________
     *                   | grandparent+parent |
     *     _________     |      _________     |    _________
     *    |  Left  |     |     | source |     |   |  Right |
     *    |________|     |     |________|     |   |________|
     *                   |____________________|
     *                          _________
     *                         |  Down  |
     *                         |________|
>>>>>>> 3d4510a6
     */
    @Test
    fun moveFocusExit_multipleParents_redirectExit() {
        // Arrange.
        val destItem = FocusRequester()
        val (dest, grandparent, parent) = List(4) { mutableStateOf(false) }
        val (up, down, left, right) = List(4) { mutableStateOf(false) }
        val (upItem, downItem, leftItem, rightItem) = FocusRequester.createRefs()

        val customFocusExit =
            Modifier.focusGroup()
                .focusProperties {
<<<<<<< HEAD
                    exit = {
                        initialFocus.requestFocus()
                        Cancel
=======
                    onExit = {
                        initialFocus.requestFocus()
                        cancelFocusChange()
>>>>>>> 3d4510a6
                    }
                }
                .focusGroup()

        rule.setContentForTest {
            FocusableBox(dest, 0, 0, 10, 10, destItem)
            FocusableBox(up, 40, 0, 10, 10, upItem)
            FocusableBox(left, 0, 40, 10, 10, leftItem)
            FocusableBox(grandparent, 20, 20, 50, 50, modifier = Modifier.focusGroup()) {
                FocusableBox(parent, 10, 10, 30, 30, modifier = customFocusExit) {
                    FocusableBox(focusedItem, 10, 10, 10, 10, initialFocus)
                }
            }
            FocusableBox(right, 80, 40, 10, 10, rightItem)
            FocusableBox(down, 40, 80, 10, 10, downItem)
        }

        // Act.
        val movedFocusSuccessfully = rule.runOnIdle { focusManager.moveFocus(focusDirection) }

        // Assert.
        rule.runOnIdle {
            assertThat(movedFocusSuccessfully).isFalse()
            assertThat(up.value).isFalse()
            assertThat(left.value).isFalse()
            assertThat(right.value).isFalse()
            assertThat(down.value).isFalse()
            assertThat(focusedItem.value).isTrue()
        }
    }

    // We need to wrap the inline class parameter in another class because Java can't instantiate
    // the inline class.
    class Param(val focusDirection: FocusDirection) {
        override fun toString() = focusDirection.toString()
    }

    companion object {
        @JvmStatic
        @Parameterized.Parameters(name = "{0}")
        fun initParameters() = listOf(Left, Right, Up, Down).map { Param(it) }
    }

    private fun ComposeContentTestRule.setContentForTest(composable: @Composable () -> Unit) {
        setContent {
            focusManager = LocalFocusManager.current
            composable()
        }
        rule.runOnIdle { initialFocus.requestFocus() }
    }
}<|MERGE_RESOLUTION|>--- conflicted
+++ resolved
@@ -120,15 +120,9 @@
             FocusableBox(grandparent, 20, 20, 50, 50) {
                 val customExit =
                     Modifier.focusProperties {
-<<<<<<< HEAD
-                        exit = {
-                            receivedFocusDirection = it
-                            otherItem
-=======
                         onExit = {
                             receivedFocusDirection = focusDirection
                             otherItem.requestFocus()
->>>>>>> 3d4510a6
                         }
                     }
                 FocusableBox(parent, 10, 10, 30, 30, deactivated = true, modifier = customExit) {
@@ -175,15 +169,9 @@
             FocusableBox(grandparent, 0, 0, 50, 50, otherItem) {
                 val customExit =
                     Modifier.focusProperties {
-<<<<<<< HEAD
-                        exit = {
-                            receivedFocusDirection = it
-                            otherItem
-=======
                         onExit = {
                             receivedFocusDirection = focusDirection
                             otherItem.requestFocus()
->>>>>>> 3d4510a6
                         }
                     }
                 FocusableBox(parent, 10, 10, 30, 30, deactivated = true, modifier = customExit) {
@@ -269,12 +257,8 @@
         val (up, down, left, right, parent) = List(5) { mutableStateOf(false) }
         val (upItem, downItem, leftItem, rightItem) = FocusRequester.createRefs()
 
-<<<<<<< HEAD
-        val customFocusExit = Modifier.focusProperties { exit = { Cancel } }.focusGroup()
-=======
         val customFocusExit =
             Modifier.focusProperties { onExit = { cancelFocusChange() } }.focusGroup()
->>>>>>> 3d4510a6
 
         rule.setContentForTest {
             FocusableBox(up, 30, 0, 10, 10, upItem)
@@ -301,11 +285,6 @@
     }
 
     /**
-<<<<<<< HEAD
-     * _________ _________ | dest | | Up | |________| |________| ________________ | parent |
-     * _________ | _________ | _________ | Left | | | source | | | Right | |________| | |________| |
-     * |________| |_______________| _________ | Down | |________|
-=======
      *     _________        _________
      *    |  dest  |       |   Up   |
      *    |________|       |________|
@@ -318,7 +297,6 @@
      *                      _________
      *                     |  Down  |
      *                     |________|
->>>>>>> 3d4510a6
      */
     @Test
     fun moveFocusExit_redirectExit() {
@@ -330,15 +308,9 @@
 
         val customFocusExit =
             Modifier.focusProperties {
-<<<<<<< HEAD
-                    exit = {
-                        initialFocus.requestFocus()
-                        Cancel
-=======
                     onExit = {
                         initialFocus.requestFocus()
                         cancelFocusChange()
->>>>>>> 3d4510a6
                     }
                 }
                 .focusGroup()
@@ -392,12 +364,8 @@
         val (up, down, left, right) = List(4) { mutableStateOf(false) }
         val (upItem, downItem, leftItem, rightItem) = FocusRequester.createRefs()
 
-<<<<<<< HEAD
-        val customFocusExit = Modifier.focusProperties { exit = { Cancel } }.focusGroup()
-=======
         val customFocusExit =
             Modifier.focusProperties { onExit = { cancelFocusChange() } }.focusGroup()
->>>>>>> 3d4510a6
 
         rule.setContentForTest {
             FocusableBox(up, 40, 0, 10, 10, upItem)
@@ -426,11 +394,6 @@
     }
 
     /**
-<<<<<<< HEAD
-     * _________ _________ | dest | | Up | |________| |________| _____________________ |
-     * grandparent+parent | _________ | _________ | _________ | Left | | | source | | | Right |
-     * |________| | |________| | |________| |____________________| _________ | Down | |________|
-=======
      *     _________            _________
      *    |  dest  |           |   Up   |
      *    |________|           |________|
@@ -443,7 +406,6 @@
      *                          _________
      *                         |  Down  |
      *                         |________|
->>>>>>> 3d4510a6
      */
     @Test
     fun moveFocusExit_multipleParents_redirectExit() {
@@ -456,15 +418,9 @@
         val customFocusExit =
             Modifier.focusGroup()
                 .focusProperties {
-<<<<<<< HEAD
-                    exit = {
-                        initialFocus.requestFocus()
-                        Cancel
-=======
                     onExit = {
                         initialFocus.requestFocus()
                         cancelFocusChange()
->>>>>>> 3d4510a6
                     }
                 }
                 .focusGroup()
