/*
 * Copyright 2022 The Android Open Source Project
 *
 * Licensed under the Apache License, Version 2.0 (the "License");
 * you may not use this file except in compliance with the License.
 * You may obtain a copy of the License at
 *
 *      http://www.apache.org/licenses/LICENSE-2.0
 *
 * Unless required by applicable law or agreed to in writing, software
 * distributed under the License is distributed on an "AS IS" BASIS,
 * WITHOUT WARRANTIES OR CONDITIONS OF ANY KIND, either express or implied.
 * See the License for the specific language governing permissions and
 * limitations under the License.
 */

package androidx.compose.ui.focus

import androidx.compose.foundation.layout.Box
import androidx.compose.foundation.layout.BoxScope
import androidx.compose.foundation.layout.offset
import androidx.compose.foundation.layout.size
import androidx.compose.runtime.Composable
import androidx.compose.runtime.MutableState
import androidx.compose.runtime.mutableStateOf
import androidx.compose.runtime.remember
import androidx.compose.ui.Modifier
import androidx.compose.ui.focus.FocusDirection.Companion.Enter
import androidx.compose.ui.layout.Layout
import androidx.compose.ui.platform.LocalFocusManager
import androidx.compose.ui.test.junit4.ComposeContentTestRule
import androidx.compose.ui.test.junit4.createComposeRule
import androidx.compose.ui.unit.Dp
import androidx.compose.ui.unit.IntOffset
import androidx.test.ext.junit.runners.AndroidJUnit4
import androidx.test.filters.MediumTest
import com.google.common.truth.Truth.assertThat
import org.junit.Rule
import org.junit.Test
import org.junit.runner.RunWith

@MediumTest
@RunWith(AndroidJUnit4::class)
class FocusSearchNonPlacedItemsTest {
    @get:Rule val rule = createComposeRule()

    private lateinit var focusManager: FocusManager
    private val initialFocus: FocusRequester = FocusRequester()

    @Test
    fun moveFocusPrevious_skipsUnplacedItem() {
        // Arrange.
        val (parent, item1, item2, item3) = List(4) { mutableStateOf(false) }
        rule.setContentForTest {
            LayoutHorizontally(parent, unplacedIndices = listOf(1)) {
                FocusableBox(item1, 0, 0, 10, 10)
                FocusableBox(item2, 10, 10, 10, 10)
                FocusableBox(item3, 20, 20, 10, 10, initialFocus)
            }
        }

        // Act.
        rule.runOnIdle { focusManager.moveFocus(FocusDirection.Previous) }

        // Assert.
        rule.runOnIdle {
            assertThat(parent.value).isFalse()
            assertThat(item1.value).isTrue()
            assertThat(item2.value).isFalse()
            assertThat(item3.value).isFalse()
        }
    }

    @Test
    fun moveFocusNext_skipsUnplacedItem() {
        // Arrange.
        val (parent, item1, item2, item3) = List(4) { mutableStateOf(false) }
        rule.setContentForTest {
            LayoutHorizontally(parent, unplacedIndices = listOf(1)) {
                FocusableBox(item1, 0, 0, 10, 10, initialFocus)
                FocusableBox(item2, 10, 10, 10, 10)
                FocusableBox(item3, 20, 20, 10, 10)
            }
        }

        // Act.
        rule.runOnIdle { focusManager.moveFocus(FocusDirection.Next) }

        // Assert.
        rule.runOnIdle {
            assertThat(parent.value).isFalse()
            assertThat(item1.value).isFalse()
            assertThat(item2.value).isFalse()
            assertThat(item3.value).isTrue()
        }
    }

    @Test
    fun moveFocusLeft_skipsUnplacedItem() {
        // Arrange.
        val (parent, item1, item2, item3) = List(4) { mutableStateOf(false) }
        rule.setContentForTest {
            LayoutHorizontally(parent, unplacedIndices = listOf(1)) {
                FocusableBox(item1, 0, 0, 10, 10)
                FocusableBox(item2, 10, 10, 10, 10)
                FocusableBox(item3, 20, 20, 10, 10, initialFocus)
            }
        }

        // Act.
        rule.runOnIdle { focusManager.moveFocus(FocusDirection.Left) }

        // Assert.
        rule.runOnIdle {
            assertThat(parent.value).isFalse()
            assertThat(item1.value).isTrue()
            assertThat(item2.value).isFalse()
            assertThat(item3.value).isFalse()
        }
    }

    @Test
    fun moveFocusRight_skipsUnplacedItem() {
        // Arrange.
        val (parent, item1, item2, item3) = List(4) { mutableStateOf(false) }
        rule.setContentForTest {
            LayoutHorizontally(parent, unplacedIndices = listOf(1)) {
                FocusableBox(item1, 0, 0, 10, 10, initialFocus)
                FocusableBox(item2, 10, 10, 10, 10)
                FocusableBox(item3, 20, 20, 10, 10)
            }
        }

        // Act.
        rule.runOnIdle { focusManager.moveFocus(FocusDirection.Right) }

        // Assert.
        rule.runOnIdle {
            assertThat(parent.value).isFalse()
            assertThat(item1.value).isFalse()
            assertThat(item2.value).isFalse()
            assertThat(item3.value).isTrue()
        }
    }

    @Test
    fun moveFocusUp_skipsUnplacedItem() {
        // Arrange.
        val (parent, item1, item2, item3) = List(4) { mutableStateOf(false) }
        rule.setContentForTest {
            LayoutVertically(parent, unplacedIndices = listOf(1)) {
                FocusableBox(item1, 0, 0, 10, 10)
                FocusableBox(item2, 10, 10, 10, 10)
                FocusableBox(item3, 20, 20, 10, 10, initialFocus)
            }
        }

        // Act.
        rule.runOnIdle { focusManager.moveFocus(FocusDirection.Up) }

        // Assert.
        rule.runOnIdle {
            assertThat(parent.value).isFalse()
            assertThat(item1.value).isTrue()
            assertThat(item2.value).isFalse()
            assertThat(item3.value).isFalse()
        }
    }

    @Test
    fun moveFocusDown_skipsUnplacedItem() {
        // Arrange.
        val (parent, item1, item2, item3) = List(4) { mutableStateOf(false) }
        rule.setContentForTest {
            LayoutVertically(parent, unplacedIndices = listOf(1)) {
                FocusableBox(item1, 0, 0, 10, 10, initialFocus)
                FocusableBox(item2, 10, 10, 10, 10)
                FocusableBox(item3, 20, 20, 10, 10)
            }
        }

        // Act.
        rule.runOnIdle { focusManager.moveFocus(FocusDirection.Down) }

        // Assert.
        rule.runOnIdle {
            assertThat(parent.value).isFalse()
            assertThat(item1.value).isFalse()
            assertThat(item2.value).isFalse()
            assertThat(item3.value).isTrue()
        }
    }

    @Test
    fun moveFocusEnter_skipsUnplacedItem() {
        // Arrange.
        val (parent, item1, item2) = List(3) { mutableStateOf(false) }
        rule.setContentForTest {
            LayoutHorizontally(parent, unplacedIndices = listOf(0), initialFocus) {
                FocusableBox(item1, 0, 0, 10, 10)
                FocusableBox(item2, 10, 10, 10, 10)
            }
        }

        // Act.
<<<<<<< HEAD
        rule.runOnIdle { @OptIn(ExperimentalComposeUiApi::class) focusManager.moveFocus(Enter) }
=======
        rule.runOnIdle { focusManager.moveFocus(Enter) }
>>>>>>> 3d4510a6

        // Assert.
        rule.runOnIdle {
            assertThat(parent.value).isFalse()
            assertThat(item1.value).isFalse()
            assertThat(item2.value).isTrue()
        }
    }

    @Test
    fun moveFocusPrevious_skipsFirstUnplacedItem() {
        // Arrange.
        val (parent, item1, item2, item3) = List(4) { mutableStateOf(false) }
        rule.setContentForTest {
            LayoutHorizontally(parent, unplacedIndices = listOf(0)) {
                FocusableBox(item1, 0, 0, 10, 10)
                FocusableBox(item2, 10, 10, 10, 10, initialFocus)
                FocusableBox(item3, 20, 20, 10, 10)
            }
        }

        // Act.
        rule.runOnIdle { focusManager.moveFocus(FocusDirection.Previous) }

        // Assert.
        rule.runOnIdle {
            assertThat(parent.value).isTrue()
            assertThat(item1.value).isFalse()
            assertThat(item2.value).isFalse()
            assertThat(item3.value).isFalse()
        }
    }

    @Test
    fun moveFocusNext_skipsLastUnplacedItem() {
        // Arrange.
        val (parent, item1, item2, item3) = List(4) { mutableStateOf(false) }
        rule.setContentForTest {
            LayoutHorizontally(parent, unplacedIndices = listOf(2)) {
                FocusableBox(item1, 0, 0, 10, 10)
                FocusableBox(item2, 10, 10, 10, 10, initialFocus)
                FocusableBox(item3, 20, 20, 10, 10)
            }
        }

        // Act.
        rule.runOnIdle { focusManager.moveFocus(FocusDirection.Next) }

        // Assert.
        rule.runOnIdle {
            assertThat(parent.value).isTrue()
            assertThat(item1.value).isFalse()
            assertThat(item2.value).isFalse()
            assertThat(item3.value).isFalse()
        }
    }

    @Test
    fun moveFocusPrevious_skipsMultipleUnplacedItems() {
        // Arrange.
        val (parent, item1, item2, item3, item4) = List(5) { mutableStateOf(false) }
        rule.setContentForTest {
            LayoutHorizontally(parent, unplacedIndices = listOf(1, 2)) {
                FocusableBox(item1, 0, 0, 10, 10)
                FocusableBox(item2, 10, 10, 10, 10)
                FocusableBox(item3, 10, 10, 10, 10)
                FocusableBox(item4, 20, 20, 10, 10, initialFocus)
            }
        }

        // Act.
        rule.runOnIdle { focusManager.moveFocus(FocusDirection.Previous) }

        // Assert.
        rule.runOnIdle {
            assertThat(parent.value).isFalse()
            assertThat(item1.value).isTrue()
            assertThat(item2.value).isFalse()
            assertThat(item3.value).isFalse()
            assertThat(item4.value).isFalse()
        }
    }

    @Test
    fun moveFocusNext_skipsMultipleUnplacedItems() {
        // Arrange.
        val (parent, item1, item2, item3, item4) = List(5) { mutableStateOf(false) }
        rule.setContentForTest {
            LayoutHorizontally(parent, unplacedIndices = listOf(1, 2)) {
                FocusableBox(item1, 0, 0, 10, 10, initialFocus)
                FocusableBox(item2, 10, 10, 10, 10)
                FocusableBox(item3, 20, 20, 10, 10)
                FocusableBox(item4, 20, 20, 10, 10)
            }
        }

        // Act.
        rule.runOnIdle { focusManager.moveFocus(FocusDirection.Next) }

        // Assert.
        rule.runOnIdle {
            assertThat(parent.value).isFalse()
            assertThat(item1.value).isFalse()
            assertThat(item2.value).isFalse()
            assertThat(item3.value).isFalse()
            assertThat(item4.value).isTrue()
        }
    }

    @Test
    fun moveFocusLeft_skipsMultipleUnplacedItems() {
        // Arrange.
        val (parent, item1, item2, item3, item4) = List(5) { mutableStateOf(false) }
        rule.setContentForTest {
            LayoutHorizontally(parent, unplacedIndices = listOf(1, 2)) {
                FocusableBox(item1, 0, 0, 10, 10)
                FocusableBox(item2, 10, 10, 10, 10)
                FocusableBox(item3, 20, 20, 10, 10)
                FocusableBox(item4, 20, 20, 10, 10, initialFocus)
            }
        }

        // Act.
        rule.runOnIdle { focusManager.moveFocus(FocusDirection.Left) }

        // Assert.
        rule.runOnIdle {
            assertThat(parent.value).isFalse()
            assertThat(item1.value).isTrue()
            assertThat(item2.value).isFalse()
            assertThat(item3.value).isFalse()
            assertThat(item4.value).isFalse()
        }
    }

    @Test
    fun moveFocusRight_skipsMultipleUnplacedItems() {
        // Arrange.
        val (parent, item1, item2, item3, item4) = List(5) { mutableStateOf(false) }
        rule.setContentForTest {
            LayoutHorizontally(parent, unplacedIndices = listOf(1, 2)) {
                FocusableBox(item1, 0, 0, 10, 10, initialFocus)
                FocusableBox(item2, 10, 10, 10, 10)
                FocusableBox(item3, 20, 20, 10, 10)
                FocusableBox(item4, 20, 20, 10, 10)
            }
        }

        // Act.
        rule.runOnIdle { focusManager.moveFocus(FocusDirection.Right) }

        // Assert.
        rule.runOnIdle {
            assertThat(parent.value).isFalse()
            assertThat(item1.value).isFalse()
            assertThat(item2.value).isFalse()
            assertThat(item3.value).isFalse()
            assertThat(item4.value).isTrue()
        }
    }

    @Test
    fun moveFocusUp_skipsMultipleUnplacedItems() {
        // Arrange.
        val (parent, item1, item2, item3, item4) = List(5) { mutableStateOf(false) }
        rule.setContentForTest {
            LayoutVertically(parent, unplacedIndices = listOf(1, 2)) {
                FocusableBox(item1, 0, 0, 10, 10)
                FocusableBox(item2, 10, 10, 10, 10)
                FocusableBox(item3, 20, 20, 10, 10)
                FocusableBox(item4, 20, 20, 10, 10, initialFocus)
            }
        }

        // Act.
        rule.runOnIdle { focusManager.moveFocus(FocusDirection.Up) }

        // Assert.
        rule.runOnIdle {
            assertThat(parent.value).isFalse()
            assertThat(item1.value).isTrue()
            assertThat(item2.value).isFalse()
            assertThat(item3.value).isFalse()
            assertThat(item4.value).isFalse()
        }
    }

    @Test
    fun moveFocusDown_skipsMultipleUnplacedItems() {
        // Arrange.
        val (parent, item1, item2, item3, item4) = List(5) { mutableStateOf(false) }
        rule.setContentForTest {
            LayoutVertically(parent, unplacedIndices = listOf(1, 2)) {
                FocusableBox(item1, 0, 0, 10, 10, initialFocus)
                FocusableBox(item2, 10, 10, 10, 10)
                FocusableBox(item3, 20, 20, 10, 10)
                FocusableBox(item4, 20, 20, 10, 10)
            }
        }

        // Act.
        rule.runOnIdle { focusManager.moveFocus(FocusDirection.Down) }

        // Assert.
        rule.runOnIdle {
            assertThat(parent.value).isFalse()
            assertThat(item1.value).isFalse()
            assertThat(item2.value).isFalse()
            assertThat(item3.value).isFalse()
            assertThat(item4.value).isTrue()
        }
    }

    @Composable
    internal fun FocusableBox(
        isFocused: MutableState<Boolean>,
        x: Dp,
        y: Dp,
        width: Dp,
        height: Dp,
        focusRequester: FocusRequester? = null,
        content: @Composable BoxScope.() -> Unit = {}
    ) {
        Box(
            modifier =
                Modifier.offset(x, y)
                    .size(width, height)
                    .focusRequester(focusRequester ?: remember { FocusRequester() })
                    .onFocusChanged { isFocused.value = it.isFocused }
                    .focusTarget(),
            content = content
        )
    }

    @Composable
    fun LayoutHorizontally(
        isFocused: MutableState<Boolean>,
        unplacedIndices: List<Int>,
        focusRequester: FocusRequester? = null,
        content: @Composable () -> Unit,
    ) {
        Layout(
            content = content,
            modifier =
                Modifier.focusRequester(focusRequester ?: remember { FocusRequester() })
                    .onFocusChanged { isFocused.value = it.isFocused }
                    .focusTarget()
        ) { measurables, constraints ->
            var width = 0
            var height = 0
            val placeables =
                measurables.map {
                    it.measure(constraints).run {
                        val offset = IntOffset(width, height)
                        width += this.width
                        height = maxOf(height, this.height)
                        Pair(this, offset)
                    }
                }

            layout(width, height) {
                placeables.forEachIndexed { index, placeable ->
                    if (!unplacedIndices.contains(index)) {
                        placeable.first.placeRelative(placeable.second)
                    }
                }
            }
        }
    }

    @Composable
    fun LayoutVertically(
        isFocused: MutableState<Boolean>,
        unplacedIndices: List<Int>,
        focusRequester: FocusRequester? = null,
        content: @Composable () -> Unit
    ) {
        Layout(
            content = content,
            modifier =
                Modifier.focusRequester(focusRequester ?: remember { FocusRequester() })
                    .onFocusChanged { isFocused.value = it.isFocused }
                    .focusTarget()
        ) { measurables, constraints ->
            var width = 0
            var height = 0
            val placeables =
                measurables.map {
                    it.measure(constraints).run {
                        val offset = IntOffset(width, height)
                        width = maxOf(width, this.width)
                        height += this.height
                        Pair(this, offset)
                    }
                }

            layout(width, height) {
                placeables.forEachIndexed { index, placeable ->
                    if (!unplacedIndices.contains(index)) {
                        placeable.first.placeRelative(placeable.second)
                    }
                }
            }
        }
    }

    private fun ComposeContentTestRule.setContentForTest(composable: @Composable () -> Unit) {
        setContent {
            focusManager = LocalFocusManager.current
            composable()
        }
        rule.runOnIdle { initialFocus.requestFocus() }
    }
}<|MERGE_RESOLUTION|>--- conflicted
+++ resolved
@@ -203,11 +203,7 @@
         }
 
         // Act.
-<<<<<<< HEAD
-        rule.runOnIdle { @OptIn(ExperimentalComposeUiApi::class) focusManager.moveFocus(Enter) }
-=======
         rule.runOnIdle { focusManager.moveFocus(Enter) }
->>>>>>> 3d4510a6
 
         // Assert.
         rule.runOnIdle {
