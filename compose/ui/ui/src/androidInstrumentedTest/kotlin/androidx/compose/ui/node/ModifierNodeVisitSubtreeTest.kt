--- conflicted
+++ resolved
@@ -77,12 +77,6 @@
         val visitedChildren = mutableListOf<Modifier.Node>()
         rule.setContent {
             Box(Modifier.elementOf(node).elementOf(child1).elementOf(child2)) {
-<<<<<<< HEAD
-                Box(Modifier.elementOf(child5).elementOf(child6)) {
-                    Box(Modifier.elementOf(child7).elementOf(child8))
-                }
-                Box { Box(Modifier.elementOf(child3).elementOf(child4)) }
-=======
                 Box(Modifier.elementOf(child3).elementOf(child4)) {
                     Box(Modifier.elementOf(child5).elementOf(child6))
                 }
@@ -112,20 +106,15 @@
                     Box(Modifier.elementOf(child3).zIndex(-10f))
                 }
                 Box { Box(Modifier.elementOf(child4)) }
->>>>>>> 3d4510a6
             }
         }
 
         // Act.
-<<<<<<< HEAD
-        rule.runOnIdle { node.visitSubtree(Nodes.Any) { visitedChildren.add(it) } }
-=======
         rule.runOnIdle {
             node.visitSubtree(Nodes.Any, zOrder = true) {
                 @Suppress("KotlinConstantConditions") if (it is TrackedNode) visitedChildren.add(it)
             }
         }
->>>>>>> 3d4510a6
 
         // Assert.
         assertThat(visitedChildren).containsExactly(child1, child4, child2, child3).inOrder()
