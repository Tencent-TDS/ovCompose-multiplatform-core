/*
 * Copyright 2020 The Android Open Source Project
 *
 * Licensed under the Apache License, Version 2.0 (the "License");
 * you may not use this file except in compliance with the License.
 * You may obtain a copy of the License at
 *
 *      http://www.apache.org/licenses/LICENSE-2.0
 *
 * Unless required by applicable law or agreed to in writing, software
 * distributed under the License is distributed on an "AS IS" BASIS,
 * WITHOUT WARRANTIES OR CONDITIONS OF ANY KIND, either express or implied.
 * See the License for the specific language governing permissions and
 * limitations under the License.
 */

package androidx.compose.ui

import android.graphics.Rect
import android.os.Build
import android.os.Build.VERSION.SDK_INT
import android.os.Build.VERSION_CODES.P
import android.os.Build.VERSION_CODES.R
import android.text.SpannableString
import android.view.View
import android.view.accessibility.AccessibilityEvent
import android.view.accessibility.AccessibilityEvent.CONTENT_CHANGE_TYPE_UNDEFINED
import android.view.accessibility.AccessibilityEvent.TYPE_VIEW_TEXT_CHANGED
import android.view.accessibility.AccessibilityEvent.TYPE_VIEW_TEXT_SELECTION_CHANGED
import android.view.accessibility.AccessibilityEvent.TYPE_WINDOW_CONTENT_CHANGED
import android.view.accessibility.AccessibilityNodeInfo.EXTRA_DATA_TEXT_CHARACTER_LOCATION_KEY
import androidx.compose.foundation.layout.Box
import androidx.compose.foundation.layout.Row
import androidx.compose.foundation.layout.size
import androidx.compose.runtime.Composable
import androidx.compose.runtime.getValue
import androidx.compose.runtime.mutableStateOf
import androidx.compose.runtime.rememberCoroutineScope
import androidx.compose.runtime.setValue
import androidx.compose.ui.platform.AndroidComposeView
import androidx.compose.ui.platform.AndroidComposeViewAccessibilityDelegateCompat
import androidx.compose.ui.platform.LocalClipboard
import androidx.compose.ui.platform.LocalView
import androidx.compose.ui.platform.testClipEntry
import androidx.compose.ui.semantics.LiveRegionMode
import androidx.compose.ui.semantics.ProgressBarRangeInfo
import androidx.compose.ui.semantics.Role
import androidx.compose.ui.semantics.ScrollAxisRange
import androidx.compose.ui.semantics.SemanticsPropertyKey
import androidx.compose.ui.semantics.SemanticsPropertyReceiver
import androidx.compose.ui.semantics.clearAndSetSemantics
import androidx.compose.ui.semantics.collapse
import androidx.compose.ui.semantics.contentDescription
import androidx.compose.ui.semantics.copyText
import androidx.compose.ui.semantics.cutText
import androidx.compose.ui.semantics.disabled
import androidx.compose.ui.semantics.dismiss
import androidx.compose.ui.semantics.editableText
import androidx.compose.ui.semantics.error
import androidx.compose.ui.semantics.expand
import androidx.compose.ui.semantics.focused
import androidx.compose.ui.semantics.getTextLayoutResult
import androidx.compose.ui.semantics.heading
import androidx.compose.ui.semantics.hideFromAccessibility
import androidx.compose.ui.semantics.horizontalScrollAxisRange
import androidx.compose.ui.semantics.isEditable
import androidx.compose.ui.semantics.liveRegion
import androidx.compose.ui.semantics.maxTextLength
import androidx.compose.ui.semantics.onClick
import androidx.compose.ui.semantics.onLongClick
import androidx.compose.ui.semantics.password
import androidx.compose.ui.semantics.pasteText
import androidx.compose.ui.semantics.progressBarRangeInfo
import androidx.compose.ui.semantics.role
import androidx.compose.ui.semantics.semantics
import androidx.compose.ui.semantics.semanticsId
import androidx.compose.ui.semantics.setProgress
import androidx.compose.ui.semantics.setSelection
import androidx.compose.ui.semantics.setText
import androidx.compose.ui.semantics.stateDescription
import androidx.compose.ui.semantics.testTag
import androidx.compose.ui.semantics.testTagsAsResourceId
import androidx.compose.ui.semantics.text
import androidx.compose.ui.semantics.textSelectionRange
import androidx.compose.ui.test.TestActivity
import androidx.compose.ui.test.junit4.ComposeContentTestRule
import androidx.compose.ui.test.junit4.createAndroidComposeRule
import androidx.compose.ui.test.onNodeWithTag
import androidx.compose.ui.text.AnnotatedString
import androidx.compose.ui.text.TextRange
import androidx.compose.ui.unit.Dp
import androidx.compose.ui.unit.dp
import androidx.core.view.ViewCompat
import androidx.core.view.accessibility.AccessibilityEventCompat.CONTENT_CHANGE_TYPE_CONTENT_DESCRIPTION
import androidx.core.view.accessibility.AccessibilityNodeInfoCompat
import androidx.core.view.accessibility.AccessibilityNodeInfoCompat.ACTION_CLICK
import androidx.core.view.accessibility.AccessibilityNodeInfoCompat.ACTION_COLLAPSE
import androidx.core.view.accessibility.AccessibilityNodeInfoCompat.ACTION_DISMISS
import androidx.core.view.accessibility.AccessibilityNodeInfoCompat.ACTION_EXPAND
import androidx.core.view.accessibility.AccessibilityNodeInfoCompat.ACTION_PASTE
import androidx.core.view.accessibility.AccessibilityNodeInfoCompat.AccessibilityActionCompat
import androidx.core.view.accessibility.AccessibilityNodeInfoCompat.RangeInfoCompat.RANGE_TYPE_FLOAT
import androidx.test.ext.junit.runners.AndroidJUnit4
import androidx.test.filters.MediumTest
import androidx.test.filters.SdkSuppress
import com.google.common.truth.Correspondence
import com.google.common.truth.Truth.assertThat
import kotlinx.coroutines.CoroutineStart
import kotlinx.coroutines.launch
import org.junit.Rule
import org.junit.Test
import org.junit.runner.RunWith

@MediumTest
@RunWith(AndroidJUnit4::class)
class AndroidComposeViewAccessibilityDelegateCompatTest {
    @get:Rule val rule = createAndroidComposeRule<TestActivity>()

    private val tag = "tag"
    private lateinit var androidComposeView: AndroidComposeView
    private val dispatchedAccessibilityEvents = mutableListOf<AccessibilityEvent>()
    private val accessibilityEventLoopIntervalMs = 100L

    @Test
    fun testPopulateAccessibilityNodeInfoProperties_general() {
        // Arrange.
        val clickActionLabel = "click"
        val dismissActionLabel = "dismiss"
        val expandActionLabel = "expand"
        val collapseActionLabel = "collapse"
        val state = "checked"
        rule.setContentWithAccessibilityEnabled {
            Box(
                Modifier.size(10.dp).semantics {
                    stateDescription = "checked"
                    testTag = tag
                    testTagsAsResourceId = true
                    heading()
                    onClick(clickActionLabel) { true }
                    dismiss(dismissActionLabel) { true }
                    expand(expandActionLabel) { true }
                    collapse(collapseActionLabel) { true }
                }
            )
        }
        val virtualViewId = rule.onNodeWithTag(tag).semanticsId()

        // Act.
        val info = rule.runOnIdle { androidComposeView.createAccessibilityNodeInfo(virtualViewId) }

        // Assert.
        rule.runOnIdle {
            assertThat(info.className).isEqualTo("android.view.View")
            assertThat(info.actionList)
                .comparingElementsUsing(IdAndLabel)
                .containsAtLeast(
                    AccessibilityActionCompat(ACTION_CLICK, clickActionLabel),
                    AccessibilityActionCompat(ACTION_DISMISS, dismissActionLabel),
                    AccessibilityActionCompat(ACTION_EXPAND, expandActionLabel),
                    AccessibilityActionCompat(ACTION_COLLAPSE, collapseActionLabel)
                )
            assertThat(info.stateDescription).isEqualTo(state)
            assertThat(info.viewIdResourceName).isEqualTo(tag)
            assertThat(info.isHeading).isTrue()
            assertThat(info.isClickable).isTrue()
            assertThat(info.isVisibleToUser).isTrue()
            assertThat(info.isImportantForAccessibility).isTrue()
        }
    }

    @Test
    fun testPopulateAccessibilityNodeInfoProperties_screenReaderFocusable_mergingDescendants() {
        // Arrange.
        rule.setContentWithAccessibilityEnabled {
            Box(Modifier.size(10.dp).semantics(mergeDescendants = true) { testTag = tag })
        }
        val virtualViewId = rule.onNodeWithTag(tag).semanticsId()

        // Act.
        val info = rule.runOnIdle { androidComposeView.createAccessibilityNodeInfo(virtualViewId) }

        // Assert.
        rule.runOnIdle { assertThat(info.isScreenReaderFocusable).isTrue() }
    }

    @Test
    fun testPopulateAccessibilityNodeInfoProperties_screenReaderFocusable_notMergingDescendants() {
        // Arrange.
        rule.setContentWithAccessibilityEnabled {
            Box(Modifier.size(10.dp).semantics(mergeDescendants = false) { testTag = tag })
        }
        val virtualViewId = rule.onNodeWithTag(tag).semanticsId()

        // Act.
        val info = rule.runOnIdle { androidComposeView.createAccessibilityNodeInfo(virtualViewId) }

        // Assert.
        rule.runOnIdle { assertThat(info.isScreenReaderFocusable).isFalse() }
    }

    @Test
    fun testPopulateAccessibilityNodeInfoProperties_screenReaderFocusable_speakable() {
        // Arrange.
        rule.setContentWithAccessibilityEnabled {
            Box(
                Modifier.size(10.dp).semantics(mergeDescendants = false) {
                    testTag = tag
                    text = AnnotatedString("Example text")
                }
            )
        }
        val virtualViewId = rule.onNodeWithTag(tag).semanticsId()

        // Act.
        val info = rule.runOnIdle { androidComposeView.createAccessibilityNodeInfo(virtualViewId) }

        // Assert.
        rule.runOnIdle { assertThat(info.isScreenReaderFocusable).isTrue() }
    }

    @Test
    fun testPopulateAccessibilityNodeInfoProperties_disabled() {
        // Arrange.
        rule.setContentWithAccessibilityEnabled {
            val clipboard = LocalClipboard.current
            rememberCoroutineScope().launch(start = CoroutineStart.UNDISPATCHED) {
                clipboard.setClipEntry(testClipEntry("test"))
            }
            Box(
                Modifier.size(10.dp).semantics(mergeDescendants = true) {
                    testTag = tag
                    disabled()
                    editableText = AnnotatedString("text")
                    horizontalScrollAxisRange = ScrollAxisRange({ 0f }, { 5f })
                    onClick { true }
                    onLongClick { true }
                    copyText { true }
                    pasteText { true }
                    cutText { true }
                    setText { true }
                    setSelection { _, _, _ -> true }
                    dismiss { true }
                    expand { true }
                    collapse { true }
                }
            )
        }
        val virtualViewId = rule.onNodeWithTag(tag).semanticsId()

        // Act.
        val info = rule.runOnIdle { androidComposeView.createAccessibilityNodeInfo(virtualViewId) }

        // Assert.
        rule.runOnIdle {
            assertThat(info.isClickable).isTrue()
            assertThat(info.isLongClickable).isTrue()
            assertThat(info.actionList)
                .comparingElementsUsing(IdAndLabel)
                .containsNoneOf(
                    AccessibilityActionCompat.ACTION_CLICK,
                    AccessibilityActionCompat.ACTION_COLLAPSE,
                    AccessibilityActionCompat.ACTION_CUT,
                    AccessibilityActionCompat.ACTION_DISMISS,
                    AccessibilityActionCompat.ACTION_EXPAND,
                    AccessibilityActionCompat.ACTION_LONG_CLICK,
                    AccessibilityActionCompat.ACTION_PAGE_DOWN,
                    AccessibilityActionCompat.ACTION_PAGE_LEFT,
                    AccessibilityActionCompat.ACTION_PAGE_RIGHT,
                    AccessibilityActionCompat.ACTION_PAGE_UP,
                    AccessibilityActionCompat.ACTION_PASTE,
                    AccessibilityActionCompat.ACTION_SET_TEXT,
                    AccessibilityActionCompat.ACTION_SCROLL_FORWARD,
                    AccessibilityActionCompat.ACTION_SCROLL_RIGHT,
                )
            assertThat(info.actionList)
                .comparingElementsUsing(IdAndLabel)
                .containsAtLeast(
                    AccessibilityActionCompat.ACTION_COPY,
                    // This is the default ACTION_SET_SELECTION.
                    AccessibilityActionCompat.ACTION_SET_SELECTION,
                )
        }
    }

    @Test
    fun testPopulateAccessibilityNodeInfoProperties_buttonRole() {
        // Arrange.
        rule.setContentWithAccessibilityEnabled {
            Box(
                Modifier.size(10.dp).semantics(mergeDescendants = true) {
                    testTag = tag
                    role = Role.Button
                }
            )
        }
        val virtualViewId = rule.onNodeWithTag(tag).semanticsId()

        // Act.
        val info = rule.runOnIdle { androidComposeView.createAccessibilityNodeInfo(virtualViewId) }

        // Assert.
        rule.runOnIdle { assertThat(info.className).isEqualTo("android.widget.Button") }
    }

    @Test
    fun testPopulateAccessibilityNodeInfoProperties_switchRole() {
        // Arrange.
        rule.setContentWithAccessibilityEnabled {
            Box(
                Modifier.size(10.dp).semantics(mergeDescendants = true) {
                    testTag = tag
                    role = Role.Switch
                }
            )
        }
        val virtualViewId = rule.onNodeWithTag(tag).semanticsId()

        // Act.
        val info = rule.runOnIdle { androidComposeView.createAccessibilityNodeInfo(virtualViewId) }

        // Assert.
        rule.runOnIdle { assertThat(info.className).isEqualTo("android.view.View") }
    }

    @Test
    fun testPopulateAccessibilityNodeInfoProperties_switchRoleDescription() {
        // Arrange.
        rule.setContentWithAccessibilityEnabled {
            Box(
                Modifier.size(10.dp).semantics(mergeDescendants = true) {
                    testTag = tag
                    role = Role.Switch
                }
            )
        }
        val virtualViewId = rule.onNodeWithTag(tag).semanticsId()

        // Act.
        val info = rule.runOnIdle { androidComposeView.createAccessibilityNodeInfo(virtualViewId) }

        // Assert.
        rule.runOnIdle { assertThat(info.roleDescription).isEqualTo("Switch") }
    }

    @Test
    fun testPopulateAccessibilityNodeInfoProperties_checkBoxRole() {
        // Arrange.
        rule.setContentWithAccessibilityEnabled {
            Box(
                Modifier.size(10.dp).semantics(mergeDescendants = true) {
                    testTag = tag
                    role = Role.Checkbox
                }
            )
        }
        val virtualViewId = rule.onNodeWithTag(tag).semanticsId()

        // Act.
        val info = rule.runOnIdle { androidComposeView.createAccessibilityNodeInfo(virtualViewId) }

        // Assert.
        rule.runOnIdle { assertThat(info.className).isEqualTo("android.widget.CheckBox") }
    }

    @Test
    fun testPopulateAccessibilityNodeInfoProperties_radioButtonRole() {
        // Arrange.
        rule.setContentWithAccessibilityEnabled {
            Box(
                Modifier.size(10.dp).semantics(mergeDescendants = true) {
                    testTag = tag
                    role = Role.RadioButton
                }
            )
        }
        val virtualViewId = rule.onNodeWithTag(tag).semanticsId()

        // Act.
        val info = rule.runOnIdle { androidComposeView.createAccessibilityNodeInfo(virtualViewId) }

        // Assert.
        rule.runOnIdle { assertThat(info.className).isEqualTo("android.widget.RadioButton") }
    }

    @Test
    fun testPopulateAccessibilityNodeInfoProperties_tabRole() {
        // Arrange.
        rule.setContentWithAccessibilityEnabled {
            Box(
                Modifier.size(10.dp).semantics(mergeDescendants = true) {
                    testTag = tag
                    role = Role.Tab
                }
            )
        }
        val virtualViewId = rule.onNodeWithTag(tag).semanticsId()

        // Act.
        val info = rule.runOnIdle { androidComposeView.createAccessibilityNodeInfo(virtualViewId) }

        // Assert.
        rule.runOnIdle { assertThat(info.roleDescription).isEqualTo("Tab") }
    }

    @Test
    fun testPopulateAccessibilityNodeInfoProperties_imageRole() {
        // Arrange.
        rule.setContentWithAccessibilityEnabled {
            Box(
                Modifier.size(10.dp).semantics(mergeDescendants = true) {
                    testTag = tag
                    role = Role.Image
                }
            )
        }
        val virtualViewId = rule.onNodeWithTag(tag).semanticsId()

        // Act.
        val info = rule.runOnIdle { androidComposeView.createAccessibilityNodeInfo(virtualViewId) }

        // Assert.
        rule.runOnIdle { assertThat(info.className).isEqualTo("android.widget.ImageView") }
    }

    @Test
    @SdkSuppress(minSdkVersion = 24)
    fun testIsNotImportant_empty() {
        // Arrange.
        rule.setContentWithAccessibilityEnabled {
            Box(Modifier.size(10.dp).semantics(mergeDescendants = false) { testTag = tag })
        }
        val virtualViewId = rule.onNodeWithTag(tag).semanticsId()

        // Act.
        val info = rule.runOnIdle { androidComposeView.createAccessibilityNodeInfo(virtualViewId) }

        // Assert.
        rule.runOnIdle { assertThat(info.isImportantForAccessibility).isFalse() }
    }

    @Test
    @SdkSuppress(minSdkVersion = 24)
    fun testIsImportant_emptyMerging() {
        // Arrange.
        rule.setContentWithAccessibilityEnabled {
            Box(Modifier.size(10.dp).semantics(mergeDescendants = true) { testTag = tag })
        }
        val virtualViewId = rule.onNodeWithTag(tag).semanticsId()

        // Act.
        val info = rule.runOnIdle { androidComposeView.createAccessibilityNodeInfo(virtualViewId) }

        // Assert.
        rule.runOnIdle { assertThat(info.isImportantForAccessibility).isTrue() }
    }

    @OptIn(ExperimentalComposeUiApi::class)
    @Test
    @SdkSuppress(minSdkVersion = 24)
    fun testIsNotImportant_testOnlyProperties() {
        // Arrange.
        rule.setContentWithAccessibilityEnabled {
            Box(
                Modifier.size(10.dp).semantics(mergeDescendants = false) {
                    testTag = tag
                    testTagsAsResourceId = true
                    hideFromAccessibility()
                }
            )
        }
        val virtualViewId = rule.onNodeWithTag(tag).semanticsId()

        // Act.
        val info = rule.runOnIdle { androidComposeView.createAccessibilityNodeInfo(virtualViewId) }

        // Assert.
        rule.runOnIdle { assertThat(info.isImportantForAccessibility).isFalse() }
    }

    @Test
    @SdkSuppress(minSdkVersion = 24)
    fun testIsImportant_accessibilitySpeakableProperties_stateDescription() {
        // Arrange.
        rule.setContentWithAccessibilityEnabled {
            Box(
                Modifier.size(10.dp).semantics(mergeDescendants = false) {
                    testTag = tag
                    stateDescription = "stateDescription"
                    heading()
                }
            )
        }
        val virtualViewId = rule.onNodeWithTag(tag).semanticsId()

        // Act.
        val info = rule.runOnIdle { androidComposeView.createAccessibilityNodeInfo(virtualViewId) }

        // Assert.
        rule.runOnIdle { assertThat(info.isImportantForAccessibility).isTrue() }
    }

    @Test
    @SdkSuppress(minSdkVersion = 24)
    fun testIsImportant_accessibilitySpeakableProperties_onClick() {
        // Arrange.
        rule.setContentWithAccessibilityEnabled {
            Box(
                Modifier.size(10.dp).semantics(mergeDescendants = false) {
                    testTag = tag
                    onClick("clickLabel") { true }
                }
            )
        }
        val virtualViewId = rule.onNodeWithTag(tag).semanticsId()

        // Act.
        val info = rule.runOnIdle { androidComposeView.createAccessibilityNodeInfo(virtualViewId) }

        // Assert.
        rule.runOnIdle { assertThat(info.isImportantForAccessibility).isTrue() }
    }

    private val PickedDateKey = SemanticsPropertyKey<Long>("PickedDate")
    private var SemanticsPropertyReceiver.pickedDate by PickedDateKey

    @Test
    @SdkSuppress(minSdkVersion = 24)
    fun testIsNotImportant_customSemanticsProperty() {
        // Arrange.
        rule.setContentWithAccessibilityEnabled {
            Box(
                Modifier.size(10.dp).semantics(mergeDescendants = false) {
                    testTag = tag
                    pickedDate = 1445378400 // 2015-10-21
                }
            )
        }
        val virtualViewId = rule.onNodeWithTag(tag).semanticsId()

        // Act.
        val info = rule.runOnIdle { androidComposeView.createAccessibilityNodeInfo(virtualViewId) }

        // Assert.
        rule.runOnIdle { assertThat(info.isImportantForAccessibility).isFalse() }
    }

    @Test
    @SdkSuppress(minSdkVersion = 24)
    fun testIsNotImportant_clearedWithTestTag() {
        // Arrange.
        rule.setContentWithAccessibilityEnabled {
            Box(
                Modifier.size(10.dp)
                    .clearAndSetSemantics { testTag = tag }
                    .semantics(mergeDescendants = true) { stateDescription = "stateDescription" }
            ) {
                Box(Modifier.semantics { text = AnnotatedString("foo") })
            }
        }
        val virtualViewId = rule.onNodeWithTag(tag).semanticsId()

        // Act.
        val info = rule.runOnIdle { androidComposeView.createAccessibilityNodeInfo(virtualViewId) }

        // Assert.
        rule.runOnIdle { assertThat(info.isImportantForAccessibility).isFalse() }
    }

    @Test
    fun textNode_withRoleButton_className_button() {
        // Arrange.
        rule.setContentWithAccessibilityEnabled {
            Box(
                Modifier.size(10.dp).semantics(mergeDescendants = true) {
                    testTag = tag
                    text = AnnotatedString("text") // makes it a text node
                    role = Role.Button
                }
            )
        }
<<<<<<< HEAD
        val virtualViewId = rule.onNodeWithTag(tag).semanticsId
=======
        val virtualViewId = rule.onNodeWithTag(tag).semanticsId()
>>>>>>> f83b2287

        // Act.
        val info = rule.runOnIdle { androidComposeView.createAccessibilityNodeInfo(virtualViewId) }

        // Assert.
        rule.runOnIdle { assertThat(info.className).isEqualTo("android.widget.Button") }
    }

    @Test
    fun textFieldNode_withRoleButton_className_button() {
        // Arrange.
        rule.setContentWithAccessibilityEnabled {
            Box(
                Modifier.size(10.dp).semantics(mergeDescendants = true) {
                    testTag = tag
                    editableText = AnnotatedString("")
                    setText { true } // makes it a text field node
                    role = Role.Button
                }
            )
        }
<<<<<<< HEAD
        val virtualViewId = rule.onNodeWithTag(tag).semanticsId
=======
        val virtualViewId = rule.onNodeWithTag(tag).semanticsId()
>>>>>>> f83b2287

        // Act.
        val info = rule.runOnIdle { androidComposeView.createAccessibilityNodeInfo(virtualViewId) }

        // Assert.
        rule.runOnIdle { assertThat(info.className).isEqualTo("android.widget.Button") }
    }

    @Test
    fun nodeWithTextAndLayoutResult_className_textView() {
        // Arrange.
        rule.setContentWithAccessibilityEnabled {
            Box(
                Modifier.size(10.dp).semantics(mergeDescendants = true) {
                    testTag = tag
                    text = AnnotatedString("")
                }
            )
        }
        val virtualViewId = rule.onNodeWithTag(tag).semanticsId()

        // Act.
        val info = rule.runOnIdle { androidComposeView.createAccessibilityNodeInfo(virtualViewId) }

        // Assert.
        rule.runOnIdle { assertThat(info.className).isEqualTo("android.widget.TextView") }
    }

    @Test
    fun testPopulateAccessibilityNodeInfoProperties_liveRegion() {
        // Arrange.
        val testTag1 = "TestTag1"
        val testTag2 = "TestTag2"
        rule.setContentWithAccessibilityEnabled {
            Row {
                Box(
                    Modifier.size(10.dp).semantics(mergeDescendants = true) {
                        testTag = testTag1
                        liveRegion = LiveRegionMode.Polite
                    }
                )
                Box(
                    Modifier.size(10.dp).semantics(mergeDescendants = true) {
                        testTag = testTag2
                        liveRegion = LiveRegionMode.Assertive
                    }
                )
            }
        }
        val virtualViewId1 = rule.onNodeWithTag(testTag1).semanticsId()
        val virtualViewId2 = rule.onNodeWithTag(testTag2).semanticsId()

        // Act.
        lateinit var info1: AccessibilityNodeInfoCompat
        lateinit var info2: AccessibilityNodeInfoCompat
        rule.runOnIdle {
            info1 = androidComposeView.createAccessibilityNodeInfo(virtualViewId1)
            info2 = androidComposeView.createAccessibilityNodeInfo(virtualViewId2)
        }

        // Assert.
        rule.runOnIdle {
            assertThat(info1.liveRegion).isEqualTo(ViewCompat.ACCESSIBILITY_LIVE_REGION_POLITE)
            assertThat(info2.liveRegion).isEqualTo(ViewCompat.ACCESSIBILITY_LIVE_REGION_ASSERTIVE)
        }
    }

    @Test
    fun testPopulateAccessibilityNodeInfoProperties_liveRegionUpdate() {
        // Arrange.
        var liveRegionMode by mutableStateOf(LiveRegionMode.Polite)
        rule.setContentWithAccessibilityEnabled {
            Box(
                Modifier.size(10.dp).semantics(mergeDescendants = true) {
                    testTag = tag
                    liveRegion = liveRegionMode
                }
            )
        }
        val virtualViewId = rule.onNodeWithTag(tag).semanticsId()
        val info1 = rule.runOnIdle { androidComposeView.createAccessibilityNodeInfo(virtualViewId) }
        dispatchedAccessibilityEvents.clear()

        // Act.
        rule.runOnIdle { liveRegionMode = LiveRegionMode.Assertive }
        val info2 = rule.runOnIdle { androidComposeView.createAccessibilityNodeInfo(virtualViewId) }

        // Assert.
        rule.runOnIdle {
            assertThat(info1.liveRegion).isEqualTo(ViewCompat.ACCESSIBILITY_LIVE_REGION_POLITE)
            assertThat(dispatchedAccessibilityEvents)
                .comparingElementsUsing(AccessibilityEventComparator)
                .containsExactly(
                    AccessibilityEvent().apply {
                        eventType = TYPE_WINDOW_CONTENT_CHANGED
                        contentChangeTypes = CONTENT_CHANGE_TYPE_UNDEFINED
                    }
                )
            assertThat(info2.liveRegion).isEqualTo(ViewCompat.ACCESSIBILITY_LIVE_REGION_ASSERTIVE)
        }
    }

    @Test
    fun testPopulateAccessibilityNodeInfoProperties_SeekBar() {
        // Arrange.
        val setProgressActionLabel = "setProgress"
        rule.mainClock.autoAdvance = false
        rule.setContentWithAccessibilityEnabled {
            Box(
                Modifier.size(10.dp).semantics(mergeDescendants = true) {
                    testTag = tag
                    progressBarRangeInfo = ProgressBarRangeInfo(0.5f, 0f..1f, 6)
                    setProgress(setProgressActionLabel) { true }
                }
            )
        }
        val virtualViewId = rule.onNodeWithTag(tag).semanticsId()

        // Act.
        val info = rule.runOnIdle { androidComposeView.createAccessibilityNodeInfo(virtualViewId) }

        // Assert.
        rule.runOnIdle {
            assertThat(info.className).isEqualTo("android.widget.SeekBar")
            assertThat(info.rangeInfo.type).isEqualTo(RANGE_TYPE_FLOAT)
            assertThat(info.rangeInfo.current).isEqualTo(0.5f)
            assertThat(info.rangeInfo.min).isEqualTo(0f)
            assertThat(info.rangeInfo.max).isEqualTo(1f)
            if (SDK_INT >= Build.VERSION_CODES.N) {
                assertThat(info.actionList)
                    .comparingElementsUsing(IdAndLabel)
                    .contains(
                        AccessibilityActionCompat(
                            android.R.id.accessibilityActionSetProgress,
                            setProgressActionLabel
                        )
                    )
            }
        }
    }

    @Test
    fun testPopulateAccessibilityNodeInfoProperties_textField() {
        // Arrange.
        val setSelectionActionLabel = "setSelection"
        val setTextActionLabel = "setText"
        val text = "hello"
        rule.setContentWithAccessibilityEnabled {
            Box(
                Modifier.size(10.dp).semantics(mergeDescendants = true) {
                    testTag = tag
                    editableText = AnnotatedString(text)
                    textSelectionRange = TextRange(1)
                    focused = true
                    maxTextLength = 100
                    isEditable = true
                    getTextLayoutResult { true }
                    setText(setTextActionLabel) { true }
                    setSelection(setSelectionActionLabel) { _, _, _ -> true }
                }
            )
        }
        val virtualViewId = rule.onNodeWithTag(tag).semanticsId()

        // Act.
        val info = rule.runOnIdle { androidComposeView.createAccessibilityNodeInfo(virtualViewId) }

        // Assert.
        rule.runOnIdle {
            assertThat(info.className).isEqualTo("android.widget.EditText")
            assertThat(info.text).isEqualTo(SpannableString(text))
            assertThat(info.isFocusable).isTrue()
            assertThat(info.isFocused).isTrue()
            assertThat(info.isEditable).isTrue()
            assertThat(info.maxTextLength).isEqualTo(100)
            assertThat(info.actionList)
                .comparingElementsUsing(IdAndLabel)
                .containsAtLeast(
                    AccessibilityActionCompat(
                        AccessibilityNodeInfoCompat.ACTION_SET_SELECTION,
                        setSelectionActionLabel
                    ),
                    AccessibilityActionCompat(
                        AccessibilityNodeInfoCompat.ACTION_SET_TEXT,
                        setTextActionLabel
                    ),
                    AccessibilityActionCompat.ACTION_NEXT_AT_MOVEMENT_GRANULARITY,
                    AccessibilityActionCompat.ACTION_PREVIOUS_AT_MOVEMENT_GRANULARITY
                )
            if (SDK_INT >= 26) {
                assertThat(info.unwrap().availableExtraData)
                    .containsExactly(
                        "androidx.compose.ui.semantics.id",
                        "androidx.compose.ui.semantics.testTag",
                        EXTRA_DATA_TEXT_CHARACTER_LOCATION_KEY
                    )
            }
        }
    }

    @Test
    fun testPopulateAccessibilityNodeInfoProperties_textField_no_maxTextLength() {
        // Arrange.
        val setSelectionActionLabel = "setSelection"
        val setTextActionLabel = "setText"
        val text = "hello"
        rule.setContentWithAccessibilityEnabled {
            Box(
                Modifier.size(10.dp).semantics(mergeDescendants = true) {
                    testTag = tag
                    editableText = AnnotatedString(text)
                    textSelectionRange = TextRange(1)
                    focused = true
                    isEditable = true
                    getTextLayoutResult { true }
                    setText(setTextActionLabel) { true }
                    setSelection(setSelectionActionLabel) { _, _, _ -> true }
                }
            )
        }
        val virtualViewId = rule.onNodeWithTag(tag).semanticsId()

        // Act.
        val info = rule.runOnIdle { androidComposeView.createAccessibilityNodeInfo(virtualViewId) }

        // Assert.
        rule.runOnIdle { assertThat(info.maxTextLength).isEqualTo(-1) }
    }

    @Test
    fun testMovementGranularities_textField_focused() {
        // Arrange.
        rule.setContentWithAccessibilityEnabled {
            Box(
                Modifier.size(10.dp).semantics(mergeDescendants = true) {
                    testTag = tag
                    editableText = AnnotatedString("text")
                    textSelectionRange = TextRange(1)
                    focused = true
                    getTextLayoutResult { true }
                    setText { true }
                    setSelection { _, _, _ -> true }
                }
            )
        }
        val virtualViewId = rule.onNodeWithTag(tag).semanticsId()

        // Act.
        val info = rule.runOnIdle { androidComposeView.createAccessibilityNodeInfo(virtualViewId) }

        // Assert.
        rule.runOnIdle {
            assertThat(info.movementGranularities)
                .isEqualTo(
                    AccessibilityNodeInfoCompat.MOVEMENT_GRANULARITY_CHARACTER or
                        AccessibilityNodeInfoCompat.MOVEMENT_GRANULARITY_WORD or
                        AccessibilityNodeInfoCompat.MOVEMENT_GRANULARITY_PARAGRAPH or
                        AccessibilityNodeInfoCompat.MOVEMENT_GRANULARITY_LINE or
                        AccessibilityNodeInfoCompat.MOVEMENT_GRANULARITY_PAGE
                )
        }
    }

    @Test
    fun testMovementGranularities_textField_notFocused() {
        // Arrange.
        rule.setContentWithAccessibilityEnabled {
            Box(
                Modifier.size(10.dp).semantics(mergeDescendants = true) {
                    testTag = tag
                    editableText = AnnotatedString("text")
                    textSelectionRange = TextRange(1)
                    getTextLayoutResult { true }
                    setText { true }
                    setSelection { _, _, _ -> true }
                }
            )
        }
        val virtualViewId = rule.onNodeWithTag(tag).semanticsId()

        // Act.
        val info = rule.runOnIdle { androidComposeView.createAccessibilityNodeInfo(virtualViewId) }

        // Assert.
        rule.runOnIdle {
            assertThat(info.movementGranularities)
                .isEqualTo(
                    AccessibilityNodeInfoCompat.MOVEMENT_GRANULARITY_CHARACTER or
                        AccessibilityNodeInfoCompat.MOVEMENT_GRANULARITY_WORD or
                        AccessibilityNodeInfoCompat.MOVEMENT_GRANULARITY_PARAGRAPH
                )
        }
    }

    @Test
    fun testPopulateAccessibilityNodeInfoProperties_setContentInvalid_customDescription() {
        // Arrange.
        val errorDescription = "Invalid format"
        rule.setContentWithAccessibilityEnabled {
            Box(
                Modifier.size(10.dp).semantics(mergeDescendants = true) {
                    testTag = tag
                    error(errorDescription)
                }
            )
        }
        val virtualViewId = rule.onNodeWithTag(tag).semanticsId()

        // Act.
        val info = rule.runOnIdle { androidComposeView.createAccessibilityNodeInfo(virtualViewId) }

        // Assert.
        rule.runOnIdle {
            assertThat(info.isContentInvalid).isTrue()
            assertThat(info.error).isEqualTo(errorDescription)
        }
    }

    @Test
    fun testPopulateAccessibilityNodeInfoProperties_setContentInvalid_emptyDescription() {
        // Arrange.
        rule.setContentWithAccessibilityEnabled {
            Box(
                Modifier.size(10.dp).semantics(mergeDescendants = true) {
                    testTag = tag
                    error("")
                }
            )
        }
        val virtualViewId = rule.onNodeWithTag(tag).semanticsId()

        // Act.
        val info = rule.runOnIdle { androidComposeView.createAccessibilityNodeInfo(virtualViewId) }

        // Assert.
        rule.runOnIdle {
            assertThat(info.isContentInvalid).isTrue()
            assertThat(info.error.isEmpty()).isTrue()
        }
    }

    @Test
    fun test_PasteAction_ifFocused() {
        // Arrange.
        rule.setContentWithAccessibilityEnabled {
            val clipboard = LocalClipboard.current
            rememberCoroutineScope().launch(start = CoroutineStart.UNDISPATCHED) {
                clipboard.setClipEntry(testClipEntry("test"))
            }
            Box(
                Modifier.size(10.dp).semantics(mergeDescendants = true) {
                    testTag = tag
                    focused = true
                    pasteText { true }
                }
            )
        }
        val virtualViewId = rule.onNodeWithTag(tag).semanticsId()

        // Act.
        val info = rule.runOnIdle { androidComposeView.createAccessibilityNodeInfo(virtualViewId) }

        // Assert.
        rule.runOnIdle {
            assertThat(info.isFocused).isTrue()
            assertThat(info.actionList)
                .comparingElementsUsing(IdAndLabel)
                .contains(AccessibilityActionCompat(ACTION_PASTE, null))
        }
    }

    @Test
    fun test_noPasteAction_ifUnfocused() {
        // Arrange.
        rule.setContentWithAccessibilityEnabled {
            val clipboard = LocalClipboard.current
            rememberCoroutineScope().launch(start = CoroutineStart.UNDISPATCHED) {
                clipboard.setClipEntry(testClipEntry("test"))
            }
            Box(
                Modifier.size(10.dp).semantics(mergeDescendants = true) {
                    testTag = tag
                    pasteText { true }
                }
            )
        }
        val virtualViewId = rule.onNodeWithTag(tag).semanticsId()

        // Act.
        val info = rule.runOnIdle { androidComposeView.createAccessibilityNodeInfo(virtualViewId) }

        // Assert.
        rule.runOnIdle {
            assertThat(info.isFocused).isFalse()
            assertThat(info.actionList)
                .comparingElementsUsing(IdAndLabel)
                .doesNotContain(AccessibilityActionCompat(ACTION_PASTE, null))
        }
    }

    @Test
    fun testActionCanBeNull() {
        // Arrange.
        val actionLabel = "send"
        rule.setContentWithAccessibilityEnabled {
            Box(
                Modifier.size(10.dp).semantics(mergeDescendants = true) {
                    testTag = tag
                    onClick(label = actionLabel, action = null)
                }
            )
        }
        val virtualViewId = rule.onNodeWithTag(tag).semanticsId()

        // Act.
        val info = rule.runOnIdle { androidComposeView.createAccessibilityNodeInfo(virtualViewId) }

        // Assert.
        // When action is null here, should we still think it is clickable? Should we add the action
        // to AccessibilityNodeInfo?
        rule.runOnIdle {
            assertThat(info.isClickable).isTrue()
            assertThat(info.actionList)
                .comparingElementsUsing(IdAndLabel)
                .contains(AccessibilityActionCompat(ACTION_CLICK, actionLabel))
        }
    }

    @Test
    fun testUncoveredNodes_notPlacedNodes_notIncluded() {
        // Arrange.
        rule.setContentWithAccessibilityEnabled {
            Row(Modifier.size(10.toDp())) {
                Box(Modifier.size(10.toDp()).semantics {})
                Box(Modifier.size(10.toDp()).semantics {})
                Box(Modifier.size(10.toDp()).semantics {})
            }
        }

        // Act.
        val info = rule.runOnIdle { androidComposeView.createAccessibilityNodeInfo() }

        // Assert.
        rule.runOnIdle { assertThat(info.childCount).isEqualTo(1) }
    }

    @SdkSuppress(maxSdkVersion = 33) // b/321824038
    @Test
    fun testUncoveredNodes_zeroBoundsRoot_included() {
        // Arrange.
        val bounds = Rect(-1, -1, -1, -1)
        rule.setContentWithAccessibilityEnabled { Box {} }

        // Act.
        rule.runOnIdle {
            val info = androidComposeView.createAccessibilityNodeInfo()
            info.getBoundsInScreen(bounds)
        }

        // Assert.
        rule.runOnIdle { assertThat(bounds).isEqualTo(Rect(0, 0, 0, 0)) }
    }

    @Test
    fun testContentDescriptionCastSuccess() {
        // Arrange.
        var hasContentDescription by mutableStateOf(false)
        rule.mainClock.autoAdvance = false
        rule.setContentWithAccessibilityEnabled {
            Box(
                Modifier.size(10.dp).semantics(mergeDescendants = true) {
                    if (hasContentDescription) {
                        contentDescription = "Hello" // To trigger content description casting.
                    }
                }
            )
        }

        // Act.
        rule.runOnIdle { hasContentDescription = true }
        rule.mainClock.advanceTimeBy(accessibilityEventLoopIntervalMs)

        // Assert.
        rule.runOnIdle {
            assertThat(dispatchedAccessibilityEvents)
                .comparingElementsUsing(AccessibilityEventComparator)
                .containsExactly(
                    AccessibilityEvent().apply {
                        eventType = TYPE_WINDOW_CONTENT_CHANGED
                        contentChangeTypes = CONTENT_CHANGE_TYPE_CONTENT_DESCRIPTION
                        contentDescription = "Hello"
                    }
                )
        }
    }

    // TODO(b/272068594): Asserting that a list does not contain an element can be an incorrect test
    //  because this would pass even if the event was present, (For example when isEnabled = false).
    //  Keeping this here to show parity for code review. This can be removed because the test
    //  passwordVisibilityToggle_fromInvisibleToVisible_sendTwoSelectionEvents covers this case.
    @Test
    fun passwordVisibilityToggle_fromInvisibleToVisible_doNotSendTextChangeEvent() {
        // Arrange.
        var passwordVisible by mutableStateOf(false)
        rule.mainClock.autoAdvance = false
        rule.setContentWithAccessibilityEnabled {
            Box(
                Modifier.size(10.dp).semantics(mergeDescendants = true) {
                    setText { true }
                    if (passwordVisible) password()
                    textSelectionRange = TextRange(4)
                    editableText = AnnotatedString(if (passwordVisible) "1234" else "****")
                }
            )
        }

        // Act.
        rule.runOnIdle { passwordVisible = true }
        rule.mainClock.advanceTimeBy(accessibilityEventLoopIntervalMs)

        // Assert.
        rule.runOnIdle {
            assertThat(dispatchedAccessibilityEvents)
                .comparingElementsUsing(AccessibilityEventComparator)
                .doesNotContain(AccessibilityEvent().apply { eventType = TYPE_VIEW_TEXT_CHANGED })
        }
    }

    // TODO(b/272068594): Asserting that a list does not contain an element can be an incorrect test
    //  because this would pass even if the event was present, (For example when isEnabled = false).
    //  Keeping this here to show parity for code review. This can be removed because the test
    //  passwordVisibilityToggle_fromVisibleToInvisible_sendTwoSelectionEvents covers this case.
    @Test
    fun passwordVisibilityToggle_fromVisibleToInvisible_doNotSendTextChangeEvent() {
        // Arrange.
        var passwordVisible by mutableStateOf(true)
        rule.mainClock.autoAdvance = false
        rule.setContentWithAccessibilityEnabled {
            Box(
                Modifier.size(10.dp).semantics(mergeDescendants = true) {
                    setText { true }
                    if (passwordVisible) password()
                    textSelectionRange = TextRange(4)
                    editableText = AnnotatedString(if (passwordVisible) "1234" else "****")
                }
            )
        }

        // Act.
        rule.runOnIdle { passwordVisible = false }
        rule.mainClock.advanceTimeBy(accessibilityEventLoopIntervalMs)

        // Assert.
        rule.runOnIdle {
            assertThat(dispatchedAccessibilityEvents)
                .comparingElementsUsing(AccessibilityEventComparator)
                .doesNotContain(AccessibilityEvent().apply { eventType = TYPE_VIEW_TEXT_CHANGED })
        }
    }

    @Test
    fun passwordVisibilityToggle_fromInvisibleToVisible_sendTwoSelectionEvents() {
        // Arrange.
        var passwordVisible by mutableStateOf(false)
        rule.mainClock.autoAdvance = false
        rule.setContentWithAccessibilityEnabled {
            Box(
                Modifier.size(10.dp).semantics(mergeDescendants = true) {
                    setText { true }
                    if (passwordVisible) password()
                    textSelectionRange = TextRange(4)
                    editableText = AnnotatedString(if (passwordVisible) "1234" else "****")
                }
            )
        }

        // Act.
        rule.runOnIdle { passwordVisible = true }
        rule.mainClock.advanceTimeBy(accessibilityEventLoopIntervalMs)

        // Assert.
        rule.runOnIdle {
            assertThat(dispatchedAccessibilityEvents)
                .comparingElementsUsing(AccessibilityEventComparator)
                .containsExactly(
                    AccessibilityEvent().apply {
                        eventType = TYPE_VIEW_TEXT_SELECTION_CHANGED
                        className = "android.widget.EditText"
                        text.add("1234")
                        itemCount = 4
                        fromIndex = 4
                        toIndex = 4
                        isPassword = true
                    },
                    AccessibilityEvent().apply {
                        eventType = TYPE_VIEW_TEXT_SELECTION_CHANGED
                        className = "android.widget.EditText"
                        text.add("1234")
                        itemCount = 4
                        fromIndex = 4
                        toIndex = 4
                        isPassword = true
                    },
                    AccessibilityEvent().apply {
                        eventType = TYPE_WINDOW_CONTENT_CHANGED
                        isPassword = true
                    },
                )
        }
    }

    @Test
    fun passwordVisibilityToggle_fromVisibleToInvisible_sendTwoSelectionEvents() {
        // Arrange.
        var passwordVisible by mutableStateOf(true)
        rule.mainClock.autoAdvance = false
        rule.setContentWithAccessibilityEnabled {
            Box(
                Modifier.size(10.dp).semantics(mergeDescendants = true) {
                    setText { true }
                    if (passwordVisible) password()
                    textSelectionRange = TextRange(4)
                    editableText = AnnotatedString(if (passwordVisible) "1234" else "****")
                }
            )
        }

        // Act.
        rule.runOnIdle { passwordVisible = false }
        rule.mainClock.advanceTimeBy(accessibilityEventLoopIntervalMs)

        // Assert.
        rule.runOnIdle {
            assertThat(dispatchedAccessibilityEvents)
                .comparingElementsUsing(AccessibilityEventComparator)
                .containsExactly(
                    AccessibilityEvent().apply {
                        eventType = TYPE_VIEW_TEXT_SELECTION_CHANGED
                        className = "android.widget.EditText"
                        text.add("****")
                        itemCount = 4
                        fromIndex = 4
                        toIndex = 4
                    },
                    AccessibilityEvent().apply {
                        eventType = TYPE_VIEW_TEXT_SELECTION_CHANGED
                        className = "android.widget.EditText"
                        text.add("****")
                        itemCount = 4
                        fromIndex = 4
                        toIndex = 4
                    },
                    AccessibilityEvent().apply { eventType = TYPE_WINDOW_CONTENT_CHANGED },
                )
        }
    }

    @Test
    fun textChanged_sendTextChangeEvent() {
        // Arrange.
        var textChanged by mutableStateOf(false)
        rule.mainClock.autoAdvance = false
        rule.setContentWithAccessibilityEnabled {
            Box(
                Modifier.size(10.dp).semantics(mergeDescendants = true) {
                    testTag = tag
                    setText { true }
                    textSelectionRange = TextRange(4)
                    editableText = AnnotatedString(if (!textChanged) "1234" else "1235")
                }
            )
        }
        val virtualId = rule.onNodeWithTag(tag).semanticsId()

        // Act.
        rule.runOnIdle { textChanged = true }
        rule.mainClock.advanceTimeBy(accessibilityEventLoopIntervalMs)

        // Assert.
        rule.runOnIdle {
            assertThat(dispatchedAccessibilityEvents)
                .comparingElementsUsing(AccessibilityEventComparator)
                .containsExactly(
                    AccessibilityEvent().apply {
                        eventType = TYPE_VIEW_TEXT_CHANGED
                        className = "android.widget.EditText"
                        text.add("1235")
                        beforeText = "1234"
                        fromIndex = 3
                        addedCount = 1
                        removedCount = 1
                        setSource(androidComposeView, virtualId)
                    }
                )
        }
    }

    @Test
    fun textChanged_passwordNode_sendTextChangeEvent() {
        // Arrange.
        var textChanged by mutableStateOf(false)
        rule.mainClock.autoAdvance = false
        rule.setContentWithAccessibilityEnabled {
            Box(
                Modifier.size(10.dp).semantics(mergeDescendants = true) {
                    setText { true }
                    password()
                    textSelectionRange = TextRange(4)
                    editableText = AnnotatedString(if (!textChanged) "1234" else "1235")
                }
            )
        }

        // Act.
        rule.runOnIdle { textChanged = true }
        rule.mainClock.advanceTimeBy(accessibilityEventLoopIntervalMs)

        // Assert.
        rule.runOnIdle {
            assertThat(dispatchedAccessibilityEvents)
                .comparingElementsUsing(AccessibilityEventComparator)
                .containsExactly(
                    AccessibilityEvent().apply {
                        eventType = TYPE_VIEW_TEXT_CHANGED
                        className = "android.widget.EditText"
                        text.add("1235")
                        beforeText = "1234"
                        fromIndex = 3
                        addedCount = 1
                        removedCount = 1
                        isPassword = true
                    }
                )
        }
    }

    private fun Int.toDp(): Dp = with(rule.density) { this@toDp.toDp() }

    private fun ComposeContentTestRule.setContentWithAccessibilityEnabled(
        content: @Composable () -> Unit
    ) {
        setContent {
            androidComposeView = LocalView.current as AndroidComposeView
            with(androidComposeView.composeAccessibilityDelegate) {
                accessibilityForceEnabledForTesting = true
                onSendAccessibilityEvent = {
                    dispatchedAccessibilityEvents += it
                    false
                }
            }
            content()
        }

        // Advance the clock past the first accessibility event loop, and clear the initial
        // events as we are want the assertions to check the events that were generated later.
        runOnIdle { mainClock.advanceTimeBy(accessibilityEventLoopIntervalMs) }
        runOnIdle { dispatchedAccessibilityEvents.clear() }
    }

    private fun AndroidComposeView.createAccessibilityNodeInfo(
        semanticsId: Int
    ): AccessibilityNodeInfoCompat {
        onSemanticsChange()
        val accNodeInfo = accessibilityNodeProvider.createAccessibilityNodeInfo(semanticsId)
        checkNotNull(accNodeInfo) { "Could not find semantics node with id = $semanticsId" }
        return AccessibilityNodeInfoCompat.wrap(accNodeInfo)
    }

    companion object {
        internal val IdAndLabel =
            Correspondence.from<AccessibilityActionCompat, AccessibilityActionCompat>(
                { actual, expected ->
                    actual != null &&
                        expected != null &&
                        actual.id == expected.id &&
                        actual.label == expected.label
                },
                "has same id and label as"
            )

        internal val AccessibilityEventComparator =
            Correspondence.from<AccessibilityEvent, AccessibilityEvent>(
                { actual, expected ->
                    actual != null &&
                        expected != null &&
                        actual.eventType == expected.eventType &&
                        actual.eventTime == expected.eventTime &&
                        actual.packageName == expected.packageName &&
                        actual.movementGranularity == expected.movementGranularity &&
                        actual.action == expected.action &&
                        actual.contentChangeTypes == expected.contentChangeTypes &&
                        (SDK_INT < P || actual.windowChanges == expected.windowChanges) &&
                        actual.className.contentEquals(expected.className) &&
                        actual.text.toString() == expected.text.toString() &&
                        actual.contentDescription.contentEquals(expected.contentDescription) &&
                        actual.itemCount == expected.itemCount &&
                        actual.currentItemIndex == expected.currentItemIndex &&
                        actual.isEnabled == expected.isEnabled &&
                        actual.isPassword == expected.isPassword &&
                        actual.isChecked == expected.isChecked &&
                        actual.isFullScreen == expected.isFullScreen &&
                        actual.isScrollable == expected.isScrollable &&
                        actual.beforeText.contentEquals(expected.beforeText) &&
                        actual.fromIndex == expected.fromIndex &&
                        actual.toIndex == expected.toIndex &&
                        actual.scrollX == expected.scrollX &&
                        actual.scrollY == expected.scrollY &&
                        actual.maxScrollX == expected.maxScrollX &&
                        actual.maxScrollY == expected.maxScrollY &&
                        (SDK_INT < P || actual.scrollDeltaX == expected.scrollDeltaX) &&
                        (SDK_INT < P || actual.scrollDeltaY == expected.scrollDeltaY) &&
                        actual.addedCount == expected.addedCount &&
                        actual.removedCount == expected.removedCount &&
                        actual.parcelableData == expected.parcelableData &&
                        actual.recordCount == expected.recordCount
                },
                "has same properties as"
            )
    }

    private val View.composeAccessibilityDelegate: AndroidComposeViewAccessibilityDelegateCompat
        get() =
            ViewCompat.getAccessibilityDelegate(this)
                as AndroidComposeViewAccessibilityDelegateCompat

    // TODO(b/304359126): Move this to AccessibilityEventCompat and use it wherever we use obtain().
    private fun AccessibilityEvent(): AccessibilityEvent =
        if (SDK_INT >= R) {
                android.view.accessibility.AccessibilityEvent()
            } else {
                @Suppress("DEPRECATION") AccessibilityEvent.obtain()
            }
            .apply {
                packageName = "androidx.compose.ui.test"
                className = "android.view.View"
                isEnabled = true
            }
}<|MERGE_RESOLUTION|>--- conflicted
+++ resolved
@@ -578,11 +578,7 @@
                 }
             )
         }
-<<<<<<< HEAD
-        val virtualViewId = rule.onNodeWithTag(tag).semanticsId
-=======
-        val virtualViewId = rule.onNodeWithTag(tag).semanticsId()
->>>>>>> f83b2287
+        val virtualViewId = rule.onNodeWithTag(tag).semanticsId()
 
         // Act.
         val info = rule.runOnIdle { androidComposeView.createAccessibilityNodeInfo(virtualViewId) }
@@ -604,11 +600,7 @@
                 }
             )
         }
-<<<<<<< HEAD
-        val virtualViewId = rule.onNodeWithTag(tag).semanticsId
-=======
-        val virtualViewId = rule.onNodeWithTag(tag).semanticsId()
->>>>>>> f83b2287
+        val virtualViewId = rule.onNodeWithTag(tag).semanticsId()
 
         // Act.
         val info = rule.runOnIdle { androidComposeView.createAccessibilityNodeInfo(virtualViewId) }
