--- conflicted
+++ resolved
@@ -464,11 +464,7 @@
                 Modifier.size(10.dp).semantics(mergeDescendants = false) {
                     testTag = tag
                     testTagsAsResourceId = true
-<<<<<<< HEAD
-                    invisibleToUser()
-=======
                     hideFromAccessibility()
->>>>>>> 3d4510a6
                 }
             )
         }
@@ -1429,13 +1425,6 @@
         get() =
             ViewCompat.getAccessibilityDelegate(this)
                 as AndroidComposeViewAccessibilityDelegateCompat
-<<<<<<< HEAD
-
-    // TODO(b/272068594): Add api to fetch the semantics id from SemanticsNodeInteraction directly.
-    private val SemanticsNodeInteraction.semanticsId: Int
-        get() = fetchSemanticsNode().id
-=======
->>>>>>> 3d4510a6
 
     // TODO(b/304359126): Move this to AccessibilityEventCompat and use it wherever we use obtain().
     private fun AccessibilityEvent(): AccessibilityEvent =
