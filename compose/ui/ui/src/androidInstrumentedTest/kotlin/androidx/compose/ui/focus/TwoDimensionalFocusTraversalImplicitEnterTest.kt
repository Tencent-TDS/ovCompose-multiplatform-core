--- conflicted
+++ resolved
@@ -23,7 +23,6 @@
 import androidx.compose.runtime.Composable
 import androidx.compose.runtime.MutableState
 import androidx.compose.runtime.mutableStateOf
-import androidx.compose.ui.ExperimentalComposeUiApi
 import androidx.compose.ui.Modifier
 import androidx.compose.ui.focus.FocusDirection.Companion.Down
 import androidx.compose.ui.focus.FocusDirection.Companion.Left
@@ -75,17 +74,6 @@
         val children = List(6) { mutableStateOf(false) }
         var (upItem, downItem, leftItem, rightItem) = FocusRequester.createRefs()
         val (child1, child2, child3, child4) = FocusRequester.createRefs()
-<<<<<<< HEAD
-        val customFocusEnter = Modifier.focusProperties {
-            @OptIn(ExperimentalComposeUiApi::class)
-            enter = {
-                when (it) {
-                    Left -> child1
-                    Up -> child2
-                    Down -> child3
-                    Right -> child4
-                    else -> error("Invalid Direction")
-=======
         val customFocusEnter =
             Modifier.focusProperties {
                 onEnter = {
@@ -96,7 +84,6 @@
                         Right -> child4.requestFocus()
                         else -> error("Invalid Direction")
                     }
->>>>>>> 8b9e74df
                 }
             }
         when (focusDirection) {
@@ -159,20 +146,12 @@
         val child = mutableStateOf(false)
         var (upItem, downItem, leftItem, rightItem, childItem) = FocusRequester.createRefs()
         var directionSentToEnter: FocusDirection? = null
-<<<<<<< HEAD
-        @OptIn(ExperimentalComposeUiApi::class)
-        val customFocusEnter = Modifier.focusProperties {
-            enter = {
-                directionSentToEnter = it
-                Cancel
-=======
         val customFocusEnter =
             Modifier.focusProperties {
                 onEnter = {
                     directionSentToEnter = focusDirection
                     cancelFocusChange()
                 }
->>>>>>> 8b9e74df
             }
         when (focusDirection) {
             Left -> rightItem = initialFocus
@@ -246,20 +225,12 @@
         val child = mutableStateOf(false)
         var (upItem, downItem, leftItem, rightItem, childItem) = FocusRequester.createRefs()
         var directionSentToEnter: FocusDirection? = null
-<<<<<<< HEAD
-        @OptIn(ExperimentalComposeUiApi::class)
-        val customFocusEnter = Modifier.focusProperties {
-            enter = {
-                directionSentToEnter = it
-                Cancel
-=======
         val customFocusEnter =
             Modifier.focusProperties {
                 onEnter = {
                     directionSentToEnter = focusDirection
                     cancelFocusChange()
                 }
->>>>>>> 8b9e74df
             }
         when (focusDirection) {
             Left -> rightItem = initialFocus
@@ -360,12 +331,7 @@
         val (up, down, left, right) = List(4) { mutableStateOf(false) }
         val (item, other) = List(2) { mutableStateOf(false) }
         var (upItem, downItem, leftItem, rightItem) = FocusRequester.createRefs()
-<<<<<<< HEAD
-        @OptIn(ExperimentalComposeUiApi::class)
-        val customFocusEnter = Modifier.focusProperties { enter = { Cancel } }
-=======
         val customFocusEnter = Modifier.focusProperties { onEnter = { cancelFocusChange() } }
->>>>>>> 8b9e74df
         when (focusDirection) {
             Left -> rightItem = initialFocus
             Right -> leftItem = initialFocus
