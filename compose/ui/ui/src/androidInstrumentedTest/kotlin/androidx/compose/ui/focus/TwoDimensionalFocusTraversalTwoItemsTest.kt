/*
 * Copyright 2021 The Android Open Source Project
 *
 * Licensed under the Apache License, Version 2.0 (the "License");
 * you may not use this file except in compliance with the License.
 * You may obtain a copy of the License at
 *
 *      http://www.apache.org/licenses/LICENSE-2.0
 *
 * Unless required by applicable law or agreed to in writing, software
 * distributed under the License is distributed on an "AS IS" BASIS,
 * WITHOUT WARRANTIES OR CONDITIONS OF ANY KIND, either express or implied.
 * See the License for the specific language governing permissions and
 * limitations under the License.
 */

package androidx.compose.ui.focus

import androidx.compose.runtime.Composable
import androidx.compose.runtime.mutableStateOf
import androidx.compose.ui.focus.FocusDirection.Companion.Down
import androidx.compose.ui.focus.FocusDirection.Companion.Left
import androidx.compose.ui.focus.FocusDirection.Companion.Right
import androidx.compose.ui.focus.FocusDirection.Companion.Up
import androidx.compose.ui.platform.LocalFocusManager
import androidx.compose.ui.test.junit4.ComposeContentTestRule
import androidx.compose.ui.test.junit4.createComposeRule
import androidx.test.filters.LargeTest
import androidx.test.filters.MediumTest
import com.google.common.truth.Truth.assertThat
import org.junit.Rule
import org.junit.Test
import org.junit.runner.RunWith
import org.junit.runners.Parameterized

private const val invalid = "Not applicable to a 2D focus search."

@RunWith(Parameterized::class)
class TwoDimensionalFocusTraversalTwoItemsTest(param: Param) {
    @get:Rule val rule = createComposeRule()

    // We need to wrap the inline class parameter in another class because Java can't instantiate
    // the inline class.
    class Param(val focusDirection: FocusDirection) {
        override fun toString() = focusDirection.toString()
    }

    private lateinit var focusManager: FocusManager
    private val initialFocus: FocusRequester = FocusRequester()
    private val focusedItem = mutableStateOf(false)
    private val candidate = mutableStateOf(false)
    private val focusDirection = param.focusDirection

    companion object {
        @JvmStatic
        @Parameterized.Parameters(name = "{0}")
        fun initParameters() = listOf(Param(Left), Param(Right), Param(Up), Param(Down))
    }

    /**
     *                       ____________
     *                      | candidate |
     *                      |___________|
     *                       ________________
     *                      |  focusedItem  |
     *                      |_______________|
     */
    @MediumTest
    @Test
    fun nonOverlappingCandidate1() {
        // Arrange.
        rule.setContentForTest {
            FocusableBox(candidate, 0, 0, 10, 10)
            FocusableBox(focusedItem, 0, 20, 30, 10, initialFocus)
        }

        // Act.
        rule.runOnIdle { focusManager.moveFocus(focusDirection) }

        // Assert.
        rule.runOnIdle {
            when (focusDirection) {
                Up -> {
                    assertThat(focusedItem.value).isFalse()
                    assertThat(candidate.value).isTrue()
                }
                Down,
                Left,
                Right -> {
                    assertThat(focusedItem.value).isTrue()
                    assertThat(candidate.value).isFalse()
                }
                else -> error(invalid)
            }
        }
    }

    /**
     *                         ____________
     *                        | candidate |
     *                        |___________|
     *                       ________________
     *                      |  focusedItem  |
     *                      |_______________|
     */
    @LargeTest
    @Test
    fun nonOverlappingCandidate2() {
        // Arrange.
        rule.setContentForTest {
            FocusableBox(candidate, 10, 0, 10, 10)
            FocusableBox(focusedItem, 0, 20, 30, 10, initialFocus)
        }

        // Act.
        rule.runOnIdle { focusManager.moveFocus(focusDirection) }

        // Assert.
        rule.runOnIdle {
            when (focusDirection) {
                Up -> {
                    assertThat(focusedItem.value).isFalse()
                    assertThat(candidate.value).isTrue()
                }
                Down,
                Left,
                Right -> {
                    assertThat(focusedItem.value).isTrue()
                    assertThat(candidate.value).isFalse()
                }
                else -> error(invalid)
            }
        }
    }

    /**
     *                           ____________
     *                          | candidate |
     *                          |___________|
     *                       ________________
     *                      |  focusedItem  |
     *                      |_______________|
     */
    @LargeTest
    @Test
    fun nonOverlappingCandidate3() {
        // Arrange.
        rule.setContentForTest {
            FocusableBox(candidate, 20, 0, 10, 10)
            FocusableBox(focusedItem, 0, 20, 30, 10, initialFocus)
        }

        // Act.
        rule.runOnIdle { focusManager.moveFocus(focusDirection) }

        // Assert.
        rule.runOnIdle {
            when (focusDirection) {
                Up -> {
                    assertThat(focusedItem.value).isFalse()
                    assertThat(candidate.value).isTrue()
                }
                Down,
                Left,
                Right -> {
                    assertThat(focusedItem.value).isTrue()
                    assertThat(candidate.value).isFalse()
                }
                else -> error(invalid)
            }
        }
    }

    /**
     *                       ________________
     *                      |   candidate   |
     *                      |_______________|
     *                       ________________
     *                      |  focusedItem  |
     *                      |_______________|
     */
    @LargeTest
    @Test
    fun nonOverlappingCandidate4() {
        // Arrange.
        rule.setContentForTest {
            FocusableBox(candidate, 0, 0, 10, 10)
            FocusableBox(focusedItem, 0, 20, 10, 10, initialFocus)
        }

        // Act.
        rule.runOnIdle { focusManager.moveFocus(focusDirection) }

        // Assert.
        rule.runOnIdle {
            when (focusDirection) {
                Up -> {
                    assertThat(focusedItem.value).isFalse()
                    assertThat(candidate.value).isTrue()
                }
                Down,
                Left,
                Right -> {
                    assertThat(focusedItem.value).isTrue()
                    assertThat(candidate.value).isFalse()
                }
                else -> error(invalid)
            }
        }
    }

    /**
     *                       ___________________
     *                      |     candidate    |
     *                      |__________________|
     *                       ________________
     *                      |  focusedItem  |
     *                      |_______________|
     */
    @LargeTest
    @Test
    fun nonOverlappingCandidate5() {
        // Arrange.
        rule.setContentForTest {
            FocusableBox(candidate, 0, 0, 30, 10)
            FocusableBox(focusedItem, 0, 20, 20, 10, initialFocus)
        }

        // Act.
        rule.runOnIdle { focusManager.moveFocus(focusDirection) }

        // Assert.
        rule.runOnIdle {
            when (focusDirection) {
                Up -> {
                    assertThat(focusedItem.value).isFalse()
                    assertThat(candidate.value).isTrue()
                }
                Down,
                Left,
                Right -> {
                    assertThat(focusedItem.value).isTrue()
                    assertThat(candidate.value).isFalse()
                }
                else -> error(invalid)
            }
        }
    }

    /**
     *                               ________________
     *                              |   candidate   |
     *                              |_______________|
     *                       ________________
     *                      |  focusedItem  |
     *                      |_______________|
     */
    @LargeTest
    @Test
    fun nonOverlappingCandidate6() {
        // Arrange.
        rule.setContentForTest {
            FocusableBox(candidate, 10, 0, 20, 10)
            FocusableBox(focusedItem, 0, 20, 20, 10, initialFocus)
        }

        // Act.
        rule.runOnIdle { focusManager.moveFocus(focusDirection) }

        // Assert.
        rule.runOnIdle {
            when (focusDirection) {
                Up,
                Right -> {
                    assertThat(focusedItem.value).isFalse()
                    assertThat(candidate.value).isTrue()
                }
                Down,
                Left -> {
                    assertThat(focusedItem.value).isTrue()
                    assertThat(candidate.value).isFalse()
                }
                else -> error(invalid)
            }
        }
    }

    /**
     *                                       ________________
     *                                      |   candidate   |
     *                                      |_______________|
     *                       ________________
     *                      |  focusedItem  |
     *                      |_______________|
     */
    @LargeTest
    @Test
    fun nonOverlappingCandidate7() {
        // Arrange.
        rule.setContentForTest {
            FocusableBox(candidate, 20, 0, 20, 10)
            FocusableBox(focusedItem, 0, 20, 20, 10, initialFocus)
        }

        // Act.
        rule.runOnIdle { focusManager.moveFocus(focusDirection) }

        // Assert.
        rule.runOnIdle {
            when (focusDirection) {
                Up,
                Right -> {
                    assertThat(focusedItem.value).isFalse()
                    assertThat(candidate.value).isTrue()
                }
                Down,
                Left -> {
                    assertThat(focusedItem.value).isTrue()
                    assertThat(candidate.value).isFalse()
                }
                else -> error(invalid)
            }
        }
    }

    /**
     *                                          ________________
     *                                         |   candidate   |
     *                                         |_______________|
     *                       ________________
     *                      |  focusedItem  |
     *                      |_______________|
     */
    @LargeTest
    @Test
    fun nonOverlappingCandidate8() {
        // Arrange.
        rule.setContentForTest {
            FocusableBox(candidate, 30, 0, 20, 10)
            FocusableBox(focusedItem, 0, 20, 20, 10, initialFocus)
        }

        // Act.
        rule.runOnIdle { focusManager.moveFocus(focusDirection) }

        // Assert.
        rule.runOnIdle {
            when (focusDirection) {
                Up,
                Right -> {
                    assertThat(focusedItem.value).isFalse()
                    assertThat(candidate.value).isTrue()
                }
                Down,
                Left -> {
                    assertThat(focusedItem.value).isTrue()
                    assertThat(candidate.value).isFalse()
                }
                else -> error(invalid)
            }
        }
    }

    /**
     *                                          ________________
     *                                         |   candidate   |
     *                       ________________  |_______________|
     *                      |  focusedItem  |
     *                      |_______________|
     */
    @LargeTest
    @Test
    fun nonOverlappingCandidate9() {
        // Arrange.
        rule.setContentForTest {
            FocusableBox(candidate, 30, 0, 20, 10)
            FocusableBox(focusedItem, 0, 10, 20, 10, initialFocus)
        }

        // Act.
        rule.runOnIdle { focusManager.moveFocus(focusDirection) }

        // Assert.
        rule.runOnIdle {
            when (focusDirection) {
                Up,
                Right -> {
                    assertThat(focusedItem.value).isFalse()
                    assertThat(candidate.value).isTrue()
                }
                Down,
                Left -> {
                    assertThat(focusedItem.value).isTrue()
                    assertThat(candidate.value).isFalse()
                }
                else -> error(invalid)
            }
        }
    }

    /**
     *                                          ________________
     *                       ________________  |   candidate   |
     *                      |  focusedItem  |  |_______________|
     *                      |_______________|
     */
    @LargeTest
    @Test
    fun nonOverlappingCandidate10() {
        // Arrange.
        rule.setContentForTest {
            FocusableBox(candidate, 30, 0, 20, 10)
            FocusableBox(focusedItem, 0, 5, 20, 10, initialFocus)
        }

        // Act.
        rule.runOnIdle { focusManager.moveFocus(focusDirection) }

        // Assert.
        rule.runOnIdle {
            when (focusDirection) {
                Up,
                Right -> {
                    assertThat(focusedItem.value).isFalse()
                    assertThat(candidate.value).isTrue()
                }
                Down,
                Left -> {
                    assertThat(focusedItem.value).isTrue()
                    assertThat(candidate.value).isFalse()
                }
                else -> error(invalid)
            }
        }
    }

    /**
     *                                          ________________
     *                       ________________  |               |
     *                      |  focusedItem  |  |   candidate   |
     *                      |_______________|  |_______________|
     */
    @LargeTest
    @Test
    fun nonOverlappingCandidate11() {
        // Arrange.
        rule.setContentForTest {
            FocusableBox(candidate, 30, 0, 20, 20)
            FocusableBox(focusedItem, 0, 10, 20, 10, initialFocus)
        }

        // Act.
        rule.runOnIdle { focusManager.moveFocus(focusDirection) }

        // Assert.
        rule.runOnIdle {
            when (focusDirection) {
                Right -> {
                    assertThat(focusedItem.value).isFalse()
                    assertThat(candidate.value).isTrue()
                }
                Up,
                Down,
                Left -> {
                    assertThat(focusedItem.value).isTrue()
                    assertThat(candidate.value).isFalse()
                }
                else -> error(invalid)
            }
        }
    }

    /**
     *                                          ________________
     *                       ________________  |               |
     *                      |  focusedItem  |  |   candidate   |
     *                      |_______________|  |               |
     *                                         |_______________|
     */
    @LargeTest
    @Test
    fun nonOverlappingCandidate12() {
        // Arrange.
        rule.setContentForTest {
            FocusableBox(focusedItem, 0, 10, 20, 10, initialFocus)
            FocusableBox(candidate, 30, 0, 20, 30)
        }

        // Act.
        rule.runOnIdle { focusManager.moveFocus(focusDirection) }

        // Assert.
        rule.runOnIdle {
            when (focusDirection) {
                Right -> {
                    assertThat(focusedItem.value).isFalse()
                    assertThat(candidate.value).isTrue()
                }
                Up,
                Down,
                Left -> {
                    assertThat(focusedItem.value).isTrue()
                    assertThat(candidate.value).isFalse()
                }
                else -> error(invalid)
            }
        }
    }

    /**
     *                       ________________   ________________
     *                      |               |  |   candidate   |
     *                      |  focusedItem  |  |_______________|
     *                      |               |
     *                      |_______________|
     */
    @LargeTest
    @Test
    fun nonOverlappingCandidate13() {
        // Arrange.
        rule.setContentForTest {
            FocusableBox(focusedItem, 0, 0, 20, 20, initialFocus)
            FocusableBox(candidate, 30, 0, 20, 10)
        }

        // Act.
        rule.runOnIdle { focusManager.moveFocus(focusDirection) }

        // Assert.
        rule.runOnIdle {
            when (focusDirection) {
                Right -> {
                    assertThat(focusedItem.value).isFalse()
                    assertThat(candidate.value).isTrue()
                }
                Up,
                Down,
                Left -> {
                    assertThat(focusedItem.value).isTrue()
                    assertThat(candidate.value).isFalse()
                }
                else -> error(invalid)
            }
        }
    }

    /**
     *                       ________________
     *                      |               |   ________________
     *                      |  focusedItem  |  |   candidate   |
     *                      |               |  |_______________|
     *                      |_______________|
     */
    @LargeTest
    @Test
    fun nonOverlappingCandidate14() {
        // Arrange.
        rule.setContentForTest {
            FocusableBox(focusedItem, 0, 0, 20, 30, initialFocus)
            FocusableBox(candidate, 30, 10, 20, 10)
        }

        // Act.
        rule.runOnIdle { focusManager.moveFocus(focusDirection) }

        // Assert.
        rule.runOnIdle {
            when (focusDirection) {
                Right -> {
                    assertThat(focusedItem.value).isFalse()
                    assertThat(candidate.value).isTrue()
                }
                Up,
                Down,
                Left -> {
                    assertThat(focusedItem.value).isTrue()
                    assertThat(candidate.value).isFalse()
                }
                else -> error(invalid)
            }
        }
    }

    /**
     *                       ________________
     *                      |               |
     *                      |  focusedItem  |   ________________
     *                      |               |  |   candidate   |
     *                      |_______________|  |_______________|
     */
    @LargeTest
    @Test
    fun nonOverlappingCandidate15() {
        // Arrange.
        rule.setContentForTest {
            FocusableBox(focusedItem, 0, 0, 20, 20, initialFocus)
            FocusableBox(candidate, 30, 10, 20, 10)
        }

        // Act.
        rule.runOnIdle { focusManager.moveFocus(focusDirection) }

        // Assert.
        rule.runOnIdle {
            when (focusDirection) {
                Right -> {
                    assertThat(focusedItem.value).isFalse()
                    assertThat(candidate.value).isTrue()
                }
                Up,
                Down,
                Left -> {
                    assertThat(focusedItem.value).isTrue()
                    assertThat(candidate.value).isFalse()
                }
                else -> error(invalid)
            }
        }
    }

    /**
     *                       ________________   ________________
     *                      |  focusedItem  |  |   candidate   |
     *                      |_______________|  |_______________|
     */
    @LargeTest
    @Test
    fun nonOverlappingCandidate16() {
        // Arrange.
        rule.setContentForTest {
            FocusableBox(focusedItem, 0, 0, 20, 10, initialFocus)
            FocusableBox(candidate, 30, 0, 20, 10)
        }

        // Act.
        rule.runOnIdle { focusManager.moveFocus(focusDirection) }

        // Assert.
        rule.runOnIdle {
            when (focusDirection) {
                Right -> {
                    assertThat(focusedItem.value).isFalse()
                    assertThat(candidate.value).isTrue()
                }
                Up,
                Down,
                Left -> {
                    assertThat(focusedItem.value).isTrue()
                    assertThat(candidate.value).isFalse()
                }
                else -> error(invalid)
            }
        }
    }

    /**
     *                       ________________   ________________
     *                      |  focusedItem  |  |               |
     *                      |_______________|  |   candidate   |
     *                                         |_______________|
     */
    @LargeTest
    @Test
    fun nonOverlappingCandidate17() {
        // Arrange.
        rule.setContentForTest {
            FocusableBox(focusedItem, 0, 0, 20, 10, initialFocus)
            FocusableBox(candidate, 30, 0, 20, 20)
        }

        // Act.
        rule.runOnIdle { focusManager.moveFocus(focusDirection) }

        // Assert.
        rule.runOnIdle {
            when (focusDirection) {
                Right -> {
                    assertThat(focusedItem.value).isFalse()
                    assertThat(candidate.value).isTrue()
                }
                Up,
                Down,
                Left -> {
                    assertThat(focusedItem.value).isTrue()
                    assertThat(candidate.value).isFalse()
                }
                else -> error(invalid)
            }
        }
    }

    /**
     *                       ________________
     *                      |  focusedItem  |   ________________
     *                      |_______________|  |   candidate   |
     *                                         |_______________|
     */
    @LargeTest
    @Test
    fun nonOverlappingCandidate18() {
        // Arrange.
        rule.setContentForTest {
            FocusableBox(focusedItem, 0, 0, 20, 10, initialFocus)
            FocusableBox(candidate, 30, 5, 20, 10)
        }

        // Act.
        rule.runOnIdle { focusManager.moveFocus(focusDirection) }

        // Assert.
        rule.runOnIdle {
            when (focusDirection) {
                Right,
                Down -> {
                    assertThat(focusedItem.value).isFalse()
                    assertThat(candidate.value).isTrue()
                }
                Up,
                Left -> {
                    assertThat(focusedItem.value).isTrue()
                    assertThat(candidate.value).isFalse()
                }
                else -> error(invalid)
            }
        }
    }

    /**
     *                       ________________
     *                      |  focusedItem  |
     *                      |_______________|   ________________
     *                                         |   candidate   |
     *                                         |_______________|
     */
    @LargeTest
    @Test
    fun nonOverlappingCandidate19() {
        // Arrange.
        rule.setContentForTest {
            FocusableBox(focusedItem, 0, 0, 20, 10, initialFocus)
            FocusableBox(candidate, 30, 10, 20, 10)
        }

        // Act.
        rule.runOnIdle { focusManager.moveFocus(focusDirection) }

        // Assert.
        rule.runOnIdle {
            when (focusDirection) {
                Right,
                Down -> {
                    assertThat(focusedItem.value).isFalse()
                    assertThat(candidate.value).isTrue()
                }
                Up,
                Left -> {
                    assertThat(focusedItem.value).isTrue()
                    assertThat(candidate.value).isFalse()
                }
                else -> error(invalid)
            }
        }
    }

    /**
     *                       ________________
     *                      |  focusedItem  |
     *                      |_______________|
     *                                          ________________
     *                                         |   candidate   |
     *                                         |_______________|
     */
    @LargeTest
    @Test
    fun nonOverlappingCandidate20() {
        // Arrange.
        rule.setContentForTest {
            FocusableBox(focusedItem, 0, 0, 20, 10, initialFocus)
            FocusableBox(candidate, 30, 20, 20, 10)
        }

        // Act.
        rule.runOnIdle { focusManager.moveFocus(focusDirection) }

        // Assert.
        rule.runOnIdle {
            when (focusDirection) {
                Right,
                Down -> {
                    assertThat(focusedItem.value).isFalse()
                    assertThat(candidate.value).isTrue()
                }
                Up,
                Left -> {
                    assertThat(focusedItem.value).isTrue()
                    assertThat(candidate.value).isFalse()
                }
                else -> error(invalid)
            }
        }
    }

    /**
     *                       ________________
     *                      |  focusedItem  |
     *                      |_______________|
     *                                       ________________
     *                                      |   candidate   |
     *                                      |_______________|
     */
    @LargeTest
    @Test
    fun nonOverlappingCandidate21() {
        // Arrange.
        rule.setContentForTest {
            FocusableBox(focusedItem, 0, 0, 20, 10, initialFocus)
            FocusableBox(candidate, 20, 20, 20, 10)
        }

        // Act.
        rule.runOnIdle { focusManager.moveFocus(focusDirection) }

        // Assert.
        rule.runOnIdle {
            when (focusDirection) {
                Right,
                Down -> {
                    assertThat(focusedItem.value).isFalse()
                    assertThat(candidate.value).isTrue()
                }
                Up,
                Left -> {
                    assertThat(focusedItem.value).isTrue()
                    assertThat(candidate.value).isFalse()
                }
                else -> error(invalid)
            }
        }
    }

    /**
     *                       ________________
     *                      |  focusedItem  |
     *                      |_______________|
     *                               ________________
     *                              |   candidate   |
     *                              |_______________|
     */
    @LargeTest
    @Test
    fun nonOverlappingCandidate22() {
        // Arrange.
        rule.setContentForTest {
            FocusableBox(focusedItem, 0, 0, 20, 10, initialFocus)
            FocusableBox(candidate, 10, 20, 20, 10)
        }

        // Act.
        rule.runOnIdle { focusManager.moveFocus(focusDirection) }

        // Assert.
        rule.runOnIdle {
            when (focusDirection) {
                Right,
                Down -> {
                    assertThat(focusedItem.value).isFalse()
                    assertThat(candidate.value).isTrue()
                }
                Up,
                Left -> {
                    assertThat(focusedItem.value).isTrue()
                    assertThat(candidate.value).isFalse()
                }
                else -> error(invalid)
            }
        }
    }

    /**
     *                       ________________
     *                      |  focusedItem  |
     *                      |_______________|
     *                       _____________________
     *                      |      candidate     |
     *                      |____________________|
     */
    @MediumTest
    @Test
    fun nonOverlappingCandidate23() {
        // Arrange.
        rule.setContentForTest {
            FocusableBox(focusedItem, 0, 0, 20, 10, initialFocus)
            FocusableBox(candidate, 0, 20, 30, 10)
        }

        // Act.
        rule.runOnIdle { focusManager.moveFocus(focusDirection) }

        // Assert.
        rule.runOnIdle {
            when (focusDirection) {
                Down -> {
                    assertThat(focusedItem.value).isFalse()
                    assertThat(candidate.value).isTrue()
                }
                Up,
                Left,
                Right -> {
                    assertThat(focusedItem.value).isTrue()
                    assertThat(candidate.value).isFalse()
                }
                else -> error(invalid)
            }
        }
    }

    /**
     *                       ________________
     *                      |  focusedItem  |
     *                      |_______________|
     *                       ________________
     *                      |   candidate   |
     *                      |_______________|
     */
    @LargeTest
    @Test
    fun nonOverlappingCandidate24() {
        // Arrange.
        rule.setContentForTest {
            FocusableBox(focusedItem, 0, 0, 20, 10, initialFocus)
            FocusableBox(candidate, 0, 20, 20, 10)
        }

        // Act.
        rule.runOnIdle { focusManager.moveFocus(focusDirection) }

        // Assert.
        rule.runOnIdle {
            when (focusDirection) {
                Down -> {
                    assertThat(focusedItem.value).isFalse()
                    assertThat(candidate.value).isTrue()
                }
                Up,
                Left,
                Right -> {
                    assertThat(focusedItem.value).isTrue()
                    assertThat(candidate.value).isFalse()
                }
                else -> error(invalid)
            }
        }
    }

    /**
     *                       ________________
     *                      |  focusedItem  |
     *                      |_______________|
     *                         ______________
     *                        |  candidate  |
     *                        |_____________|
     */
    @LargeTest
    @Test
    fun nonOverlappingCandidate25() {
        // Arrange.
        rule.setContentForTest {
            FocusableBox(focusedItem, 0, 0, 30, 10, initialFocus)
            FocusableBox(candidate, 10, 20, 20, 10)
        }

        // Act.
        rule.runOnIdle { focusManager.moveFocus(focusDirection) }

        // Assert.
        rule.runOnIdle {
            when (focusDirection) {
                Down -> {
                    assertThat(focusedItem.value).isFalse()
                    assertThat(candidate.value).isTrue()
                }
                Up,
                Left,
                Right -> {
                    assertThat(focusedItem.value).isTrue()
                    assertThat(candidate.value).isFalse()
                }
                else -> error(invalid)
            }
        }
    }

    /**
     *                       ________________
     *                      |  focusedItem  |
     *                      |_______________|
     *                         ____________
     *                        | candidate |
     *                        |___________|
     */
    @LargeTest
    @Test
    fun nonOverlappingCandidate26() {
        // Arrange.
        rule.setContentForTest {
            FocusableBox(focusedItem, 0, 0, 30, 10, initialFocus)
            FocusableBox(candidate, 10, 20, 10, 10)
        }

        // Act.
        rule.runOnIdle { focusManager.moveFocus(focusDirection) }

        // Assert.
        rule.runOnIdle {
            when (focusDirection) {
                Down -> {
                    assertThat(focusedItem.value).isFalse()
                    assertThat(candidate.value).isTrue()
                }
                Up,
                Left,
                Right -> {
                    assertThat(focusedItem.value).isTrue()
                    assertThat(candidate.value).isFalse()
                }
                else -> error(invalid)
            }
        }
    }

    /**
     *                       ________________
     *                      |  focusedItem  |
     *                      |_______________|
     *                       ____________
     *                      | candidate |
     *                      |___________|
     */
    @LargeTest
    @Test
    fun nonOverlappingCandidate27() {
        // Arrange.
        rule.setContentForTest {
            FocusableBox(focusedItem, 0, 0, 30, 10, initialFocus)
            FocusableBox(candidate, 0, 20, 20, 10)
        }

        // Act.
        rule.runOnIdle { focusManager.moveFocus(focusDirection) }

        // Assert.
        rule.runOnIdle {
            when (focusDirection) {
                Down -> {
                    assertThat(focusedItem.value).isFalse()
                    assertThat(candidate.value).isTrue()
                }
                Up,
                Left,
                Right -> {
                    assertThat(focusedItem.value).isTrue()
                    assertThat(candidate.value).isFalse()
                }
                else -> error(invalid)
            }
        }
    }

    /**
     *                       ________________
     *                      |  focusedItem  |
     *                      |_______________|
     *                  _____________________
     *                 |      candidate     |
     *                 |____________________|
     */
    @LargeTest
    @Test
    fun nonOverlappingCandidate28() {
        // Arrange.
        rule.setContentForTest {
            FocusableBox(focusedItem, 10, 0, 20, 10, initialFocus)
            FocusableBox(candidate, 0, 20, 30, 10)
        }

        // Act.
        rule.runOnIdle { focusManager.moveFocus(focusDirection) }

        // Assert.
        rule.runOnIdle {
            when (focusDirection) {
                Down -> {
                    assertThat(focusedItem.value).isFalse()
                    assertThat(candidate.value).isTrue()
                }
                Up,
                Left,
                Right -> {
                    assertThat(focusedItem.value).isTrue()
                    assertThat(candidate.value).isFalse()
                }
                else -> error(invalid)
            }
        }
    }

    /**
     *                       ________________
     *                      |  focusedItem  |
     *                      |_______________|
     *                ________________
     *               |   candidate   |
     *               |_______________|
     */
    @MediumTest
    @Test
    fun nonOverlappingCandidate29() {
        // Arrange.
        rule.setContentForTest {
            FocusableBox(candidate, 0, 20, 20, 10)
            FocusableBox(focusedItem, 10, 0, 20, 10, initialFocus)
        }

        // Act.
        rule.runOnIdle { focusManager.moveFocus(focusDirection) }

        // Assert.
        rule.runOnIdle {
            when (focusDirection) {
                Left,
                Down -> {
                    assertThat(focusedItem.value).isFalse()
                    assertThat(candidate.value).isTrue()
                }
                Up,
                Right -> {
                    assertThat(focusedItem.value).isTrue()
                    assertThat(candidate.value).isFalse()
                }
                else -> error(invalid)
            }
        }
    }

    /**
     *                       ________________
     *                      |  focusedItem  |
     *                      |_______________|
     *       ________________
     *      |   candidate   |
     *      |_______________|
     */
    @LargeTest
    @Test
    fun nonOverlappingCandidate30() {
        // Arrange.
        rule.setContentForTest {
            FocusableBox(candidate, 0, 20, 20, 10)
            FocusableBox(focusedItem, 20, 0, 20, 10, initialFocus)
        }

        // Act.
        rule.runOnIdle { focusManager.moveFocus(focusDirection) }

        // Assert.
        rule.runOnIdle {
            when (focusDirection) {
                Left,
                Down -> {
                    assertThat(focusedItem.value).isFalse()
                    assertThat(candidate.value).isTrue()
                }
                Up,
                Right -> {
                    assertThat(focusedItem.value).isTrue()
                    assertThat(candidate.value).isFalse()
                }
                else -> error(invalid)
            }
        }
    }

    /**
     *                       ________________
     *                      |  focusedItem  |
     *                      |_______________|
     *    ________________
     *   |   candidate   |
     *   |_______________|
     */
    @MediumTest
    @Test
    fun nonOverlappingCandidate31() {
        // Arrange.
        rule.setContentForTest {
            FocusableBox(candidate, 0, 20, 20, 10)
            FocusableBox(focusedItem, 30, 0, 20, 10, initialFocus)
        }

        // Act.
        rule.runOnIdle { focusManager.moveFocus(focusDirection) }

        // Assert.
        rule.runOnIdle {
            when (focusDirection) {
                Left,
                Down -> {
                    assertThat(focusedItem.value).isFalse()
                    assertThat(candidate.value).isTrue()
                }
                Up,
                Right -> {
                    assertThat(focusedItem.value).isTrue()
                    assertThat(candidate.value).isFalse()
                }
                else -> error(invalid)
            }
        }
    }

    /**
     *                       ________________
     *                      |  focusedItem  |
     *    ________________  |_______________|
     *   |   candidate   |
     *   |_______________|
     */
    @LargeTest
    @Test
    fun nonOverlappingCandidate32() {
        // Arrange.
        rule.setContentForTest {
            FocusableBox(candidate, 0, 10, 20, 10)
            FocusableBox(focusedItem, 30, 0, 20, 10, initialFocus)
        }

        // Act.
        rule.runOnIdle { focusManager.moveFocus(focusDirection) }

        // Assert.
        rule.runOnIdle {
            when (focusDirection) {
                Left,
                Down -> {
                    assertThat(focusedItem.value).isFalse()
                    assertThat(candidate.value).isTrue()
                }
                Up,
                Right -> {
                    assertThat(focusedItem.value).isTrue()
                    assertThat(candidate.value).isFalse()
                }
                else -> error(invalid)
            }
        }
    }

    /**
     *                       ________________
     *    ________________  |  focusedItem  |
     *   |   candidate   |  |_______________|
     *   |_______________|
     */
    @LargeTest
    @Test
    fun nonOverlappingCandidate33() {
        // Arrange.
        rule.setContentForTest {
            FocusableBox(candidate, 0, 5, 20, 10)
            FocusableBox(focusedItem, 30, 0, 20, 10, initialFocus)
        }

        // Act.
        rule.runOnIdle { focusManager.moveFocus(focusDirection) }

        // Assert.
        rule.runOnIdle {
            when (focusDirection) {
                Left,
                Down -> {
                    assertThat(focusedItem.value).isFalse()
                    assertThat(candidate.value).isTrue()
                }
                Up,
                Right -> {
                    assertThat(focusedItem.value).isTrue()
                    assertThat(candidate.value).isFalse()
                }
                else -> error(invalid)
            }
        }
    }

    /**
     * ________________ ________________ | | | focusedItem | | candidate | |_______________|
     * |_______________|
     */
    @LargeTest
    @Test
    fun nonOverlappingCandidate34() {
        // Arrange.
        rule.setContentForTest {
            FocusableBox(candidate, 0, 0, 20, 15)
            FocusableBox(focusedItem, 30, 0, 20, 10, initialFocus)
        }

        // Act.
        rule.runOnIdle { focusManager.moveFocus(focusDirection) }

        // Assert.
        rule.runOnIdle {
            when (focusDirection) {
                Left -> {
                    assertThat(focusedItem.value).isFalse()
                    assertThat(candidate.value).isTrue()
                }
                Up,
                Down,
                Right -> {
                    assertThat(focusedItem.value).isTrue()
                    assertThat(candidate.value).isFalse()
                }
                else -> error(invalid)
            }
        }
    }

    /**
     * ________________ ________________ | candidate | | focusedItem | |_______________|
     * |_______________|
     */
    @LargeTest
    @Test
    fun nonOverlappingCandidate35() {
        // Arrange.
        rule.setContentForTest {
            FocusableBox(candidate, 0, 0, 20, 10)
            FocusableBox(focusedItem, 30, 0, 20, 10, initialFocus)
        }

        // Act.
        rule.runOnIdle { focusManager.moveFocus(focusDirection) }

        // Assert.
        rule.runOnIdle {
            when (focusDirection) {
                Left -> {
                    assertThat(focusedItem.value).isFalse()
                    assertThat(candidate.value).isTrue()
                }
                Up,
                Down,
                Right -> {
                    assertThat(focusedItem.value).isTrue()
                    assertThat(candidate.value).isFalse()
                }
                else -> error(invalid)
            }
        }
    }

    /**
     * ________________ ________________ | candidate | | | |_______________| | focusedItem | | |
     * |_______________|
     */
    @LargeTest
    @Test
    fun nonOverlappingCandidate36() {
        // Arrange.
        rule.setContentForTest {
            FocusableBox(candidate, 0, 0, 20, 10)
            FocusableBox(focusedItem, 30, 0, 20, 20, initialFocus)
        }

        // Act.
        rule.runOnIdle { focusManager.moveFocus(focusDirection) }

        // Assert.
        rule.runOnIdle {
            when (focusDirection) {
                Left -> {
                    assertThat(focusedItem.value).isFalse()
                    assertThat(candidate.value).isTrue()
                }
                Up,
                Down,
                Right -> {
                    assertThat(focusedItem.value).isTrue()
                    assertThat(candidate.value).isFalse()
                }
                else -> error(invalid)
            }
        }
    }

    /**
     *                       ________________
     *   ________________   |               |
     *  |   candidate   |   |  focusedItem  |
     *  |_______________|   |               |
     *                      |_______________|
     */
    @LargeTest
    @Test
    fun nonOverlappingCandidate37() {
        // Arrange.
        rule.setContentForTest {
            FocusableBox(candidate, 0, 10, 20, 10)
            FocusableBox(focusedItem, 30, 0, 20, 30, initialFocus)
        }

        // Act.
        rule.runOnIdle { focusManager.moveFocus(focusDirection) }

        // Assert.
        rule.runOnIdle {
            when (focusDirection) {
                Left -> {
                    assertThat(focusedItem.value).isFalse()
                    assertThat(candidate.value).isTrue()
                }
                Up,
                Down,
                Right -> {
                    assertThat(focusedItem.value).isTrue()
                    assertThat(candidate.value).isFalse()
                }
                else -> error(invalid)
            }
        }
    }

    /**
     *                       ________________
     *                      |               |
     *   ________________   |  focusedItem  |
     *  |   candidate   |   |               |
     *  |_______________|   |_______________|
     */
    @LargeTest
    @Test
    fun nonOverlappingCandidate38() {
        // Arrange.
        rule.setContentForTest {
            FocusableBox(candidate, 0, 10, 20, 10)
            FocusableBox(focusedItem, 30, 0, 20, 20, initialFocus)
        }

        // Act.
        rule.runOnIdle { focusManager.moveFocus(focusDirection) }

        // Assert.
        rule.runOnIdle {
            when (focusDirection) {
                Left -> {
                    assertThat(focusedItem.value).isFalse()
                    assertThat(candidate.value).isTrue()
                }
                Up,
                Down,
                Right -> {
                    assertThat(focusedItem.value).isTrue()
                    assertThat(candidate.value).isFalse()
                }
                else -> error(invalid)
            }
        }
    }

    /**
     * ________________ | | ________________ | candidate | | focusedItem | | | |_______________|
     * |_______________|
     */
    @LargeTest
    @Test
    fun nonOverlappingCandidate39() {
        // Arrange.
        rule.setContentForTest {
            FocusableBox(candidate, 0, 0, 20, 30)
            FocusableBox(focusedItem, 30, 10, 20, 10, initialFocus)
        }

        // Act.
        rule.runOnIdle { focusManager.moveFocus(focusDirection) }

        // Assert.
        rule.runOnIdle {
            when (focusDirection) {
                Left -> {
                    assertThat(focusedItem.value).isFalse()
                    assertThat(candidate.value).isTrue()
                }
                Up,
                Down,
                Right -> {
                    assertThat(focusedItem.value).isTrue()
                    assertThat(candidate.value).isFalse()
                }
                else -> error(invalid)
            }
        }
    }

    /**
     * ________________ | | ________________ | candidate | | focusedItem | |_______________|
     * |_______________|
     */
    @LargeTest
    @Test
    fun nonOverlappingCandidate40() {
        // Arrange.
        rule.setContentForTest {
            FocusableBox(candidate, 0, 0, 20, 20)
            FocusableBox(focusedItem, 30, 10, 20, 10, initialFocus)
        }

        // Act.
        rule.runOnIdle { focusManager.moveFocus(focusDirection) }

        // Assert.
        rule.runOnIdle {
            when (focusDirection) {
                Left -> {
                    assertThat(focusedItem.value).isFalse()
                    assertThat(candidate.value).isTrue()
                }
                Up,
                Down,
                Right -> {
                    assertThat(focusedItem.value).isTrue()
                    assertThat(candidate.value).isFalse()
                }
                else -> error(invalid)
            }
        }
    }

    /**
     * ________________ | candidate | ________________ |_______________| | focusedItem |
     * |_______________|
     */
    @LargeTest
    @Test
    fun nonOverlappingCandidate41() {
        // Arrange.
        rule.setContentForTest {
            FocusableBox(candidate, 0, 0, 20, 10)
            FocusableBox(focusedItem, 30, 5, 20, 10, initialFocus)
        }

        // Act.
        rule.runOnIdle { focusManager.moveFocus(focusDirection) }

        // Assert.
        rule.runOnIdle {
            when (focusDirection) {
                Left,
                Up -> {
                    assertThat(focusedItem.value).isFalse()
                    assertThat(candidate.value).isTrue()
                }
                Right,
                Down -> {
                    assertThat(focusedItem.value).isTrue()
                    assertThat(candidate.value).isFalse()
                }
                else -> error(invalid)
            }
        }
    }

    /**
     * ________________ | candidate | |_______________| ________________ | focusedItem |
     * |_______________|
     */
    @LargeTest
    @Test
    fun nonOverlappingCandidate42() {
        // Arrange.
        rule.setContentForTest {
            FocusableBox(candidate, 0, 0, 20, 10)
            FocusableBox(focusedItem, 30, 10, 20, 10, initialFocus)
        }

        // Act.
        rule.runOnIdle { focusManager.moveFocus(focusDirection) }

        // Assert.
        rule.runOnIdle {
            when (focusDirection) {
                Left,
                Up -> {
                    assertThat(focusedItem.value).isFalse()
                    assertThat(candidate.value).isTrue()
                }
                Right,
                Down -> {
                    assertThat(focusedItem.value).isTrue()
                    assertThat(candidate.value).isFalse()
                }
                else -> error(invalid)
            }
        }
    }

    /**
     * ________________ | candidate | |_______________| ________________ | focusedItem |
     * |_______________|
     */
    @LargeTest
    @Test
    fun nonOverlappingCandidate43() {
        // Arrange.
        rule.setContentForTest {
            FocusableBox(candidate, 0, 0, 20, 10)
            FocusableBox(focusedItem, 30, 20, 20, 10, initialFocus)
        }

        // Act.
        rule.runOnIdle { focusManager.moveFocus(focusDirection) }

        // Assert.
        rule.runOnIdle {
            when (focusDirection) {
                Left,
                Up -> {
                    assertThat(focusedItem.value).isFalse()
                    assertThat(candidate.value).isTrue()
                }
                Right,
                Down -> {
                    assertThat(focusedItem.value).isTrue()
                    assertThat(candidate.value).isFalse()
                }
                else -> error(invalid)
            }
        }
    }

    /**
     *       ________________
     *      |   candidate   |
     *      |_______________|
     *                       ________________
     *                      |  focusedItem  |
     *                      |_______________|
     */
    @LargeTest
    @Test
    fun nonOverlappingCandidate44() {
        // Arrange.
        rule.setContentForTest {
            FocusableBox(candidate, 0, 0, 20, 10)
            FocusableBox(focusedItem, 20, 20, 20, 10, initialFocus)
        }

        // Act.
        rule.runOnIdle { focusManager.moveFocus(focusDirection) }

        // Assert.
        rule.runOnIdle {
            when (focusDirection) {
                Left,
                Up -> {
                    assertThat(focusedItem.value).isFalse()
                    assertThat(candidate.value).isTrue()
                }
                Right,
                Down -> {
                    assertThat(focusedItem.value).isTrue()
                    assertThat(candidate.value).isFalse()
                }
                else -> error(invalid)
            }
        }
    }

    /**
     *               ________________
     *              |   candidate   |
     *              |_______________|
     *                       ________________
     *                      |  focusedItem  |
     *                      |_______________|
     */
    @LargeTest
    @Test
    fun nonOverlappingCandidate45() {
        // Arrange.
        rule.setContentForTest {
            FocusableBox(candidate, 0, 0, 20, 10)
            FocusableBox(focusedItem, 10, 20, 20, 10, initialFocus)
        }

        // Act.
        rule.runOnIdle { focusManager.moveFocus(focusDirection) }

        // Assert.
        rule.runOnIdle {
            when (focusDirection) {
                Left,
                Up -> {
                    assertThat(focusedItem.value).isFalse()
                    assertThat(candidate.value).isTrue()
                }
                Right,
                Down -> {
                    assertThat(focusedItem.value).isTrue()
                    assertThat(candidate.value).isFalse()
                }
                else -> error(invalid)
            }
        }
    }

    /**
     *                    ___________________
     *                   |     candidate    |
     *                   |__________________|
     *                       ________________
     *                      |  focusedItem  |
     *                      |_______________|
     */
    @LargeTest
    @Test
    fun nonOverlappingCandidate46() {
        // Arrange.
        rule.setContentForTest {
            FocusableBox(candidate, 0, 0, 30, 10)
            FocusableBox(focusedItem, 10, 20, 20, 10, initialFocus)
        }

        // Act.
        rule.runOnIdle { focusManager.moveFocus(focusDirection) }

        // Assert.
        rule.runOnIdle {
            when (focusDirection) {
                Up -> {
                    assertThat(focusedItem.value).isFalse()
                    assertThat(candidate.value).isTrue()
                }
                Left,
                Right,
                Down -> {
                    assertThat(focusedItem.value).isTrue()
                    assertThat(candidate.value).isFalse()
                }
                else -> error(invalid)
            }
        }
    }

    /**
     *                       ____________
     *                      | candidate |
     *                      |___________|____
     *                      |  focusedItem  |
     *                      |_______________|
     */
    @LargeTest
    @Test
    fun candidateWithCommonBoundary1() {
        // Arrange.
        rule.setContentForTest {
            FocusableBox(candidate, 0, 0, 10, 10)
            FocusableBox(focusedItem, 0, 10, 20, 10, initialFocus)
        }

        // Act.
        rule.runOnIdle { focusManager.moveFocus(focusDirection) }

        // Assert.
        rule.runOnIdle {
            when (focusDirection) {
                Up -> {
                    assertThat(focusedItem.value).isFalse()
                    assertThat(candidate.value).isTrue()
                }
                Left,
                Right,
                Down -> {
                    assertThat(focusedItem.value).isTrue()
                    assertThat(candidate.value).isFalse()
                }
                else -> error(invalid)
            }
        }
    }

    /**
     *                         ____________
     *                        | candidate |
     *                       _|___________|__
     *                      |  focusedItem  |
     *                      |_______________|
     */
    @MediumTest
    @Test
    fun candidateWithCommonBoundary2() {
        // Arrange.
        rule.setContentForTest {
            FocusableBox(candidate, 5, 0, 10, 10)
            FocusableBox(focusedItem, 0, 10, 20, 10, initialFocus)
        }

        // Act.
        rule.runOnIdle { focusManager.moveFocus(focusDirection) }

        // Assert.
        rule.runOnIdle {
            when (focusDirection) {
                Up -> {
                    assertThat(focusedItem.value).isFalse()
                    assertThat(candidate.value).isTrue()
                }
                Left,
                Right,
                Down -> {
                    assertThat(focusedItem.value).isTrue()
                    assertThat(candidate.value).isFalse()
                }
                else -> error(invalid)
            }
        }
    }

    /**
     *                           ____________
     *                          | candidate |
     *                       ___|___________|
     *                      |  focusedItem  |
     *                      |_______________|
     */
    @LargeTest
    @Test
    fun candidateWithCommonBoundary3() {
        // Arrange.
        rule.setContentForTest {
            FocusableBox(candidate, 10, 0, 10, 10)
            FocusableBox(focusedItem, 0, 10, 20, 10, initialFocus)
        }

        // Act.
        rule.runOnIdle { focusManager.moveFocus(focusDirection) }

        // Assert.
        rule.runOnIdle {
            when (focusDirection) {
                Up -> {
                    assertThat(focusedItem.value).isFalse()
                    assertThat(candidate.value).isTrue()
                }
                Left,
                Right,
                Down -> {
                    assertThat(focusedItem.value).isTrue()
                    assertThat(candidate.value).isFalse()
                }
                else -> error(invalid)
            }
        }
    }

    /**
     *                       ________________
     *                      |   candidate   |
     *                      |_______________|
     *                      |  focusedItem  |
     *                      |_______________|
     */
    @LargeTest
    @Test
    fun candidateWithCommonBoundary4() {
        // Arrange.
        rule.setContentForTest {
            FocusableBox(candidate, 0, 0, 20, 10)
            FocusableBox(focusedItem, 0, 10, 20, 10, initialFocus)
        }

        // Act.
        rule.runOnIdle { focusManager.moveFocus(focusDirection) }

        // Assert.
        rule.runOnIdle {
            when (focusDirection) {
                Up -> {
                    assertThat(focusedItem.value).isFalse()
                    assertThat(candidate.value).isTrue()
                }
                Left,
                Right,
                Down -> {
                    assertThat(focusedItem.value).isTrue()
                    assertThat(candidate.value).isFalse()
                }
                else -> error(invalid)
            }
        }
    }

    /**
     *                       ___________________
     *                      |     candidate    |
     *                      |__________________|
     *                      |  focusedItem  |
     *                      |_______________|
     */
    @LargeTest
    @Test
    fun candidateWithCommonBoundary5() {
        // Arrange.
        rule.setContentForTest {
            FocusableBox(candidate, 0, 0, 30, 10)
            FocusableBox(focusedItem, 0, 10, 20, 10, initialFocus)
        }

        // Act.
        rule.runOnIdle { focusManager.moveFocus(focusDirection) }

        // Assert.
        rule.runOnIdle {
            when (focusDirection) {
                Up -> {
                    assertThat(focusedItem.value).isFalse()
                    assertThat(candidate.value).isTrue()
                }
                Left,
                Right,
                Down -> {
                    assertThat(focusedItem.value).isTrue()
                    assertThat(candidate.value).isFalse()
                }
                else -> error(invalid)
            }
        }
    }

    /**
     *                               ________________
     *                              |   candidate   |
     *                       _______|_______________|
     *                      |  focusedItem  |
     *                      |_______________|
     */
    @LargeTest
    @Test
    fun candidateWithCommonBoundary6() {
        // Arrange.
        rule.setContentForTest {
            FocusableBox(candidate, 10, 0, 20, 10)
            FocusableBox(focusedItem, 0, 10, 20, 10, initialFocus)
        }

        // Act.
        rule.runOnIdle { focusManager.moveFocus(focusDirection) }

        // Assert.
        rule.runOnIdle {
            when (focusDirection) {
                Right,
                Up -> {
                    assertThat(focusedItem.value).isFalse()
                    assertThat(candidate.value).isTrue()
                }
                Left,
                Down -> {
                    assertThat(focusedItem.value).isTrue()
                    assertThat(candidate.value).isFalse()
                }
                else -> error(invalid)
            }
        }
    }

    /**
     *                                       ________________
     *                                      |   candidate   |
     *                       _______________|_______________|
     *                      |  focusedItem  |
     *                      |_______________|
     */
    @LargeTest
    @Test
    fun candidateWithCommonBoundary7() {
        // Arrange.
        rule.setContentForTest {
            FocusableBox(candidate, 20, 0, 20, 10)
            FocusableBox(focusedItem, 0, 10, 20, 10, initialFocus)
        }

        // Act.
        rule.runOnIdle { focusManager.moveFocus(focusDirection) }

        // Assert.
        rule.runOnIdle {
            when (focusDirection) {
                Right,
                Up -> {
                    assertThat(focusedItem.value).isFalse()
                    assertThat(candidate.value).isTrue()
                }
                Left,
                Down -> {
                    assertThat(focusedItem.value).isTrue()
                    assertThat(candidate.value).isFalse()
                }
                else -> error(invalid)
            }
        }
    }

    /**
     *                                       ________________
     *                       _______________|   candidate   |
     *                      |  focusedItem  |_______________|
     *                      |_______________|
     */
    @LargeTest
    @Test
    fun candidateWithCommonBoundary8() {
        // Arrange.
        rule.setContentForTest {
            FocusableBox(focusedItem, 0, 5, 20, 10, initialFocus)
            FocusableBox(candidate, 20, 0, 20, 10)
        }

        // Act.
        rule.runOnIdle { focusManager.moveFocus(focusDirection) }

        // Assert.
        rule.runOnIdle {
            when (focusDirection) {
                Right,
                Up -> {
                    assertThat(focusedItem.value).isFalse()
                    assertThat(candidate.value).isTrue()
                }
                Left,
                Down -> {
                    assertThat(focusedItem.value).isTrue()
                    assertThat(candidate.value).isFalse()
                }
                else -> error(invalid)
            }
        }
    }

    /**
     *                                       ________________
     *                       _______________|               |
     *                      |  focusedItem  |   candidate   |
     *                      |_______________|_______________|
     */
    @LargeTest
    @Test
    fun candidateWithCommonBoundary9() {
        // Arrange.
        rule.setContentForTest {
            FocusableBox(focusedItem, 0, 10, 20, 10, initialFocus)
            FocusableBox(candidate, 20, 0, 20, 20)
        }

        // Act.
        rule.runOnIdle { focusManager.moveFocus(focusDirection) }

        // Assert.
        rule.runOnIdle {
            when (focusDirection) {
                Right -> {
                    assertThat(focusedItem.value).isFalse()
                    assertThat(candidate.value).isTrue()
                }
                Left,
                Up,
                Down -> {
                    assertThat(focusedItem.value).isTrue()
                    assertThat(candidate.value).isFalse()
                }
                else -> error(invalid)
            }
        }
    }

    /**
     *                                       ________________
     *                       _______________|               |
     *                      |  focusedItem  |   candidate   |
     *                      |_______________|               |
     *                                      |_______________|
     */
    @MediumTest
    @Test
    fun candidateWithCommonBoundary10() {
        // Arrange.
        rule.setContentForTest {
            FocusableBox(focusedItem, 0, 5, 20, 10, initialFocus)
            FocusableBox(candidate, 20, 0, 20, 20)
        }

        // Act.
        rule.runOnIdle { focusManager.moveFocus(focusDirection) }

        // Assert.
        rule.runOnIdle {
            when (focusDirection) {
                Right -> {
                    assertThat(focusedItem.value).isFalse()
                    assertThat(candidate.value).isTrue()
                }
                Left,
                Up,
                Down -> {
                    assertThat(focusedItem.value).isTrue()
                    assertThat(candidate.value).isFalse()
                }
                else -> error(invalid)
            }
        }
    }

    /**
     *                       ________________________________
     *                      |               |   candidate   |
     *                      |  focusedItem  |_______________|
     *                      |               |
     *                      |_______________|
     */
    @LargeTest
    @Test
    fun candidateWithCommonBoundary11() {
        // Arrange.
        rule.setContentForTest {
            FocusableBox(focusedItem, 0, 0, 20, 20, initialFocus)
            FocusableBox(candidate, 20, 0, 20, 10)
        }

        // Act.
        rule.runOnIdle { focusManager.moveFocus(focusDirection) }

        // Assert.
        rule.runOnIdle {
            when (focusDirection) {
                Right -> {
                    assertThat(focusedItem.value).isFalse()
                    assertThat(candidate.value).isTrue()
                }
                Left,
                Up,
                Down -> {
                    assertThat(focusedItem.value).isTrue()
                    assertThat(candidate.value).isFalse()
                }
                else -> error(invalid)
            }
        }
    }

    /**
     *                       ________________
     *                      |               |________________
     *                      |  focusedItem  |   candidate   |
     *                      |               |_______________|
     *                      |_______________|
     */
    @MediumTest
    @Test
    fun candidateWithCommonBoundary12() {
        // Arrange.
        rule.setContentForTest {
            FocusableBox(focusedItem, 0, 0, 20, 20, initialFocus)
            FocusableBox(candidate, 20, 5, 20, 10)
        }

        // Act.
        rule.runOnIdle { focusManager.moveFocus(focusDirection) }

        // Assert.
        rule.runOnIdle {
            when (focusDirection) {
                Right -> {
                    assertThat(focusedItem.value).isFalse()
                    assertThat(candidate.value).isTrue()
                }
                Left,
                Up,
                Down -> {
                    assertThat(focusedItem.value).isTrue()
                    assertThat(candidate.value).isFalse()
                }
                else -> error(invalid)
            }
        }
    }

    /**
     *                       ________________
     *                      |               |
     *                      |  focusedItem  |________________
     *                      |               |   candidate   |
     *                      |_______________|_______________|
     */
    @LargeTest
    @Test
    fun candidateWithCommonBoundary13() {
        // Arrange.
        rule.setContentForTest {
            FocusableBox(focusedItem, 0, 0, 20, 20, initialFocus)
            FocusableBox(candidate, 20, 10, 20, 10)
        }

        // Act.
        rule.runOnIdle { focusManager.moveFocus(focusDirection) }

        // Assert.
        rule.runOnIdle {
            when (focusDirection) {
                Right -> {
                    assertThat(focusedItem.value).isFalse()
                    assertThat(candidate.value).isTrue()
                }
                Left,
                Up,
                Down -> {
                    assertThat(focusedItem.value).isTrue()
                    assertThat(candidate.value).isFalse()
                }
                else -> error(invalid)
            }
        }
    }

    /**
     *                       ________________________________
     *                      |  focusedItem  |   candidate   |
     *                      |_______________|_______________|
     */
    @LargeTest
    @Test
    fun candidateWithCommonBoundary14() {
        // Arrange.
        rule.setContentForTest {
            FocusableBox(focusedItem, 0, 0, 20, 10, initialFocus)
            FocusableBox(candidate, 20, 0, 20, 10)
        }

        // Act.
        rule.runOnIdle { focusManager.moveFocus(focusDirection) }

        // Assert.
        rule.runOnIdle {
            when (focusDirection) {
                Right -> {
                    assertThat(focusedItem.value).isFalse()
                    assertThat(candidate.value).isTrue()
                }
                Left,
                Up,
                Down -> {
                    assertThat(focusedItem.value).isTrue()
                    assertThat(candidate.value).isFalse()
                }
                else -> error(invalid)
            }
        }
    }

    /**
     *                       ________________________________
     *                      |  focusedItem  |               |
     *                      |_______________|   candidate   |
     *                                      |_______________|
     */
    @LargeTest
    @Test
    fun candidateWithCommonBoundary15() {
        // Arrange.
        rule.setContentForTest {
            FocusableBox(focusedItem, 0, 0, 20, 10, initialFocus)
            FocusableBox(candidate, 20, 0, 20, 20)
        }

        // Act.
        rule.runOnIdle { focusManager.moveFocus(focusDirection) }

        // Assert.
        rule.runOnIdle {
            when (focusDirection) {
                Right -> {
                    assertThat(focusedItem.value).isFalse()
                    assertThat(candidate.value).isTrue()
                }
                Left,
                Up,
                Down -> {
                    assertThat(focusedItem.value).isTrue()
                    assertThat(candidate.value).isFalse()
                }
                else -> error(invalid)
            }
        }
    }

    /**
     *                       ________________
     *                      |  focusedItem  |________________
     *                      |_______________|   candidate   |
     *                                      |_______________|
     */
    @LargeTest
    @Test
    fun candidateWithCommonBoundary16() {
        // Arrange.
        rule.setContentForTest {
            FocusableBox(focusedItem, 0, 0, 20, 10, initialFocus)
            FocusableBox(candidate, 20, 5, 20, 10)
        }

        // Act.
        rule.runOnIdle { focusManager.moveFocus(focusDirection) }

        // Assert.
        rule.runOnIdle {
            when (focusDirection) {
                Right,
                Down -> {
                    assertThat(focusedItem.value).isFalse()
                    assertThat(candidate.value).isTrue()
                }
                Left,
                Up -> {
                    assertThat(focusedItem.value).isTrue()
                    assertThat(candidate.value).isFalse()
                }
                else -> error(invalid)
            }
        }
    }

    /**
     *                       ________________
     *                      |  focusedItem  |
     *                      |_______________|________________
     *                                      |   candidate   |
     *                                      |_______________|
     */
    @LargeTest
    @Test
    fun candidateWithCommonBoundary17() {
        // Arrange.
        rule.setContentForTest {
            FocusableBox(focusedItem, 0, 0, 20, 10, initialFocus)
            FocusableBox(candidate, 20, 10, 20, 10)
        }

        // Act.
        rule.runOnIdle { focusManager.moveFocus(focusDirection) }

        // Assert.
        rule.runOnIdle {
            when (focusDirection) {
                Right,
                Down -> {
                    assertThat(focusedItem.value).isFalse()
                    assertThat(candidate.value).isTrue()
                }
                Left,
                Up -> {
                    assertThat(focusedItem.value).isTrue()
                    assertThat(candidate.value).isFalse()
                }
                else -> error(invalid)
            }
        }
    }

    /**
     *                       ________________
     *                      |  focusedItem  |
     *                      |_______________|________
     *                              |   candidate   |
     *                              |_______________|
     */
    @LargeTest
    @Test
    fun candidateWithCommonBoundary18() {
        // Arrange.
        rule.setContentForTest {
            FocusableBox(focusedItem, 0, 0, 20, 10, initialFocus)
            FocusableBox(candidate, 10, 10, 20, 10)
        }

        // Act.
        rule.runOnIdle { focusManager.moveFocus(focusDirection) }

        // Assert.
        rule.runOnIdle {
            when (focusDirection) {
                Right,
                Down -> {
                    assertThat(focusedItem.value).isFalse()
                    assertThat(candidate.value).isTrue()
                }
                Left,
                Up -> {
                    assertThat(focusedItem.value).isTrue()
                    assertThat(candidate.value).isFalse()
                }
                else -> error(invalid)
            }
        }
    }

    /**
     *                       ________________
     *                      |  focusedItem  |
     *                      |_______________|_____
     *                      |      candidate     |
     *                      |____________________|
     */
    @LargeTest
    @Test
    fun candidateWithCommonBoundary19() {
        // Arrange.
        rule.setContentForTest {
            FocusableBox(focusedItem, 0, 0, 20, 10, initialFocus)
            FocusableBox(candidate, 0, 10, 30, 10)
        }

        // Act.
        rule.runOnIdle { focusManager.moveFocus(focusDirection) }

        // Assert.
        rule.runOnIdle {
            when (focusDirection) {
                Down -> {
                    assertThat(focusedItem.value).isFalse()
                    assertThat(candidate.value).isTrue()
                }
                Left,
                Right,
                Up -> {
                    assertThat(focusedItem.value).isTrue()
                    assertThat(candidate.value).isFalse()
                }
                else -> error(invalid)
            }
        }
    }

    /**
     *                       ________________
     *                      |  focusedItem  |
     *                      |_______________|
     *                      |   candidate   |
     *                      |_______________|
     */
    @LargeTest
    @Test
    fun candidateWithCommonBoundary20() {
        // Arrange.
        rule.setContentForTest {
            FocusableBox(focusedItem, 0, 0, 20, 10, initialFocus)
            FocusableBox(candidate, 0, 10, 20, 10)
        }

        // Act.
        rule.runOnIdle { focusManager.moveFocus(focusDirection) }

        // Assert.
        rule.runOnIdle {
            when (focusDirection) {
                Down -> {
                    assertThat(focusedItem.value).isFalse()
                    assertThat(candidate.value).isTrue()
                }
                Left,
                Right,
                Up -> {
                    assertThat(focusedItem.value).isTrue()
                    assertThat(candidate.value).isFalse()
                }
                else -> error(invalid)
            }
        }
    }

    /**
     *                       ________________
     *                      |  focusedItem  |
     *                      |_______________|
     *                        |  candidate  |
     *                        |_____________|     *
     */
    @LargeTest
    @Test
    fun candidateWithCommonBoundary21() {
        // Arrange.
        rule.setContentForTest {
            FocusableBox(focusedItem, 0, 0, 20, 10, initialFocus)
            FocusableBox(candidate, 10, 10, 10, 10)
        }

        // Act.
        rule.runOnIdle { focusManager.moveFocus(focusDirection) }

        // Assert.
        rule.runOnIdle {
            when (focusDirection) {
                Down -> {
                    assertThat(focusedItem.value).isFalse()
                    assertThat(candidate.value).isTrue()
                }
                Left,
                Right,
                Up -> {
                    assertThat(focusedItem.value).isTrue()
                    assertThat(candidate.value).isFalse()
                }
                else -> error(invalid)
            }
        }
    }

    /**
     *                       ________________
     *                      |  focusedItem  |
     *                      |_______________|
     *                        | candidate |
     *                        |___________|
     */
    @LargeTest
    @Test
    fun candidateWithCommonBoundary22() {
        // Arrange.
        rule.setContentForTest {
            FocusableBox(focusedItem, 0, 0, 20, 10, initialFocus)
            FocusableBox(candidate, 5, 10, 10, 10)
        }

        // Act.
        rule.runOnIdle { focusManager.moveFocus(focusDirection) }

        // Assert.
        rule.runOnIdle {
            when (focusDirection) {
                Down -> {
                    assertThat(focusedItem.value).isFalse()
                    assertThat(candidate.value).isTrue()
                }
                Left,
                Right,
                Up -> {
                    assertThat(focusedItem.value).isTrue()
                    assertThat(candidate.value).isFalse()
                }
                else -> error(invalid)
            }
        }
    }

    /**
     *                       ________________
     *                      |  focusedItem  |
     *                      |_______________|
     *                      | candidate |
     *                      |___________|
     */
    @LargeTest
    @Test
    fun candidateWithCommonBoundary23() {
        // Arrange.
        rule.setContentForTest {
            FocusableBox(focusedItem, 0, 0, 20, 10, initialFocus)
            FocusableBox(candidate, 0, 10, 10, 10)
        }

        // Act.
        rule.runOnIdle { focusManager.moveFocus(focusDirection) }

        // Assert.
        rule.runOnIdle {
            when (focusDirection) {
                Down -> {
                    assertThat(focusedItem.value).isFalse()
                    assertThat(candidate.value).isTrue()
                }
                Left,
                Right,
                Up -> {
                    assertThat(focusedItem.value).isTrue()
                    assertThat(candidate.value).isFalse()
                }
                else -> error(invalid)
            }
        }
    }

    /**
     *                       ________________
     *                      |  focusedItem  |
     *                  ____|_______________|
     *                 |      candidate     |
     *                 |____________________|
     */
    @LargeTest
    @Test
    fun candidateWithCommonBoundary24() {
        // Arrange.
        rule.setContentForTest {
            FocusableBox(focusedItem, 10, 0, 10, 10, initialFocus)
            FocusableBox(candidate, 0, 10, 20, 10)
        }

        // Act.
        rule.runOnIdle { focusManager.moveFocus(focusDirection) }

        // Assert.
        rule.runOnIdle {
            when (focusDirection) {
                Down -> {
                    assertThat(focusedItem.value).isFalse()
                    assertThat(candidate.value).isTrue()
                }
                Left,
                Right,
                Up -> {
                    assertThat(focusedItem.value).isTrue()
                    assertThat(candidate.value).isFalse()
                }
                else -> error(invalid)
            }
        }
    }

    /**
     *                       ________________
     *                      |  focusedItem  |
     *                ______|_______________|
     *               |   candidate   |
     *               |_______________|
     */
    @LargeTest
    @Test
    fun candidateWithCommonBoundary25() {
        // Arrange.
        rule.setContentForTest {
            FocusableBox(focusedItem, 10, 0, 20, 10, initialFocus)
            FocusableBox(candidate, 0, 10, 20, 10)
        }

        // Act.
        rule.runOnIdle { focusManager.moveFocus(focusDirection) }

        // Assert.
        rule.runOnIdle {
            when (focusDirection) {
                Left,
                Down -> {
                    assertThat(focusedItem.value).isFalse()
                    assertThat(candidate.value).isTrue()
                }
                Right,
                Up -> {
                    assertThat(focusedItem.value).isTrue()
                    assertThat(candidate.value).isFalse()
                }
                else -> error(invalid)
            }
        }
    }

    /**
     *                       ________________
     *                      |  focusedItem  |
     *       _______________|_______________|
     *      |   candidate   |
     *      |_______________|
     */
    @LargeTest
    @Test
    fun candidateWithCommonBoundary26() {
        // Arrange.
        rule.setContentForTest {
            FocusableBox(focusedItem, 20, 0, 20, 10, initialFocus)
            FocusableBox(candidate, 0, 10, 20, 10)
        }

        // Act.
        rule.runOnIdle { focusManager.moveFocus(focusDirection) }

        // Assert.
        rule.runOnIdle {
            when (focusDirection) {
                Left,
                Down -> {
                    assertThat(focusedItem.value).isFalse()
                    assertThat(candidate.value).isTrue()
                }
                Right,
                Up -> {
                    assertThat(focusedItem.value).isTrue()
                    assertThat(candidate.value).isFalse()
                }
                else -> error(invalid)
            }
        }
    }

    /**
     *                    ________________
     *    _______________|  focusedItem  |
     *   |   candidate   |_______________|
     *   |_______________|
     */
    @LargeTest
    @Test
    fun candidateWithCommonBoundary27() {
        // Arrange.
        rule.setContentForTest {
            FocusableBox(candidate, 0, 5, 20, 10)
            FocusableBox(focusedItem, 20, 0, 20, 10, initialFocus)
        }

        // Act.
        rule.runOnIdle { focusManager.moveFocus(focusDirection) }

        // Assert.
        rule.runOnIdle {
            when (focusDirection) {
                Left,
                Down -> {
                    assertThat(focusedItem.value).isFalse()
                    assertThat(candidate.value).isTrue()
                }
                Right,
                Up -> {
                    assertThat(focusedItem.value).isTrue()
                    assertThat(candidate.value).isFalse()
                }
                else -> error(invalid)
            }
        }
    }

    /**
     * ________________________________ | | focusedItem | | candidate |_______________|
     * |_______________|
     */
    @LargeTest
    @Test
    fun candidateWithCommonBoundary28() {
        // Arrange.
        rule.setContentForTest {
            FocusableBox(candidate, 0, 0, 20, 20)
            FocusableBox(focusedItem, 20, 0, 20, 10, initialFocus)
        }

        // Act.
        rule.runOnIdle { focusManager.moveFocus(focusDirection) }

        // Assert.
        rule.runOnIdle {
            when (focusDirection) {
                Left -> {
                    assertThat(focusedItem.value).isFalse()
                    assertThat(candidate.value).isTrue()
                }
                Right,
                Up,
                Down -> {
                    assertThat(focusedItem.value).isTrue()
                    assertThat(candidate.value).isFalse()
                }
                else -> error(invalid)
            }
        }
    }

    /**
     * ________________________________ | candidate | focusedItem |
     * |_______________|_______________|
     */
    @LargeTest
    @Test
    fun candidateWithCommonBoundary29() {
        // Arrange.
        rule.setContentForTest {
            FocusableBox(candidate, 0, 0, 20, 10)
            FocusableBox(focusedItem, 20, 0, 20, 10, initialFocus)
        }

        // Act.
        rule.runOnIdle { focusManager.moveFocus(focusDirection) }

        // Assert.
        rule.runOnIdle {
            when (focusDirection) {
                Left -> {
                    assertThat(focusedItem.value).isFalse()
                    assertThat(candidate.value).isTrue()
                }
                Right,
                Up,
                Down -> {
                    assertThat(focusedItem.value).isTrue()
                    assertThat(candidate.value).isFalse()
                }
                else -> error(invalid)
            }
        }
    }

    /**
     * ________________________________ | candidate | | |_______________| focusedItem | | |
     * |_______________|
     */
    @LargeTest
    @Test
    fun candidateWithCommonBoundary30() {
        // Arrange.
        rule.setContentForTest {
            FocusableBox(candidate, 0, 0, 20, 10)
            FocusableBox(focusedItem, 20, 0, 20, 20, initialFocus)
        }

        // Act.
        rule.runOnIdle { focusManager.moveFocus(focusDirection) }

        // Assert.
        rule.runOnIdle {
            when (focusDirection) {
                Left -> {
                    assertThat(focusedItem.value).isFalse()
                    assertThat(candidate.value).isTrue()
                }
                Right,
                Up,
                Down -> {
                    assertThat(focusedItem.value).isTrue()
                    assertThat(candidate.value).isFalse()
                }
                else -> error(invalid)
            }
        }
    }

    /**
     *                   ________________
     *   _______________|               |
     *  |   candidate   |  focusedItem  |
     *  |_______________|               |
     *                  |_______________|
     */
    @LargeTest
    @Test
    fun candidateWithCommonBoundary31() {
        // Arrange.
        rule.setContentForTest {
            FocusableBox(candidate, 0, 5, 20, 10)
            FocusableBox(focusedItem, 20, 0, 20, 20, initialFocus)
        }

        // Act.
        rule.runOnIdle { focusManager.moveFocus(focusDirection) }

        // Assert.
        rule.runOnIdle {
            when (focusDirection) {
                Left -> {
                    assertThat(focusedItem.value).isFalse()
                    assertThat(candidate.value).isTrue()
                }
                Right,
                Up,
                Down -> {
                    assertThat(focusedItem.value).isTrue()
                    assertThat(candidate.value).isFalse()
                }
                else -> error(invalid)
            }
        }
    }

    /**
     *                   ________________
     *                  |               |
     *   _______________|  focusedItem  |
     *  |   candidate   |               |
     *  |_______________|_______________|
     */
    @LargeTest
    @Test
    fun candidateWithCommonBoundary32() {
        // Arrange.
        rule.setContentForTest {
            FocusableBox(candidate, 0, 10, 20, 10)
            FocusableBox(focusedItem, 20, 0, 20, 20, initialFocus)
        }

        // Act.
        rule.runOnIdle { focusManager.moveFocus(focusDirection) }

        // Assert.
        rule.runOnIdle {
            when (focusDirection) {
                Left -> {
                    assertThat(focusedItem.value).isFalse()
                    assertThat(candidate.value).isTrue()
                }
                Right,
                Up,
                Down -> {
                    assertThat(focusedItem.value).isTrue()
                    assertThat(candidate.value).isFalse()
                }
                else -> error(invalid)
            }
        }
    }

    /**
     * ________________ | |________________ | candidate | focusedItem | | |_______________|
     * |_______________|
     */
    @LargeTest
    @Test
    fun candidateWithCommonBoundary33() {
        // Arrange.
        rule.setContentForTest {
            FocusableBox(candidate, 0, 0, 20, 20)
            FocusableBox(focusedItem, 20, 5, 20, 10, initialFocus)
        }

        // Act.
        rule.runOnIdle { focusManager.moveFocus(focusDirection) }

        // Assert.
        rule.runOnIdle {
            when (focusDirection) {
                Left -> {
                    assertThat(focusedItem.value).isFalse()
                    assertThat(candidate.value).isTrue()
                }
                Right,
                Up,
                Down -> {
                    assertThat(focusedItem.value).isTrue()
                    assertThat(candidate.value).isFalse()
                }
                else -> error(invalid)
            }
        }
    }

    /**
     * ________________ | |________________ | candidate | focusedItem |
     * |_______________|_______________|
     */
    @LargeTest
    @Test
    fun candidateWithCommonBoundary34() {
        // Arrange.
        rule.setContentForTest {
            FocusableBox(candidate, 0, 0, 20, 20)
            FocusableBox(focusedItem, 20, 10, 20, 10, initialFocus)
        }

        // Act.
        rule.runOnIdle { focusManager.moveFocus(focusDirection) }

        // Assert.
        rule.runOnIdle {
            when (focusDirection) {
                Left -> {
                    assertThat(focusedItem.value).isFalse()
                    assertThat(candidate.value).isTrue()
                }
                Right,
                Up,
                Down -> {
                    assertThat(focusedItem.value).isTrue()
                    assertThat(candidate.value).isFalse()
                }
                else -> error(invalid)
            }
        }
    }

    /**
     * ________________ | candidate |________________ |_______________| focusedItem |
     * |_______________|
     */
    @LargeTest
    @Test
    fun candidateWithCommonBoundary35() {
        // Arrange.
        rule.setContentForTest {
            FocusableBox(candidate, 0, 0, 20, 10)
            FocusableBox(focusedItem, 20, 5, 20, 10, initialFocus)
        }

        // Act.
        rule.runOnIdle { focusManager.moveFocus(focusDirection) }

        // Assert.
        rule.runOnIdle {
            when (focusDirection) {
                Left,
                Up -> {
                    assertThat(focusedItem.value).isFalse()
                    assertThat(candidate.value).isTrue()
                }
                Right,
                Down -> {
                    assertThat(focusedItem.value).isTrue()
                    assertThat(candidate.value).isFalse()
                }
                else -> error(invalid)
            }
        }
    }

    /**
     * ________________ | candidate | |_______________|________________ | focusedItem |
     * |_______________|
     */
    @LargeTest
    @Test
    fun candidateWithCommonBoundary36() {
        // Arrange.
        rule.setContentForTest {
            FocusableBox(candidate, 0, 0, 20, 10)
            FocusableBox(focusedItem, 20, 10, 20, 10, initialFocus)
        }

        // Act.
        rule.runOnIdle { focusManager.moveFocus(focusDirection) }

        // Assert.
        rule.runOnIdle {
            when (focusDirection) {
                Left,
                Up -> {
                    assertThat(focusedItem.value).isFalse()
                    assertThat(candidate.value).isTrue()
                }
                Right,
                Down -> {
                    assertThat(focusedItem.value).isTrue()
                    assertThat(candidate.value).isFalse()
                }
                else -> error(invalid)
            }
        }
    }

    /**
     *               ________________
     *              |   candidate   |
     *              |_______________|________
     *                      |  focusedItem  |
     *                      |_______________|
     */
    @LargeTest
    @Test
    fun candidateWithCommonBoundary37() {
        // Arrange.
        rule.setContentForTest {
            FocusableBox(candidate, 0, 0, 20, 10)
            FocusableBox(focusedItem, 10, 10, 20, 10, initialFocus)
        }

        // Act.
        rule.runOnIdle { focusManager.moveFocus(focusDirection) }

        // Assert.
        rule.runOnIdle {
            when (focusDirection) {
                Left,
                Up -> {
                    assertThat(focusedItem.value).isFalse()
                    assertThat(candidate.value).isTrue()
                }
                Right,
                Down -> {
                    assertThat(focusedItem.value).isTrue()
                    assertThat(candidate.value).isFalse()
                }
                else -> error(invalid)
            }
        }
    }

    /**
     *                    ___________________
     *                   |     candidate    |
     *                   |__________________|
     *                      |  focusedItem  |
     *                      |_______________|
     */
    @LargeTest
    @Test
    fun candidateWithCommonBoundary38() {
        // Arrange.
        rule.setContentForTest {
            FocusableBox(candidate, 0, 0, 20, 10)
            FocusableBox(focusedItem, 10, 10, 10, 10, initialFocus)
        }

        // Act.
        rule.runOnIdle { focusManager.moveFocus(focusDirection) }

        // Assert.
        rule.runOnIdle {
            when (focusDirection) {
                Up -> {
                    assertThat(focusedItem.value).isFalse()
                    assertThat(candidate.value).isTrue()
                }
                Left,
                Right,
                Down -> {
                    assertThat(focusedItem.value).isTrue()
                    assertThat(candidate.value).isFalse()
                }
                else -> error(invalid)
            }
        }
    }

    /**
     *                       ____________
     *                      | candidate |
     *                      |___________|____
     *                      |___________|   |
     *                      |  focusedItem  |
     *                      |_______________|
     */
    @LargeTest
    @Test
    fun overlappingCandidate1() {
        // Arrange.
        rule.setContentForTest {
            FocusableBox(candidate, 0, 0, 10, 15)
            FocusableBox(focusedItem, 0, 10, 20, 10, initialFocus)
        }

        // Act.
        rule.runOnIdle { focusManager.moveFocus(focusDirection) }

        // Assert.
        rule.runOnIdle {
            when (focusDirection) {
                Up -> {
                    assertThat(focusedItem.value).isFalse()
                    assertThat(candidate.value).isTrue()
                }
                Left,
                Right,
                Down -> {
                    assertThat(focusedItem.value).isTrue()
                    assertThat(candidate.value).isFalse()
                }
                else -> error(invalid)
            }
        }
    }

    /**
     *                         ____________
     *                        | candidate |
     *                       _|___________|__
     *                      | |___________| |
     *                      |  focusedItem  |
     *                      |_______________|
     */
    @MediumTest
    @Test
    fun overlappingCandidate2() {
        // Arrange.
        rule.setContentForTest {
            FocusableBox(candidate, 5, 0, 10, 15)
            FocusableBox(focusedItem, 0, 10, 20, 10, initialFocus)
        }

        // Act.
        rule.runOnIdle { focusManager.moveFocus(focusDirection) }

        // Assert.
        rule.runOnIdle {
            when (focusDirection) {
                Up -> {
                    assertThat(focusedItem.value).isFalse()
                    assertThat(candidate.value).isTrue()
                }
                Left,
                Right,
                Down -> {
                    assertThat(focusedItem.value).isTrue()
                    assertThat(candidate.value).isFalse()
                }
                else -> error(invalid)
            }
        }
    }

    /**
     *                           ____________
     *                          | candidate |
     *                       ___|___________|
     *                      |   |___________|
     *                      |  focusedItem  |
     *                      |_______________|
     */
    @LargeTest
    @Test
    fun overlappingCandidate3() {
        // Arrange.
        rule.setContentForTest {
            FocusableBox(candidate, 10, 0, 10, 15)
            FocusableBox(focusedItem, 0, 10, 20, 10, initialFocus)
        }

        // Act.
        rule.runOnIdle { focusManager.moveFocus(focusDirection) }

        // Assert.
        rule.runOnIdle {
            when (focusDirection) {
                Up -> {
                    assertThat(focusedItem.value).isFalse()
                    assertThat(candidate.value).isTrue()
                }
                Left,
                Right,
                Down -> {
                    assertThat(focusedItem.value).isTrue()
                    assertThat(candidate.value).isFalse()
                }
                else -> error(invalid)
            }
        }
    }

    /**
     *                       ________________
     *                      |   candidate   |
     *                      |_______________|
     *                      |_______________|
     *                      |  focusedItem  |
     *                      |_______________|
     */
    @LargeTest
    @Test
    fun overlappingCandidate4() {
        // Arrange.
        rule.setContentForTest {
            FocusableBox(candidate, 0, 0, 20, 15)
            FocusableBox(focusedItem, 0, 10, 20, 10, initialFocus)
        }

        // Act.
        rule.runOnIdle { focusManager.moveFocus(focusDirection) }

        // Assert.
        rule.runOnIdle {
            when (focusDirection) {
                Up -> {
                    assertThat(focusedItem.value).isFalse()
                    assertThat(candidate.value).isTrue()
                }
                Left,
                Right,
                Down -> {
                    assertThat(focusedItem.value).isTrue()
                    assertThat(candidate.value).isFalse()
                }
                else -> error(invalid)
            }
        }
    }

    /**
     *                       ___________________
     *                      |     candidate    |
     *                      |________________  |
     *                      |_______________|__|
     *                      |  focusedItem  |
     *                      |_______________|
     */
    @LargeTest
    @Test
    fun overlappingCandidate5() {
        // Arrange.
        rule.setContentForTest {
            FocusableBox(candidate, 0, 0, 25, 15)
            FocusableBox(focusedItem, 0, 10, 20, 10, initialFocus)
        }

        // Act.
        rule.runOnIdle { focusManager.moveFocus(focusDirection) }

        // Assert.
        rule.runOnIdle {
            when (focusDirection) {
                Up -> {
                    assertThat(focusedItem.value).isFalse()
                    assertThat(candidate.value).isTrue()
                }
                Left,
                Right,
                Down -> {
                    assertThat(focusedItem.value).isTrue()
                    assertThat(candidate.value).isFalse()
                }
                else -> error(invalid)
            }
        }
    }

    /**
     *                                       ________________
     *                       _______________|__  candidate   |
     *                      |  focusedItem  |__|_____________|
     *                      |__________________|
     */
    @MediumTest
    @Test
    fun overlappingCandidate6() {
        // Arrange.
        rule.setContentForTest {
            FocusableBox(focusedItem, 0, 5, 20, 10, initialFocus)
            FocusableBox(candidate, 10, 0, 20, 10)
        }

        // Act.
        rule.runOnIdle { focusManager.moveFocus(focusDirection) }

        // Assert.
        rule.runOnIdle {
            when (focusDirection) {
                Right,
                Up -> {
                    assertThat(focusedItem.value).isFalse()
                    assertThat(candidate.value).isTrue()
                }
                Left,
                Down -> {
                    assertThat(focusedItem.value).isTrue()
                    assertThat(candidate.value).isFalse()
                }
                else -> error(invalid)
            }
        }
    }

    /**
     *                                       __________________
     *                       _______________|___              |
     *                      |  focusedItem  |  |  candidate   |
     *                      |_______________|__|______________|
     */
    @LargeTest
    @Test
    fun overlappingCandidate7() {
        // Arrange.
        rule.setContentForTest {
            FocusableBox(focusedItem, 0, 10, 20, 10, initialFocus)
            FocusableBox(candidate, 10, 0, 20, 20)
        }

        // Act.
        rule.runOnIdle { focusManager.moveFocus(focusDirection) }

        // Assert.
        rule.runOnIdle {
            when (focusDirection) {
                Right -> {
                    assertThat(focusedItem.value).isFalse()
                    assertThat(candidate.value).isTrue()
                }
                Left,
                Up,
                Down -> {
                    assertThat(focusedItem.value).isTrue()
                    assertThat(candidate.value).isFalse()
                }
                else -> error(invalid)
            }
        }
    }

    /**
     *                                       _________________
     *                       _______________|___             |
     *                      |  focusedItem  |  | candidate   |
     *                      |_______________|__|             |
     *                                      |________________|
     */
    @MediumTest
    @Test
    fun overlappingCandidate8() {
        // Arrange.
        rule.setContentForTest {
            FocusableBox(focusedItem, 0, 5, 20, 10, initialFocus)
            FocusableBox(candidate, 10, 0, 20, 20)
        }

        // Act.
        rule.runOnIdle { focusManager.moveFocus(focusDirection) }

        // Assert.
        rule.runOnIdle {
            when (focusDirection) {
                Right -> {
                    assertThat(focusedItem.value).isFalse()
                    assertThat(candidate.value).isTrue()
                }
                Left,
                Up,
                Down -> {
                    assertThat(focusedItem.value).isTrue()
                    assertThat(candidate.value).isFalse()
                }
                else -> error(invalid)
            }
        }
    }

    /**
     *                       __________________________________
     *                      |               |  |  candidate   |
     *                      |  focusedItem  |__|______________|
     *                      |                  |
     *                      |__________________|
     */
    @LargeTest
    @Test
    fun overlappingCandidate9() {
        // Arrange.
        rule.setContentForTest {
            FocusableBox(focusedItem, 0, 0, 20, 20, initialFocus)
            FocusableBox(candidate, 10, 0, 20, 10)
        }

        // Act.
        rule.runOnIdle { focusManager.moveFocus(focusDirection) }

        // Assert.
        rule.runOnIdle {
            when (focusDirection) {
                Right -> {
                    assertThat(focusedItem.value).isFalse()
                    assertThat(candidate.value).isTrue()
                }
                Left,
                Up,
                Down -> {
                    assertThat(focusedItem.value).isTrue()
                    assertThat(candidate.value).isFalse()
                }
                else -> error(invalid)
            }
        }
    }

    /**
     *                       ___________________
     *                      |                __|________________
     *                      |  focusedItem  |  |   candidate   |
     *                      |               |__|_______________|
     *                      |__________________|
     */
    @MediumTest
    @Test
    fun overlappingCandidate10() {
        // Arrange.
        rule.setContentForTest {
            FocusableBox(focusedItem, 0, 0, 20, 20, initialFocus)
            FocusableBox(candidate, 10, 5, 20, 10)
        }

        // Act.
        rule.runOnIdle { focusManager.moveFocus(focusDirection) }

        // Assert.
        rule.runOnIdle {
            when (focusDirection) {
                Right -> {
                    assertThat(focusedItem.value).isFalse()
                    assertThat(candidate.value).isTrue()
                }
                Left,
                Up,
                Down -> {
                    assertThat(focusedItem.value).isTrue()
                    assertThat(candidate.value).isFalse()
                }
                else -> error(invalid)
            }
        }
    }

    /**
     *                       ___________________
     *                      |                  |
     *                      |  focusedItem   __|________________
     *                      |               |  |   candidate   |
     *                      |_______________|__|_______________|
     */
    @LargeTest
    @Test
    fun overlappingCandidate11() {
        // Arrange.
        rule.setContentForTest {
            FocusableBox(focusedItem, 0, 0, 20, 20, initialFocus)
            FocusableBox(candidate, 10, 10, 20, 10)
        }

        // Act.
        rule.runOnIdle { focusManager.moveFocus(focusDirection) }

        // Assert.
        rule.runOnIdle {
            when (focusDirection) {
                Right -> {
                    assertThat(focusedItem.value).isFalse()
                    assertThat(candidate.value).isTrue()
                }
                Left,
                Up,
                Down -> {
                    assertThat(focusedItem.value).isTrue()
                    assertThat(candidate.value).isFalse()
                }
                else -> error(invalid)
            }
        }
    }

    /**
     *                       ___________________________________
     *                      |  focusedItem  |  |   candidate   |
     *                      |_______________|__|_______________|
     */
    @LargeTest
    @Test
    fun overlappingCandidate12() {
        // Arrange.
        rule.setContentForTest {
            FocusableBox(focusedItem, 0, 0, 20, 10, initialFocus)
            FocusableBox(candidate, 10, 0, 20, 10)
        }

        // Act.
        rule.runOnIdle { focusManager.moveFocus(focusDirection) }

        // Assert.
        rule.runOnIdle {
            when (focusDirection) {
                Right -> {
                    assertThat(focusedItem.value).isFalse()
                    assertThat(candidate.value).isTrue()
                }
                Left,
                Up,
                Down -> {
                    assertThat(focusedItem.value).isTrue()
                    assertThat(candidate.value).isFalse()
                }
                else -> error(invalid)
            }
        }
    }

    /**
     *                       ___________________________________
     *                      |  focusedItem  |  |               |
     *                      |_______________|__|   candidate   |
     *                                      |__________________|
     */
    @LargeTest
    @Test
    fun overlappingCandidate13() {
        // Arrange.
        rule.setContentForTest {
            FocusableBox(focusedItem, 0, 0, 20, 10, initialFocus)
            FocusableBox(candidate, 10, 0, 20, 20)
        }

        // Act.
        rule.runOnIdle { focusManager.moveFocus(focusDirection) }

        // Assert.
        rule.runOnIdle {
            when (focusDirection) {
                Right -> {
                    assertThat(focusedItem.value).isFalse()
                    assertThat(candidate.value).isTrue()
                }
                Left,
                Up,
                Down -> {
                    assertThat(focusedItem.value).isTrue()
                    assertThat(candidate.value).isFalse()
                }
                else -> error(invalid)
            }
        }
    }

    /**
     *                       ___________________
     *                      |  focusedItem   __|________________
     *                      |_______________|__|   candidate   |
     *                                      |__________________|
     */
    @LargeTest
    @Test
    fun overlappingCandidate14() {
        // Arrange.
        rule.setContentForTest {
            FocusableBox(focusedItem, 0, 0, 20, 10, initialFocus)
            FocusableBox(candidate, 10, 5, 20, 10)
        }

        // Act.
        rule.runOnIdle { focusManager.moveFocus(focusDirection) }

        // Assert.
        rule.runOnIdle {
            when (focusDirection) {
                Right,
                Down -> {
                    assertThat(focusedItem.value).isFalse()
                    assertThat(candidate.value).isTrue()
                }
                Left,
                Up -> {
                    assertThat(focusedItem.value).isTrue()
                    assertThat(candidate.value).isFalse()
                }
                else -> error(invalid)
            }
        }
    }

    /**
     *                       ________________
     *                      |  focusedItem  |
     *                      |_______________|_____
     *                      |_______________|    |
     *                      |      candidate     |
     *                      |____________________|
     */
    @LargeTest
    @Test
    fun overlappingCandidate15() {
        // Arrange.
        rule.setContentForTest {
            FocusableBox(focusedItem, 0, 0, 20, 15, initialFocus)
            FocusableBox(candidate, 0, 10, 30, 10)
        }

        // Act.
        rule.runOnIdle { focusManager.moveFocus(focusDirection) }

        // Assert.
        rule.runOnIdle {
            when (focusDirection) {
                Down -> {
                    assertThat(focusedItem.value).isFalse()
                    assertThat(candidate.value).isTrue()
                }
                Left,
                Right,
                Up -> {
                    assertThat(focusedItem.value).isTrue()
                    assertThat(candidate.value).isFalse()
                }
                else -> error(invalid)
            }
        }
    }

    /**
     *                       ________________
     *                      |  focusedItem  |
     *                      |_______________|
     *                      |_______________|
     *                      |   candidate   |
     *                      |_______________|
     */
    @LargeTest
    @Test
    fun overlappingCandidate16() {
        // Arrange.
        rule.setContentForTest {
            FocusableBox(focusedItem, 0, 0, 20, 15, initialFocus)
            FocusableBox(candidate, 0, 10, 20, 10)
        }

        // Act.
        rule.runOnIdle { focusManager.moveFocus(focusDirection) }

        // Assert.
        rule.runOnIdle {
            when (focusDirection) {
                Down -> {
                    assertThat(focusedItem.value).isFalse()
                    assertThat(candidate.value).isTrue()
                }
                Left,
                Right,
                Up -> {
                    assertThat(focusedItem.value).isTrue()
                    assertThat(candidate.value).isFalse()
                }
                else -> error(invalid)
            }
        }
    }

    /**
     *                       ________________
     *                      |  focusedItem  |
     *                      |  _____________|
     *                      |_|_____________|
     *                        |  candidate  |
     *                        |_____________|
     */
    @LargeTest
    @Test
    fun overlappingCandidate17() {
        // Arrange.
        rule.setContentForTest {
            FocusableBox(focusedItem, 0, 0, 20, 20, initialFocus)
            FocusableBox(candidate, 10, 10, 10, 20)
        }

        // Act.
        rule.runOnIdle { focusManager.moveFocus(focusDirection) }

        // Assert.
        rule.runOnIdle {
            when (focusDirection) {
                Down -> {
                    assertThat(focusedItem.value).isFalse()
                    assertThat(candidate.value).isTrue()
                }
                Left,
                Right,
                Up -> {
                    assertThat(focusedItem.value).isTrue()
                    assertThat(candidate.value).isFalse()
                }
                else -> error(invalid)
            }
        }
    }

    /**
     *                       ________________
     *                      |  focusedItem  |
     *                      |  ____________ |
     *                      |_|___________|_|
     *                        | candidate |
     *                        |___________|
     */
    @LargeTest
    @Test
    fun overlappingCandidate18() {
        // Arrange.
        rule.setContentForTest {
            FocusableBox(focusedItem, 0, 0, 20, 15, initialFocus)
            FocusableBox(candidate, 5, 10, 10, 10)
        }

        // Act.
        rule.runOnIdle { focusManager.moveFocus(focusDirection) }

        // Assert.
        rule.runOnIdle {
            when (focusDirection) {
                Down -> {
                    assertThat(focusedItem.value).isFalse()
                    assertThat(candidate.value).isTrue()
                }
                Left,
                Right,
                Up -> {
                    assertThat(focusedItem.value).isTrue()
                    assertThat(candidate.value).isFalse()
                }
                else -> error(invalid)
            }
        }
    }

    /**
     *                       ________________
     *                      |  focusedItem  |
     *                      |____________   |
     *                      |___________|___|
     *                      | candidate |
     *                      |___________|
     */
    @LargeTest
    @Test
    fun overlappingCandidate19() {
        // Arrange.
        rule.setContentForTest {
            FocusableBox(focusedItem, 0, 0, 20, 15, initialFocus)
            FocusableBox(candidate, 0, 10, 10, 10)
        }

        // Act.
        rule.runOnIdle { focusManager.moveFocus(focusDirection) }

        // Assert.
        rule.runOnIdle {
            when (focusDirection) {
                Down -> {
                    assertThat(focusedItem.value).isFalse()
                    assertThat(candidate.value).isTrue()
                }
                Left,
                Right,
                Up -> {
                    assertThat(focusedItem.value).isTrue()
                    assertThat(candidate.value).isFalse()
                }
                else -> error(invalid)
            }
        }
    }

    /**
     *                       ________________
     *                      |  focusedItem  |
     *                  ____|_______________|
     *                 |    |_______________|
     *                 |      candidate     |
     *                 |____________________|
     */
    @LargeTest
    @Test
    fun overlappingCandidate20() {
        // Arrange.
        rule.setContentForTest {
            FocusableBox(focusedItem, 10, 0, 10, 15, initialFocus)
            FocusableBox(candidate, 0, 10, 20, 10)
        }

        // Act.
        rule.runOnIdle { focusManager.moveFocus(focusDirection) }

        // Assert.
        rule.runOnIdle {
            when (focusDirection) {
                Down -> {
                    assertThat(focusedItem.value).isFalse()
                    assertThat(candidate.value).isTrue()
                }
                Left,
                Right,
                Up -> {
                    assertThat(focusedItem.value).isTrue()
                    assertThat(candidate.value).isFalse()
                }
                else -> error(invalid)
            }
        }
    }

    /**
     *                    ___________________
     *    _______________|___  focusedItem  |
     *   |   candidate   |__|_______________|
     *   |__________________|
     */
    @LargeTest
    @Test
    fun overlappingCandidate21() {
        // Arrange.
        rule.setContentForTest {
            FocusableBox(candidate, 0, 5, 20, 10)
            FocusableBox(focusedItem, 10, 0, 20, 10, initialFocus)
        }

        // Act.
        rule.runOnIdle { focusManager.moveFocus(focusDirection) }

        // Assert.
        rule.runOnIdle {
            when (focusDirection) {
                Left,
                Down -> {
                    assertThat(focusedItem.value).isFalse()
                    assertThat(candidate.value).isTrue()
                }
                Right,
                Up -> {
                    assertThat(focusedItem.value).isTrue()
                    assertThat(candidate.value).isFalse()
                }
                else -> error(invalid)
            }
        }
    }

    /**
     * ___________________________________ | | | focusedItem | | candidate |__|_______________|
     * |__________________|
     */
    @LargeTest
    @Test
    fun overlappingCandidate22() {
        // Arrange.
        rule.setContentForTest {
            FocusableBox(candidate, 0, 0, 20, 20)
            FocusableBox(focusedItem, 10, 0, 20, 10, initialFocus)
        }

        // Act.
        rule.runOnIdle { focusManager.moveFocus(focusDirection) }

        // Assert.
        rule.runOnIdle {
            when (focusDirection) {
                Left -> {
                    assertThat(focusedItem.value).isFalse()
                    assertThat(candidate.value).isTrue()
                }
                Right,
                Up,
                Down -> {
                    assertThat(focusedItem.value).isTrue()
                    assertThat(candidate.value).isFalse()
                }
                else -> error(invalid)
            }
        }
    }

    /**
     * ___________________________________ | candidate | | focusedItem |
     * |_______________|__|_______________|
     */
    @LargeTest
    @Test
    fun overlappingCandidate23() {
        // Arrange.
        rule.setContentForTest {
            FocusableBox(candidate, 0, 0, 20, 10)
            FocusableBox(focusedItem, 10, 0, 20, 10, initialFocus)
        }

        // Act.
        rule.runOnIdle { focusManager.moveFocus(focusDirection) }

        // Assert.
        rule.runOnIdle {
            when (focusDirection) {
                Left -> {
                    assertThat(focusedItem.value).isFalse()
                    assertThat(candidate.value).isTrue()
                }
                Right,
                Up,
                Down -> {
                    assertThat(focusedItem.value).isTrue()
                    assertThat(candidate.value).isFalse()
                }
                else -> error(invalid)
            }
        }
    }

    /**
     * ___________________________________ | candidate | | | |_______________|__| focusedItem | | |
     * |__________________|
     */
    @LargeTest
    @Test
    fun overlappingCandidate24() {
        // Arrange.
        rule.setContentForTest {
            FocusableBox(candidate, 0, 0, 20, 10)
            FocusableBox(focusedItem, 10, 0, 20, 20, initialFocus)
        }

        // Act.
        rule.runOnIdle { focusManager.moveFocus(focusDirection) }

        // Assert.
        rule.runOnIdle {
            when (focusDirection) {
                Left -> {
                    assertThat(focusedItem.value).isFalse()
                    assertThat(candidate.value).isTrue()
                }
                Right,
                Up,
                Down -> {
                    assertThat(focusedItem.value).isTrue()
                    assertThat(candidate.value).isFalse()
                }
                else -> error(invalid)
            }
        }
    }

    /**
     *                   ___________________
     *   _______________|___               |
     *  |   candidate   |  |  focusedItem  |
     *  |_______________|__|               |
     *                  |__________________|
     */
    @LargeTest
    @Test
    fun overlappingCandidate25() {
        // Arrange.
        rule.setContentForTest {
            FocusableBox(candidate, 0, 5, 20, 10)
            FocusableBox(focusedItem, 10, 0, 20, 20, initialFocus)
        }

        // Act.
        rule.runOnIdle { focusManager.moveFocus(focusDirection) }

        // Assert.
        rule.runOnIdle {
            when (focusDirection) {
                Left -> {
                    assertThat(focusedItem.value).isFalse()
                    assertThat(candidate.value).isTrue()
                }
                Right,
                Up,
                Down -> {
                    assertThat(focusedItem.value).isTrue()
                    assertThat(candidate.value).isFalse()
                }
                else -> error(invalid)
            }
        }
    }

    /**
     *                   ___________________
     *                  |                  |
     *   _______________|___  focusedItem  |
     *  |   candidate   |  |               |
     *  |_______________|__}_______________|
     */
    @LargeTest
    @Test
    fun overlappingCandidate26() {
        // Arrange.
        rule.setContentForTest {
            FocusableBox(candidate, 0, 10, 20, 10)
            FocusableBox(focusedItem, 10, 0, 20, 20, initialFocus)
        }

        // Act.
        rule.runOnIdle { focusManager.moveFocus(focusDirection) }

        // Assert.
        rule.runOnIdle {
            when (focusDirection) {
                Left -> {
                    assertThat(focusedItem.value).isFalse()
                    assertThat(candidate.value).isTrue()
                }
                Right,
                Up,
                Down -> {
                    assertThat(focusedItem.value).isTrue()
                    assertThat(candidate.value).isFalse()
                }
                else -> error(invalid)
            }
        }
    }

    /**
     * ___________________ | __|_________________ | candidate | | focusedItem | |
     * |__|________________| |__________________|
     */
    @MediumTest
    @Test
    fun overlappingCandidate27() {
        // Arrange.
        rule.setContentForTest {
            FocusableBox(candidate, 0, 0, 20, 20)
            FocusableBox(focusedItem, 10, 5, 20, 10, initialFocus)
        }

        // Act.
        rule.runOnIdle { focusManager.moveFocus(focusDirection) }

        // Assert.
        rule.runOnIdle {
            when (focusDirection) {
                Left -> {
                    assertThat(focusedItem.value).isFalse()
                    assertThat(candidate.value).isTrue()
                }
                Right,
                Up,
                Down -> {
                    assertThat(focusedItem.value).isTrue()
                    assertThat(candidate.value).isFalse()
                }
                else -> error(invalid)
            }
        }
    }

    /**
     * ___________________ | __|_________________ | candidate | | focusedItem |
     * |_______________|__|________________|
     */
    @LargeTest
    @Test
    fun overlappingCandidate28() {
        // Arrange.
        rule.setContentForTest {
            FocusableBox(candidate, 0, 0, 20, 20)
            FocusableBox(focusedItem, 10, 10, 20, 10, initialFocus)
        }

        // Act.
        rule.runOnIdle { focusManager.moveFocus(focusDirection) }

        // Assert.
        rule.runOnIdle {
            when (focusDirection) {
                Left -> {
                    assertThat(focusedItem.value).isFalse()
                    assertThat(candidate.value).isTrue()
                }
                Right,
                Up,
                Down -> {
                    assertThat(focusedItem.value).isTrue()
                    assertThat(candidate.value).isFalse()
                }
                else -> error(invalid)
            }
        }
    }

    /**
     * ___________________ | candidate __|________________ |_______________|__| focusedItem |
     * |__________________|
     */
    @LargeTest
    @Test
    fun overlappingCandidate29() {
        // Arrange.
        rule.setContentForTest {
            FocusableBox(candidate, 0, 0, 20, 10)
            FocusableBox(focusedItem, 10, 5, 20, 10, initialFocus)
        }

        // Act.
        rule.runOnIdle { focusManager.moveFocus(focusDirection) }

        // Assert.
        rule.runOnIdle {
            when (focusDirection) {
                Left,
                Up -> {
                    assertThat(focusedItem.value).isFalse()
                    assertThat(candidate.value).isTrue()
                }
                Right,
                Down -> {
                    assertThat(focusedItem.value).isTrue()
                    assertThat(candidate.value).isFalse()
                }
                else -> error(invalid)
            }
        }
    }

    /**
     *                    ___________________
     *                   |     candidate    |
     *                   |   _______________|
     *                   |__|_______________|
     *                      |  focusedItem  |
     *                      |_______________|
     */
    @LargeTest
    @Test
    fun overlappingCandidate30() {
        // Arrange.
        rule.setContentForTest {
            FocusableBox(candidate, 0, 0, 20, 10)
            FocusableBox(focusedItem, 10, 5, 10, 10, initialFocus)
        }

        // Act.
        rule.runOnIdle { focusManager.moveFocus(focusDirection) }

        // Assert.
        rule.runOnIdle {
            when (focusDirection) {
                Up -> {
                    assertThat(focusedItem.value).isFalse()
                    assertThat(candidate.value).isTrue()
                }
                Left,
                Right,
                Down -> {
                    assertThat(focusedItem.value).isTrue()
                    assertThat(candidate.value).isFalse()
                }
                else -> error(invalid)
            }
        }
    }

    /**
     *        ------------------------------
     *       |  candidate  |               |
     *       |_____________|               |
     *       |               focusedItem   |
     *       |_____________________________|
     */
    @LargeTest
    @Test
    fun candidateWithinBoundsOfFocusedItem1() {
        // Arrange.
        rule.setContentForTest {
            FocusableBox(candidate, 0, 0, 10, 10)
            FocusableBox(focusedItem, 0, 0, 20, 20, initialFocus)
        }

        // Act.
        rule.runOnIdle { focusManager.moveFocus(focusDirection) }

        // Assert.
        rule.runOnIdle {
            assertThat(focusedItem.value).isTrue()
            assertThat(candidate.value).isFalse()
        }
    }

    /**
     *        ------------------------------
     *       |       |  candidate  |       |
     *       |       |_____________|       |
     *       |         focusedItem         |
     *       |_____________________________|
     */
    @LargeTest
    @Test
    fun candidateWithinBoundsOfFocusedItem2() {
        // Arrange.
        rule.setContentForTest {
            FocusableBox(candidate, 5, 0, 10, 10)
            FocusableBox(focusedItem, 0, 0, 20, 20, initialFocus)
        }

        // Act.
        rule.runOnIdle { focusManager.moveFocus(focusDirection) }

        // Assert.
        rule.runOnIdle {
            assertThat(focusedItem.value).isTrue()
            assertThat(candidate.value).isFalse()
        }
    }

    /**
     *        ------------------------------
     *       |             |   candidate   |
     *       |             |_______________|
     *       |  focusedItem                |
     *       |_____________________________|
     */
    @LargeTest
    @Test
    fun candidateWithinBoundsOfFocusedItem3() {
        // Arrange.
        rule.setContentForTest {
            FocusableBox(candidate, 10, 0, 10, 10)
            FocusableBox(focusedItem, 0, 0, 20, 20, initialFocus)
        }

        // Act.
        rule.runOnIdle { focusManager.moveFocus(focusDirection) }

        // Assert.
        rule.runOnIdle {
            assertThat(focusedItem.value).isTrue()
            assertThat(candidate.value).isFalse()
        }
    }

    /**
     *        ------------------------------
     *       |               ______________|
     *       | focusedItem  |   candidate  |
     *       |              |______________|
     *       |_____________________________|
     */
    @LargeTest
    @Test
    fun candidateWithinBoundsOfFocusedItem4() {
        // Arrange.
        rule.setContentForTest {
            FocusableBox(candidate, 10, 5, 10, 10)
            FocusableBox(focusedItem, 0, 0, 20, 20, initialFocus)
        }

        // Act.
        rule.runOnIdle { focusManager.moveFocus(focusDirection) }

        // Assert.
        rule.runOnIdle {
            assertThat(focusedItem.value).isTrue()
            assertThat(candidate.value).isFalse()
        }
    }

    /**
     *        ------------------------------
     *       |  focusedItem                |
     *       |               ______________|
     *       |              |   candidate  |
     *       |______________|______________|
     */
    @LargeTest
    @Test
    fun candidateWithinBoundsOfFocusedItem5() {
        // Arrange.
        rule.setContentForTest {
            FocusableBox(candidate, 10, 10, 10, 10)
            FocusableBox(focusedItem, 0, 0, 20, 20, initialFocus)
        }

        // Act.
        rule.runOnIdle { focusManager.moveFocus(focusDirection) }

        // Assert.
        rule.runOnIdle {
            assertThat(focusedItem.value).isTrue()
            assertThat(candidate.value).isFalse()
        }
    }

    /**
     *        ------------------------------
     *       |          focusedItem        |
     *       |        _______________      |
     *       |       |   candidate  |      |
     *       |_______|______________|______|
     */
    @LargeTest
    @Test
    fun candidateWithinBoundsOfFocusedItem6() {
        // Arrange.
        rule.setContentForTest {
            FocusableBox(candidate, 5, 10, 10, 10)
            FocusableBox(focusedItem, 0, 0, 20, 20, initialFocus)
        }

        // Act.
        rule.runOnIdle { focusManager.moveFocus(focusDirection) }

        // Assert.
        rule.runOnIdle {
            assertThat(focusedItem.value).isTrue()
            assertThat(candidate.value).isFalse()
        }
    }

    /**
     *        ------------------------------
     *       |                focusedItem  |
     *       |______________               |
     *       |  candidate  |               |
     *       |_____________|_______________|
     */
    @LargeTest
    @Test
    fun candidateWithinBoundsOfFocusedItem7() {
        // Arrange.
        rule.setContentForTest {
            FocusableBox(candidate, 0, 10, 10, 10)
            FocusableBox(focusedItem, 0, 0, 20, 20, initialFocus)
        }

        // Act.
        rule.runOnIdle { focusManager.moveFocus(focusDirection) }

        // Assert.
        rule.runOnIdle {
            assertThat(focusedItem.value).isTrue()
            assertThat(candidate.value).isFalse()
        }
    }

    /**
     *        ------------------------------
     *       |______________               |
     *       |  candidate  |  focusedItem  |
     *       |_____________|               |
     *       |_____________________________|
     */
    @LargeTest
    @Test
    fun candidateWithinBoundsOfFocusedItem8() {
        // Arrange.
        rule.setContentForTest {
            FocusableBox(candidate, 0, 5, 10, 10)
            FocusableBox(focusedItem, 0, 0, 20, 20, initialFocus)
        }

        // Act.
        rule.runOnIdle { focusManager.moveFocus(focusDirection) }

        // Assert.
        rule.runOnIdle {
            assertThat(focusedItem.value).isTrue()
            assertThat(candidate.value).isFalse()
        }
    }

    /**
     *        ------------------------------
     *       |  focusedItem                |
     *       |       ______________        |
     *       |      |  candidate  |        |
     *       |      |_____________|        |
     *       |_____________________________|
     */
    @LargeTest
    @Test
    fun candidateWithinBoundsOfFocusedItem9() {
        // Arrange.
        rule.setContentForTest {
            FocusableBox(candidate, 5, 5, 10, 10)
            FocusableBox(focusedItem, 0, 0, 20, 20, initialFocus)
        }

        // Act.
        rule.runOnIdle { focusManager.moveFocus(focusDirection) }

        // Assert.
        rule.runOnIdle {
            assertThat(focusedItem.value).isTrue()
            assertThat(candidate.value).isFalse()
        }
    }

    /**
     *        ------------------------------
     *       |  focusedItem  |             |
     *       |_______________|             |
     *       |                 candidate   |
     *       |_____________________________|
     */
    @LargeTest
    @Test
    fun focusedItemWithinBoundsOfCandidate1() {
        // Arrange.
        rule.setContentForTest {
            FocusableBox(focusedItem, 0, 0, 10, 10, initialFocus)
            FocusableBox(candidate, 0, 0, 20, 20)
        }

        // Act.
        rule.runOnIdle { focusManager.moveFocus(focusDirection) }

        // Assert.
        rule.runOnIdle {
            assertThat(focusedItem.value).isTrue()
            assertThat(candidate.value).isFalse()
        }
    }

    /**
     *        ------------------------------
     *       |      |  focusedItem  |      |
     *       |      |_______________|      |
     *       |          candidate          |
     *       |_____________________________|
     */
    @LargeTest
    @Test
    fun focusedItemWithinBoundsOfCandidate2() {
        // Arrange.
        rule.setContentForTest {
            FocusableBox(focusedItem, 5, 0, 10, 10, initialFocus)
            FocusableBox(candidate, 0, 0, 20, 20)
        }

        // Act.
        rule.runOnIdle { focusManager.moveFocus(focusDirection) }

        // Assert.
        rule.runOnIdle {
            assertThat(focusedItem.value).isTrue()
            assertThat(candidate.value).isFalse()
        }
    }

    /**
     *        ------------------------------
     *       |             |  focusedItem  |
     *       |             |_______________|
     *       |  candidate                  |
     *       |_____________________________|
     */
    @MediumTest
    @Test
    fun focusedItemWithinBoundsOfCandidate3() {
        // Arrange.
        rule.setContentForTest {
            FocusableBox(focusedItem, 10, 0, 10, 10, initialFocus)
            FocusableBox(candidate, 0, 0, 20, 20)
        }

        // Act.
        rule.runOnIdle { focusManager.moveFocus(focusDirection) }

        // Assert.
        rule.runOnIdle {
            assertThat(focusedItem.value).isTrue()
            assertThat(candidate.value).isFalse()
        }
    }

    /**
     *        ------------------------------
     *       |              _______________|
     *       |  candidate  |  focusedItem  |
     *       |             |_______________|
     *       |_____________________________|
     */
    @LargeTest
    @Test
    fun focusedItemWithinBoundsOfCandidate4() {
        // Arrange.
        rule.setContentForTest {
            FocusableBox(focusedItem, 10, 5, 10, 10, initialFocus)
            FocusableBox(candidate, 0, 0, 20, 20)
        }

        // Act.
        rule.runOnIdle { focusManager.moveFocus(focusDirection) }

        // Assert.
        rule.runOnIdle {
            assertThat(focusedItem.value).isTrue()
            assertThat(candidate.value).isFalse()
        }
    }

    /**
     *        ------------------------------
     *       |   candidate                 |
     *       |             ________________|
     *       |            |   focusedItem  |
     *       |____________|________________|
     */
    @LargeTest
    @Test
    fun focusedItemWithinBoundsOfCandidate5() {
        // Arrange.
        rule.setContentForTest {
            FocusableBox(focusedItem, 10, 10, 10, 10, initialFocus)
            FocusableBox(candidate, 0, 0, 20, 20)
        }

        // Act.
        rule.runOnIdle { focusManager.moveFocus(focusDirection) }

        // Assert.
        rule.runOnIdle {
            assertThat(focusedItem.value).isTrue()
            assertThat(candidate.value).isFalse()
        }
    }

    /**
     *        ------------------------------
     *       |           candidate         |
     *       |        _______________      |
     *       |       |  focusedItem |      |
     *       |_______|______________|______|
     */
    @LargeTest
    @Test
    fun focusedItemWithinBoundsOfCandidate6() {
        // Arrange.
        rule.setContentForTest {
            FocusableBox(focusedItem, 5, 10, 10, 10, initialFocus)
            FocusableBox(candidate, 0, 0, 20, 20)
        }

        // Act.
        rule.runOnIdle { focusManager.moveFocus(focusDirection) }

        // Assert.
        rule.runOnIdle {
            assertThat(focusedItem.value).isTrue()
            assertThat(candidate.value).isFalse()
        }
    }

    /**
     *        ------------------------------
     *       |                 candidate   |
     *       |_______________              |
     *       |  focusedItem |              |
     *       |______________|______________|
     */
    @LargeTest
    @Test
    fun focusedItemWithinBoundsOfCandidate7() {
        // Arrange.
        rule.setContentForTest {
            FocusableBox(focusedItem, 0, 10, 10, 10, initialFocus)
            FocusableBox(candidate, 0, 0, 20, 20)
        }

        // Act.
        rule.runOnIdle { focusManager.moveFocus(focusDirection) }

        // Assert.
        rule.runOnIdle {
            assertThat(focusedItem.value).isTrue()
            assertThat(candidate.value).isFalse()
        }
    }

    /**
     *        ------------------------------
     *       |________________             |
     *       |  focusedItem  |  candidate  |
     *       |_______________|             |
     *       |_____________________________|
     */
    @LargeTest
    @Test
    fun focusedItemWithinBoundsOfCandidate8() {
        // Arrange.
        rule.setContentForTest {
            FocusableBox(focusedItem, 0, 5, 10, 10, initialFocus)
            FocusableBox(candidate, 0, 0, 20, 20)
        }

        // Act.
        rule.runOnIdle { focusManager.moveFocus(focusDirection) }

        // Assert.
        rule.runOnIdle {
            assertThat(focusedItem.value).isTrue()
            assertThat(candidate.value).isFalse()
        }
    }

    /**
     *        ------------------------------
     *       |   candidate                 |
     *       |       _______________       |
     *       |      |  focusedItem |       |
     *       |      |______________|       |
     *       |_____________________________|
     */
    @MediumTest
    @Test
    fun focusedItemWithinBoundsOfCandidate9() {
        // Arrange.
        rule.setContentForTest {
            FocusableBox(focusedItem, 5, 5, 10, 10, initialFocus)
            FocusableBox(candidate, 0, 0, 20, 20)
        }

        // Act.
        rule.runOnIdle { focusManager.moveFocus(focusDirection) }

        // Assert.
        rule.runOnIdle {
            assertThat(focusedItem.value).isTrue()
            assertThat(candidate.value).isFalse()
        }
    }

    /**
     *                        ______________________   *        _________________
     *    _________________  |            ________ |   *       |  next sibling  |           ^
     *   |  next sibling  |  |  current  | child | |   *       |________________|           |
     *   |________________|  |  focus    |_______| |   *      ______________________    Direction
     *                       |_____________________|   *     |            ________ |    of Search
     *                                                 *     |  current  | child | |        |
     *          <---- Direction of Search ---          *     |  focus    |_______| |        |
     *                                                 *     |_____________________|
     * * * * * * * * * * * * * * * * * * * * * * * * * * * * * * * * * * * * * * * * * * * * * * *
     * ______________________ * ______________________ | ________ | _________________ * | ________ |
     * | | current | child | | | next sibling | * | current | child | | | | focus |_______| |
     * |________________| * | focus |_______| | Direction |_____________________| *
     * |_____________________| of Search
     * * _________________ | ---- Direction of Search ---> * | next sibling | |
     * * |________________| v
     */
<<<<<<< HEAD
    @OptIn(ExperimentalComposeUiApi::class)
=======
>>>>>>> 3d4510a6
    @MediumTest
    @Test
    fun picksSiblingAndNotChild() {
        // Arrange.
        val (focusedItem, child, nextSibling) = List(3) { mutableStateOf(false) }
        rule.setContentForTest {
            when (focusDirection) {
                Left -> {
                    FocusableBox(nextSibling, 0, 10, 10, 10)
                    FocusableBox(focusedItem, 20, 0, 30, 30, initialFocus) {
                        FocusableBox(child, 10, 10, 10, 10)
                    }
                }
                Right -> {
                    FocusableBox(focusedItem, 0, 0, 30, 30, initialFocus) {
                        FocusableBox(child, 10, 10, 10, 10)
                    }
                    FocusableBox(nextSibling, 40, 10, 10, 10)
                }
                Up -> {
                    FocusableBox(nextSibling, 10, 0, 10, 10)
                    FocusableBox(focusedItem, 0, 20, 30, 30, initialFocus) {
                        FocusableBox(child, 10, 10, 10, 10)
                    }
                }
                Down -> {
                    FocusableBox(focusedItem, 0, 0, 30, 30, initialFocus) {
                        FocusableBox(child, 10, 10, 10, 10)
                    }
                    FocusableBox(nextSibling, 10, 40, 10, 10)
                }
                else -> error(invalid)
            }
        }

        // Act.
        rule.runOnIdle { focusManager.moveFocus(focusDirection) }

        // Assert.
        rule.runOnIdle {
            assertThat(focusedItem.value).isFalse()
            assertThat(child.value).isFalse()
            assertThat(nextSibling.value).isTrue()
        }
    }

    @MediumTest
    @Test
    fun sameBoundsForFocusedItemAndCandidate() {
        // Arrange.
        rule.setContentForTest {
            FocusableBox(candidate, 10, 10, 20, 10)
            FocusableBox(focusedItem, 10, 10, 20, 10, initialFocus)
        }

        // Act.
        rule.runOnIdle { focusManager.moveFocus(focusDirection) }

        // Assert.
        rule.runOnIdle {
            assertThat(focusedItem.value).isTrue()
            assertThat(candidate.value).isFalse()
        }
    }

    private fun ComposeContentTestRule.setContentForTest(composable: @Composable () -> Unit) {
        setContent {
            focusManager = LocalFocusManager.current
            composable()
        }
        rule.runOnIdle { initialFocus.requestFocus() }
    }
}<|MERGE_RESOLUTION|>--- conflicted
+++ resolved
@@ -4713,10 +4713,6 @@
      * * _________________ | ---- Direction of Search ---> * | next sibling | |
      * * |________________| v
      */
-<<<<<<< HEAD
-    @OptIn(ExperimentalComposeUiApi::class)
-=======
->>>>>>> 3d4510a6
     @MediumTest
     @Test
     fun picksSiblingAndNotChild() {
