/*
 * Copyright 2023 The Android Open Source Project
 *
 * Licensed under the Apache License, Version 2.0 (the "License");
 * you may not use this file except in compliance with the License.
 * You may obtain a copy of the License at
 *
 *      http://www.apache.org/licenses/LICENSE-2.0
 *
 * Unless required by applicable law or agreed to in writing, software
 * distributed under the License is distributed on an "AS IS" BASIS,
 * WITHOUT WARRANTIES OR CONDITIONS OF ANY KIND, either express or implied.
 * See the License for the specific language governing permissions and
 * limitations under the License.
 */

package androidx.compose.ui.viewinterop

import android.content.Context
import android.util.AttributeSet
import android.view.LayoutInflater
import android.view.MotionEvent
import android.view.View
import android.view.ViewGroup
import android.widget.TextView
import androidx.activity.ComponentActivity
import androidx.annotation.LayoutRes
import androidx.compose.foundation.layout.Box
import androidx.compose.foundation.layout.fillMaxSize
import androidx.compose.foundation.layout.fillMaxWidth
import androidx.compose.foundation.layout.height
import androidx.compose.foundation.lazy.LazyColumn
import androidx.compose.foundation.lazy.LazyListState
import androidx.compose.material.Text
import androidx.compose.runtime.Composable
import androidx.compose.ui.ExperimentalComposeUiApi
import androidx.compose.ui.Modifier
import androidx.compose.ui.background
import androidx.compose.ui.graphics.Color
import androidx.compose.ui.input.pointer.util.VelocityTrackerAddPointsFix
import androidx.compose.ui.platform.ComposeView
import androidx.compose.ui.test.junit4.createAndroidComposeRule
import androidx.compose.ui.tests.R
import androidx.compose.ui.unit.dp
import androidx.lifecycle.Lifecycle
import androidx.recyclerview.widget.LinearLayoutManager
import androidx.recyclerview.widget.RecyclerView
import androidx.recyclerview.widget.RecyclerView.OnScrollListener
import androidx.recyclerview.widget.RecyclerView.ViewHolder
import androidx.test.core.app.ActivityScenario
import androidx.test.ext.junit.runners.AndroidJUnit4
import androidx.test.filters.MediumTest
import kotlin.coroutines.resume
import kotlin.math.absoluteValue
import kotlin.test.Ignore
import kotlin.test.assertTrue
import kotlinx.coroutines.Dispatchers
import kotlinx.coroutines.runBlocking
import kotlinx.coroutines.suspendCancellableCoroutine
import kotlinx.coroutines.withContext
import org.junit.Before
import org.junit.Rule
import org.junit.Test
import org.junit.runner.RunWith

@MediumTest
@RunWith(AndroidJUnit4::class)
class VelocityTrackingListParityTest {

    @get:Rule val rule = createAndroidComposeRule<ComponentActivity>()

    private var layoutManager: LinearLayoutManager? = null
    private var latestComposeVelocity = 0f
    private var latestRVState = -1

    @OptIn(ExperimentalComposeUiApi::class)
    @Before
    fun setUp() {
        layoutManager = null
        latestComposeVelocity = 0f
        VelocityTrackerAddPointsFix = true
    }

    @Test
    fun equalLists_withEqualFlings_shouldFinishAtTheSameItem_smallVeryFast() = runBlocking {
        val state = LazyListState()

        // starting with view
        createActivity(state)
        checkVisibility(composeView(), View.GONE)
        checkVisibility(recyclerView(), View.VISIBLE)

        smallGestureVeryFast(R.id.view_list)
        rule.waitForIdle()
        recyclerView().awaitScrollIdle()

        val childAtTheTopOfView = layoutManager?.findFirstVisibleItemPosition() ?: 0

        // switch visibilities
        rule.runOnUiThread {
            rule.activity.findViewById<RecyclerView>(R.id.view_list).visibility = View.GONE
            rule.activity.findViewById<ComposeView>(R.id.compose_view).visibility = View.VISIBLE
        }

        checkVisibility(composeView(), View.VISIBLE)
        checkVisibility(recyclerView(), View.GONE)

        assertTrue { isValidGesture(recyclerView().motionEvents.filterNotNull()) }

        // Inject the same events in compose view
        rule.runOnUiThread {
            for (event in recyclerView().motionEvents) {
                composeView().dispatchTouchEvent(event)
            }
        }

        rule.runOnIdle {
            val currentTopInCompose = state.firstVisibleItemIndex
            val diff = (currentTopInCompose - childAtTheTopOfView).absoluteValue
            val message =
                "Compose=$currentTopInCompose View=$childAtTheTopOfView " + "Difference was=$diff"
            assertTrue(message) { diff <= ItemDifferenceThreshold }
        }
    }

    @Test
    fun equalLists_withEqualFlings_shouldFinishAtTheSameItem_smallFast() = runBlocking {
        val state = LazyListState()

        // starting with view
        createActivity(state)
        checkVisibility(composeView(), View.GONE)
        checkVisibility(recyclerView(), View.VISIBLE)

        smallGestureFast(R.id.view_list)
        rule.waitForIdle()
        recyclerView().awaitScrollIdle()

        val childAtTheTopOfView = layoutManager?.findFirstVisibleItemPosition() ?: 0

        // switch visibilities
        rule.runOnUiThread {
            rule.activity.findViewById<RecyclerView>(R.id.view_list).visibility = View.GONE
            rule.activity.findViewById<ComposeView>(R.id.compose_view).visibility = View.VISIBLE
        }

        checkVisibility(composeView(), View.VISIBLE)
        checkVisibility(recyclerView(), View.GONE)

        assertTrue { isValidGesture(recyclerView().motionEvents.filterNotNull()) }

        // Inject the same events in compose view
        rule.runOnUiThread {
            for (event in recyclerView().motionEvents) {
                composeView().dispatchTouchEvent(event)
            }
        }

        rule.runOnIdle {
            val currentTopInCompose = state.firstVisibleItemIndex
            val diff = (currentTopInCompose - childAtTheTopOfView).absoluteValue
            val message =
                "Compose=$currentTopInCompose View=$childAtTheTopOfView " + "Difference was=$diff"
            assertTrue(message) { diff <= ItemDifferenceThreshold }
        }
    }

    @Test
    fun equalLists_withEqualFlings_shouldFinishAtTheSameItem_smallSlow() = runBlocking {
        val state = LazyListState()

        // starting with view
        createActivity(state)
        checkVisibility(composeView(), View.GONE)
        checkVisibility(recyclerView(), View.VISIBLE)

        smallGestureSlow(R.id.view_list)
        rule.waitForIdle()
        recyclerView().awaitScrollIdle()

        val childAtTheTopOfView = layoutManager?.findFirstVisibleItemPosition() ?: 0

        // switch visibilities
        rule.runOnUiThread {
            rule.activity.findViewById<RecyclerView>(R.id.view_list).visibility = View.GONE
            rule.activity.findViewById<ComposeView>(R.id.compose_view).visibility = View.VISIBLE
        }

        checkVisibility(composeView(), View.VISIBLE)
        checkVisibility(recyclerView(), View.GONE)

        assertTrue { isValidGesture(recyclerView().motionEvents.filterNotNull()) }

        // Inject the same events in compose view
        rule.runOnUiThread {
            for (event in recyclerView().motionEvents) {
                composeView().dispatchTouchEvent(event)
            }
        }

        rule.runOnIdle {
            val currentTopInCompose = state.firstVisibleItemIndex
            val diff = (currentTopInCompose - childAtTheTopOfView).absoluteValue
            val message =
                "Compose=$currentTopInCompose View=$childAtTheTopOfView " + "Difference was=$diff"
            assertTrue(message) { diff <= ItemDifferenceThreshold }
        }
    }

    @Ignore // b/373631123
    @Test
    fun equalLists_withEqualFlings_shouldFinishAtTheSameItem_largeFast() = runBlocking {
        val state = LazyListState()

        // starting with view
        createActivity(state)
        checkVisibility(composeView(), View.GONE)
        checkVisibility(recyclerView(), View.VISIBLE)

        largeGestureFast(R.id.view_list)
        rule.waitForIdle()
        recyclerView().awaitScrollIdle()

        val childAtTheTopOfView = layoutManager?.findFirstVisibleItemPosition() ?: 0

        // switch visibilities
        rule.runOnUiThread {
            rule.activity.findViewById<RecyclerView>(R.id.view_list).visibility = View.GONE
            rule.activity.findViewById<ComposeView>(R.id.compose_view).visibility = View.VISIBLE
        }

        checkVisibility(composeView(), View.VISIBLE)
        checkVisibility(recyclerView(), View.GONE)

        assertTrue { isValidGesture(recyclerView().motionEvents.filterNotNull()) }

        // Inject the same events in compose view
        rule.runOnUiThread {
            for (event in recyclerView().motionEvents) {
                composeView().dispatchTouchEvent(event)
            }
        }

        rule.runOnIdle {
            val currentTopInCompose = state.firstVisibleItemIndex
            val diff = (currentTopInCompose - childAtTheTopOfView).absoluteValue
            val message =
                "Compose=$currentTopInCompose View=$childAtTheTopOfView " + "Difference was=$diff"
            assertTrue(message) { diff <= ItemDifferenceThreshold }
        }
    }

    @Ignore // b/371570954
    @Test
    fun equalLists_withEqualFlings_shouldFinishAtTheSameItem_largeVeryFast() = runBlocking {
        val state = LazyListState()

        // starting with view
        createActivity(state)
        checkVisibility(composeView(), View.GONE)
        checkVisibility(recyclerView(), View.VISIBLE)

        largeGestureVeryFast(R.id.view_list)
        rule.waitForIdle()
        recyclerView().awaitScrollIdle()

        val childAtTheTopOfView = layoutManager?.findFirstVisibleItemPosition() ?: 0

        // switch visibilities
        rule.runOnUiThread {
            rule.activity.findViewById<RecyclerView>(R.id.view_list).visibility = View.GONE
            rule.activity.findViewById<ComposeView>(R.id.compose_view).visibility = View.VISIBLE
        }

        checkVisibility(composeView(), View.VISIBLE)
        checkVisibility(recyclerView(), View.GONE)

        assertTrue { isValidGesture(recyclerView().motionEvents.filterNotNull()) }

        // Inject the same events in compose view
        rule.runOnUiThread {
            for (event in recyclerView().motionEvents) {
                composeView().dispatchTouchEvent(event)
            }
        }

        rule.runOnIdle {
            val currentTopInCompose = state.firstVisibleItemIndex
            val diff = (currentTopInCompose - childAtTheTopOfView).absoluteValue
            val message =
                "Compose=$currentTopInCompose View=$childAtTheTopOfView " + "Difference was=$diff"
            assertTrue(message) { diff <= ItemDifferenceThreshold }
        }
    }

    @Test
    fun equalLists_withEqualFlings_shouldFinishAtTheSameItem_orthogonal() = runBlocking {
        val state = LazyListState()

        // starting with view
        createActivity(state)
        checkVisibility(composeView(), View.GONE)
        checkVisibility(recyclerView(), View.VISIBLE)

        orthogonalGesture(R.id.view_list)
        rule.waitForIdle()
        recyclerView().awaitScrollIdle()

        val childAtTheTopOfView = layoutManager?.findFirstVisibleItemPosition() ?: 0

        // switch visibilities
        rule.runOnUiThread {
            rule.activity.findViewById<RecyclerView>(R.id.view_list).visibility = View.GONE
            rule.activity.findViewById<ComposeView>(R.id.compose_view).visibility = View.VISIBLE
        }

        checkVisibility(composeView(), View.VISIBLE)
        checkVisibility(recyclerView(), View.GONE)

        assertTrue { isValidGesture(recyclerView().motionEvents.filterNotNull()) }

        // Inject the same events in compose view
        rule.runOnUiThread {
            for (event in recyclerView().motionEvents) {
                composeView().dispatchTouchEvent(event)
            }
        }

        rule.runOnIdle {
            val currentTopInCompose = state.firstVisibleItemIndex
            val diff = (currentTopInCompose - childAtTheTopOfView).absoluteValue
            val message =
                "Compose=$currentTopInCompose View=$childAtTheTopOfView " + "Difference was=$diff"
            assertTrue(message) { diff <= ItemDifferenceThreshold }
        }
    }

<<<<<<< HEAD
=======
    @Test
    fun equalLists_withEqualFlings_shouldFinishAtTheSameItem_regularGestureOne() = runBlocking {
        val state = LazyListState()

        // starting with view
        createActivity(state)
        checkVisibility(composeView(), View.GONE)
        checkVisibility(recyclerView(), View.VISIBLE)

        regularGestureOne(R.id.view_list)
        rule.waitForIdle()
        recyclerView().awaitScrollIdle()

        val childAtTheTopOfView = layoutManager?.findFirstVisibleItemPosition() ?: 0

        // switch visibilities
        rule.runOnUiThread {
            rule.activity.findViewById<RecyclerView>(R.id.view_list).visibility = View.GONE
            rule.activity.findViewById<ComposeView>(R.id.compose_view).visibility = View.VISIBLE
        }

        checkVisibility(composeView(), View.VISIBLE)
        checkVisibility(recyclerView(), View.GONE)

        assertTrue { isValidGesture(recyclerView().motionEvents.filterNotNull()) }

        // Inject the same events in compose view
        rule.runOnUiThread {
            for (event in recyclerView().motionEvents) {
                composeView().dispatchTouchEvent(event)
            }
        }

        rule.runOnIdle {
            val currentTopInCompose = state.firstVisibleItemIndex
            val diff = (currentTopInCompose - childAtTheTopOfView).absoluteValue
            val message =
                "Compose=$currentTopInCompose View=$childAtTheTopOfView " + "Difference was=$diff"
            assertTrue(message) { diff <= ItemDifferenceThreshold }
        }
    }

    @Test
    fun equalLists_withEqualFlings_shouldFinishAtTheSameItem_regularGestureTwo() = runBlocking {
        val state = LazyListState()

        // starting with view
        createActivity(state)
        checkVisibility(composeView(), View.GONE)
        checkVisibility(recyclerView(), View.VISIBLE)

        regularGestureTwo(R.id.view_list)
        rule.waitForIdle()
        recyclerView().awaitScrollIdle()

        val childAtTheTopOfView = layoutManager?.findFirstVisibleItemPosition() ?: 0

        // switch visibilities
        rule.runOnUiThread {
            rule.activity.findViewById<RecyclerView>(R.id.view_list).visibility = View.GONE
            rule.activity.findViewById<ComposeView>(R.id.compose_view).visibility = View.VISIBLE
        }

        checkVisibility(composeView(), View.VISIBLE)
        checkVisibility(recyclerView(), View.GONE)

        assertTrue { isValidGesture(recyclerView().motionEvents.filterNotNull()) }

        // Inject the same events in compose view
        rule.runOnUiThread {
            for (event in recyclerView().motionEvents) {
                composeView().dispatchTouchEvent(event)
            }
        }

        rule.runOnIdle {
            val currentTopInCompose = state.firstVisibleItemIndex
            val diff = (currentTopInCompose - childAtTheTopOfView).absoluteValue
            val message =
                "Compose=$currentTopInCompose View=$childAtTheTopOfView " + "Difference was=$diff"
            assertTrue(message) { diff <= ItemDifferenceThreshold }
        }
    }

>>>>>>> 3d4510a6
    private fun createActivity(state: LazyListState) {
        rule.activityRule.scenario.createActivityWithComposeContent(
            R.layout.android_compose_lists_fling
        ) {
            TestComposeList(state)
        }
    }

    private fun ActivityScenario<*>.createActivityWithComposeContent(
        @LayoutRes layout: Int,
        content: @Composable () -> Unit,
    ) {
        onActivity { activity ->
            activity.setTheme(R.style.Theme_MaterialComponents_Light)
            activity.setContentView(layout)
            with(activity.findViewById<ComposeView>(R.id.compose_view)) { setContent(content) }

            activity.findViewById<RecyclerView>(R.id.view_list)?.let {
                it.adapter = ListAdapter()
                it.layoutManager =
                    LinearLayoutManager(activity, LinearLayoutManager.VERTICAL, false).also {
                        this@VelocityTrackingListParityTest.layoutManager = it
                    }
                it.addOnScrollListener(
                    object : OnScrollListener() {
                        override fun onScrollStateChanged(
                            recyclerView: RecyclerView,
                            newState: Int
                        ) {
                            latestRVState = newState
                        }
                    }
                )
            }

            activity.findViewById<ComposeView>(R.id.compose_view).visibility = View.GONE
        }
        moveToState(Lifecycle.State.RESUMED)
    }

    private fun recyclerView(): RecyclerViewWithMotionEvents =
        rule.activity.findViewById(R.id.view_list)

    private fun composeView(): ComposeView = rule.activity.findViewById(R.id.compose_view)

    private fun checkVisibility(view: View, visibility: Int) {
        assertTrue { view.visibility == visibility }
    }
}

@Composable
fun TestComposeList(state: LazyListState) {
    LazyColumn(Modifier.fillMaxSize(), state = state) {
<<<<<<< HEAD
        items(1000) {
=======
        items(2000) {
>>>>>>> 3d4510a6
            Box(modifier = Modifier.fillMaxWidth().height(64.dp).background(Color.Black)) {
                Text(text = it.toString(), color = Color.White)
            }
        }
    }
}

private class ListAdapter : RecyclerView.Adapter<ListViewHolder>() {
<<<<<<< HEAD
    val items = (0 until 1000).map { it.toString() }
=======
    val items = (0 until 2000).map { it.toString() }
>>>>>>> 3d4510a6

    override fun onCreateViewHolder(parent: ViewGroup, viewType: Int): ListViewHolder {
        return ListViewHolder(
            LayoutInflater.from(parent.context)
                .inflate(R.layout.android_compose_lists_fling_item, parent, false)
        )
    }

    override fun onBindViewHolder(holder: ListViewHolder, position: Int) {
        holder.bind(items[position])
    }

    override fun getItemCount(): Int = items.size
}

private class ListViewHolder(val view: View) : ViewHolder(view) {
    fun bind(position: String) {
        view.findViewById<TextView>(R.id.textView).text = position
    }
}

class RecyclerViewWithMotionEvents(context: Context, attributeSet: AttributeSet) :
    RecyclerView(context, attributeSet) {

    val motionEvents = mutableListOf<MotionEvent?>()

    override fun onTouchEvent(event: MotionEvent?): Boolean {
        motionEvents.add(MotionEvent.obtain(event))
        return super.onTouchEvent(event)
    }
}

private suspend fun RecyclerView.awaitScrollIdle() {
    val rv = this
    withContext(Dispatchers.Main) {
        suspendCancellableCoroutine<Unit> { continuation ->
            val listener =
                object : OnScrollListener() {
                    override fun onScrollStateChanged(recyclerView: RecyclerView, newState: Int) {
                        if (newState == RecyclerView.SCROLL_STATE_IDLE) {
                            continuation.resume(Unit)
                        }
                    }
                }

            rv.addOnScrollListener(listener)

            continuation.invokeOnCancellation { rv.removeOnScrollListener(listener) }

            if (rv.scrollState == RecyclerView.SCROLL_STATE_IDLE) {
                continuation.resume(Unit)
            }
        }
    }
}

private const val ItemDifferenceThreshold = 1<|MERGE_RESOLUTION|>--- conflicted
+++ resolved
@@ -335,8 +335,6 @@
         }
     }
 
-<<<<<<< HEAD
-=======
     @Test
     fun equalLists_withEqualFlings_shouldFinishAtTheSameItem_regularGestureOne() = runBlocking {
         val state = LazyListState()
@@ -421,7 +419,6 @@
         }
     }
 
->>>>>>> 3d4510a6
     private fun createActivity(state: LazyListState) {
         rule.activityRule.scenario.createActivityWithComposeContent(
             R.layout.android_compose_lists_fling
@@ -475,11 +472,7 @@
 @Composable
 fun TestComposeList(state: LazyListState) {
     LazyColumn(Modifier.fillMaxSize(), state = state) {
-<<<<<<< HEAD
-        items(1000) {
-=======
         items(2000) {
->>>>>>> 3d4510a6
             Box(modifier = Modifier.fillMaxWidth().height(64.dp).background(Color.Black)) {
                 Text(text = it.toString(), color = Color.White)
             }
@@ -488,11 +481,7 @@
 }
 
 private class ListAdapter : RecyclerView.Adapter<ListViewHolder>() {
-<<<<<<< HEAD
-    val items = (0 until 1000).map { it.toString() }
-=======
     val items = (0 until 2000).map { it.toString() }
->>>>>>> 3d4510a6
 
     override fun onCreateViewHolder(parent: ViewGroup, viewType: Int): ListViewHolder {
         return ListViewHolder(
