--- conflicted
+++ resolved
@@ -62,10 +62,7 @@
     fun populateViewStructure_oneChild() {
         // Arrange.
         val autofillNode =
-<<<<<<< HEAD
-=======
             @Suppress("Deprecation")
->>>>>>> 3d4510a6
             AutofillNode(
                 onFill = {},
                 autofillTypes = listOf(AutofillType.PersonFullName),
@@ -98,10 +95,7 @@
     fun populateViewStructure_twoChildren() {
         // Arrange.
         val nameAutofillNode =
-<<<<<<< HEAD
-=======
             @Suppress("Deprecation")
->>>>>>> 3d4510a6
             AutofillNode(
                 onFill = {},
                 autofillTypes = listOf(AutofillType.PersonFullName),
@@ -110,10 +104,7 @@
         autofillTree += nameAutofillNode
 
         val emailAutofillNode =
-<<<<<<< HEAD
-=======
             @Suppress("Deprecation")
->>>>>>> 3d4510a6
             AutofillNode(
                 onFill = {},
                 autofillTypes = listOf(AutofillType.EmailAddress),
