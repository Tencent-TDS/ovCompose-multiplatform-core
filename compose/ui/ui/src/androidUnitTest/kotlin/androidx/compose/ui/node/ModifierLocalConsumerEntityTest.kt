--- conflicted
+++ resolved
@@ -30,7 +30,6 @@
 import androidx.compose.ui.autofill.Autofill
 import androidx.compose.ui.autofill.AutofillManager
 import androidx.compose.ui.autofill.AutofillTree
-import androidx.compose.ui.autofill.SemanticAutofill
 import androidx.compose.ui.draganddrop.DragAndDropManager
 import androidx.compose.ui.focus.FocusOwner
 import androidx.compose.ui.geometry.Offset
@@ -363,12 +362,9 @@
         override val clipboardManager: ClipboardManager
             get() = TODO("Not yet implemented")
 
-<<<<<<< HEAD
-=======
         override val clipboard: Clipboard
             get() = TODO("Not yet implemented")
 
->>>>>>> 3d4510a6
         override val accessibilityManager: AccessibilityManager
             get() = TODO("Not yet implemented")
 
@@ -424,11 +420,7 @@
         override val autofill: Autofill
             get() = TODO("Not yet implemented")
 
-<<<<<<< HEAD
-        override val semanticAutofill: SemanticAutofill
-=======
         override val autofillManager: AutofillManager
->>>>>>> 3d4510a6
             get() = TODO("Not yet implemented")
 
         override fun createLayer(
@@ -454,13 +446,10 @@
 
         override fun requestFocus() = TODO("Not yet implemented")
 
-<<<<<<< HEAD
-=======
         override fun requestAutofill(node: LayoutNode) {
             TODO("Not yet implemented")
         }
 
->>>>>>> 3d4510a6
         override fun measureAndLayout(sendPointerUpdate: Boolean) = TODO("Not yet implemented")
 
         override fun measureAndLayout(layoutNode: LayoutNode, constraints: Constraints) {
@@ -470,19 +459,12 @@
         override fun forceMeasureTheSubtree(layoutNode: LayoutNode, affectsLookahead: Boolean) =
             TODO("Not yet implemented")
 
-<<<<<<< HEAD
-        override fun onSemanticsChange() = TODO("Not yet implemented")
+        override fun onSemanticsChange() {}
 
         override fun onLayoutChange(layoutNode: LayoutNode) = TODO("Not yet implemented")
 
-=======
-        override fun onSemanticsChange() {}
-
-        override fun onLayoutChange(layoutNode: LayoutNode) = TODO("Not yet implemented")
-
         override fun onLayoutNodeDeactivated(layoutNode: LayoutNode) {}
 
->>>>>>> 3d4510a6
         override fun onInteropViewLayoutChange(view: InteropView) = TODO("Not yet implemented")
 
         override fun getFocusDirection(keyEvent: KeyEvent) = TODO("Not yet implemented")
