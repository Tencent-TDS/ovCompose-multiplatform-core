/*
 * Copyright 2019 The Android Open Source Project
 *
 * Licensed under the Apache License, Version 2.0 (the "License");
 * you may not use this file except in compliance with the License.
 * You may obtain a copy of the License at
 *
 *      http://www.apache.org/licenses/LICENSE-2.0
 *
 * Unless required by applicable law or agreed to in writing, software
 * distributed under the License is distributed on an "AS IS" BASIS,
 * WITHOUT WARRANTIES OR CONDITIONS OF ANY KIND, either express or implied.
 * See the License for the specific language governing permissions and
 * limitations under the License.
 */

package androidx.compose.ui.autofill

import android.app.Activity
import android.util.SparseArray
import android.view.View
import android.view.autofill.AutofillValue
import androidx.compose.ui.geometry.Rect
import com.google.common.truth.Truth.assertThat
import org.junit.Before
import org.junit.Test
import org.junit.runner.RunWith
import org.robolectric.Robolectric
import org.robolectric.RobolectricTestRunner
import org.robolectric.annotation.Config

@RunWith(RobolectricTestRunner::class)
@Config(minSdk = 26)
class AndroidPerformAutofillTest {
    private val autofillTree = @Suppress("Deprecation") AutofillTree()
    private lateinit var androidAutofill: AndroidAutofill

    @Before
    fun setup() {
        val activity = Robolectric.buildActivity(Activity::class.java).get()
        val view = View(activity)
        activity.setContentView(view)

        androidAutofill = AndroidAutofill(view, autofillTree)
    }

    @Test
    fun performAutofill_name() {
        // Arrange.
        val expectedValue = "Name"
<<<<<<< HEAD
        var autofilledValue = ""
        val autofillNode =
            AutofillNode(
                onFill = { autofilledValue = it },
=======
        var autoFilledValue = ""
        val autofillNode =
            @Suppress("Deprecation")
            AutofillNode(
                onFill = { autoFilledValue = it },
>>>>>>> 3d4510a6
                autofillTypes = listOf(AutofillType.PersonFullName),
                boundingBox = Rect(0f, 0f, 0f, 0f)
            )
        autofillTree += autofillNode

        val autofillValues =
            SparseArray<AutofillValue>().apply {
                append(autofillNode.id, AutofillValue.forText(expectedValue))
            }

        // Act.
        androidAutofill.performAutofill(autofillValues)

        // Assert.
        assertThat(autoFilledValue).isEqualTo(expectedValue)
    }

    @Test
    fun performAutofill_email() {
        // Arrange.
        val expectedValue = "email@google.com"
<<<<<<< HEAD
        var autofilledValue = ""
        val autofillNode =
            AutofillNode(
                onFill = { autofilledValue = it },
=======
        var autoFilledValue = ""
        val autofillNode =
            @Suppress("Deprecation")
            AutofillNode(
                onFill = { autoFilledValue = it },
>>>>>>> 3d4510a6
                autofillTypes = listOf(AutofillType.EmailAddress),
                boundingBox = Rect(0f, 0f, 0f, 0f)
            )
        autofillTree += autofillNode

        val autofillValues =
            SparseArray<AutofillValue>().apply {
                append(autofillNode.id, AutofillValue.forText(expectedValue))
            }

        // Act.
        androidAutofill.performAutofill(autofillValues)

        // Assert.
        assertThat(autoFilledValue).isEqualTo(expectedValue)
    }
}<|MERGE_RESOLUTION|>--- conflicted
+++ resolved
@@ -48,18 +48,11 @@
     fun performAutofill_name() {
         // Arrange.
         val expectedValue = "Name"
-<<<<<<< HEAD
-        var autofilledValue = ""
-        val autofillNode =
-            AutofillNode(
-                onFill = { autofilledValue = it },
-=======
         var autoFilledValue = ""
         val autofillNode =
             @Suppress("Deprecation")
             AutofillNode(
                 onFill = { autoFilledValue = it },
->>>>>>> 3d4510a6
                 autofillTypes = listOf(AutofillType.PersonFullName),
                 boundingBox = Rect(0f, 0f, 0f, 0f)
             )
@@ -81,18 +74,11 @@
     fun performAutofill_email() {
         // Arrange.
         val expectedValue = "email@google.com"
-<<<<<<< HEAD
-        var autofilledValue = ""
-        val autofillNode =
-            AutofillNode(
-                onFill = { autofilledValue = it },
-=======
         var autoFilledValue = ""
         val autofillNode =
             @Suppress("Deprecation")
             AutofillNode(
                 onFill = { autoFilledValue = it },
->>>>>>> 3d4510a6
                 autofillTypes = listOf(AutofillType.EmailAddress),
                 boundingBox = Rect(0f, 0f, 0f, 0f)
             )
