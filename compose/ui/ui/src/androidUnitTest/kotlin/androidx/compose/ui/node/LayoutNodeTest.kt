--- conflicted
+++ resolved
@@ -25,7 +25,6 @@
 import androidx.compose.ui.autofill.Autofill
 import androidx.compose.ui.autofill.AutofillManager
 import androidx.compose.ui.autofill.AutofillTree
-import androidx.compose.ui.autofill.SemanticAutofill
 import androidx.compose.ui.draganddrop.DragAndDropManager
 import androidx.compose.ui.draw.DrawModifier
 import androidx.compose.ui.draw.drawBehind
@@ -2332,12 +2331,9 @@
     override val rootForTest: RootForTest
         get() = TODO("Not yet implemented")
 
-<<<<<<< HEAD
-=======
     override val layoutNodes: IntObjectMap<LayoutNode>
         get() = TODO("Not yet implemented")
 
->>>>>>> 3d4510a6
     override val hapticFeedBack: HapticFeedback
         get() = TODO("Not yet implemented")
 
@@ -2347,12 +2343,9 @@
     override val clipboardManager: ClipboardManager
         get() = TODO("Not yet implemented")
 
-<<<<<<< HEAD
-=======
     override val clipboard: Clipboard
         get() = TODO("Not yet implemented")
 
->>>>>>> 3d4510a6
     override val accessibilityManager: AccessibilityManager
         get() = TODO("Not yet implemented")
 
@@ -2368,11 +2361,7 @@
     override val autofill: Autofill?
         get() = TODO("Not yet implemented")
 
-<<<<<<< HEAD
-    override val semanticAutofill: SemanticAutofill
-=======
     override val autofillManager: AutofillManager
->>>>>>> 3d4510a6
         get() = TODO("Not yet implemented")
 
     override val density: Density
@@ -2459,12 +2448,6 @@
 
     override fun requestFocus(): Boolean = false
 
-<<<<<<< HEAD
-    override fun measureAndLayout(sendPointerUpdate: Boolean) {}
-
-    override fun measureAndLayout(layoutNode: LayoutNode, constraints: Constraints) {}
-
-=======
     override fun requestAutofill(node: LayoutNode) {
         TODO("Not yet implemented")
     }
@@ -2473,7 +2456,6 @@
 
     override fun measureAndLayout(layoutNode: LayoutNode, constraints: Constraints) {}
 
->>>>>>> 3d4510a6
     override fun forceMeasureTheSubtree(layoutNode: LayoutNode, affectsLookahead: Boolean) {}
 
     override fun registerOnEndApplyChangesListener(listener: () -> Unit) {
@@ -2560,15 +2542,7 @@
         }
     }
 
-<<<<<<< HEAD
-    var semanticsChanged: Boolean = false
-
-    override fun onSemanticsChange() {
-        semanticsChanged = true
-    }
-=======
     override fun onSemanticsChange() {}
->>>>>>> 3d4510a6
 
     override fun onLayoutChange(layoutNode: LayoutNode) {
         layoutChangeCount++
@@ -2605,21 +2579,14 @@
     x2: Int,
     y2: Int,
     modifier: Modifier = Modifier,
-<<<<<<< HEAD
-    minimumTouchTargetSize: DpSize = DpSize.Zero
-=======
     minimumTouchTargetSize: DpSize = DpSize.Zero,
     layoutDirection: LayoutDirection = LayoutDirection.Ltr
->>>>>>> 3d4510a6
 ) =
     LayoutNode().apply {
         this.viewConfiguration =
             TestViewConfiguration(minimumTouchTargetSize = minimumTouchTargetSize)
         this.modifier = modifier
-<<<<<<< HEAD
-=======
         this.layoutDirection = layoutDirection
->>>>>>> 3d4510a6
         measurePolicy =
             object : LayoutNode.NoIntrinsicsMeasurePolicy("not supported") {
                 override fun MeasureScope.measure(
