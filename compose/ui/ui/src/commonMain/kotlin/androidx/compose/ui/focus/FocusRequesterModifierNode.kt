/*
 * Copyright 2020 The Android Open Source Project
 *
 * Licensed under the Apache License, Version 2.0 (the "License");
 * you may not use this file except in compliance with the License.
 * You may obtain a copy of the License at
 *
 *      http://www.apache.org/licenses/LICENSE-2.0
 *
 * Unless required by applicable law or agreed to in writing, software
 * distributed under the License is distributed on an "AS IS" BASIS,
 * WITHOUT WARRANTIES OR CONDITIONS OF ANY KIND, either express or implied.
 * See the License for the specific language governing permissions and
 * limitations under the License.
 */

package androidx.compose.ui.focus

import androidx.compose.ui.focus.FocusDirection.Companion.Enter
import androidx.compose.ui.layout.PinnableContainer.PinnedHandle
import androidx.compose.ui.node.DelegatableNode
import androidx.compose.ui.node.Nodes
import androidx.compose.ui.node.visitSelfAndChildren

/**
 * Implement this interface to create a modifier node that can be used to request changes in the
 * focus state of a [FocusTargetNode] down the hierarchy.
 */
interface FocusRequesterModifierNode : DelegatableNode

/**
 * Use this function to request focus. If the system grants focus to a component associated with
 * this [FocusRequester], its [onFocusChanged] modifiers will receive a [FocusState] object where
 * [FocusState.isFocused] is true.
 *
 * @sample androidx.compose.ui.samples.RequestFocusSample
 */
fun FocusRequesterModifierNode.requestFocus(): Boolean {
    visitSelfAndChildren(Nodes.FocusTarget) { focusTarget ->
        return if (focusTarget.fetchFocusProperties().canFocus) {
            focusTarget.requestFocus()
        } else {
            focusTarget.findChildCorrespondingToFocusEnter(Enter) { it.requestFocus() }
        }
    }
    return false
}

/**
 * Deny requests to clear focus.
 *
 * Use this function to send a request to capture focus. If a component captures focus, it will send
 * a [FocusState] object to its associated [onFocusChanged] modifiers where
 * [FocusState.isCaptured]() == true.
 *
 * When a component is in a Captured state, all focus requests from other components are declined.
<<<<<<< HEAD
 *
 * @return true if the focus was successfully captured by one of the [focus][focusTarget] modifiers
 *   associated with this [FocusRequester]. False otherwise.
=======
>>>>>>> 3d4510a6
 *
 * @return true if the focus was successfully captured by one of the [focus][focusTarget] modifiers
 *   associated with this [FocusRequester]. False otherwise.
 * @sample androidx.compose.ui.samples.CaptureFocusSample
 */
fun FocusRequesterModifierNode.captureFocus(): Boolean {
    visitSelfAndChildren(Nodes.FocusTarget) {
        if (it.captureFocus()) {
            return true
        }
    }
    return false
}

/**
 * Use this function to send a request to free focus when one of the components associated with this
 * [FocusRequester] is in a Captured state. If a component frees focus, it will send a [FocusState]
 * object to its associated [onFocusChanged] modifiers where [FocusState.isCaptured]() == false.
 *
 * When a component is in a Captured state, all focus requests from other components are declined. .
<<<<<<< HEAD
 *
 * @return true if the captured focus was successfully released. i.e. At the end of this operation,
 *   one of the components associated with this [focusRequester] freed focus.
=======
>>>>>>> 3d4510a6
 *
 * @return true if the captured focus was successfully released. i.e. At the end of this operation,
 *   one of the components associated with this [focusRequester] freed focus.
 * @sample androidx.compose.ui.samples.CaptureFocusSample
 */
fun FocusRequesterModifierNode.freeFocus(): Boolean {
    visitSelfAndChildren(Nodes.FocusTarget) { if (it.freeFocus()) return true }
    return false
}

/**
 * Use this function to request the focus target to save a reference to the currently focused child
 * in its saved instance state. After calling this, focus can be restored to the saved child by
 * making a call to [restoreFocusedChild].
 *
 * @return true if the focus target associated with this node has a focused child and we
 *   successfully saved a reference to it.
 */
fun FocusRequesterModifierNode.saveFocusedChild(): Boolean {
    visitSelfAndChildren(Nodes.FocusTarget) {
        if (it.saveFocusedChild()) {
            return true
        }
    }
    return false
}

/**
 * Use this function to restore focus to one of the children of the node pointed to by this
 * [FocusRequester]. This restores focus to a previously focused child that was saved by using
 * [saveFocusedChild].
 *
 * @return true if we successfully restored focus to one of the children of the [focusTarget]
 *   associated with this node.
 */
fun FocusRequesterModifierNode.restoreFocusedChild(): Boolean {
    visitSelfAndChildren(Nodes.FocusTarget) { if (it.restoreFocusedChild()) return true }
    return false
}

// TODO: Consider making this public, or make findActiveFocusTargetModifierNode public.
internal fun FocusRequesterModifierNode.pinFocusedChild(): PinnedHandle? {
    visitSelfAndChildren(Nodes.FocusTarget) {
        it.pinFocusedChild()?.let {
            return it
        }
    }
    return null
}<|MERGE_RESOLUTION|>--- conflicted
+++ resolved
@@ -54,12 +54,6 @@
  * [FocusState.isCaptured]() == true.
  *
  * When a component is in a Captured state, all focus requests from other components are declined.
-<<<<<<< HEAD
- *
- * @return true if the focus was successfully captured by one of the [focus][focusTarget] modifiers
- *   associated with this [FocusRequester]. False otherwise.
-=======
->>>>>>> 3d4510a6
  *
  * @return true if the focus was successfully captured by one of the [focus][focusTarget] modifiers
  *   associated with this [FocusRequester]. False otherwise.
@@ -80,12 +74,6 @@
  * object to its associated [onFocusChanged] modifiers where [FocusState.isCaptured]() == false.
  *
  * When a component is in a Captured state, all focus requests from other components are declined. .
-<<<<<<< HEAD
- *
- * @return true if the captured focus was successfully released. i.e. At the end of this operation,
- *   one of the components associated with this [focusRequester] freed focus.
-=======
->>>>>>> 3d4510a6
  *
  * @return true if the captured focus was successfully released. i.e. At the end of this operation,
  *   one of the components associated with this [focusRequester] freed focus.
