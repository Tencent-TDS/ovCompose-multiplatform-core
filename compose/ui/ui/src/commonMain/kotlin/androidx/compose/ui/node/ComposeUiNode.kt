/*
 * Copyright 2021 The Android Open Source Project
 *
 * Licensed under the Apache License, Version 2.0 (the "License");
 * you may not use this file except in compliance with the License.
 * You may obtain a copy of the License at
 *
 *      http://www.apache.org/licenses/LICENSE-2.0
 *
 * Unless required by applicable law or agreed to in writing, software
 * distributed under the License is distributed on an "AS IS" BASIS,
 * WITHOUT WARRANTIES OR CONDITIONS OF ANY KIND, either express or implied.
 * See the License for the specific language governing permissions and
 * limitations under the License.
 */

package androidx.compose.ui.node

import androidx.compose.runtime.CompositionLocalMap
import androidx.compose.ui.Modifier
import androidx.compose.ui.layout.MeasurePolicy
import androidx.compose.ui.platform.ViewConfiguration
import androidx.compose.ui.unit.Density
import androidx.compose.ui.unit.LayoutDirection

/** Interface extracted from LayoutNode to not mark the whole LayoutNode class as @PublishedApi. */
@PublishedApi
internal interface ComposeUiNode {
    var measurePolicy: MeasurePolicy
    var layoutDirection: LayoutDirection
    var density: Density
    var modifier: Modifier
    var viewConfiguration: ViewConfiguration
    var compositionLocalMap: CompositionLocalMap
<<<<<<< HEAD
    @ExperimentalComposeUiApi var compositeKeyHash: Int
=======
    var compositeKeyHash: Int
>>>>>>> 3d4510a6

    /** Object of pre-allocated lambdas used to make use with ComposeNode allocation-less. */
    companion object {
        val Constructor: () -> ComposeUiNode = LayoutNode.Constructor
        val VirtualConstructor: () -> ComposeUiNode = { LayoutNode(isVirtual = true) }
        val SetModifier: ComposeUiNode.(Modifier) -> Unit = { this.modifier = it }
        val SetDensity: ComposeUiNode.(Density) -> Unit = { this.density = it }
        val SetResolvedCompositionLocals: ComposeUiNode.(CompositionLocalMap) -> Unit = {
            this.compositionLocalMap = it
        }
        val SetMeasurePolicy: ComposeUiNode.(MeasurePolicy) -> Unit = { this.measurePolicy = it }
        val SetLayoutDirection: ComposeUiNode.(LayoutDirection) -> Unit = {
            this.layoutDirection = it
        }
        val SetViewConfiguration: ComposeUiNode.(ViewConfiguration) -> Unit = {
            this.viewConfiguration = it
        }
<<<<<<< HEAD
        @get:ExperimentalComposeUiApi
        @Suppress("OPT_IN_MARKER_ON_WRONG_TARGET")
        @ExperimentalComposeUiApi
=======
>>>>>>> 3d4510a6
        val SetCompositeKeyHash: ComposeUiNode.(Int) -> Unit = { this.compositeKeyHash = it }
    }
}<|MERGE_RESOLUTION|>--- conflicted
+++ resolved
@@ -32,11 +32,7 @@
     var modifier: Modifier
     var viewConfiguration: ViewConfiguration
     var compositionLocalMap: CompositionLocalMap
-<<<<<<< HEAD
-    @ExperimentalComposeUiApi var compositeKeyHash: Int
-=======
     var compositeKeyHash: Int
->>>>>>> 3d4510a6
 
     /** Object of pre-allocated lambdas used to make use with ComposeNode allocation-less. */
     companion object {
@@ -54,12 +50,6 @@
         val SetViewConfiguration: ComposeUiNode.(ViewConfiguration) -> Unit = {
             this.viewConfiguration = it
         }
-<<<<<<< HEAD
-        @get:ExperimentalComposeUiApi
-        @Suppress("OPT_IN_MARKER_ON_WRONG_TARGET")
-        @ExperimentalComposeUiApi
-=======
->>>>>>> 3d4510a6
         val SetCompositeKeyHash: ComposeUiNode.(Int) -> Unit = { this.compositeKeyHash = it }
     }
 }