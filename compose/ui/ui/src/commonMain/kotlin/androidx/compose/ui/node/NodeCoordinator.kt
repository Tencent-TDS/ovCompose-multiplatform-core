/*
 * Copyright 2022 The Android Open Source Project
 *
 * Licensed under the Apache License, Version 2.0 (the "License");
 * you may not use this file except in compliance with the License.
 * You may obtain a copy of the License at
 *
 *      http://www.apache.org/licenses/LICENSE-2.0
 *
 * Unless required by applicable law or agreed to in writing, software
 * distributed under the License is distributed on an "AS IS" BASIS,
 * WITHOUT WARRANTIES OR CONDITIONS OF ANY KIND, either express or implied.
 * See the License for the specific language governing permissions and
 * limitations under the License.
 */

package androidx.compose.ui.node

import androidx.collection.MutableObjectIntMap
import androidx.collection.mutableObjectIntMapOf
import androidx.compose.runtime.snapshots.Snapshot
import androidx.compose.ui.Modifier
import androidx.compose.ui.geometry.MutableRect
import androidx.compose.ui.geometry.Offset
import androidx.compose.ui.geometry.Rect
import androidx.compose.ui.geometry.Size
import androidx.compose.ui.geometry.isFinite
import androidx.compose.ui.geometry.isSpecified
import androidx.compose.ui.geometry.toRect
import androidx.compose.ui.graphics.Canvas
import androidx.compose.ui.graphics.DefaultCameraDistance
import androidx.compose.ui.graphics.GraphicsLayerScope
import androidx.compose.ui.graphics.Matrix
import androidx.compose.ui.graphics.Paint
import androidx.compose.ui.graphics.ReusableGraphicsLayerScope
import androidx.compose.ui.graphics.TransformOrigin
import androidx.compose.ui.graphics.layer.GraphicsLayer
import androidx.compose.ui.input.pointer.MatrixPositionCalculator
import androidx.compose.ui.input.pointer.PointerType
import androidx.compose.ui.internal.checkPrecondition
import androidx.compose.ui.internal.checkPreconditionNotNull
import androidx.compose.ui.internal.requirePrecondition
import androidx.compose.ui.layout.AlignmentLine
import androidx.compose.ui.layout.LayoutCoordinates
import androidx.compose.ui.layout.LookaheadLayoutCoordinates
import androidx.compose.ui.layout.Measurable
import androidx.compose.ui.layout.MeasureResult
import androidx.compose.ui.layout.Placeable
import androidx.compose.ui.layout.findRootCoordinates
import androidx.compose.ui.layout.positionInRoot
import androidx.compose.ui.layout.positionOnScreen
import androidx.compose.ui.unit.Constraints
import androidx.compose.ui.unit.Density
import androidx.compose.ui.unit.IntOffset
import androidx.compose.ui.unit.IntSize
import androidx.compose.ui.unit.LayoutDirection
import androidx.compose.ui.unit.minus
import androidx.compose.ui.unit.plus
import androidx.compose.ui.unit.toSize
import androidx.compose.ui.util.fastIsFinite

/** Measurable and Placeable type that has a position. */
internal abstract class NodeCoordinator(
    override val layoutNode: LayoutNode,
) : LookaheadCapablePlaceable(), Measurable, LayoutCoordinates, OwnerScope {

    internal var forcePlaceWithLookaheadOffset: Boolean = false
    internal var forceMeasureWithLookaheadConstraints: Boolean = false
    abstract val tail: Modifier.Node

    internal var wrapped: NodeCoordinator? = null
    internal var wrappedBy: NodeCoordinator? = null

    override val layoutDirection: LayoutDirection
        get() = layoutNode.layoutDirection

    override val density: Float
        get() = layoutNode.density.density

    override val fontScale: Float
        get() = layoutNode.density.fontScale

    override val parent: LookaheadCapablePlaceable?
        get() = wrappedBy

    override val coordinates: LayoutCoordinates
        get() = this

    override val introducesMotionFrameOfReference: Boolean
        get() = isPlacedUnderMotionFrameOfReference

    private var released = false

    private fun headNode(includeTail: Boolean): Modifier.Node? {
        return if (layoutNode.outerCoordinator === this) {
            layoutNode.nodes.head
        } else if (includeTail) {
            wrappedBy?.tail?.child
        } else {
            wrappedBy?.tail
        }
    }

    inline fun visitNodes(mask: Int, includeTail: Boolean, block: (Modifier.Node) -> Unit) {
        val stopNode = if (includeTail) tail else (tail.parent ?: return)
        var node: Modifier.Node? = headNode(includeTail)
        while (node != null) {
            if (node.aggregateChildKindSet and mask == 0) return
            if (node.kindSet and mask != 0) block(node)
            if (node === stopNode) break
            node = node.child
        }
    }

    inline fun <reified T> visitNodes(type: NodeKind<T>, block: (T) -> Unit) {
        visitNodes(type.mask, type.includeSelfInTraversal) { it.dispatchForKind(type, block) }
    }

    private fun hasNode(type: NodeKind<*>): Boolean {
        return headNode(type.includeSelfInTraversal)?.has(type) == true
    }

    fun head(type: NodeKind<*>): Modifier.Node? {
        visitNodes(type.mask, type.includeSelfInTraversal) {
            return it
        }
        return null
    }

    // Size exposed to LayoutCoordinates.
    final override val size: IntSize
        get() = measuredSize

    private var isClipping: Boolean = false

    protected var layerBlock: (GraphicsLayerScope.() -> Unit)? = null
        private set

    private var layerDensity: Density = layoutNode.density
    private var layerLayoutDirection: LayoutDirection = layoutNode.layoutDirection

    private var lastLayerAlpha: Float = 0.8f

    fun isTransparent(): Boolean {
        if (layer != null && lastLayerAlpha <= 0f) return true
        return this.wrappedBy?.isTransparent() ?: return false
    }

    override val alignmentLinesOwner: AlignmentLinesOwner
        get() = layoutNode.layoutDelegate.alignmentLinesOwner

    override val child: LookaheadCapablePlaceable?
        get() = wrapped

    override fun replace() {
        val explicitLayer = explicitLayer
        if (explicitLayer != null) {
            placeAt(position, zIndex, explicitLayer)
        } else {
            placeAt(position, zIndex, layerBlock)
        }
    }

    override val hasMeasureResult: Boolean
        get() = _measureResult != null

    override val isAttached: Boolean
        get() = tail.isAttached

    private var _measureResult: MeasureResult? = null
    override var measureResult: MeasureResult
        get() = _measureResult ?: error(UnmeasuredError)
        internal set(value) {
            val old = _measureResult
            if (value !== old) {
                _measureResult = value
                if (old == null || value.width != old.width || value.height != old.height) {
                    onMeasureResultChanged(value.width, value.height)
                }
                // We do not simply compare against old.alignmentLines in case this is a
                // MutableStateMap and the same instance might be passed.
                if (
<<<<<<< HEAD
                    (!oldAlignmentLines.isNullOrEmpty() || value.alignmentLines.isNotEmpty()) &&
                        value.alignmentLines != oldAlignmentLines
=======
                    ((oldAlignmentLines != null && oldAlignmentLines!!.isNotEmpty()) ||
                        value.alignmentLines.isNotEmpty()) &&
                        !compareEquals(oldAlignmentLines, value.alignmentLines)
>>>>>>> 3d4510a6
                ) {
                    alignmentLinesOwner.alignmentLines.onAlignmentsChanged()

                    @Suppress("PrimitiveInCollection")
                    val oldLines =
                        oldAlignmentLines
<<<<<<< HEAD
                            ?: (mutableMapOf<AlignmentLine, Int>().also { oldAlignmentLines = it })
=======
                            ?: (mutableObjectIntMapOf<AlignmentLine>().also {
                                oldAlignmentLines = it
                            })
>>>>>>> 3d4510a6
                    oldLines.clear()
                    value.alignmentLines.forEach { entry -> oldLines[entry.key] = entry.value }
                }
            }
        }

    abstract var lookaheadDelegate: LookaheadDelegate?
        protected set

    private var oldAlignmentLines: MutableObjectIntMap<AlignmentLine>? = null

    abstract fun ensureLookaheadDelegateCreated()

    override val providedAlignmentLines: Set<AlignmentLine>
        get() {
            var set: MutableSet<AlignmentLine>? = null
            var coordinator: NodeCoordinator? = this
            while (coordinator != null) {
                val alignmentLines = coordinator._measureResult?.alignmentLines
                if (alignmentLines?.isNotEmpty() == true) {
                    if (set == null) {
                        set = mutableSetOf()
                    }
                    set.addAll(alignmentLines.keys)
                }
                coordinator = coordinator.wrapped
            }
            return set ?: emptySet()
        }

    /**
     * Called when the width or height of [measureResult] change. The object instance pointed to by
     * [measureResult] may or may not have changed.
     */
    protected open fun onMeasureResultChanged(width: Int, height: Int) {
        val layer = layer
        if (layer != null) {
            layer.resize(IntSize(width, height))
        } else {
            // if the node is not placed then this change will not be visible
            if (layoutNode.isPlaced) {
                wrappedBy?.invalidateLayer()
            }
        }
        measuredSize = IntSize(width, height)
        if (layerBlock != null) {
            updateLayerParameters(invokeOnLayoutChange = false)
        }
        visitNodes(Nodes.Draw) { it.onMeasureResultChanged() }
        layoutNode.owner?.onLayoutChange(layoutNode)
    }

    override var position: IntOffset = IntOffset.Zero
        protected set

    var zIndex: Float = 0f
        protected set

    override val parentData: Any?
        get() {
            // NOTE: If you make changes to this getter, please check the generated bytecode to
            // ensure no extra allocation is made. See the note below.
            if (layoutNode.nodes.has(Nodes.ParentData)) {
                val thisNode = tail
                // NOTE: Keep this mutable variable scoped inside the if statement. When moved
                // to the outer scope of get(), this causes the compiler to generate a
                // Ref$ObjectRef instance on every call of this getter.
                var data: Any? = null
                layoutNode.nodes.tailToHead { node ->
                    if (node.isKind(Nodes.ParentData)) {
                        node.dispatchForKind(Nodes.ParentData) {
                            data = with(it) { layoutNode.density.modifyParentData(data) }
                        }
                    }
                    if (node === thisNode) return@tailToHead
                }
                return data
            }
            return null
        }

    internal fun onCoordinatesUsed() {
        layoutNode.layoutDelegate.onCoordinatesUsed()
    }

    final override val parentLayoutCoordinates: LayoutCoordinates?
        get() {
            checkPrecondition(isAttached) { ExpectAttachedLayoutCoordinates }
            onCoordinatesUsed()
            return layoutNode.outerCoordinator.wrappedBy
        }

    final override val parentCoordinates: LayoutCoordinates?
        get() {
            checkPrecondition(isAttached) { ExpectAttachedLayoutCoordinates }
            onCoordinatesUsed()
            return wrappedBy
        }

    private var _rectCache: MutableRect? = null
    protected val rectCache: MutableRect
        get() = _rectCache ?: MutableRect(0f, 0f, 0f, 0f).also { _rectCache = it }

    private val snapshotObserver
        get() = layoutNode.requireOwner().snapshotObserver

    /** The current layer's positional attributes. */
    private var layerPositionalProperties: LayerPositionalProperties? = null

    internal val lastMeasurementConstraints: Constraints
        get() = measurementConstraints

    protected inline fun performingMeasure(
        constraints: Constraints,
        crossinline block: () -> Placeable
    ): Placeable {
        measurementConstraints = constraints
        return block()
    }

    fun onMeasured() {
        if (hasNode(Nodes.LayoutAware)) {
            Snapshot.withoutReadObservation {
                visitNodes(Nodes.LayoutAware) { it.onRemeasured(measuredSize) }
            }
        }
    }

    fun onUnplaced() {
        if (hasNode(Nodes.Unplaced)) {
            visitNodes(Nodes.Unplaced) { it.onUnplaced() }
        }
    }

    /** Places the modified child. */
    /*@CallSuper*/
    override fun placeAt(
        position: IntOffset,
        zIndex: Float,
        layerBlock: (GraphicsLayerScope.() -> Unit)?
    ) {
        if (forcePlaceWithLookaheadOffset) {
            placeSelf(lookaheadDelegate!!.position, zIndex, layerBlock, null)
        } else {
            placeSelf(position, zIndex, layerBlock, null)
        }
    }

    override fun placeAt(position: IntOffset, zIndex: Float, layer: GraphicsLayer) {
        if (forcePlaceWithLookaheadOffset) {
            placeSelf(lookaheadDelegate!!.position, zIndex, null, layer)
        } else {
            placeSelf(position, zIndex, null, layer)
        }
    }

    private fun placeSelf(
        position: IntOffset,
        zIndex: Float,
        layerBlock: (GraphicsLayerScope.() -> Unit)?,
        explicitLayer: GraphicsLayer?
    ) {
        if (explicitLayer != null) {
            requirePrecondition(layerBlock == null) {
                "both ways to create layers shouldn't be used together"
            }
            if (this.explicitLayer !== explicitLayer) {
                // reset previous layer object first if the explicitLayer changed
                this.explicitLayer = null
                updateLayerBlock(null)
                this.explicitLayer = explicitLayer
            }
            if (layer == null) {
                layer =
                    layoutNode
                        .requireOwner()
                        .createLayer(drawBlock, invalidateParentLayer, explicitLayer)
                        .apply {
                            resize(measuredSize)
                            move(position)
                        }
                layoutNode.innerLayerCoordinatorIsDirty = true
                invalidateParentLayer()
            }
        } else {
            if (this.explicitLayer != null) {
                this.explicitLayer = null
                // we need to first release the OwnedLayer created for explicitLayer
                // as we don't support updating the same OwnedLayer object from using
                // explicit layer to implicit one.
                updateLayerBlock(null)
            }
            updateLayerBlock(layerBlock)
        }
        if (this.position != position) {
            this.position = position
            layoutNode.layoutDelegate.measurePassDelegate
                .notifyChildrenUsingCoordinatesWhilePlacing()
            val layer = layer
            if (layer != null) {
                layer.move(position)
            } else {
                wrappedBy?.invalidateLayer()
            }
            invalidateAlignmentLinesFromPositionChange()
            layoutNode.owner?.onLayoutChange(layoutNode)
        }
        this.zIndex = zIndex
        if (!isPlacingForAlignment) {
            captureRulers(measureResult)
        }
    }

    fun releaseLayer() {
        if (layer != null) {
            if (explicitLayer != null) {
                explicitLayer = null
            }
            updateLayerBlock(null)

            // as we removed the layer the node was placed with, we have to request relayout in
            // case the node will be reused in future. during the relayout the layer will be
            // recreated again if needed.
            layoutNode.requestRelayout()
        }
    }

    fun placeSelfApparentToRealOffset(
        position: IntOffset,
        zIndex: Float,
        layerBlock: (GraphicsLayerScope.() -> Unit)?,
        layer: GraphicsLayer?
    ) {
        placeSelf(position + apparentToRealOffset, zIndex, layerBlock, layer)
    }

    /** Draws the content of the LayoutNode */
    fun draw(canvas: Canvas, graphicsLayer: GraphicsLayer?) {
        val layer = layer
        if (layer != null) {
            layer.drawLayer(canvas, graphicsLayer)
        } else {
            val x = position.x.toFloat()
            val y = position.y.toFloat()
            canvas.translate(x, y)
            drawContainedDrawModifiers(canvas, graphicsLayer)
            canvas.translate(-x, -y)
        }
    }

    private fun drawContainedDrawModifiers(canvas: Canvas, graphicsLayer: GraphicsLayer?) {
        val head = head(Nodes.Draw)
        if (head == null) {
            performDraw(canvas, graphicsLayer)
        } else {
            val drawScope = layoutNode.mDrawScope
            drawScope.draw(canvas, size.toSize(), this, head, graphicsLayer)
        }
    }

    open fun performDraw(canvas: Canvas, graphicsLayer: GraphicsLayer?) {
        wrapped?.draw(canvas, graphicsLayer)
    }

    fun onPlaced() {
        visitNodes(Nodes.LayoutAware) { it.onPlaced(this) }
    }

    private var drawBlockParentLayer: GraphicsLayer? = null
    private var drawBlockCanvas: Canvas? = null

    private var _drawBlock: ((Canvas, GraphicsLayer?) -> Unit)? = null

    // implementation of draw block passed to the OwnedLayer
<<<<<<< HEAD
    @Suppress("LiftReturnOrAssignment")
    private val drawBlock: (Canvas, GraphicsLayer?) -> Unit = { canvas, parentLayer ->
        if (layoutNode.isPlaced) {
            snapshotObserver.observeReads(this, onCommitAffectingLayer) {
                drawContainedDrawModifiers(canvas, parentLayer)
=======
    private val drawBlock: (Canvas, GraphicsLayer?) -> Unit
        get() {
            var block = _drawBlock
            if (block == null) {
                val drawBlockCallToDrawModifiers = {
                    drawContainedDrawModifiers(drawBlockCanvas!!, drawBlockParentLayer)
                }
                block = { canvas, parentLayer ->
                    if (layoutNode.isPlaced) {
                        this.drawBlockCanvas = canvas
                        this.drawBlockParentLayer = parentLayer
                        snapshotObserver.observeReads(
                            this,
                            onCommitAffectingLayer,
                            drawBlockCallToDrawModifiers
                        )
                        lastLayerDrawingWasSkipped = false
                    } else {
                        // The invalidation is requested even for nodes which are not placed. As we
                        // are not going to display them we skip the drawing. It is safe to just
                        // draw nothing as the layer will be invalidated again when the node will be
                        // finally placed.
                        lastLayerDrawingWasSkipped = true
                    }
                }
                _drawBlock = block
>>>>>>> 3d4510a6
            }
            return block
        }

    fun updateLayerBlock(
        layerBlock: (GraphicsLayerScope.() -> Unit)?,
        forceUpdateLayerParameters: Boolean = false
    ) {
        requirePrecondition(layerBlock == null || explicitLayer == null) {
            "layerBlock can't be provided when explicitLayer is provided"
        }
        val layoutNode = layoutNode
        val updateParameters =
            forceUpdateLayerParameters ||
                this.layerBlock !== layerBlock ||
                layerDensity != layoutNode.density ||
                layerLayoutDirection != layoutNode.layoutDirection
        this.layerDensity = layoutNode.density
        this.layerLayoutDirection = layoutNode.layoutDirection

        if (layoutNode.isAttached && layerBlock != null) {
            this.layerBlock = layerBlock
            if (layer == null) {
                layer =
<<<<<<< HEAD
                    layoutNode.requireOwner().createLayer(drawBlock, invalidateParentLayer).apply {
                        resize(measuredSize)
                        move(position)
                    }
=======
                    layoutNode
                        .requireOwner()
                        .createLayer(
                            drawBlock,
                            invalidateParentLayer,
                            forceUseOldLayers = layoutNode.forceUseOldLayers
                        )
                        .apply {
                            resize(measuredSize)
                            move(position)
                        }
>>>>>>> 3d4510a6
                updateLayerParameters()
                layoutNode.innerLayerCoordinatorIsDirty = true
                invalidateParentLayer()
            } else if (updateParameters) {
                val positionalPropertiesChanged = updateLayerParameters()
                if (positionalPropertiesChanged) {
                    layoutNode
                        .requireOwner()
                        .rectManager
                        .onLayoutLayerPositionalPropertiesChanged(layoutNode)
                }
            }
        } else {
            this.layerBlock = null
            layer?.let {
                it.destroy()
                layoutNode.innerLayerCoordinatorIsDirty = true
                invalidateParentLayer()
                if (isAttached && layoutNode.isPlaced) {
                    layoutNode.owner?.onLayoutChange(layoutNode)
                }
            }
            layer = null
            lastLayerDrawingWasSkipped = false
        }
    }

    /** returns true if some of the positional properties did change. */
    private fun updateLayerParameters(invokeOnLayoutChange: Boolean = true): Boolean {
        if (explicitLayer != null) {
            // the parameters of the explicit layers are configured differently.
            return false
        }
        val layer = layer
        if (layer != null) {
            val layerBlock =
                checkPreconditionNotNull(layerBlock) {
                    "updateLayerParameters requires a non-null layerBlock"
                }
            graphicsLayerScope.reset()
            graphicsLayerScope.graphicsDensity = layoutNode.density
            graphicsLayerScope.layoutDirection = layoutNode.layoutDirection
            graphicsLayerScope.size = size.toSize()
            snapshotObserver.observeReads(this, onCommitAffectingLayerParams) {
                layerBlock.invoke(graphicsLayerScope)
                graphicsLayerScope.updateOutline()
            }
            val layerPositionalProperties =
                layerPositionalProperties
                    ?: LayerPositionalProperties().also { layerPositionalProperties = it }
<<<<<<< HEAD
=======
            tmpLayerPositionalProperties.copyFrom(layerPositionalProperties)
>>>>>>> 3d4510a6
            layerPositionalProperties.copyFrom(graphicsLayerScope)
            layer.updateLayerProperties(graphicsLayerScope)
            val wasClipping = isClipping
            isClipping = graphicsLayerScope.clip
            lastLayerAlpha = graphicsLayerScope.alpha
            val positionalPropertiesChanged =
                !tmpLayerPositionalProperties.hasSameValuesAs(layerPositionalProperties)
            if (
                invokeOnLayoutChange && (positionalPropertiesChanged || wasClipping != isClipping)
            ) {
                layoutNode.owner?.onLayoutChange(layoutNode)
            }
            return positionalPropertiesChanged
        } else {
            checkPrecondition(layerBlock == null) { "null layer with a non-null layerBlock" }
            return false
        }
    }

    private val invalidateParentLayer: () -> Unit = { wrappedBy?.invalidateLayer() }

    /**
     * True when the last drawing of this layer didn't draw the real content as the LayoutNode
     * containing this layer was not placed by the parent.
     */
    internal var lastLayerDrawingWasSkipped = false
        private set

    var layer: OwnedLayer? = null
        private set

    private var explicitLayer: GraphicsLayer? = null

    override val isValidOwnerScope: Boolean
        get() = layer != null && !released && layoutNode.isAttached

    val minimumTouchTargetSize: Size
        get() = with(layerDensity) { layoutNode.viewConfiguration.minimumTouchTargetSize.toSize() }

    fun onAttach() {
        if (layer == null && layerBlock != null) {
            // This has been detached and is now being reattached. It previously had a layer, so
            // reconstitute one.
            layer =
                layoutNode
                    .requireOwner()
                    .createLayer(drawBlock, invalidateParentLayer, explicitLayer)
                    .apply {
                        resize(measuredSize)
                        move(position)
                        invalidate()
                    }
        }
    }

    fun onDetach() {
        layer?.destroy()
        layer = null
    }

    /**
     * Executes a hit test for this [NodeCoordinator].
     *
     * @param hitTestSource The hit test specifics for pointer input or semantics
     * @param pointerPosition The tested pointer position, which is relative to the
     *   [NodeCoordinator].
     * @param hitTestResult The parent [HitTestResult] that any hit should be added to.
<<<<<<< HEAD
     * @param isTouchEvent `true` if this is from a touch source. Touch sources allow for minimum
     *   touch target. Semantics hit tests always treat hits as needing minimum touch target.
     * @param isInLayer `true` if the touch event is in the layer of this and all parents or `false`
     *   if it is outside the layer, but within the minimum touch target of the edge of the layer.
     *   This can only be `false` when [isTouchEvent] is `true` or else a layer miss means the event
     *   will be clipped out.
=======
     * @param pointerType The [PointerType] of the source input. Touch sources allow for minimum
     *   touch target. Semantics hit tests always treat hits as needing minimum touch target.
     * @param isInLayer `true` if the touch event is in the layer of this and all parents or `false`
     *   if it is outside the layer, but within the minimum touch target of the edge of the layer.
     *   This can only be `false` when [pointerType] is [PointerType.Touch] or else a layer miss
     *   means the event will be clipped out.
>>>>>>> 3d4510a6
     */
    fun hitTest(
        hitTestSource: HitTestSource,
        pointerPosition: Offset,
        hitTestResult: HitTestResult,
        pointerType: PointerType,
        isInLayer: Boolean
    ) {
        val head = head(hitTestSource.entityType())
        if (!withinLayerBounds(pointerPosition)) {
            // This missed the clip, but if this layout is too small and this is within the
            // minimum touch target, we still consider it a hit.
            if (pointerType == PointerType.Touch) {
                val distanceFromEdge =
                    distanceInMinimumTouchTarget(pointerPosition, minimumTouchTargetSize)
                if (
<<<<<<< HEAD
                    distanceFromEdge.isFinite() &&
=======
                    distanceFromEdge.fastIsFinite() &&
>>>>>>> 3d4510a6
                        hitTestResult.isHitInMinimumTouchTargetBetter(distanceFromEdge, false)
                ) {
                    head.hitNear(
                        hitTestSource,
                        pointerPosition,
                        hitTestResult,
                        pointerType,
                        false,
                        distanceFromEdge
                    )
                } // else it is a complete miss.
            }
        } else if (head == null) {
            hitTestChild(hitTestSource, pointerPosition, hitTestResult, pointerType, isInLayer)
        } else if (isPointerInBounds(pointerPosition)) {
            // A real hit
<<<<<<< HEAD
            head.hit(hitTestSource, pointerPosition, hitTestResult, isTouchEvent, isInLayer)
        } else {
            val distanceFromEdge =
                if (!isTouchEvent) Float.POSITIVE_INFINITY
                else {
                    distanceInMinimumTouchTarget(pointerPosition, minimumTouchTargetSize)
                }

            if (
                distanceFromEdge.isFinite() &&
                    hitTestResult.isHitInMinimumTouchTargetBetter(distanceFromEdge, isInLayer)
            ) {
                // Hit closer than existing handlers, so just record it
                head.hitNear(
                    hitTestSource,
                    pointerPosition,
                    hitTestResult,
                    isTouchEvent,
                    isInLayer,
                    distanceFromEdge
                )
            } else {
                head.speculativeHit(
                    hitTestSource,
                    pointerPosition,
                    hitTestResult,
                    isTouchEvent,
                    isInLayer,
                    distanceFromEdge
                )
            }
=======
            head.hit(hitTestSource, pointerPosition, hitTestResult, pointerType, isInLayer)
        } else {
            val distanceFromEdge =
                if (pointerType != PointerType.Touch) Float.POSITIVE_INFINITY
                else {
                    distanceInMinimumTouchTarget(pointerPosition, minimumTouchTargetSize)
                }
            val isHitInMinimumTouchTargetBetter =
                distanceFromEdge.fastIsFinite() &&
                    hitTestResult.isHitInMinimumTouchTargetBetter(distanceFromEdge, isInLayer)

            head.outOfBoundsHit(
                hitTestSource,
                pointerPosition,
                hitTestResult,
                pointerType,
                isInLayer,
                distanceFromEdge,
                isHitInMinimumTouchTargetBetter
            )
>>>>>>> 3d4510a6
        }
    }

    /**
     * The [NodeCoordinator] had a hit in bounds and can record any children in the [hitTestResult].
     */
    private fun Modifier.Node?.hit(
        hitTestSource: HitTestSource,
        pointerPosition: Offset,
        hitTestResult: HitTestResult,
        pointerType: PointerType,
        isInLayer: Boolean
    ) {
        if (this == null) {
            hitTestChild(hitTestSource, pointerPosition, hitTestResult, pointerType, isInLayer)
        } else {
            hitTestResult.hit(this, isInLayer) {
                nextUntil(hitTestSource.entityType(), Nodes.Layout)
                    .hit(hitTestSource, pointerPosition, hitTestResult, pointerType, isInLayer)
            }
        }
    }

    /**
     * The pointer lands outside the node's bounds. There are three cases we have to handle:
     * 1. hitNear: if the nodes is smaller than the minimumTouchTargetSize, it's touch bounds will
     *    be expanded to the minimal touch target size.
     * 2. hitExpandedTouchBounds: if the nodes has a expanded touch bounds.
     * 3. speculativeHit: if the hit misses this node, but its child can still get the pointer
     *    event.
     *
     * The complication is when touch bounds overlaps, there are 3 possibilities:
     * 1. hit in this node's expanded touch bounds or minimum touch target bounds overlaps with a
     *    direct hit in the other node. The node with direct hit will get the event.
     * 2. hit in this node's expanded touch bounds overlaps with other node's expanded touch bounds.
     *    Both nodes will get the event.
     * 3. hit in this node's expanded touch bounds overlaps with the other node's minimum touch
     *    touch bounds. The node with expanded touch bounds will get the event.
     *
     * The logic to handle the hit priority is implemented in [HitTestResult.speculativeHit] and
     * [HitTestResult.hitExpandedTouchBounds].
     */
    private fun Modifier.Node?.outOfBoundsHit(
        hitTestSource: HitTestSource,
        pointerPosition: Offset,
        hitTestResult: HitTestResult,
        pointerType: PointerType,
        isInLayer: Boolean,
        distanceFromEdge: Float,
        isHitInMinimumTouchTargetBetter: Boolean
    ) {
        if (this == null) {
            hitTestChild(hitTestSource, pointerPosition, hitTestResult, pointerType, isInLayer)
        } else if (isInExpandedTouchBounds(pointerPosition, pointerType)) {
            hitTestResult.hitExpandedTouchBounds(this, isInLayer) {
                nextUntil(hitTestSource.entityType(), Nodes.Layout)
                    .outOfBoundsHit(
                        hitTestSource,
                        pointerPosition,
                        hitTestResult,
                        pointerType,
                        isInLayer,
                        distanceFromEdge,
                        isHitInMinimumTouchTargetBetter
                    )
            }
        } else if (isHitInMinimumTouchTargetBetter) {
            hitNear(
                hitTestSource,
                pointerPosition,
                hitTestResult,
                pointerType,
                isInLayer,
                distanceFromEdge
            )
        } else {
            speculativeHit(
                hitTestSource,
                pointerPosition,
                hitTestResult,
                pointerType,
                isInLayer,
                distanceFromEdge
            )
        }
    }

    /**
     * The [NodeCoordinator] had a hit [distanceFromEdge] from the bounds and it is within the
     * minimum touch target distance, so it should be recorded as such in the [hitTestResult].
     */
    private fun Modifier.Node?.hitNear(
        hitTestSource: HitTestSource,
        pointerPosition: Offset,
        hitTestResult: HitTestResult,
        pointerType: PointerType,
        isInLayer: Boolean,
        distanceFromEdge: Float
    ) {
        if (this == null) {
            hitTestChild(hitTestSource, pointerPosition, hitTestResult, pointerType, isInLayer)
        } else {
            // Hit closer than existing handlers, so just record it
            hitTestResult.hitInMinimumTouchTarget(this, distanceFromEdge, isInLayer) {
                nextUntil(hitTestSource.entityType(), Nodes.Layout)
<<<<<<< HEAD
                    .hitNear(
                        hitTestSource,
                        pointerPosition,
                        hitTestResult,
                        isTouchEvent,
                        isInLayer,
                        distanceFromEdge
=======
                    .outOfBoundsHit(
                        hitTestSource,
                        pointerPosition,
                        hitTestResult,
                        pointerType,
                        isInLayer,
                        distanceFromEdge,
                        isHitInMinimumTouchTargetBetter = true
>>>>>>> 3d4510a6
                    )
            }
        }
    }

    /**
     * The [NodeCoordinator] had a miss, but it hasn't been clipped out. The child must be checked
     * to see if it hit.
     */
    private fun Modifier.Node?.speculativeHit(
        hitTestSource: HitTestSource,
        pointerPosition: Offset,
        hitTestResult: HitTestResult,
        pointerType: PointerType,
        isInLayer: Boolean,
        distanceFromEdge: Float
    ) {
        if (this == null) {
            hitTestChild(hitTestSource, pointerPosition, hitTestResult, pointerType, isInLayer)
        } else if (hitTestSource.interceptOutOfBoundsChildEvents(this)) {
            // We only want to replace the existing touch target if there are better
            // hits in the children
            hitTestResult.speculativeHit(this, distanceFromEdge, isInLayer) {
                nextUntil(hitTestSource.entityType(), Nodes.Layout)
<<<<<<< HEAD
                    .speculativeHit(
                        hitTestSource,
                        pointerPosition,
                        hitTestResult,
                        isTouchEvent,
                        isInLayer,
                        distanceFromEdge
=======
                    .outOfBoundsHit(
                        hitTestSource,
                        pointerPosition,
                        hitTestResult,
                        pointerType,
                        isInLayer,
                        distanceFromEdge,
                        isHitInMinimumTouchTargetBetter = false
>>>>>>> 3d4510a6
                    )
            }
        } else {
            nextUntil(hitTestSource.entityType(), Nodes.Layout)
<<<<<<< HEAD
                .speculativeHit(
=======
                .outOfBoundsHit(
>>>>>>> 3d4510a6
                    hitTestSource,
                    pointerPosition,
                    hitTestResult,
                    pointerType,
                    isInLayer,
                    distanceFromEdge,
                    isHitInMinimumTouchTargetBetter = false
                )
        }
    }

<<<<<<< HEAD
=======
    /**
     * Helper method to check if the pointer is inside the node's expanded touch bounds. This only
     * applies to pointer input modifier nodes whose [PointerInputModifierNode.touchBoundsExpansion]
     * is not null.
     */
    private fun Modifier.Node?.isInExpandedTouchBounds(
        pointerPosition: Offset,
        pointerType: PointerType
    ): Boolean {
        if (this == null) {
            return false
        }
        // The expanded touch bounds only works for stylus at this moment.
        if (pointerType != PointerType.Stylus && pointerType != PointerType.Eraser) {
            return false
        }
        dispatchForKind(Nodes.PointerInput) {
            // We only check for the node itself or the first delegate PointerInputModifierNode.
            val expansion = it.touchBoundsExpansion
            return pointerPosition.x >= -expansion.computeLeft(layoutDirection) &&
                pointerPosition.x < measuredWidth + expansion.computeRight(layoutDirection) &&
                pointerPosition.y >= -expansion.top &&
                pointerPosition.y < measuredHeight + expansion.bottom
        }
        return false
    }

>>>>>>> 3d4510a6
    /** Do a [hitTest] on the children of this [NodeCoordinator]. */
    open fun hitTestChild(
        hitTestSource: HitTestSource,
        pointerPosition: Offset,
        hitTestResult: HitTestResult,
        pointerType: PointerType,
        isInLayer: Boolean
    ) {
        // Also, keep looking to see if we also might hit any children.
        // This avoids checking layer bounds twice as when we call super.hitTest()
        val wrapped = wrapped
        if (wrapped != null) {
            val positionInWrapped = wrapped.fromParentPosition(pointerPosition)
            wrapped.hitTest(hitTestSource, positionInWrapped, hitTestResult, pointerType, isInLayer)
        }
    }

    /** Returns the bounds of this [NodeCoordinator], including the minimum touch target. */
    fun touchBoundsInRoot(): Rect {
        if (!isAttached) {
            return Rect.Zero
        }

        val root = findRootCoordinates()

        val bounds = rectCache
        val padding = calculateMinimumTouchTargetPadding(minimumTouchTargetSize)
        bounds.left = -padding.width
        bounds.top = -padding.height
        bounds.right = measuredWidth + padding.width
        bounds.bottom = measuredHeight + padding.height

        var coordinator: NodeCoordinator = this
        while (coordinator !== root) {
            coordinator.rectInParent(
                bounds,
                clipBounds = false,
                clipToMinimumTouchTargetSize = true
            )
            if (bounds.isEmpty) {
                return Rect.Zero
            }

            coordinator = coordinator.wrappedBy!!
        }
        return bounds.toRect()
    }

    override fun screenToLocal(relativeToScreen: Offset): Offset {
        checkPrecondition(isAttached) { ExpectAttachedLayoutCoordinates }
        val owner = layoutNode.requireOwner()
        val positionInRoot = owner.screenToLocal(relativeToScreen)
        val root = findRootCoordinates()
        return localPositionOf(root, positionInRoot)
    }

    override fun localToScreen(relativeToLocal: Offset): Offset {
        checkPrecondition(isAttached) { ExpectAttachedLayoutCoordinates }
        val positionInRoot = localToRoot(relativeToLocal)
        val owner = layoutNode.requireOwner()
        return owner.localToScreen(positionInRoot)
    }

    override fun windowToLocal(relativeToWindow: Offset): Offset {
        checkPrecondition(isAttached) { ExpectAttachedLayoutCoordinates }
        val root = findRootCoordinates()
        val positionInRoot =
            layoutNode.requireOwner().calculateLocalPosition(relativeToWindow) -
                root.positionInRoot()
        return localPositionOf(root, positionInRoot)
    }

    override fun localToWindow(relativeToLocal: Offset): Offset {
        val positionInRoot = localToRoot(relativeToLocal)
        val owner = layoutNode.requireOwner()
        return owner.calculatePositionInWindow(positionInRoot)
    }

    private fun LayoutCoordinates.toCoordinator() =
        (this as? LookaheadLayoutCoordinates)?.coordinator ?: this as NodeCoordinator

    override fun localPositionOf(
        sourceCoordinates: LayoutCoordinates,
        relativeToSource: Offset
    ): Offset =
        localPositionOf(
            sourceCoordinates = sourceCoordinates,
            relativeToSource = relativeToSource,
            includeMotionFrameOfReference = true
        )

    override fun localPositionOf(
        sourceCoordinates: LayoutCoordinates,
        relativeToSource: Offset,
        includeMotionFrameOfReference: Boolean
    ): Offset {
        if (sourceCoordinates is LookaheadLayoutCoordinates) {
            sourceCoordinates.coordinator.onCoordinatesUsed()
            return -sourceCoordinates.localPositionOf(
                sourceCoordinates = this,
                relativeToSource = -relativeToSource,
                includeMotionFrameOfReference = includeMotionFrameOfReference
            )
        }

        val nodeCoordinator = sourceCoordinates.toCoordinator()
        nodeCoordinator.onCoordinatesUsed()
        val commonAncestor = findCommonAncestor(nodeCoordinator)

        var position = relativeToSource
        var coordinator = nodeCoordinator
        while (coordinator !== commonAncestor) {
            position = coordinator.toParentPosition(position, includeMotionFrameOfReference)
            coordinator = coordinator.wrappedBy!!
        }

        return ancestorToLocal(commonAncestor, position, includeMotionFrameOfReference)
    }

    override fun transformFrom(sourceCoordinates: LayoutCoordinates, matrix: Matrix) {
        val coordinator = sourceCoordinates.toCoordinator()
        coordinator.onCoordinatesUsed()
        val commonAncestor = findCommonAncestor(coordinator)

        matrix.reset()
        // Transform from the source to the common ancestor
        coordinator.transformToAncestor(commonAncestor, matrix)
        // Transform from the common ancestor to this
        transformFromAncestor(commonAncestor, matrix)
    }

    override fun transformToScreen(matrix: Matrix) {
        val owner = layoutNode.requireOwner()
        val rootCoordinator = findRootCoordinates().toCoordinator()
        transformToAncestor(rootCoordinator, matrix)
        if (owner is MatrixPositionCalculator) {
            // Only Android owner supports direct matrix manipulations,
            // This API had to be Android-only in the first place.
            owner.localToScreen(matrix)
        } else {
            // Fallback: try to extract just position
            val screenPosition = rootCoordinator.positionOnScreen()
            if (screenPosition.isSpecified) {
                matrix.translate(screenPosition.x, screenPosition.y, 0f)
            }
        }
    }

    private fun transformToAncestor(ancestor: NodeCoordinator, matrix: Matrix) {
        var wrapper = this
        while (wrapper != ancestor) {
            wrapper.layer?.transform(matrix)
            val position = wrapper.position
            if (position != IntOffset.Zero) {
                tmpMatrix.reset()
                tmpMatrix.translate(position.x.toFloat(), position.y.toFloat())
                matrix.timesAssign(tmpMatrix)
            }
            wrapper = wrapper.wrappedBy!!
        }
    }

    private fun transformFromAncestor(ancestor: NodeCoordinator, matrix: Matrix) {
        if (ancestor != this) {
            wrappedBy!!.transformFromAncestor(ancestor, matrix)
            if (position != IntOffset.Zero) {
                tmpMatrix.reset()
                tmpMatrix.translate(-position.x.toFloat(), -position.y.toFloat())
                matrix.timesAssign(tmpMatrix)
            }
            layer?.inverseTransform(matrix)
        }
    }

    override fun localBoundingBoxOf(
        sourceCoordinates: LayoutCoordinates,
        clipBounds: Boolean
    ): Rect {
        checkPrecondition(isAttached) { ExpectAttachedLayoutCoordinates }
        checkPrecondition(sourceCoordinates.isAttached) {
            "LayoutCoordinates $sourceCoordinates is not attached!"
        }
        val srcCoordinator = sourceCoordinates.toCoordinator()
        srcCoordinator.onCoordinatesUsed()
        val commonAncestor = findCommonAncestor(srcCoordinator)

        val bounds = rectCache
        bounds.left = 0f
        bounds.top = 0f
        bounds.right = sourceCoordinates.size.width.toFloat()
        bounds.bottom = sourceCoordinates.size.height.toFloat()

        var coordinator = srcCoordinator
        while (coordinator !== commonAncestor) {
            coordinator.rectInParent(bounds, clipBounds)
            if (bounds.isEmpty) {
                return Rect.Zero
            }

            coordinator = coordinator.wrappedBy!!
        }

        ancestorToLocal(commonAncestor, bounds, clipBounds)
        return bounds.toRect()
    }

    private fun ancestorToLocal(
        ancestor: NodeCoordinator,
        offset: Offset,
        includeMotionFrameOfReference: Boolean,
    ): Offset {
        if (ancestor === this) {
            return offset
        }
        val wrappedBy = wrappedBy
        if (wrappedBy == null || ancestor == wrappedBy) {
            return fromParentPosition(offset, includeMotionFrameOfReference)
        }
        return fromParentPosition(
            position = wrappedBy.ancestorToLocal(ancestor, offset, includeMotionFrameOfReference),
            includeMotionFrameOfReference = includeMotionFrameOfReference
        )
    }

    private fun ancestorToLocal(ancestor: NodeCoordinator, rect: MutableRect, clipBounds: Boolean) {
        if (ancestor === this) {
            return
        }
        wrappedBy?.ancestorToLocal(ancestor, rect, clipBounds)
        return fromParentRect(rect, clipBounds)
    }

    override fun localToRoot(relativeToLocal: Offset): Offset {
        checkPrecondition(isAttached) { ExpectAttachedLayoutCoordinates }
        onCoordinatesUsed()
        var coordinator: NodeCoordinator? = this
        var position = relativeToLocal
        while (coordinator != null) {
            position = coordinator.toParentPosition(position)
            coordinator = coordinator.wrappedBy
        }
        return position
    }

    protected inline fun withPositionTranslation(canvas: Canvas, block: (Canvas) -> Unit) {
        val x = position.x.toFloat()
        val y = position.y.toFloat()
        canvas.translate(x, y)
        block(canvas)
        canvas.translate(-x, -y)
    }

    /**
     * Converts [position] in the local coordinate system to a [Offset] in the
     * [parentLayoutCoordinates] coordinate system.
     */
    open fun toParentPosition(
        position: Offset,
        includeMotionFrameOfReference: Boolean = true
    ): Offset {
        val layer = layer
        val targetPosition = layer?.mapOffset(position, inverse = false) ?: position
        return if (!includeMotionFrameOfReference && isPlacedUnderMotionFrameOfReference) {
            targetPosition
        } else {
            targetPosition + this.position
        }
    }

    /**
     * Converts [position] in the [parentLayoutCoordinates] coordinate system to a [Offset] in the
     * local coordinate system.
     */
    open fun fromParentPosition(
        position: Offset,
        includeMotionFrameOfReference: Boolean = true
    ): Offset {
        val relativeToPosition =
            if (!includeMotionFrameOfReference && this.isPlacedUnderMotionFrameOfReference) {
                position
            } else {
                position - this.position
            }
        val layer = layer
        return layer?.mapOffset(relativeToPosition, inverse = true) ?: relativeToPosition
    }

    protected fun drawBorder(canvas: Canvas, paint: Paint) {
<<<<<<< HEAD
        val rect =
            Rect(
                left = 0.5f,
                top = 0.5f,
                right = measuredSize.width.toFloat() - 0.5f,
                bottom = measuredSize.height.toFloat() - 0.5f
            )
        canvas.drawRect(rect, paint)
=======
        canvas.drawRect(
            left = 0.5f,
            top = 0.5f,
            right = measuredSize.width.toFloat() - 0.5f,
            bottom = measuredSize.height.toFloat() - 0.5f,
            paint = paint
        )
>>>>>>> 3d4510a6
    }

    /**
     * This will be called when the [LayoutNode] associated with this [NodeCoordinator] is attached
     * to the [Owner].
     */
    fun onLayoutNodeAttach() {
        // this call will update the parameters of the layer (alpha, scale, etc)
        updateLayerBlock(layerBlock, forceUpdateLayerParameters = true)
        // this call will invalidate the content of the layer
        layer?.invalidate()
    }

    /**
     * This will be called when the [LayoutNode] associated with this [NodeCoordinator] is released
     * or when the [NodeCoordinator] is released (will not be used anymore).
     */
    fun onRelease() {
        released = true
        // It is important to call invalidateParentLayer() here, even though updateLayerBlock() may
        // call it. The reason is because we end up calling this from the bottom up, which means
        // that if we have two layout modifiers getting removed, where the parent one has a layer
        // and the bottom one doesn't, the parent layer gets invalidated but then removed, leaving
        // no layers invalidated. By always calling this, we ensure that after all nodes are
        // removed at least one layer is invalidated.
        invalidateParentLayer()
        releaseLayer()
    }

    /**
     * Modifies bounds to be in the parent NodeCoordinator's coordinates, including clipping, if
     * [clipBounds] is true. If [clipToMinimumTouchTargetSize] is true and the layer clips, then the
     * clip bounds are extended to allow minimum touch target extended area.
     */
    internal fun rectInParent(
        bounds: MutableRect,
        clipBounds: Boolean,
        clipToMinimumTouchTargetSize: Boolean = false
    ) {
        val layer = layer
        if (layer != null) {
            if (isClipping) {
                if (clipToMinimumTouchTargetSize) {
                    val minTouch = minimumTouchTargetSize
                    val horz = minTouch.width / 2f
                    val vert = minTouch.height / 2f
                    bounds.intersect(
                        -horz,
                        -vert,
                        size.width.toFloat() + horz,
                        size.height.toFloat() + vert
                    )
                } else if (clipBounds) {
                    bounds.intersect(0f, 0f, size.width.toFloat(), size.height.toFloat())
                }
                if (bounds.isEmpty) {
                    return
                }
            }
            layer.mapBounds(bounds, inverse = false)
        }

        val x = position.x
        bounds.left += x
        bounds.right += x

        val y = position.y
        bounds.top += y
        bounds.bottom += y
    }

    /**
     * Modifies bounds in the parent's coordinates to be in this NodeCoordinator's coordinates,
     * including clipping, if [clipBounds] is true.
     */
    private fun fromParentRect(bounds: MutableRect, clipBounds: Boolean) {
        val x = position.x
        bounds.left -= x
        bounds.right -= x

        val y = position.y
        bounds.top -= y
        bounds.bottom -= y

        val layer = layer
        if (layer != null) {
            layer.mapBounds(bounds, inverse = true)
            if (isClipping && clipBounds) {
                bounds.intersect(0f, 0f, size.width.toFloat(), size.height.toFloat())
                if (bounds.isEmpty) {
                    return
                }
            }
        }
    }

    protected fun withinLayerBounds(pointerPosition: Offset): Boolean {
        if (!pointerPosition.isFinite) {
            return false
        }
        val layer = layer
        return layer == null || !isClipping || layer.isInLayer(pointerPosition)
    }

    /**
     * Whether a pointer that is relative to the [NodeCoordinator] is in the bounds of this
     * NodeCoordinator.
     */
    protected fun isPointerInBounds(pointerPosition: Offset): Boolean {
        val x = pointerPosition.x
        val y = pointerPosition.y
        return x >= 0f && y >= 0f && x < measuredWidth && y < measuredHeight
    }

    /** Invalidates the layer that this coordinator will draw into. */
    open fun invalidateLayer() {
        val layer = layer
        if (layer != null) {
            layer.invalidate()
        } else {
            wrappedBy?.invalidateLayer()
        }
    }

    /**
     * Called when [LayoutNode.modifier] has changed and all the NodeCoordinators have been
     * configured.
     */
    open fun onLayoutModifierNodeChanged() {
        layer?.invalidate()
    }

    internal fun findCommonAncestor(other: NodeCoordinator): NodeCoordinator {
        var ancestor1 = other.layoutNode
        var ancestor2 = layoutNode
        if (ancestor1 === ancestor2) {
            val otherNode = other.tail
            // They are on the same node, but we don't know which is the deeper of the two
            tail.visitLocalAncestors(Nodes.Layout.mask) { if (it === otherNode) return other }
            return this
        }

        while (ancestor1.depth > ancestor2.depth) {
            ancestor1 = ancestor1.parent!!
        }

        while (ancestor2.depth > ancestor1.depth) {
            ancestor2 = ancestor2.parent!!
        }

        while (ancestor1 !== ancestor2) {
            val parent1 = ancestor1.parent
            val parent2 = ancestor2.parent
            if (parent1 == null || parent2 == null) {
                throw IllegalArgumentException("layouts are not part of the same hierarchy")
            }
            ancestor1 = parent1
            ancestor2 = parent2
        }

        return when {
            ancestor2 === layoutNode -> this
            ancestor1 === other.layoutNode -> other
            else -> ancestor1.innerCoordinator
        }
    }

    fun shouldSharePointerInputWithSiblings(): Boolean {
        val start = headNode(Nodes.PointerInput.includeSelfInTraversal) ?: return false

        if (start.isAttached) {
            // We have to check both the self and local descendants, because the `start` can also
            // be a `PointerInputModifierNode` (when the first modifier node on the LayoutNode is
            // a `PointerInputModifierNode`).
            start.visitSelfAndLocalDescendants(Nodes.PointerInput) {
                if (it.sharePointerInputWithSiblings()) return true
            }
        }

        return false
    }

    private fun offsetFromEdge(pointerPosition: Offset): Offset {
        val x = pointerPosition.x
        val horizontal = maxOf(0f, if (x < 0) -x else x - measuredWidth)
        val y = pointerPosition.y
        val vertical = maxOf(0f, if (y < 0) -y else y - measuredHeight)

        return Offset(horizontal, vertical)
    }

    /**
     * Returns the additional amount on the horizontal and vertical dimensions that this extends
     * beyond [width] and [height] on all sides. This takes into account [minimumTouchTargetSize]
     * and [measuredSize] vs. [width] and [height].
     */
    protected fun calculateMinimumTouchTargetPadding(minimumTouchTargetSize: Size): Size {
        val widthDiff = minimumTouchTargetSize.width - measuredWidth.toFloat()
        val heightDiff = minimumTouchTargetSize.height - measuredHeight.toFloat()
        return Size(maxOf(0f, widthDiff / 2f), maxOf(0f, heightDiff / 2f))
    }

    /**
     * The distance within the [minimumTouchTargetSize] of [pointerPosition] to the layout size. If
     * [pointerPosition] isn't within [minimumTouchTargetSize], then [Float.POSITIVE_INFINITY] is
     * returned.
     */
    protected fun distanceInMinimumTouchTarget(
        pointerPosition: Offset,
        minimumTouchTargetSize: Size
    ): Float {
        if (
            measuredWidth >= minimumTouchTargetSize.width &&
                measuredHeight >= minimumTouchTargetSize.height
        ) {
            // this layout is big enough that it doesn't qualify for minimum touch targets
            return Float.POSITIVE_INFINITY
        }

        val (width, height) = calculateMinimumTouchTargetPadding(minimumTouchTargetSize)
        val offsetFromEdge = offsetFromEdge(pointerPosition)

        return if (
            (width > 0f || height > 0f) && offsetFromEdge.x <= width && offsetFromEdge.y <= height
        ) {
            offsetFromEdge.getDistanceSquared()
        } else {
            Float.POSITIVE_INFINITY // miss
        }
    }

    /**
     * [LayoutNode.hitTest] and [LayoutNode.hitTestSemantics] are very similar, but the data used in
     * their implementations are different. This extracts the differences between the two methods
     * into a single interface.
     */
    internal interface HitTestSource {
        /** Returns the [NodeKind] for the hit test target. */
        fun entityType(): NodeKind<*>

        /**
         * Pointer input hit tests can intercept child hits when enabled. This returns `true` if the
         * modifier has requested intercepting.
         */
        fun interceptOutOfBoundsChildEvents(node: Modifier.Node): Boolean

        /**
         * Returns false if the parent layout node has a state that suppresses hit testing of its
         * children.
         */
        fun shouldHitTestChildren(parentLayoutNode: LayoutNode): Boolean

        /** Calls a hit test on [layoutNode]. */
        fun childHitTest(
            layoutNode: LayoutNode,
            pointerPosition: Offset,
            hitTestResult: HitTestResult,
            pointerType: PointerType,
            isInLayer: Boolean
        )
    }

    internal companion object {
        const val ExpectAttachedLayoutCoordinates =
            "LayoutCoordinate operations are only valid " + "when isAttached is true"
        const val UnmeasuredError = "Asking for measurement result of unmeasured layout modifier"
        private val onCommitAffectingLayerParams: (NodeCoordinator) -> Unit = { coordinator ->
            if (coordinator.isValidOwnerScope) {
                // coordinator.layerPositionalProperties should always be non-null here, but
                // we'll just be careful with a null check.
<<<<<<< HEAD
                // todo how this will be communicated to us in the new impl?
                val layerPositionalProperties = coordinator.layerPositionalProperties
                if (layerPositionalProperties == null) {
                    coordinator.updateLayerParameters()
                } else {
                    tmpLayerPositionalProperties.copyFrom(layerPositionalProperties)
                    coordinator.updateLayerParameters()
                    if (!tmpLayerPositionalProperties.hasSameValuesAs(layerPositionalProperties)) {
                        val layoutNode = coordinator.layoutNode
                        val layoutDelegate = layoutNode.layoutDelegate
                        if (layoutDelegate.childrenAccessingCoordinatesDuringPlacement > 0) {
                            if (
                                layoutDelegate.coordinatesAccessedDuringModifierPlacement ||
                                    layoutDelegate.coordinatesAccessedDuringPlacement
                            ) {
                                layoutNode.requestRelayout()
                            }
                            layoutDelegate.measurePassDelegate
                                .notifyChildrenUsingCoordinatesWhilePlacing()
=======
                val positionalPropertiesChanged = coordinator.updateLayerParameters()
                if (positionalPropertiesChanged) {
                    val layoutNode = coordinator.layoutNode
                    val layoutDelegate = layoutNode.layoutDelegate
                    if (layoutDelegate.childrenAccessingCoordinatesDuringPlacement > 0) {
                        if (
                            layoutDelegate.coordinatesAccessedDuringModifierPlacement ||
                                layoutDelegate.coordinatesAccessedDuringPlacement
                        ) {
                            layoutNode.requestRelayout()
>>>>>>> 3d4510a6
                        }
                        layoutDelegate.measurePassDelegate
                            .notifyChildrenUsingCoordinatesWhilePlacing()
                    }
                    val owner = layoutNode.requireOwner()
                    owner.rectManager.onLayoutLayerPositionalPropertiesChanged(layoutNode)
                    owner.requestOnPositionedCallback(layoutNode)
                }
            }
        }
        private val onCommitAffectingLayer: (NodeCoordinator) -> Unit = { coordinator ->
            coordinator.layer?.invalidate()
        }
        private val graphicsLayerScope = ReusableGraphicsLayerScope()
        private val tmpLayerPositionalProperties = LayerPositionalProperties()

        // Used for matrix calculations. It should not be used for anything that could lead to
        // reentrancy.
        private val tmpMatrix = Matrix()

        /** Hit testing specifics for pointer input. */
        val PointerInputSource =
            object : HitTestSource {
                override fun entityType() = Nodes.PointerInput

                override fun interceptOutOfBoundsChildEvents(node: Modifier.Node): Boolean {
                    node.dispatchForKind(Nodes.PointerInput) {
                        if (it.interceptOutOfBoundsChildEvents()) return true
                    }
                    return false
                }

                override fun shouldHitTestChildren(parentLayoutNode: LayoutNode) = true

                override fun childHitTest(
                    layoutNode: LayoutNode,
                    pointerPosition: Offset,
                    hitTestResult: HitTestResult,
                    pointerType: PointerType,
                    isInLayer: Boolean
                ) = layoutNode.hitTest(pointerPosition, hitTestResult, pointerType, isInLayer)
            }

        /** Hit testing specifics for semantics. */
        val SemanticsSource =
            object : HitTestSource {
                override fun entityType() = Nodes.Semantics

                override fun interceptOutOfBoundsChildEvents(node: Modifier.Node) = false

                override fun shouldHitTestChildren(parentLayoutNode: LayoutNode) =
                    parentLayoutNode.semanticsConfiguration?.isClearingSemantics != true

                override fun childHitTest(
                    layoutNode: LayoutNode,
                    pointerPosition: Offset,
                    hitTestResult: HitTestResult,
                    pointerType: PointerType,
                    isInLayer: Boolean
                ) =
                    layoutNode.hitTestSemantics(
                        pointerPosition,
                        hitTestResult,
<<<<<<< HEAD
                        isTouchEvent,
=======
                        pointerType,
>>>>>>> 3d4510a6
                        isInLayer
                    )
            }
    }
}

@Suppress("PrimitiveInCollection")
private fun compareEquals(
    a: MutableObjectIntMap<AlignmentLine>?,
    b: Map<AlignmentLine, Int>
): Boolean {
    if (a == null) return false
    if (a.size != b.size) return false

    a.forEach { k, v -> if (b[k] != v) return false }

    return true
}

/**
 * These are the components of a layer that changes the position and may lead to an
 * OnGloballyPositionedCallback.
 */
private class LayerPositionalProperties {
    private var scaleX: Float = 1f
    private var scaleY: Float = 1f
    private var translationX: Float = 0f
    private var translationY: Float = 0f
    private var rotationX: Float = 0f
    private var rotationY: Float = 0f
    private var rotationZ: Float = 0f
    private var cameraDistance: Float = DefaultCameraDistance
    private var transformOrigin: TransformOrigin = TransformOrigin.Center

    fun copyFrom(other: LayerPositionalProperties) {
        scaleX = other.scaleX
        scaleY = other.scaleY
        translationX = other.translationX
        translationY = other.translationY
        rotationX = other.rotationX
        rotationY = other.rotationY
        rotationZ = other.rotationZ
        cameraDistance = other.cameraDistance
        transformOrigin = other.transformOrigin
    }

    fun copyFrom(scope: GraphicsLayerScope) {
        scaleX = scope.scaleX
        scaleY = scope.scaleY
        translationX = scope.translationX
        translationY = scope.translationY
        rotationX = scope.rotationX
        rotationY = scope.rotationY
        rotationZ = scope.rotationZ
        cameraDistance = scope.cameraDistance
        transformOrigin = scope.transformOrigin
    }

    fun hasSameValuesAs(other: LayerPositionalProperties): Boolean {
        return scaleX == other.scaleX &&
            scaleY == other.scaleY &&
            translationX == other.translationX &&
            translationY == other.translationY &&
            rotationX == other.rotationX &&
            rotationY == other.rotationY &&
            rotationZ == other.rotationZ &&
            cameraDistance == other.cameraDistance &&
            transformOrigin == other.transformOrigin
    }
}

private fun DelegatableNode.nextUntil(type: NodeKind<*>, stopType: NodeKind<*>): Modifier.Node? {
    val child = node.child ?: return null
    if (child.aggregateChildKindSet and type.mask == 0) return null
    var next: Modifier.Node? = child
    while (next != null) {
        val kindSet = next.kindSet
        if (kindSet and stopType.mask != 0) return null
        if (kindSet and type.mask != 0) {
            return next
        }
        next = next.child
    }
    return null
}<|MERGE_RESOLUTION|>--- conflicted
+++ resolved
@@ -180,27 +180,18 @@
                 // We do not simply compare against old.alignmentLines in case this is a
                 // MutableStateMap and the same instance might be passed.
                 if (
-<<<<<<< HEAD
-                    (!oldAlignmentLines.isNullOrEmpty() || value.alignmentLines.isNotEmpty()) &&
-                        value.alignmentLines != oldAlignmentLines
-=======
                     ((oldAlignmentLines != null && oldAlignmentLines!!.isNotEmpty()) ||
                         value.alignmentLines.isNotEmpty()) &&
                         !compareEquals(oldAlignmentLines, value.alignmentLines)
->>>>>>> 3d4510a6
                 ) {
                     alignmentLinesOwner.alignmentLines.onAlignmentsChanged()
 
                     @Suppress("PrimitiveInCollection")
                     val oldLines =
                         oldAlignmentLines
-<<<<<<< HEAD
-                            ?: (mutableMapOf<AlignmentLine, Int>().also { oldAlignmentLines = it })
-=======
                             ?: (mutableObjectIntMapOf<AlignmentLine>().also {
                                 oldAlignmentLines = it
                             })
->>>>>>> 3d4510a6
                     oldLines.clear()
                     value.alignmentLines.forEach { entry -> oldLines[entry.key] = entry.value }
                 }
@@ -475,13 +466,6 @@
     private var _drawBlock: ((Canvas, GraphicsLayer?) -> Unit)? = null
 
     // implementation of draw block passed to the OwnedLayer
-<<<<<<< HEAD
-    @Suppress("LiftReturnOrAssignment")
-    private val drawBlock: (Canvas, GraphicsLayer?) -> Unit = { canvas, parentLayer ->
-        if (layoutNode.isPlaced) {
-            snapshotObserver.observeReads(this, onCommitAffectingLayer) {
-                drawContainedDrawModifiers(canvas, parentLayer)
-=======
     private val drawBlock: (Canvas, GraphicsLayer?) -> Unit
         get() {
             var block = _drawBlock
@@ -508,7 +492,6 @@
                     }
                 }
                 _drawBlock = block
->>>>>>> 3d4510a6
             }
             return block
         }
@@ -533,12 +516,6 @@
             this.layerBlock = layerBlock
             if (layer == null) {
                 layer =
-<<<<<<< HEAD
-                    layoutNode.requireOwner().createLayer(drawBlock, invalidateParentLayer).apply {
-                        resize(measuredSize)
-                        move(position)
-                    }
-=======
                     layoutNode
                         .requireOwner()
                         .createLayer(
@@ -550,7 +527,6 @@
                             resize(measuredSize)
                             move(position)
                         }
->>>>>>> 3d4510a6
                 updateLayerParameters()
                 layoutNode.innerLayerCoordinatorIsDirty = true
                 invalidateParentLayer()
@@ -601,10 +577,7 @@
             val layerPositionalProperties =
                 layerPositionalProperties
                     ?: LayerPositionalProperties().also { layerPositionalProperties = it }
-<<<<<<< HEAD
-=======
             tmpLayerPositionalProperties.copyFrom(layerPositionalProperties)
->>>>>>> 3d4510a6
             layerPositionalProperties.copyFrom(graphicsLayerScope)
             layer.updateLayerProperties(graphicsLayerScope)
             val wasClipping = isClipping
@@ -672,21 +645,12 @@
      * @param pointerPosition The tested pointer position, which is relative to the
      *   [NodeCoordinator].
      * @param hitTestResult The parent [HitTestResult] that any hit should be added to.
-<<<<<<< HEAD
-     * @param isTouchEvent `true` if this is from a touch source. Touch sources allow for minimum
-     *   touch target. Semantics hit tests always treat hits as needing minimum touch target.
-     * @param isInLayer `true` if the touch event is in the layer of this and all parents or `false`
-     *   if it is outside the layer, but within the minimum touch target of the edge of the layer.
-     *   This can only be `false` when [isTouchEvent] is `true` or else a layer miss means the event
-     *   will be clipped out.
-=======
      * @param pointerType The [PointerType] of the source input. Touch sources allow for minimum
      *   touch target. Semantics hit tests always treat hits as needing minimum touch target.
      * @param isInLayer `true` if the touch event is in the layer of this and all parents or `false`
      *   if it is outside the layer, but within the minimum touch target of the edge of the layer.
      *   This can only be `false` when [pointerType] is [PointerType.Touch] or else a layer miss
      *   means the event will be clipped out.
->>>>>>> 3d4510a6
      */
     fun hitTest(
         hitTestSource: HitTestSource,
@@ -703,11 +667,7 @@
                 val distanceFromEdge =
                     distanceInMinimumTouchTarget(pointerPosition, minimumTouchTargetSize)
                 if (
-<<<<<<< HEAD
-                    distanceFromEdge.isFinite() &&
-=======
                     distanceFromEdge.fastIsFinite() &&
->>>>>>> 3d4510a6
                         hitTestResult.isHitInMinimumTouchTargetBetter(distanceFromEdge, false)
                 ) {
                     head.hitNear(
@@ -724,39 +684,6 @@
             hitTestChild(hitTestSource, pointerPosition, hitTestResult, pointerType, isInLayer)
         } else if (isPointerInBounds(pointerPosition)) {
             // A real hit
-<<<<<<< HEAD
-            head.hit(hitTestSource, pointerPosition, hitTestResult, isTouchEvent, isInLayer)
-        } else {
-            val distanceFromEdge =
-                if (!isTouchEvent) Float.POSITIVE_INFINITY
-                else {
-                    distanceInMinimumTouchTarget(pointerPosition, minimumTouchTargetSize)
-                }
-
-            if (
-                distanceFromEdge.isFinite() &&
-                    hitTestResult.isHitInMinimumTouchTargetBetter(distanceFromEdge, isInLayer)
-            ) {
-                // Hit closer than existing handlers, so just record it
-                head.hitNear(
-                    hitTestSource,
-                    pointerPosition,
-                    hitTestResult,
-                    isTouchEvent,
-                    isInLayer,
-                    distanceFromEdge
-                )
-            } else {
-                head.speculativeHit(
-                    hitTestSource,
-                    pointerPosition,
-                    hitTestResult,
-                    isTouchEvent,
-                    isInLayer,
-                    distanceFromEdge
-                )
-            }
-=======
             head.hit(hitTestSource, pointerPosition, hitTestResult, pointerType, isInLayer)
         } else {
             val distanceFromEdge =
@@ -777,7 +704,6 @@
                 distanceFromEdge,
                 isHitInMinimumTouchTargetBetter
             )
->>>>>>> 3d4510a6
         }
     }
 
@@ -883,15 +809,6 @@
             // Hit closer than existing handlers, so just record it
             hitTestResult.hitInMinimumTouchTarget(this, distanceFromEdge, isInLayer) {
                 nextUntil(hitTestSource.entityType(), Nodes.Layout)
-<<<<<<< HEAD
-                    .hitNear(
-                        hitTestSource,
-                        pointerPosition,
-                        hitTestResult,
-                        isTouchEvent,
-                        isInLayer,
-                        distanceFromEdge
-=======
                     .outOfBoundsHit(
                         hitTestSource,
                         pointerPosition,
@@ -900,7 +817,6 @@
                         isInLayer,
                         distanceFromEdge,
                         isHitInMinimumTouchTargetBetter = true
->>>>>>> 3d4510a6
                     )
             }
         }
@@ -925,15 +841,6 @@
             // hits in the children
             hitTestResult.speculativeHit(this, distanceFromEdge, isInLayer) {
                 nextUntil(hitTestSource.entityType(), Nodes.Layout)
-<<<<<<< HEAD
-                    .speculativeHit(
-                        hitTestSource,
-                        pointerPosition,
-                        hitTestResult,
-                        isTouchEvent,
-                        isInLayer,
-                        distanceFromEdge
-=======
                     .outOfBoundsHit(
                         hitTestSource,
                         pointerPosition,
@@ -942,16 +849,11 @@
                         isInLayer,
                         distanceFromEdge,
                         isHitInMinimumTouchTargetBetter = false
->>>>>>> 3d4510a6
                     )
             }
         } else {
             nextUntil(hitTestSource.entityType(), Nodes.Layout)
-<<<<<<< HEAD
-                .speculativeHit(
-=======
                 .outOfBoundsHit(
->>>>>>> 3d4510a6
                     hitTestSource,
                     pointerPosition,
                     hitTestResult,
@@ -963,8 +865,6 @@
         }
     }
 
-<<<<<<< HEAD
-=======
     /**
      * Helper method to check if the pointer is inside the node's expanded touch bounds. This only
      * applies to pointer input modifier nodes whose [PointerInputModifierNode.touchBoundsExpansion]
@@ -992,7 +892,6 @@
         return false
     }
 
->>>>>>> 3d4510a6
     /** Do a [hitTest] on the children of this [NodeCoordinator]. */
     open fun hitTestChild(
         hitTestSource: HitTestSource,
@@ -1281,16 +1180,6 @@
     }
 
     protected fun drawBorder(canvas: Canvas, paint: Paint) {
-<<<<<<< HEAD
-        val rect =
-            Rect(
-                left = 0.5f,
-                top = 0.5f,
-                right = measuredSize.width.toFloat() - 0.5f,
-                bottom = measuredSize.height.toFloat() - 0.5f
-            )
-        canvas.drawRect(rect, paint)
-=======
         canvas.drawRect(
             left = 0.5f,
             top = 0.5f,
@@ -1298,7 +1187,6 @@
             bottom = measuredSize.height.toFloat() - 0.5f,
             paint = paint
         )
->>>>>>> 3d4510a6
     }
 
     /**
@@ -1569,27 +1457,6 @@
             if (coordinator.isValidOwnerScope) {
                 // coordinator.layerPositionalProperties should always be non-null here, but
                 // we'll just be careful with a null check.
-<<<<<<< HEAD
-                // todo how this will be communicated to us in the new impl?
-                val layerPositionalProperties = coordinator.layerPositionalProperties
-                if (layerPositionalProperties == null) {
-                    coordinator.updateLayerParameters()
-                } else {
-                    tmpLayerPositionalProperties.copyFrom(layerPositionalProperties)
-                    coordinator.updateLayerParameters()
-                    if (!tmpLayerPositionalProperties.hasSameValuesAs(layerPositionalProperties)) {
-                        val layoutNode = coordinator.layoutNode
-                        val layoutDelegate = layoutNode.layoutDelegate
-                        if (layoutDelegate.childrenAccessingCoordinatesDuringPlacement > 0) {
-                            if (
-                                layoutDelegate.coordinatesAccessedDuringModifierPlacement ||
-                                    layoutDelegate.coordinatesAccessedDuringPlacement
-                            ) {
-                                layoutNode.requestRelayout()
-                            }
-                            layoutDelegate.measurePassDelegate
-                                .notifyChildrenUsingCoordinatesWhilePlacing()
-=======
                 val positionalPropertiesChanged = coordinator.updateLayerParameters()
                 if (positionalPropertiesChanged) {
                     val layoutNode = coordinator.layoutNode
@@ -1600,7 +1467,6 @@
                                 layoutDelegate.coordinatesAccessedDuringPlacement
                         ) {
                             layoutNode.requestRelayout()
->>>>>>> 3d4510a6
                         }
                         layoutDelegate.measurePassDelegate
                             .notifyChildrenUsingCoordinatesWhilePlacing()
@@ -1664,11 +1530,7 @@
                     layoutNode.hitTestSemantics(
                         pointerPosition,
                         hitTestResult,
-<<<<<<< HEAD
-                        isTouchEvent,
-=======
                         pointerType,
->>>>>>> 3d4510a6
                         isInLayer
                     )
             }
