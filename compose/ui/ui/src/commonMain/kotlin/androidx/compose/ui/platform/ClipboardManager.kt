--- conflicted
+++ resolved
@@ -19,13 +19,10 @@
 import androidx.compose.ui.text.AnnotatedString
 
 /** Interface for managing the Clipboard. */
-<<<<<<< HEAD
-=======
 @Deprecated(
     "Use Clipboard instead, which supports suspend functions.",
     ReplaceWith("Clipboard", "androidx.compose.ui.platform.Clipboard")
 )
->>>>>>> 3d4510a6
 interface ClipboardManager {
     /**
      * This method put the text into the Clipboard.
