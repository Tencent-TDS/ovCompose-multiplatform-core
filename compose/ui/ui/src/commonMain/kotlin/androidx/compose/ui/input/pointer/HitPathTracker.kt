/*
 * Copyright 2020 The Android Open Source Project
 *
 * Licensed under the Apache License, Version 2.0 (the "License");
 * you may not use this file except in compliance with the License.
 * You may obtain a copy of the License at
 *
 *      http://www.apache.org/licenses/LICENSE-2.0
 *
 * Unless required by applicable law or agreed to in writing, software
 * distributed under the License is distributed on an "AS IS" BASIS,
 * WITHOUT WARRANTIES OR CONDITIONS OF ANY KIND, either express or implied.
 * See the License for the specific language governing permissions and
 * limitations under the License.
 */

package androidx.compose.ui.input.pointer

import androidx.collection.LongSparseArray
import androidx.collection.MutableLongObjectMap
import androidx.collection.MutableObjectList
import androidx.collection.mutableObjectListOf
import androidx.compose.runtime.collection.MutableVector
import androidx.compose.runtime.collection.mutableVectorOf
import androidx.compose.ui.ExperimentalComposeUiApi
import androidx.compose.ui.Modifier
import androidx.compose.ui.input.pointer.util.PointerIdArray
import androidx.compose.ui.layout.LayoutCoordinates
import androidx.compose.ui.node.InternalCoreApi
import androidx.compose.ui.node.Nodes
import androidx.compose.ui.node.dispatchForKind
import androidx.compose.ui.node.layoutCoordinates
import androidx.compose.ui.util.fastFirstOrNull
import androidx.compose.ui.util.fastForEach

/**
 * Organizes pointers and the [PointerInputFilter]s that they hit into a hierarchy such that
 * [PointerInputChange]s can be dispatched to the [PointerInputFilter]s in a hierarchical fashion.
 *
 * @property rootCoordinates the root [LayoutCoordinates] that [PointerInputChange]s will be
 *   relative to.
 */
internal class HitPathTracker(private val rootCoordinates: LayoutCoordinates) {

    /*@VisibleForTesting*/
    internal val root: NodeParent = NodeParent()

    private val hitPointerIdsAndNodes = MutableLongObjectMap<MutableObjectList<Node>>(10)

    /**
     * Associates a [pointerId] to a list of hit [pointerInputNodes] and keeps track of them.
     *
     * This enables future calls to [dispatchChanges] to dispatch the correct [PointerInputChange]s
     * to the right [PointerInputFilter]s at the right time.
     *
     * If [pointerInputNodes] is empty, nothing will be added.
     *
     * @param pointerId The id of the pointer that was hit tested against [PointerInputFilter]s
     * @param pointerInputNodes The [PointerInputFilter]s that were hit by [pointerId]. Must be
     *   ordered from ancestor to descendant.
     * @param prunePointerIdsAndChangesNotInNodesList Prune [PointerId]s (and associated changes)
     *   that are NOT in the pointerInputNodes parameter from the cached tree of ParentNode/Node.
     */
    fun addHitPath(
        pointerId: PointerId,
        pointerInputNodes: List<Modifier.Node>,
        prunePointerIdsAndChangesNotInNodesList: Boolean = false
    ) {
        var parent: NodeParent = root
        hitPointerIdsAndNodes.clear()
        var merging = true

        eachPin@ for (i in pointerInputNodes.indices) {
            val pointerInputNode = pointerInputNodes[i]

<<<<<<< HEAD
            if (merging) {
                val node = parent.children.firstOrNull { it.modifierNode == pointerInputNode }
=======
            // Doesn't add nodes that aren't attached
            if (pointerInputNode.isAttached) {
                pointerInputNode.detachedListener = {
                    removePointerInputModifierNode(pointerInputNode)
                }
>>>>>>> 3d4510a6

                if (merging) {
                    val node = parent.children.firstOrNull { it.modifierNode == pointerInputNode }

                    if (node != null) {
                        node.markIsIn()
                        node.pointerIds.add(pointerId)

                        val mutableObjectList =
                            hitPointerIdsAndNodes.getOrPut(pointerId.value) {
                                mutableObjectListOf()
                            }

                        mutableObjectList.add(node)
                        parent = node
                        continue@eachPin
                    } else {
                        merging = false
                    }
                }
<<<<<<< HEAD
            }
            // TODO(lmr): i wonder if Node here and PointerInputNode ought to be the same thing?
            val node = Node(pointerInputNode).apply { pointerIds.add(pointerId) }
=======
                // TODO(lmr): i wonder if Node here and PointerInputNode ought to be the same thing?
                val node = Node(pointerInputNode).apply { pointerIds.add(pointerId) }
>>>>>>> 3d4510a6

                val mutableObjectList =
                    hitPointerIdsAndNodes.getOrPut(pointerId.value) { mutableObjectListOf() }

                mutableObjectList.add(node)

                parent.children.add(node)
                parent = node
            }
        }

        if (prunePointerIdsAndChangesNotInNodesList) {
            hitPointerIdsAndNodes.forEach { key, value ->
                removeInvalidPointerIdsAndChanges(key, value)
            }
        }
    }

    private fun removePointerInputModifierNode(pointerInputNode: Modifier.Node) {
        root.removePointerInputModifierNode(pointerInputNode)
    }

    // Removes pointers/changes that are not in the latest hit test
    private fun removeInvalidPointerIdsAndChanges(
        pointerId: Long,
        hitNodes: MutableObjectList<Node>
    ) {
        root.removeInvalidPointerIdsAndChanges(pointerId, hitNodes)
    }

    /**
     * Dispatches [internalPointerEvent] through the hierarchy.
     *
     * @param internalPointerEvent The change to dispatch.
     * @return whether this event was dispatched to a [PointerInputFilter]
     */
    fun dispatchChanges(
        internalPointerEvent: InternalPointerEvent,
        isInBounds: Boolean = true
    ): Boolean {
        val changed =
            root.buildCache(
                internalPointerEvent.changes,
                rootCoordinates,
                internalPointerEvent,
                isInBounds
            )
        if (!changed) {
            root.cleanUpHover()
            return false
        }
        var dispatchHit =
            root.dispatchMainEventPass(
                internalPointerEvent.changes,
                rootCoordinates,
                internalPointerEvent,
                isInBounds
            )
        dispatchHit = root.dispatchFinalEventPass(internalPointerEvent) || dispatchHit

        return dispatchHit
    }

    fun clearPreviouslyHitModifierNodeCache() {
        root.clear()
    }

    /**
     * Dispatches cancel events to all tracked [PointerInputFilter]s to notify them that
     * [PointerInputFilter.onPointerEvent] will not be called again until all pointers have been
     * removed from the application and then at least one is added again, and removes all tracked
     * data.
     */
    fun processCancel() {
        root.dispatchCancel()
        clearPreviouslyHitModifierNodeCache()
    }
<<<<<<< HEAD

    /** Removes detached Pointer Input Modifier Nodes. */
    // TODO(shepshapard): Ideally, we can process the detaching of PointerInputFilters at the time
    //  that either their associated LayoutNode is removed from the three, or their
    //  associated PointerInputModifier is removed from a LayoutNode.
    fun removeDetachedPointerInputNodes() {
        root.removeDetachedPointerInputModifierNodes()
    }
=======
>>>>>>> 3d4510a6
}

/**
 * Represents a parent node in the [HitPathTracker]'s tree. This primarily exists because the tree
 * necessarily has a root that is very similar to all other nodes, except that it does not track any
 * pointer or [PointerInputFilter] information.
 */
/*@VisibleForTesting*/
@OptIn(InternalCoreApi::class)
internal open class NodeParent {
    val children: MutableVector<Node> = mutableVectorOf()

    // Supports removePointerInputModifierNode() function
    private val removeMatchingPointerInputModifierNodeList = MutableObjectList<NodeParent>(10)

    open fun buildCache(
        changes: LongSparseArray<PointerInputChange>,
        parentCoordinates: LayoutCoordinates,
        internalPointerEvent: InternalPointerEvent,
        isInBounds: Boolean
    ): Boolean {
        var changed = false
        children.forEach {
            changed =
                it.buildCache(changes, parentCoordinates, internalPointerEvent, isInBounds) ||
                    changed
        }
        return changed
    }

    /**
     * Dispatches [changes] down the tree, for the initial and main pass.
     *
     * [changes] and other properties needed in all passes should be cached inside this method so
     * they can be reused in [dispatchFinalEventPass], since the passes happen consecutively.
     *
     * @param changes the map containing [PointerInputChange]s that will be dispatched to relevant
     *   [PointerInputFilter]s
     * @param parentCoordinates the [LayoutCoordinates] the positional information in [changes] is
     *   relative to
     * @param internalPointerEvent the [InternalPointerEvent] needed to construct [PointerEvent]s
     */
    open fun dispatchMainEventPass(
        changes: LongSparseArray<PointerInputChange>,
        parentCoordinates: LayoutCoordinates,
        internalPointerEvent: InternalPointerEvent,
        isInBounds: Boolean
    ): Boolean {
        var dispatched = false
        children.forEach {
            dispatched =
                it.dispatchMainEventPass(
                    changes,
                    parentCoordinates,
                    internalPointerEvent,
                    isInBounds
                ) || dispatched
        }
        return dispatched
    }

    /**
     * Dispatches the final event pass down the tree.
     *
     * Properties cached in [dispatchMainEventPass] should be reset after this method, to ensure
     * clean state for a future pass where pointer IDs / positions might be different.
     */
    open fun dispatchFinalEventPass(internalPointerEvent: InternalPointerEvent): Boolean {
        var dispatched = false
        children.forEach {
            dispatched = it.dispatchFinalEventPass(internalPointerEvent) || dispatched
        }
        cleanUpHits(internalPointerEvent)
        cleanUpHover()
        return dispatched
    }

    /** Dispatches the cancel event to all child [Node]s. */
    open fun dispatchCancel() {
        children.forEach { it.dispatchCancel() }
    }

<<<<<<< HEAD
=======
    open fun removePointerInputModifierNode(pointerInputModifierNode: Modifier.Node) {
        removeMatchingPointerInputModifierNodeList.clear()

        // adds root first
        removeMatchingPointerInputModifierNodeList.add(this)

        while (removeMatchingPointerInputModifierNodeList.isNotEmpty()) {
            val parent =
                removeMatchingPointerInputModifierNodeList.removeAt(
                    removeMatchingPointerInputModifierNodeList.size - 1
                )

            var index = 0
            while (index < parent.children.size) {
                val child = parent.children[index]

                if (child.modifierNode == pointerInputModifierNode) {
                    parent.children.remove(child)
                    child.dispatchCancel()
                    // TODO(JJW): Break here if we change tree structure so same node can't be in
                    //  multiple locations (they can be now).
                } else {
                    removeMatchingPointerInputModifierNodeList.add(child)
                    index++
                }
            }
        }
    }

>>>>>>> 3d4510a6
    /** Removes all child nodes. */
    fun clear() {
        children.clear()
    }

    open fun removeInvalidPointerIdsAndChanges(
        pointerIdValue: Long,
        hitNodes: MutableObjectList<Node>
    ) {
        children.forEach { it.removeInvalidPointerIdsAndChanges(pointerIdValue, hitNodes) }
<<<<<<< HEAD
    }

    /** Removes all child [Node]s that are no longer attached to the compose tree. */
    fun removeDetachedPointerInputModifierNodes() {
        var index = 0
        while (index < children.size) {
            val child = children[index]

            if (!child.modifierNode.isAttached) {
                child.dispatchCancel()
                children.removeAt(index)
            } else {
                index++
                child.removeDetachedPointerInputModifierNodes()
            }
        }
=======
>>>>>>> 3d4510a6
    }

    open fun cleanUpHits(internalPointerEvent: InternalPointerEvent) {
        for (i in children.lastIndex downTo 0) {
            val child = children[i]
            if (child.pointerIds.isEmpty()) {
                children.removeAt(i)
            }
        }
    }

    open fun cleanUpHover() {
        children.forEach {
            it.cleanUpHover()
        }
    }
}

/**
 * Represents a single Node in the tree that also tracks a [PointerInputFilter] and which pointers
 * hit it (tracked as [PointerId]s).
 */
/*@VisibleForTesting*/
@OptIn(InternalCoreApi::class)
internal class Node(val modifierNode: Modifier.Node) : NodeParent() {

    // Note: pointerIds are stored in a structure specific to their value type (PointerId).
    // This structure uses a LongArray internally, which avoids auto-boxing caused by
    // a more generic collection such as HashMap or MutableVector.
    val pointerIds = PointerIdArray()

    private var isIn = true
    private var hasEntered = false

    /**
     * Cached properties that will be set before the main event pass, and reset after the final
     * pass. Since we know that these won't change within the entire pass, we don't need to
     * calculate / create these for each pass / multiple times during a pass.
     *
     * @see buildCache
     * @see clearCache
     */
    private val relevantChanges: LongSparseArray<PointerInputChange> = LongSparseArray(2)
    private var coordinates: LayoutCoordinates? = null
    private var pointerEvent: PointerEvent? = null

    override fun removeInvalidPointerIdsAndChanges(
        pointerIdValue: Long,
        hitNodes: MutableObjectList<Node>
    ) {
        if (this.pointerIds.contains(pointerIdValue)) {
            if (!hitNodes.contains(this)) {
                this.pointerIds.remove(pointerIdValue)
                this.relevantChanges.remove(pointerIdValue)
            }
        }

        children.forEach { it.removeInvalidPointerIdsAndChanges(pointerIdValue, hitNodes) }
    }

    override fun dispatchMainEventPass(
        changes: LongSparseArray<PointerInputChange>,
        parentCoordinates: LayoutCoordinates,
        internalPointerEvent: InternalPointerEvent,
        isInBounds: Boolean
    ): Boolean {
        // TODO(b/158243568): The below dispatching operations may cause the pointerInputFilter to
        //  become detached. Currently, they just no-op if it becomes detached and the detached
        //  pointerInputFilters are removed from being tracked with the next event. I currently
        //  believe they should be detached immediately. Though, it is possible they should be
        //  detached after the conclusion of dispatch (so onCancel isn't called during calls
        //  to onPointerEvent). As a result we guard each successive dispatch with the same check.
        return dispatchIfNeeded {
            val event = pointerEvent!!
            val size = coordinates!!.size

            // Dispatch on the tunneling pass.
            modifierNode.dispatchForKind(Nodes.PointerInput) {
                it.onPointerEvent(event, PointerEventPass.Initial, size)
            }

            // Dispatch to children.
            if (modifierNode.isAttached) {
                children.forEach {
                    it.dispatchMainEventPass(
                        // Pass only the already-filtered and position-translated changes down to
                        // children
                        relevantChanges,
                        coordinates!!,
                        internalPointerEvent,
                        isInBounds
                    )
                }
            }

            if (modifierNode.isAttached) {
                // Dispatch on the bubbling pass.
                modifierNode.dispatchForKind(Nodes.PointerInput) {
                    it.onPointerEvent(event, PointerEventPass.Main, size)
                }
            }
        }
    }

    override fun dispatchFinalEventPass(internalPointerEvent: InternalPointerEvent): Boolean {
        // TODO(b/158243568): The below dispatching operations may cause the pointerInputFilter to
        //  become detached. Currently, they just no-op if it becomes detached and the detached
        //  pointerInputFilters are removed from being tracked with the next event. I currently
        //  believe they should be detached immediately. Though, it is possible they should be
        //  detached after the conclusion of dispatch (so onCancel isn't called during calls
        //  to onPointerEvent). As a result we guard each successive dispatch with the same check.
        val result = dispatchIfNeeded {
            val event = pointerEvent!!
            val size = coordinates!!.size
            // Dispatch on the tunneling pass.
            modifierNode.dispatchForKind(Nodes.PointerInput) {
                it.onPointerEvent(event, PointerEventPass.Final, size)
            }

            // Dispatch to children.
            if (modifierNode.isAttached) {
                children.forEach { it.dispatchFinalEventPass(internalPointerEvent) }
            }
        }
        cleanUpHits(internalPointerEvent)
        clearCache()
        return result
    }

    /**
     * Calculates cached properties that will be stored in this [Node] for the duration of both
     * [dispatchMainEventPass] and [dispatchFinalEventPass]. This allows us to avoid repeated work
     * between passes, and within passes, as these properties won't change during the overall
     * dispatch.
     *
     * @see clearCache
     */
    override fun buildCache(
        changes: LongSparseArray<PointerInputChange>,
        parentCoordinates: LayoutCoordinates,
        internalPointerEvent: InternalPointerEvent,
        isInBounds: Boolean
    ): Boolean {
        val childChanged =
            super.buildCache(changes, parentCoordinates, internalPointerEvent, isInBounds)

        // Avoid future work if we know this node will no-op
        if (!modifierNode.isAttached) return true

        modifierNode.dispatchForKind(Nodes.PointerInput) { coordinates = it.layoutCoordinates }
<<<<<<< HEAD
=======

        // In some cases, undelegate() may be called and the modifierNode is still attached, but
        // the [SuspendingPointerInputModifierNode] is no longer associated with it (since there
        // are no [Nodes.PointerInput] kinds). In those cases, we skip triggering the event
        // for this Node.
        if (coordinates == null) return true
>>>>>>> 3d4510a6

        @OptIn(ExperimentalComposeUiApi::class)
        for (j in 0 until changes.size()) {
            val keyValue = changes.keyAt(j)
            val change = changes.valueAt(j)

            if (pointerIds.contains(keyValue)) {
                val prevPosition = change.previousPosition
                val currentPosition = change.position

                if (prevPosition.isValid() && currentPosition.isValid()) {
                    // And translate their position relative to the parent coordinates, to give us a
                    // change local to the PointerInputFilter's coordinates
                    val historical = ArrayList<HistoricalChange>(change.historical.size)

                    change.historical.fastForEach {
                        val historicalPosition = it.position
                        // In some rare cases, historic data may have an invalid position, that is,
                        // Offset.Unspecified. In those cases, we don't want to include it in the
                        // data returned to the developer because the values are invalid.
                        if (historicalPosition.isValid()) {
                            historical.add(
                                HistoricalChange(
                                    it.uptimeMillis,
                                    coordinates!!.localPositionOf(
                                        parentCoordinates,
                                        historicalPosition
                                    ),
                                    it.originalEventPosition
                                )
                            )
                        }
                    }

                    relevantChanges.put(
                        keyValue,
                        change.copy(
                            previousPosition =
                                coordinates!!.localPositionOf(parentCoordinates, prevPosition),
                            currentPosition =
                                coordinates!!.localPositionOf(parentCoordinates, currentPosition),
                            historical = historical
                        )
                    )
                }
            }
        }

        if (relevantChanges.isEmpty()) {
            pointerIds.clear()
            children.clear()
            return true // not hit
        }

        // Clean up any pointerIds that weren't dispatched
        for (i in pointerIds.lastIndex downTo 0) {
            val pointerId = pointerIds[i]
            if (!changes.containsKey(pointerId.value)) {
                pointerIds.removeAt(i)
            }
        }

        val changesList = ArrayList<PointerInputChange>(relevantChanges.size())
        for (i in 0 until relevantChanges.size()) {
            changesList.add(relevantChanges.valueAt(i))
        }
        val event = PointerEvent(changesList, internalPointerEvent)

        val activeHoverChange =
            event.changes.fastFirstOrNull { internalPointerEvent.activeHoverEvent(it.id) }

        if (activeHoverChange != null) {
            if (!isInBounds) {
                isIn = false
            } else if (!isIn && (activeHoverChange.pressed || activeHoverChange.previousPressed)) {
                // We have to recalculate isIn because we didn't redo hit testing
                val size = coordinates!!.size
                @Suppress("DEPRECATION")
                isIn = !activeHoverChange.isOutOfBounds(size)
            }
            if (event.type == PointerEventType.Move ||
                event.type == PointerEventType.Enter ||
                event.type == PointerEventType.Exit
            ) {
                event.type = when {
                    !hasEntered && isIn -> PointerEventType.Enter
                    hasEntered && !isIn -> PointerEventType.Exit
                    else -> PointerEventType.Move
                }
            }

            if (event.type == PointerEventType.Enter) hasEntered = true
            if (event.type == PointerEventType.Exit) hasEntered = false
        }

        val changed =
            childChanged ||
                event.type != PointerEventType.Move ||
                hasPositionChanged(pointerEvent, event)
        pointerEvent = event
        return changed
    }

    private fun hasPositionChanged(oldEvent: PointerEvent?, newEvent: PointerEvent): Boolean {
        if (oldEvent == null || oldEvent.changes.size != newEvent.changes.size) {
            return true
        }
        for (i in 0 until newEvent.changes.size) {
            val old = oldEvent.changes[i]
            val current = newEvent.changes[i]
            if (old.position != current.position) {
                return true
            }
        }
        return false
    }

    /**
     * Resets cached properties in case this node will continue to track different [pointerIds] than
     * the ones we built the cache for, instead of being removed.
     *
     * @see buildCache
     */
    private fun clearCache() {
        relevantChanges.clear()
        coordinates = null
    }

    /**
     * Calls [block] if there are relevant changes, and if [modifierNode] is attached
     *
     * @return whether [block] was called
     */
    private inline fun dispatchIfNeeded(block: () -> Unit): Boolean {
        // If there are no relevant changes, there is nothing to process so return false.
        if (relevantChanges.isEmpty()) return false
        // If the input filter is not attached, avoid dispatching
        if (!modifierNode.isAttached) return false

        block()

        // We dispatched to at least one pointer input filter so return true.
        return true
    }

    // TODO(shepshapard): Should some order of cancel dispatch be guaranteed? I think the answer is
    //  essentially "no", but given that an order can be consistent... maybe we might as well
    //  set an arbitrary standard and stick to it so user expectations are maintained.
    /**
     * Does a depth first traversal and invokes [PointerInputFilter.onCancel] during backtracking.
     */
    override fun dispatchCancel() {
        children.forEach { it.dispatchCancel() }
        modifierNode.dispatchForKind(Nodes.PointerInput) { it.onCancelPointerInput() }
    }

    fun markIsIn() {
        isIn = true
    }

    override fun cleanUpHits(internalPointerEvent: InternalPointerEvent) {
        super.cleanUpHits(internalPointerEvent)

        val event = pointerEvent ?: return

        event.changes.fastForEach { change ->
            // There are two scenarios where we need to remove the pointerIds:
            //   1. Pointer is released AND event stream doesn't have an active hover.
            //   2. Pointer is released AND is released outside the area.
            val released = !change.pressed
            val nonHoverEventStream = !internalPointerEvent.activeHoverEvent(change.id)
            val outsideArea = !isIn

            val removePointerId = (released && nonHoverEventStream) || (released && outsideArea)

            if (removePointerId) {
                pointerIds.remove(change.id)
            }
        }
    }

    override fun cleanUpHover() {
        super.cleanUpHover()
        isIn = false
    }

    override fun toString(): String {
        return "Node(modifierNode=$modifierNode, children=$children, " + "pointerIds=$pointerIds)"
    }
}<|MERGE_RESOLUTION|>--- conflicted
+++ resolved
@@ -73,16 +73,11 @@
         eachPin@ for (i in pointerInputNodes.indices) {
             val pointerInputNode = pointerInputNodes[i]
 
-<<<<<<< HEAD
-            if (merging) {
-                val node = parent.children.firstOrNull { it.modifierNode == pointerInputNode }
-=======
             // Doesn't add nodes that aren't attached
             if (pointerInputNode.isAttached) {
                 pointerInputNode.detachedListener = {
                     removePointerInputModifierNode(pointerInputNode)
                 }
->>>>>>> 3d4510a6
 
                 if (merging) {
                     val node = parent.children.firstOrNull { it.modifierNode == pointerInputNode }
@@ -103,14 +98,8 @@
                         merging = false
                     }
                 }
-<<<<<<< HEAD
-            }
-            // TODO(lmr): i wonder if Node here and PointerInputNode ought to be the same thing?
-            val node = Node(pointerInputNode).apply { pointerIds.add(pointerId) }
-=======
                 // TODO(lmr): i wonder if Node here and PointerInputNode ought to be the same thing?
                 val node = Node(pointerInputNode).apply { pointerIds.add(pointerId) }
->>>>>>> 3d4510a6
 
                 val mutableObjectList =
                     hitPointerIdsAndNodes.getOrPut(pointerId.value) { mutableObjectListOf() }
@@ -188,17 +177,6 @@
         root.dispatchCancel()
         clearPreviouslyHitModifierNodeCache()
     }
-<<<<<<< HEAD
-
-    /** Removes detached Pointer Input Modifier Nodes. */
-    // TODO(shepshapard): Ideally, we can process the detaching of PointerInputFilters at the time
-    //  that either their associated LayoutNode is removed from the three, or their
-    //  associated PointerInputModifier is removed from a LayoutNode.
-    fun removeDetachedPointerInputNodes() {
-        root.removeDetachedPointerInputModifierNodes()
-    }
-=======
->>>>>>> 3d4510a6
 }
 
 /**
@@ -281,8 +259,6 @@
         children.forEach { it.dispatchCancel() }
     }
 
-<<<<<<< HEAD
-=======
     open fun removePointerInputModifierNode(pointerInputModifierNode: Modifier.Node) {
         removeMatchingPointerInputModifierNodeList.clear()
 
@@ -312,7 +288,6 @@
         }
     }
 
->>>>>>> 3d4510a6
     /** Removes all child nodes. */
     fun clear() {
         children.clear()
@@ -323,25 +298,6 @@
         hitNodes: MutableObjectList<Node>
     ) {
         children.forEach { it.removeInvalidPointerIdsAndChanges(pointerIdValue, hitNodes) }
-<<<<<<< HEAD
-    }
-
-    /** Removes all child [Node]s that are no longer attached to the compose tree. */
-    fun removeDetachedPointerInputModifierNodes() {
-        var index = 0
-        while (index < children.size) {
-            val child = children[index]
-
-            if (!child.modifierNode.isAttached) {
-                child.dispatchCancel()
-                children.removeAt(index)
-            } else {
-                index++
-                child.removeDetachedPointerInputModifierNodes()
-            }
-        }
-=======
->>>>>>> 3d4510a6
     }
 
     open fun cleanUpHits(internalPointerEvent: InternalPointerEvent) {
@@ -492,15 +448,12 @@
         if (!modifierNode.isAttached) return true
 
         modifierNode.dispatchForKind(Nodes.PointerInput) { coordinates = it.layoutCoordinates }
-<<<<<<< HEAD
-=======
 
         // In some cases, undelegate() may be called and the modifierNode is still attached, but
         // the [SuspendingPointerInputModifierNode] is no longer associated with it (since there
         // are no [Nodes.PointerInput] kinds). In those cases, we skip triggering the event
         // for this Node.
         if (coordinates == null) return true
->>>>>>> 3d4510a6
 
         @OptIn(ExperimentalComposeUiApi::class)
         for (j in 0 until changes.size()) {
