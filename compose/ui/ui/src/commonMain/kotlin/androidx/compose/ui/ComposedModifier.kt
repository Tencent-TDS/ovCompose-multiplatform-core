--- conflicted
+++ resolved
@@ -279,20 +279,6 @@
     // Random number for fake group key. Chosen by fair die roll.
     startReplaceableGroup(0x48ae8da7)
 
-<<<<<<< HEAD
-    val result = modifier.foldIn<Modifier>(Modifier) { acc, element ->
-        acc.then(
-            if (element is ComposedModifier) {
-                @Suppress("UNCHECKED_CAST")
-                val factory = element.factory as Modifier.(Composer, Int) -> Modifier
-                val composedMod = factory(Modifier, this, 0)
-                materializeImpl(composedMod)
-            } else {
-                element
-            }
-        )
-    }
-=======
     val result =
         modifier.foldIn<Modifier>(Modifier) { acc, element ->
             acc.then(
@@ -306,7 +292,6 @@
                 }
             )
         }
->>>>>>> 8b9e74df
 
     endReplaceableGroup()
     return result
