/*
 * Copyright 2019 The Android Open Source Project
 *
 * Licensed under the Apache License, Version 2.0 (the "License");
 * you may not use this file except in compliance with the License.
 * You may obtain a copy of the License at
 *
 *      http://www.apache.org/licenses/LICENSE-2.0
 *
 * Unless required by applicable law or agreed to in writing, software
 * distributed under the License is distributed on an "AS IS" BASIS,
 * WITHOUT WARRANTIES OR CONDITIONS OF ANY KIND, either express or implied.
 * See the License for the specific language governing permissions and
 * limitations under the License.
 */

package androidx.compose.ui.autofill

import androidx.compose.ui.ComposeUiFlags
import androidx.compose.ui.ExperimentalComposeUiApi
import androidx.compose.ui.geometry.Rect
import androidx.compose.ui.platform.makeSynchronizedObject
import androidx.compose.ui.platform.synchronized
import androidx.compose.ui.semantics.generateSemanticsId

/**
 * Autofill API.
 *
 * This interface is available to all composables via a CompositionLocal. The composable can then
 * request or cancel autofill as required. For instance, the TextField can call
 * [requestAutofillForNode] when it gains focus, and [cancelAutofillForNode] when it loses focus.
 */
@Deprecated(
    """
        You no longer have to call these apis when focus changes. They will be called
        automatically when you Use the new semantics based APIs for autofill. Use the
        androidx.compose.ui.autofill.ContentType and androidx.compose.ui.autofill.ContentDataType
        semantics properties instead.
        """
)
interface Autofill {

    /**
     * Request autofill for the specified node.
     *
     * @param autofillNode The node that needs to be auto-filled.
     *
     * This function is usually called when an autofill-able component gains focus.
     */
    fun requestAutofillForNode(autofillNode: @Suppress("Deprecation") AutofillNode)

    /**
     * Cancel a previously supplied autofill request.
     *
     * @param autofillNode The node that needs to be auto-filled.
     *
     * This function is usually called when an autofill-able component loses focus.
     */
    fun cancelAutofillForNode(autofillNode: @Suppress("Deprecation") AutofillNode)
}

/**
<<<<<<< HEAD
 * Every autofillable composable will have an [AutofillNode]. (An autofill node will be created for
=======
 * Every autofill-able composable will have an [AutofillNode]. (An autofill node will be created for
>>>>>>> 3d4510a6
 * every semantics node that adds autofill properties). This node is used to request/cancel
 * autofill, and it holds the [onFill] lambda which is called by the autofill framework.
 *
 * @property autofillTypes A list of autofill types for this node. These types are conveyed to the
 *   autofill framework and it is used to call [onFill] with the appropriate value. If you don't set
 *   this property, the autofill framework will use heuristics to guess the type. This property is a
 *   list because some fields can have multiple types. For instance, userid in a login form can
 *   either be a username or an email address. TODO(b/138731416): Check with the autofill service
 *   team if the order matters, and how duplicate types are handled.
<<<<<<< HEAD
 * @property boundingBox The screen coordinates of the composable being autofilled. This data is
=======
 * @property boundingBox The screen coordinates of the composable being auto-filled. This data is
>>>>>>> 3d4510a6
 *   used by the autofill framework to decide where to show the autofill popup.
 * @property onFill The callback that is called by the autofill framework to perform autofill.
 * @property id A virtual id that is automatically generated for each node.
 */
@Deprecated(
    """
        Use the new semantics-based Autofill APIs androidx.compose.ui.autofill.ContentType and
        androidx.compose.ui.autofill.ContentDataType instead.
        """
)
class AutofillNode(
    val autofillTypes: List<@Suppress("Deprecation") AutofillType> = listOf(),
    var boundingBox: Rect? = null,
    val onFill: ((String) -> Unit)?
) {
    internal companion object {
        /*@GuardedBy("this")*/
        private var previousId = 0

<<<<<<< HEAD
        private val lock = createSynchronizedObject()
=======
        private val lock = makeSynchronizedObject(this)

>>>>>>> 3d4510a6
        private fun generateId() = synchronized(lock) { ++previousId }
    }

    val id: Int =
        @OptIn(ExperimentalComposeUiApi::class)
        if (ComposeUiFlags.isSemanticAutofillEnabled) generateSemanticsId() else generateId()

    override fun equals(other: Any?): Boolean {
        if (this === other) return true
        if (other !is @Suppress("Deprecation") AutofillNode) return false

        if (autofillTypes != other.autofillTypes) return false
        if (boundingBox != other.boundingBox) return false
        if (onFill !== other.onFill) return false

        return true
    }

    override fun hashCode(): Int {
        var result = autofillTypes.hashCode()
        result = 31 * result + (boundingBox?.hashCode() ?: 0)
        result = 31 * result + (onFill?.hashCode() ?: 0)
        return result
    }
}<|MERGE_RESOLUTION|>--- conflicted
+++ resolved
@@ -60,11 +60,7 @@
 }
 
 /**
-<<<<<<< HEAD
- * Every autofillable composable will have an [AutofillNode]. (An autofill node will be created for
-=======
  * Every autofill-able composable will have an [AutofillNode]. (An autofill node will be created for
->>>>>>> 3d4510a6
  * every semantics node that adds autofill properties). This node is used to request/cancel
  * autofill, and it holds the [onFill] lambda which is called by the autofill framework.
  *
@@ -74,11 +70,7 @@
  *   list because some fields can have multiple types. For instance, userid in a login form can
  *   either be a username or an email address. TODO(b/138731416): Check with the autofill service
  *   team if the order matters, and how duplicate types are handled.
-<<<<<<< HEAD
- * @property boundingBox The screen coordinates of the composable being autofilled. This data is
-=======
  * @property boundingBox The screen coordinates of the composable being auto-filled. This data is
->>>>>>> 3d4510a6
  *   used by the autofill framework to decide where to show the autofill popup.
  * @property onFill The callback that is called by the autofill framework to perform autofill.
  * @property id A virtual id that is automatically generated for each node.
@@ -98,12 +90,8 @@
         /*@GuardedBy("this")*/
         private var previousId = 0
 
-<<<<<<< HEAD
-        private val lock = createSynchronizedObject()
-=======
         private val lock = makeSynchronizedObject(this)
 
->>>>>>> 3d4510a6
         private fun generateId() = synchronized(lock) { ++previousId }
     }
 
