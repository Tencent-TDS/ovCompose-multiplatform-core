--- conflicted
+++ resolved
@@ -222,19 +222,6 @@
         sourceCoordinates: LayoutCoordinates,
         relativeToSource: Offset = Offset.Zero,
         includeMotionFrameOfReference: Boolean = true,
-<<<<<<< HEAD
-    ): Offset = localLookaheadPositionOf(
-        coordinates = this,
-        sourceCoordinates = sourceCoordinates,
-        relativeToSource = relativeToSource,
-        includeMotionFrameOfReference = includeMotionFrameOfReference
-    )
-}
-
-/**
- * Internal implementation to handle [LookaheadScope.localLookaheadPositionOf].
- */
-=======
     ): Offset =
         localLookaheadPositionOf(
             coordinates = this,
@@ -245,7 +232,6 @@
 }
 
 /** Internal implementation to handle [LookaheadScope.localLookaheadPositionOf]. */
->>>>>>> 8b9e74df
 internal fun LookaheadScope.localLookaheadPositionOf(
     coordinates: LayoutCoordinates,
     sourceCoordinates: LayoutCoordinates,
