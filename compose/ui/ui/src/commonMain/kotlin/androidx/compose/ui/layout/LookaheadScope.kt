/*
 * Copyright 2022 The Android Open Source Project
 *
 * Licensed under the Apache License, Version 2.0 (the "License");
 * you may not use this file except in compliance with the License.
 * You may obtain a copy of the License at
 *
 *      http://www.apache.org/licenses/LICENSE-2.0
 *
 * Unless required by applicable law or agreed to in writing, software
 * distributed under the License is distributed on an "AS IS" BASIS,
 * WITHOUT WARRANTIES OR CONDITIONS OF ANY KIND, either express or implied.
 * See the License for the specific language governing permissions and
 * limitations under the License.
 */

package androidx.compose.ui.layout

import androidx.compose.runtime.Applier
import androidx.compose.runtime.Composable
import androidx.compose.runtime.ReusableComposeNode
import androidx.compose.runtime.remember
import androidx.compose.ui.Modifier
import androidx.compose.ui.UiComposable
import androidx.compose.ui.geometry.Offset
import androidx.compose.ui.node.LayoutNode
import androidx.compose.ui.node.ModifierNodeElement
import androidx.compose.ui.node.NodeCoordinator
import androidx.compose.ui.platform.InspectorInfo
import androidx.compose.ui.unit.Constraints
import androidx.compose.ui.unit.IntSize

/**
 * [LookaheadScope] creates a scope in which all layouts will first determine their destination
 * layout through a lookahead pass, followed by an _approach_ pass to run the measurement and
 * placement approach defined in [approachLayout] or [ApproachLayoutModifierNode], in order to
 * gradually reach the destination.
 *
 * Note: [LookaheadScope] does not introduce a new [Layout] to the [content] passed in. All the
 * [Layout]s in the [content] will have the same parent as they would without [LookaheadScope].
 *
 * @sample androidx.compose.ui.samples.LookaheadLayoutCoordinatesSample
<<<<<<< HEAD
 *
=======
>>>>>>> 3d4510a6
 * @param content The child composable to be laid out.
 * @see ApproachLayoutModifierNode
 * @see approachLayout
 */
@UiComposable
@Composable
fun LookaheadScope(content: @Composable @UiComposable LookaheadScope.() -> Unit) {
    val scope = remember { LookaheadScopeImpl() }
    ReusableComposeNode<LayoutNode, Applier<Any>>(
        factory = { LayoutNode(isVirtual = true) },
        update = {
            init { isVirtualLookaheadRoot = true }
            set(scope) { scope ->
                // This internal lambda will be invoked during placement.
                scope.scopeCoordinates = { parent!!.innerCoordinator.coordinates }
            }
        },
        content = { scope.content() }
    )
}

/**
 * Creates an approach layout intended to help gradually approach the destination layout calculated
 * in the lookahead pass. This can be particularly helpful when the destination layout is
 * anticipated to change drastically and would consequently result in visual disruptions.
 *
 * In order to create a smooth approach, an interpolation (often through animations) can be used in
 * [approachMeasure] to interpolate the measurement or placement from a previously recorded size
 * and/or position to the destination/target size and/or position. The destination size is available
 * in [ApproachMeasureScope] as [ApproachMeasureScope.lookaheadSize]. And the target position can
 * also be acquired in [ApproachMeasureScope] during placement by using
 * [LookaheadScope.localLookaheadPositionOf] with the layout's
 * [Placeable.PlacementScope.coordinates]. The sample code below illustrates how that can be
 * achieved.
 *
 * [isMeasurementApproachInProgress] signals whether the measurement is in progress of approaching
 * destination size. It will be queried after the destination has been determined by the lookahead
 * pass, before [approachMeasure] is invoked. The lookahead size is provided to
 * [isMeasurementApproachInProgress] for convenience in deciding whether the destination size has
 * been reached.
 *
 * [isMeasurementApproachInProgress] indicates whether the position is currently approaching
 * destination defined by the lookahead, hence it's a signal to the system for whether additional
 * approach placements are necessary. [isPlacementApproachInProgress] will be invoked after the
 * destination position has been determined by lookahead pass, and before the placement phase in
 * [approachMeasure].
 *
 * Once both [isMeasurementApproachInProgress] and [isPlacementApproachInProgress] return false, the
 * system may skip approach pass until additional approach passes are necessary as indicated by
 * [isMeasurementApproachInProgress] and [isPlacementApproachInProgress].
 *
 * **IMPORTANT**: It is important to be accurate in [isPlacementApproachInProgress] and
 * [isMeasurementApproachInProgress]. A prolonged indication of incomplete approach will prevent the
 * system from potentially skipping approach pass when possible.
 *
<<<<<<< HEAD
 * @see ApproachLayoutModifierNode
 *
=======
>>>>>>> 3d4510a6
 * @sample androidx.compose.ui.samples.approachLayoutSample
 * @see ApproachLayoutModifierNode
 */
fun Modifier.approachLayout(
    isMeasurementApproachInProgress: (lookaheadSize: IntSize) -> Boolean,
    isPlacementApproachInProgress:
        Placeable.PlacementScope.(lookaheadCoordinates: LayoutCoordinates) -> Boolean =
        defaultPlacementApproachInProgress,
    approachMeasure:
        ApproachMeasureScope.(
            measurable: Measurable,
            constraints: Constraints,
        ) -> MeasureResult,
): Modifier =
    this then
        ApproachLayoutElement(
            isMeasurementApproachInProgress = isMeasurementApproachInProgress,
            isPlacementApproachInProgress = isPlacementApproachInProgress,
            approachMeasure = approachMeasure
        )

private val defaultPlacementApproachInProgress:
    Placeable.PlacementScope.(lookaheadCoordinates: LayoutCoordinates) -> Boolean =
    {
        false
    }

private data class ApproachLayoutElement(
    val approachMeasure:
        ApproachMeasureScope.(
            measurable: Measurable,
            constraints: Constraints,
        ) -> MeasureResult,
    val isMeasurementApproachInProgress: (IntSize) -> Boolean,
    val isPlacementApproachInProgress:
        Placeable.PlacementScope.(lookaheadCoordinates: LayoutCoordinates) -> Boolean =
        defaultPlacementApproachInProgress,
) : ModifierNodeElement<ApproachLayoutModifierNodeImpl>() {
    override fun create() =
        ApproachLayoutModifierNodeImpl(
            approachMeasure,
            isMeasurementApproachInProgress,
            isPlacementApproachInProgress
        )

    override fun update(node: ApproachLayoutModifierNodeImpl) {
        node.measureBlock = approachMeasure
        node.isMeasurementApproachInProgress = isMeasurementApproachInProgress
        node.isPlacementApproachInProgress = isPlacementApproachInProgress
    }

    override fun InspectorInfo.inspectableProperties() {
        name = "approachLayout"
        properties["approachMeasure"] = approachMeasure
        properties["isMeasurementApproachInProgress"] = isMeasurementApproachInProgress
        properties["isPlacementApproachInProgress"] = isPlacementApproachInProgress
    }
}

private class ApproachLayoutModifierNodeImpl(
    var measureBlock:
        ApproachMeasureScope.(
            measurable: Measurable,
            constraints: Constraints,
        ) -> MeasureResult,
    var isMeasurementApproachInProgress: (IntSize) -> Boolean,
    var isPlacementApproachInProgress: Placeable.PlacementScope.(LayoutCoordinates) -> Boolean,
) : ApproachLayoutModifierNode, Modifier.Node() {
    override fun isMeasurementApproachInProgress(lookaheadSize: IntSize): Boolean {
        return isMeasurementApproachInProgress.invoke(lookaheadSize)
    }

    override fun Placeable.PlacementScope.isPlacementApproachInProgress(
        lookaheadCoordinates: LayoutCoordinates
    ): Boolean {
        return isPlacementApproachInProgress.invoke(this, lookaheadCoordinates)
    }

    override fun ApproachMeasureScope.approachMeasure(
        measurable: Measurable,
        constraints: Constraints
    ): MeasureResult {
        return measureBlock(measurable, constraints)
    }
}

/**
 * [LookaheadScope] provides a receiver scope for all (direct and indirect) child layouts in
 * [LookaheadScope]. This receiver scope allows access to [lookaheadScopeCoordinates] from any
 * child's [Placeable.PlacementScope]. It also allows any child to convert [LayoutCoordinates]
 * (which can be retrieved in [Placeable.PlacementScope]) to [LayoutCoordinates] in lookahead
 * coordinate space using [toLookaheadCoordinates].
 *
 * @sample androidx.compose.ui.samples.LookaheadLayoutCoordinatesSample
 */
interface LookaheadScope {
    /**
     * Converts a [LayoutCoordinates] into a [LayoutCoordinates] in the Lookahead coordinate space.
     * This can be used for layouts within [LookaheadScope].
     */
    fun LayoutCoordinates.toLookaheadCoordinates(): LayoutCoordinates

    /**
     * Returns the [LayoutCoordinates] of the [LookaheadScope]. This is only accessible from
     * [Placeable.PlacementScope] (i.e. during placement time).
     *
     * Note: The returned coordinates is **not** coordinates in the lookahead coordinate space. If
     * the lookahead coordinates of the lookaheadScope is needed, suggest converting the returned
     * coordinates using [toLookaheadCoordinates].
     */
    val Placeable.PlacementScope.lookaheadScopeCoordinates: LayoutCoordinates

    /**
     * Converts [relativeToSource] in [sourceCoordinates]'s lookahead coordinate space into local
     * lookahead coordinates. This is a convenient method for 1) converting both [this] coordinates
     * and [sourceCoordinates] into lookahead space coordinates using [toLookaheadCoordinates],
     * and 2) invoking [LayoutCoordinates.localPositionOf] with the converted coordinates.
     *
     * For layouts where [LayoutCoordinates.introducesMotionFrameOfReference] returns `true` (placed
     * under [Placeable.PlacementScope.withMotionFrameOfReferencePlacement]) you may pass
     * [includeMotionFrameOfReference] as `false` to get their position while excluding the
     * additional Offset.
     */
    fun LayoutCoordinates.localLookaheadPositionOf(
        sourceCoordinates: LayoutCoordinates,
        relativeToSource: Offset = Offset.Zero,
        includeMotionFrameOfReference: Boolean = true,
    ): Offset =
        localLookaheadPositionOf(
            coordinates = this,
            sourceCoordinates = sourceCoordinates,
            relativeToSource = relativeToSource,
            includeMotionFrameOfReference = includeMotionFrameOfReference
        )
}

/** Internal implementation to handle [LookaheadScope.localLookaheadPositionOf]. */
internal fun LookaheadScope.localLookaheadPositionOf(
    coordinates: LayoutCoordinates,
    sourceCoordinates: LayoutCoordinates,
    relativeToSource: Offset,
    includeMotionFrameOfReference: Boolean
): Offset {
    val lookaheadCoords = coordinates.toLookaheadCoordinates()
    val source = sourceCoordinates.toLookaheadCoordinates()

    return if (lookaheadCoords is LookaheadLayoutCoordinates) {
        lookaheadCoords.localPositionOf(
            sourceCoordinates = source,
            relativeToSource = relativeToSource,
            includeMotionFrameOfReference = includeMotionFrameOfReference
        )
    } else if (source is LookaheadLayoutCoordinates) {
        // Relative from source, so we take its negative position
        -source.localPositionOf(
            sourceCoordinates = lookaheadCoords,
            relativeToSource = relativeToSource,
            includeMotionFrameOfReference = includeMotionFrameOfReference
        )
    } else {
        lookaheadCoords.localPositionOf(
            sourceCoordinates = lookaheadCoords,
            relativeToSource = relativeToSource,
            includeMotionFrameOfReference = includeMotionFrameOfReference
        )
    }
}

internal class LookaheadScopeImpl(var scopeCoordinates: (() -> LayoutCoordinates)? = null) :
    LookaheadScope {
    override fun LayoutCoordinates.toLookaheadCoordinates(): LayoutCoordinates {
        return this as? LookaheadLayoutCoordinates
            ?: (this as NodeCoordinator).let {
                // If the coordinator has no lookahead delegate. Its
                // lookahead coords is the same as its coords
                it.lookaheadDelegate?.lookaheadLayoutCoordinates ?: it
            }
    }

    override val Placeable.PlacementScope.lookaheadScopeCoordinates: LayoutCoordinates
        get() = scopeCoordinates!!()
}<|MERGE_RESOLUTION|>--- conflicted
+++ resolved
@@ -40,10 +40,6 @@
  * [Layout]s in the [content] will have the same parent as they would without [LookaheadScope].
  *
  * @sample androidx.compose.ui.samples.LookaheadLayoutCoordinatesSample
-<<<<<<< HEAD
- *
-=======
->>>>>>> 3d4510a6
  * @param content The child composable to be laid out.
  * @see ApproachLayoutModifierNode
  * @see approachLayout
@@ -99,11 +95,6 @@
  * [isMeasurementApproachInProgress]. A prolonged indication of incomplete approach will prevent the
  * system from potentially skipping approach pass when possible.
  *
-<<<<<<< HEAD
- * @see ApproachLayoutModifierNode
- *
-=======
->>>>>>> 3d4510a6
  * @sample androidx.compose.ui.samples.approachLayoutSample
  * @see ApproachLayoutModifierNode
  */
