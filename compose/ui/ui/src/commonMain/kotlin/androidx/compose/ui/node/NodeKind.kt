--- conflicted
+++ resolved
@@ -145,13 +145,12 @@
         get() = NodeKind<TraversableNode>(0b1 shl 18)
 
     @JvmStatic
-<<<<<<< HEAD
-    inline val Unplaced
-        get() = NodeKind<OnUnplacedModifierNode>(0b1 shl 19)
-=======
     inline val BringIntoView
         get() = NodeKind<BringIntoViewModifierNode>(0b1 shl 19)
->>>>>>> 46295bc0
+
+    @JvmStatic
+    inline val Unplaced
+        get() = NodeKind<OnUnplacedModifierNode>(0b1 shl 20)
     // ...
 }
 
@@ -255,13 +254,11 @@
         if (node is TraversableNode) {
             mask = mask or Nodes.Traversable
         }
-<<<<<<< HEAD
+        if (node is BringIntoViewModifierNode) {
+            mask = mask or Nodes.BringIntoView
+        }
         if (node is OnUnplacedModifierNode) {
             mask = mask or Nodes.Unplaced
-=======
-        if (node is BringIntoViewModifierNode) {
-            mask = mask or Nodes.BringIntoView
->>>>>>> 46295bc0
         }
         mask
     }
