--- conflicted
+++ resolved
@@ -20,9 +20,9 @@
 import androidx.compose.ui.layout.OnGloballyPositionedModifier
 import androidx.compose.ui.node.LayoutNode.LayoutState.Idle
 import androidx.compose.ui.node.LayoutNode.LayoutState.LayingOut
-import androidx.compose.ui.node.LayoutNode.LayoutState.Measuring
 import androidx.compose.ui.node.LayoutNode.LayoutState.LookaheadLayingOut
 import androidx.compose.ui.node.LayoutNode.LayoutState.LookaheadMeasuring
+import androidx.compose.ui.node.LayoutNode.LayoutState.Measuring
 import androidx.compose.ui.node.LayoutNode.UsageByParent.InLayoutBlock
 import androidx.compose.ui.node.LayoutNode.UsageByParent.InMeasureBlock
 import androidx.compose.ui.unit.Constraints
@@ -120,18 +120,14 @@
      * Requests lookahead remeasure for this [layoutNode] and nodes affected by its measure result
      *
      * Note: This should only be called on a [LayoutNode] in the subtree defined in a
-<<<<<<< HEAD
-     * LookaheadLayout. The caller is responsible for checking with [LayoutNode.mLookaheadScope]
-=======
      * LookaheadScope. The caller is responsible for checking with [LayoutNode.lookaheadRoot]
->>>>>>> fdff00cc
      * is valid (i.e. non-null) before calling this method.
      *
      * @return true if the [measureAndLayout] execution should be scheduled as a result
      * of the request.
      */
     fun requestLookaheadRemeasure(layoutNode: LayoutNode, forced: Boolean = false): Boolean {
-        check(layoutNode.mLookaheadScope != null) {
+        check(layoutNode.lookaheadRoot != null) {
             "Error: requestLookaheadRemeasure cannot be called on a node outside" +
                 " LookaheadScope"
         }
@@ -141,6 +137,7 @@
                 // we're currently measuring it, let's swallow.
                 false
             }
+
             Measuring, LookaheadLayingOut, LayingOut -> {
                 // requestLookaheadRemeasure is currently laying out and it is incorrect to
                 // request lookahead remeasure now, let's postpone it.
@@ -150,6 +147,7 @@
                 consistencyChecker?.assertConsistent()
                 false
             }
+
             Idle -> {
                 if (layoutNode.lookaheadMeasurePending && !forced) {
                     false
@@ -194,6 +192,7 @@
                 // parent, but this parent is BoxWithConstraints which is currently measuring.
                 false
             }
+
             LookaheadLayingOut, LayingOut -> {
                 // requestMeasure is currently laying out and it is incorrect to request remeasure
                 // now, let's postpone it.
@@ -203,6 +202,7 @@
                 consistencyChecker?.assertConsistent()
                 false
             }
+
             Idle -> {
                 if (layoutNode.measurePending && !forced) {
                     false
@@ -239,6 +239,7 @@
                 consistencyChecker?.assertConsistent()
                 false
             }
+
             Measuring, LayingOut, Idle -> {
                 if ((layoutNode.lookaheadMeasurePending || layoutNode.lookaheadLayoutPending) &&
                     !forced
@@ -289,6 +290,7 @@
                 consistencyChecker?.assertConsistent()
                 false
             }
+
             Idle -> {
                 if (!forced && (layoutNode.isPlaced == layoutNode.isPlacedByParent) &&
                     (layoutNode.measurePending || layoutNode.layoutPending)
@@ -327,7 +329,7 @@
      * @return true if the [LayoutNode] size has been changed.
      */
     private fun doLookaheadRemeasure(layoutNode: LayoutNode, constraints: Constraints?): Boolean {
-        if (layoutNode.mLookaheadScope == null) return false
+        if (layoutNode.lookaheadRoot == null) return false
         val lookaheadSizeChanged = if (constraints != null) {
             layoutNode.lookaheadRemeasure(constraints)
         } else {
@@ -336,7 +338,7 @@
 
         val parent = layoutNode.parent
         if (lookaheadSizeChanged && parent != null) {
-            if (parent.mLookaheadScope == null) {
+            if (parent.lookaheadRoot == null) {
                 requestRemeasure(parent)
             } else if (layoutNode.measuredByParentInLookahead == InMeasureBlock) {
                 requestLookaheadRemeasure(parent)
@@ -477,17 +479,20 @@
      * Does actual remeasure and relayout on the node if it is required.
      * The [layoutNode] should be already removed from [relayoutNodes] before running it.
      *
+     * When [affectsLookahead] is false, we'll skip lookahead measure & layout, and only measure
+     * and layout as needed. This is needed because we don't want [forceMeasureTheSubtree] that
+     * doesn't affect lookahead to leak into lookahead and start doing lookahead measure/layout.
+     * That would prevent some of the lookahead remeasure/relayout requests from being properly
+     * handled as the starting node of [forceMeasureTheSubtree] would be in
+     * [LayoutNode.LayoutState.Measuring] until it returns.
+     *
      * @return true if the [LayoutNode] size has been changed.
      */
-<<<<<<< HEAD
-    private fun remeasureAndRelayoutIfNeeded(layoutNode: LayoutNode): Boolean {
-=======
     private fun remeasureAndRelayoutIfNeeded(
         layoutNode: LayoutNode,
         affectsLookahead: Boolean = true,
         relayoutNeeded: Boolean = true
     ): Boolean {
->>>>>>> fdff00cc
         var sizeChanged = false
         if (layoutNode.isDeactivated) {
             // we don't remeasure or relayout deactivated nodes.
@@ -503,23 +508,11 @@
             var lookaheadSizeChanged = false
             if (layoutNode.lookaheadMeasurePending || layoutNode.measurePending) {
                 val constraints = if (layoutNode === root) rootConstraints!! else null
-                if (layoutNode.lookaheadMeasurePending) {
+                if (layoutNode.lookaheadMeasurePending && affectsLookahead) {
                     lookaheadSizeChanged = doLookaheadRemeasure(layoutNode, constraints)
                 }
                 sizeChanged = doRemeasure(layoutNode, constraints)
             }
-<<<<<<< HEAD
-            if ((lookaheadSizeChanged || layoutNode.lookaheadLayoutPending) &&
-                layoutNode.isPlacedInLookahead == true
-            ) {
-                layoutNode.lookaheadReplace()
-            }
-            if (layoutNode.layoutPending && layoutNode.isPlaced) {
-                if (layoutNode === root) {
-                    layoutNode.place(0, 0)
-                } else {
-                    layoutNode.replace()
-=======
             if (relayoutNeeded) {
                 if ((lookaheadSizeChanged || layoutNode.lookaheadLayoutPending) &&
                     layoutNode.isPlacedInLookahead == true && affectsLookahead
@@ -538,7 +531,6 @@
                         onPositionedDispatcher.onNodePositioned(layoutNode)
                         consistencyChecker?.assertConsistent()
                     }
->>>>>>> fdff00cc
                 }
             }
             // execute postponed `onRequestMeasure`
@@ -578,25 +570,19 @@
      * The node or some of the nodes in its subtree can still be kept unmeasured if they are
      * not placed and don't affect the parent size. See [requestRemeasure] for details.
      */
-    fun forceMeasureTheSubtree(layoutNode: LayoutNode) {
+    fun forceMeasureTheSubtree(layoutNode: LayoutNode, affectsLookahead: Boolean) {
         // if there is nothing in `relayoutNodes` everything is remeasured.
         if (relayoutNodes.isEmpty(affectsLookahead)) {
             return
         }
 
         // assert that it is executed during the `measureAndLayout` pass.
-<<<<<<< HEAD
-        check(duringMeasureLayout)
-        // if this node is not yet measured this invocation shouldn't be needed.
-        require(!layoutNode.measurePending)
-=======
         check(duringMeasureLayout) {
             "forceMeasureTheSubtree should be executed during the measureAndLayout pass"
         }
 
         // if this node is not yet measured this invocation shouldn't be needed.
         require(!layoutNode.measurePending(affectsLookahead)) { "node not yet measured" }
->>>>>>> fdff00cc
 
         forceMeasureTheSubtreeInternal(layoutNode, affectsLookahead)
     }
@@ -615,18 +601,6 @@
 
     private fun forceMeasureTheSubtreeInternal(layoutNode: LayoutNode, affectsLookahead: Boolean) {
         layoutNode.forEachChild { child ->
-<<<<<<< HEAD
-            if (child.measurePending && relayoutNodes.remove(child)) {
-                remeasureAndRelayoutIfNeeded(child)
-            }
-
-            // if the child is still in NeedsRemeasure state then this child remeasure wasn't
-            // needed. it can happen for example when this child is not placed and can't affect
-            // the parent size. we can skip the whole subtree.
-            if (!child.measurePending) {
-                // run recursively for the subtree.
-                forceMeasureTheSubtree(child)
-=======
             // only proceed if child's size can affect the parent size
             if (!affectsLookahead && child.measureAffectsParent ||
                 affectsLookahead && child.measureAffectsParentLookahead
@@ -656,20 +630,13 @@
                     // run recursively for the subtree.
                     forceMeasureTheSubtreeInternal(child, affectsLookahead)
                 }
->>>>>>> fdff00cc
             }
         }
 
         // if the child was resized during the remeasurement it could request a remeasure on
         // the parent. we need to remeasure now as this function assumes the whole subtree is
         // fully measured as a result of the invocation.
-<<<<<<< HEAD
-        if (layoutNode.measurePending && relayoutNodes.remove(layoutNode)) {
-            remeasureAndRelayoutIfNeeded(layoutNode)
-        }
-=======
         onlyRemeasureIfScheduled(layoutNode, affectsLookahead)
->>>>>>> fdff00cc
     }
 
     /**
@@ -702,15 +669,10 @@
         get() = measurePending && measureAffectsParent
 
     private val LayoutNode.canAffectParentInLookahead
-<<<<<<< HEAD
-        get() = lookaheadLayoutPending &&
-            (measuredByParentInLookahead == InMeasureBlock ||
-=======
         get() = lookaheadMeasurePending && measureAffectsParentLookahead
 
     private val LayoutNode.measureAffectsParentLookahead
         get() = (measuredByParentInLookahead == InMeasureBlock ||
->>>>>>> fdff00cc
                 layoutDelegate.lookaheadAlignmentLinesOwner?.alignmentLines?.required == true)
 
     private fun LayoutNode.measurePending(affectsLookahead: Boolean) =
