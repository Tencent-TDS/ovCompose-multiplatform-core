--- conflicted
+++ resolved
@@ -73,11 +73,6 @@
     }
 
     fun hasPendingInvalidation(): Boolean {
-<<<<<<< HEAD
-        return focusTargetNodes.isNotEmpty() ||
-            focusPropertiesNodes.isNotEmpty() ||
-            focusEventNodes.isNotEmpty()
-=======
         return if (@OptIn(ExperimentalComposeUiApi::class) ComposeUiFlags.isTrackFocusEnabled) {
             isInvalidationScheduled
         } else {
@@ -85,7 +80,6 @@
                 focusPropertiesNodesLegacy.isNotEmpty() ||
                 focusEventNodesLegacy.isNotEmpty()
         }
->>>>>>> 3d4510a6
     }
 
     private fun <T> MutableScatterSet<T>.scheduleInvalidation(node: T) {
@@ -260,11 +254,7 @@
             it.invalidateFocus()
             if (
                 preInvalidationState != it.focusState ||
-<<<<<<< HEAD
-                    it in focusTargetsWithInvalidatedFocusEvents
-=======
                     it in focusTargetsWithInvalidatedFocusEventsLegacy
->>>>>>> 3d4510a6
             ) {
                 it.dispatchFocusCallbacks()
             }
