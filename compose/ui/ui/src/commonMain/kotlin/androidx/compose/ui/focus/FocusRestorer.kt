/*
 * Copyright 2023 The Android Open Source Project
 *
 * Licensed under the Apache License, Version 2.0 (the "License");
 * you may not use this file except in compliance with the License.
 * You may obtain a copy of the License at
 *
 *      http://www.apache.org/licenses/LICENSE-2.0
 *
 * Unless required by applicable law or agreed to in writing, software
 * distributed under the License is distributed on an "AS IS" BASIS,
 * WITHOUT WARRANTIES OR CONDITIONS OF ANY KIND, either express or implied.
 * See the License for the specific language governing permissions and
 * limitations under the License.
 */

package androidx.compose.ui.focus

import androidx.compose.runtime.saveable.LocalSaveableStateRegistry
import androidx.compose.ui.ExperimentalComposeUiApi
import androidx.compose.ui.Modifier
import androidx.compose.ui.focus.FocusRequester.Companion.Cancel
import androidx.compose.ui.focus.FocusRequester.Companion.Default
import androidx.compose.ui.layout.LocalPinnableContainer
import androidx.compose.ui.layout.PinnableContainer.PinnedHandle
import androidx.compose.ui.node.CompositionLocalConsumerModifierNode
import androidx.compose.ui.node.ModifierNodeElement
import androidx.compose.ui.node.Nodes
import androidx.compose.ui.node.currentValueOf
import androidx.compose.ui.node.requireLayoutNode
import androidx.compose.ui.node.visitChildren
import androidx.compose.ui.platform.InspectorInfo

private const val PrevFocusedChild = "previouslyFocusedChildHash"

internal fun FocusTargetNode.saveFocusedChild(): Boolean {
    if (!focusState.hasFocus) return false
    visitChildren(Nodes.FocusTarget) {
        if (it.focusState.hasFocus) {
            previouslyFocusedChildHash = it.requireLayoutNode().compositeKeyHash
            currentValueOf(LocalSaveableStateRegistry)?.registerProvider(PrevFocusedChild) {
                previouslyFocusedChildHash
            }
            return true
        }
    }
    return false
}

internal fun FocusTargetNode.restoreFocusedChild(): Boolean {
    if (previouslyFocusedChildHash == 0) {
        val savableStateRegistry = currentValueOf(LocalSaveableStateRegistry)
        savableStateRegistry?.consumeRestored(PrevFocusedChild)?.let {
            previouslyFocusedChildHash = it as Int
        }
    }
    if (previouslyFocusedChildHash == 0) return false
    visitChildren(Nodes.FocusTarget) {
        // TODO(b/278765590): Find the root issue why visitChildren returns unattached nodes.
        if (
            it.isAttached && it.requireLayoutNode().compositeKeyHash == previouslyFocusedChildHash
        ) {
            return it.restoreFocusedChild() || it.requestFocus()
        }
    }
    return false
}

internal fun FocusTargetNode.pinFocusedChild(): PinnedHandle? {
    return findActiveFocusNode()?.currentValueOf(LocalPinnableContainer)?.pin()
}

// TODO: Move focusRestorer to foundation after saveFocusedChild and restoreFocusedChild are stable.
/**
 * This modifier can be used to save and restore focus to a focus group. When focus leaves the focus
 * group, it stores a reference to the item that was previously focused. Then when focus re-enters
 * this focus group, it restores focus to the previously focused item.
<<<<<<< HEAD
 *
 * @param onRestoreFailed callback provides a lambda that is invoked if focus restoration fails.
 *   This lambda can be used to return a custom fallback item by providing a [FocusRequester]
 *   attached to that item. This can be used to customize the initially focused item.
=======
>>>>>>> 3d4510a6
 *
 * @param fallback A [FocusRequester] that is used when focus restoration fails to restore the
 *   initially focused item. For example, this might happen if the item is not available to be
 *   focused. The default value of [FocusRequester.Default] chooses the default focusable item.
 * @sample androidx.compose.ui.samples.FocusRestorerSample
 *
 * @sample androidx.compose.ui.samples.FocusRestorerCustomFallbackSample
 */
fun Modifier.focusRestorer(fallback: FocusRequester = Default): Modifier =
    this then FocusRestorerElement(fallback)

/**
 * Deprecated focusRestorer API. Use the version accepting [FocusRequester] instead of the lambda.
 * This method will be removed soon after submitting.
 */
@ExperimentalComposeUiApi
<<<<<<< HEAD
fun Modifier.focusRestorer(onRestoreFailed: (() -> FocusRequester)? = null): Modifier =
    this then FocusRestorerElement(onRestoreFailed)

internal class FocusRestorerNode(var onRestoreFailed: (() -> FocusRequester)?) :
=======
@Deprecated(
    "Use focusRestorer(FocusRequester) instead",
    ReplaceWith("this.focusRestorer(onRestoreFailed())"),
    DeprecationLevel.WARNING
)
fun Modifier.focusRestorer(onRestoreFailed: (() -> FocusRequester)?): Modifier =
    focusRestorer(fallback = onRestoreFailed?.invoke() ?: Default)

internal class FocusRestorerNode(var fallback: FocusRequester) :
>>>>>>> 3d4510a6
    CompositionLocalConsumerModifierNode,
    FocusPropertiesModifierNode,
    FocusRequesterModifierNode,
    Modifier.Node() {

    private var pinnedHandle: PinnedHandle? = null
<<<<<<< HEAD
    private val onExit: (FocusDirection) -> FocusRequester = {
        @OptIn(ExperimentalComposeUiApi::class) saveFocusedChild()
=======
    private val onExit: FocusEnterExitScope.() -> Unit = {
        saveFocusedChild()
>>>>>>> 3d4510a6
        pinnedHandle?.release()
        pinnedHandle = pinFocusedChild()
    }

    private val onEnter: FocusEnterExitScope.() -> Unit = {
        pinnedHandle?.release()
        pinnedHandle = null
        // Restoring the focused child involved calling requestFocus() and will automatically cancel
        // the current focus change. If restoration fails, we don't need to do anything for the
        // default case, where focus will enter this block. We have to handle the non-default case.
        if (!restoreFocusedChild() && fallback != Default) {
            if (fallback == Cancel) cancelFocusChange() else fallback.requestFocus()
        }
    }

    override fun applyFocusProperties(focusProperties: FocusProperties) {
        focusProperties.onEnter = onEnter
        focusProperties.onExit = onExit
    }

    override fun onDetach() {
        pinnedHandle?.release()
        pinnedHandle = null
        super.onDetach()
    }
}

<<<<<<< HEAD
private data class FocusRestorerElement(val onRestoreFailed: (() -> FocusRequester)?) :
    ModifierNodeElement<FocusRestorerNode>() {
    override fun create() = FocusRestorerNode(onRestoreFailed)
=======
private data class FocusRestorerElement(val fallback: FocusRequester) :
    ModifierNodeElement<FocusRestorerNode>() {
    override fun create() = FocusRestorerNode(fallback)
>>>>>>> 3d4510a6

    override fun update(node: FocusRestorerNode) {
        node.fallback = fallback
    }

    override fun InspectorInfo.inspectableProperties() {
        name = "focusRestorer"
        properties["fallback"] = fallback
    }
}<|MERGE_RESOLUTION|>--- conflicted
+++ resolved
@@ -75,19 +75,11 @@
  * This modifier can be used to save and restore focus to a focus group. When focus leaves the focus
  * group, it stores a reference to the item that was previously focused. Then when focus re-enters
  * this focus group, it restores focus to the previously focused item.
-<<<<<<< HEAD
- *
- * @param onRestoreFailed callback provides a lambda that is invoked if focus restoration fails.
- *   This lambda can be used to return a custom fallback item by providing a [FocusRequester]
- *   attached to that item. This can be used to customize the initially focused item.
-=======
->>>>>>> 3d4510a6
  *
  * @param fallback A [FocusRequester] that is used when focus restoration fails to restore the
  *   initially focused item. For example, this might happen if the item is not available to be
  *   focused. The default value of [FocusRequester.Default] chooses the default focusable item.
  * @sample androidx.compose.ui.samples.FocusRestorerSample
- *
  * @sample androidx.compose.ui.samples.FocusRestorerCustomFallbackSample
  */
 fun Modifier.focusRestorer(fallback: FocusRequester = Default): Modifier =
@@ -98,12 +90,6 @@
  * This method will be removed soon after submitting.
  */
 @ExperimentalComposeUiApi
-<<<<<<< HEAD
-fun Modifier.focusRestorer(onRestoreFailed: (() -> FocusRequester)? = null): Modifier =
-    this then FocusRestorerElement(onRestoreFailed)
-
-internal class FocusRestorerNode(var onRestoreFailed: (() -> FocusRequester)?) :
-=======
 @Deprecated(
     "Use focusRestorer(FocusRequester) instead",
     ReplaceWith("this.focusRestorer(onRestoreFailed())"),
@@ -113,20 +99,14 @@
     focusRestorer(fallback = onRestoreFailed?.invoke() ?: Default)
 
 internal class FocusRestorerNode(var fallback: FocusRequester) :
->>>>>>> 3d4510a6
     CompositionLocalConsumerModifierNode,
     FocusPropertiesModifierNode,
     FocusRequesterModifierNode,
     Modifier.Node() {
 
     private var pinnedHandle: PinnedHandle? = null
-<<<<<<< HEAD
-    private val onExit: (FocusDirection) -> FocusRequester = {
-        @OptIn(ExperimentalComposeUiApi::class) saveFocusedChild()
-=======
     private val onExit: FocusEnterExitScope.() -> Unit = {
         saveFocusedChild()
->>>>>>> 3d4510a6
         pinnedHandle?.release()
         pinnedHandle = pinFocusedChild()
     }
@@ -154,15 +134,9 @@
     }
 }
 
-<<<<<<< HEAD
-private data class FocusRestorerElement(val onRestoreFailed: (() -> FocusRequester)?) :
-    ModifierNodeElement<FocusRestorerNode>() {
-    override fun create() = FocusRestorerNode(onRestoreFailed)
-=======
 private data class FocusRestorerElement(val fallback: FocusRequester) :
     ModifierNodeElement<FocusRestorerNode>() {
     override fun create() = FocusRestorerNode(fallback)
->>>>>>> 3d4510a6
 
     override fun update(node: FocusRestorerNode) {
         node.fallback = fallback
