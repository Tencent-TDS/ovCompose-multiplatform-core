/*
 * Copyright 2021 The Android Open Source Project
 *
 * Licensed under the Apache License, Version 2.0 (the "License");
 * you may not use this file except in compliance with the License.
 * You may obtain a copy of the License at
 *
 *      http://www.apache.org/licenses/LICENSE-2.0
 *
 * Unless required by applicable law or agreed to in writing, software
 * distributed under the License is distributed on an "AS IS" BASIS,
 * WITHOUT WARRANTIES OR CONDITIONS OF ANY KIND, either express or implied.
 * See the License for the specific language governing permissions and
 * limitations under the License.
 */

package androidx.compose.ui.focus

import androidx.compose.runtime.collection.MutableVector
import androidx.compose.ui.ComposeUiFlags
import androidx.compose.ui.ExperimentalComposeUiApi
import androidx.compose.ui.focus.FocusDirection.Companion.Down
import androidx.compose.ui.focus.FocusDirection.Companion.Enter
import androidx.compose.ui.focus.FocusDirection.Companion.Left
import androidx.compose.ui.focus.FocusDirection.Companion.Right
import androidx.compose.ui.focus.FocusDirection.Companion.Up
import androidx.compose.ui.focus.FocusStateImpl.Active
import androidx.compose.ui.focus.FocusStateImpl.ActiveParent
import androidx.compose.ui.focus.FocusStateImpl.Captured
import androidx.compose.ui.focus.FocusStateImpl.Inactive
import androidx.compose.ui.geometry.Rect
import androidx.compose.ui.node.DelegatableNode
import androidx.compose.ui.node.Nodes
import androidx.compose.ui.node.requireLayoutNode
import androidx.compose.ui.node.requireOwner
import androidx.compose.ui.node.visitChildren
import androidx.compose.ui.util.fastCoerceAtLeast

private const val InvalidFocusDirection = "This function should only be used for 2-D focus search"
private const val NoActiveChild = "ActiveParent must have a focusedChild"

/**
 * Perform a search among the immediate children of this [node][FocusTargetNode] in the specified
 * [direction][FocusDirection] and return the node that is to be focused next. If one of the
 * children is currently focused, we start from that point and search in the specified
 * [direction][FocusDirection]. If none of the children are currently focused, we pick the top-left
 * or bottom right based on the specified [direction][FocusDirection].
 *
 * @return The value of [onFound] if a [focusTarget] was found, false if no [focusTarget] was found,
 *   and null if focus search was cancelled using [FocusRequester.Cancel] or if a custom focus
 *   search destination didn't point to any [focusTarget].
 */
internal fun FocusTargetNode.twoDimensionalFocusSearch(
    direction: FocusDirection,
    previouslyFocusedRect: Rect?,
    onFound: (FocusTargetNode) -> Boolean
): Boolean? {
    when (focusState) {
        Inactive ->
            return if (fetchFocusProperties().canFocus) {
                onFound.invoke(this)
            } else if (previouslyFocusedRect == null) {
                findChildCorrespondingToFocusEnter(direction, onFound)
            } else {
                searchChildren(previouslyFocusedRect, direction, onFound)
            }
        ActiveParent -> {
            val focusedChild = activeChild ?: error(NoActiveChild)
            // For 2D focus search we only search among siblings. You have to use DPad Center or
            // call moveFocus(In) to move focus to a child. So twoDimensionalFocus Search delegates
            // search to a child only if it "has focus". If this node "is focused", we just skip the
            // children and search among the siblings of the focused item by calling
            // "searchChildren" on this node.
            when (focusedChild.focusState) {
                ActiveParent -> {
                    // If the focusedChild is an intermediate parent, we search among its children.
                    val found =
                        focusedChild.twoDimensionalFocusSearch(
                            direction,
                            previouslyFocusedRect,
                            onFound
                        )
                    if (found != false) return found

                    // We search among the siblings of the parent.
                    return generateAndSearchChildren(
                        previouslyFocusedRect ?: focusedChild.activeNode().focusRect(),
                        direction,
                        onFound
                    )
                }
                // Search for the next eligible sibling.
                Active,
                Captured ->
                    return generateAndSearchChildren(
                        previouslyFocusedRect ?: focusedChild.focusRect(),
                        direction,
                        onFound
                    )
                Inactive -> error(NoActiveChild)
            }
        }
        Active,
        Captured -> {
            // The 2-D focus search starts from the root. If we reached here, it means that there
            // was no intermediate node that was ActiveParent. This is an initial focus scenario.
            // We need to search among this node's children to find the best focus candidate.
            return findChildCorrespondingToFocusEnter(direction, onFound)
        }
    }
}

/**
 * Search through the children and find a child that corresponds to a moveFocus(Enter). An enter can
 * be triggered explicitly by using the DPadCenter or can be triggered implicitly when we encounter
 * a focus group during focus search.
 *
 * @param direction The [direction][FocusDirection] that triggered Focus Enter.
 * @param onFound the callback that is run when the child is found.
 * @return true if we find a suitable child, false otherwise.
 */
internal fun FocusTargetNode.findChildCorrespondingToFocusEnter(
    direction: FocusDirection,
    onFound: (FocusTargetNode) -> Boolean
): Boolean {

    val focusableChildren = MutableVector<FocusTargetNode>()
    collectAccessibleChildren(focusableChildren)

    // If there are aren't multiple children to choose from, return the first child.
    if (focusableChildren.size <= 1) {
        return focusableChildren.firstOrNull()?.let { onFound.invoke(it) } ?: false
    }

    // For the purpose of choosing an appropriate child, we convert moveFocus(Enter)
    // to Left or Right based on LayoutDirection. If this was an implicit enter, we use the
    // direction that triggered the implicit enter.
    val requestedDirection =
        when (direction) {
            // TODO(b/244528858) choose different items for moveFocus(Enter) based on
            // LayoutDirection.
<<<<<<< HEAD
            @OptIn(ExperimentalComposeUiApi::class) Enter -> Right
=======
            Enter -> Right
>>>>>>> 3d4510a6
            else -> direction
        }

    // To start the search, we pick one of the four corners of this node as the initially
    // focused rectangle.
    val initialFocusRect =
        when (requestedDirection) {
            Right,
            Down -> focusRect().topLeft()
            Left,
            Up -> focusRect().bottomRight()
            else -> error(InvalidFocusDirection)
        }
    val nextCandidate = focusableChildren.findBestCandidate(initialFocusRect, requestedDirection)
    return nextCandidate?.let { onFound.invoke(it) } ?: false
}

// Search among your children for the next child.
// If the next child is not found, generate more children by requesting a beyondBoundsLayout.
private fun FocusTargetNode.generateAndSearchChildren(
    focusedItem: Rect,
    direction: FocusDirection,
    onFound: (FocusTargetNode) -> Boolean
): Boolean {
    // Search among the currently available children.
    if (searchChildren(focusedItem, direction, onFound)) {
        return true
    }

    val focusTransactionManager = requireTransactionManager()
    val generationBeforeSearch = focusTransactionManager.generation
    val activeNodeBeforeSearch = requireOwner().focusOwner.activeFocusTargetNode
    // Generate more items until searchChildren() finds a result.
    return searchBeyondBounds(direction) {
        if (
            generationBeforeSearch != focusTransactionManager.generation ||
                (@OptIn(ExperimentalComposeUiApi::class) ComposeUiFlags.isTrackFocusEnabled &&
                    activeNodeBeforeSearch !== requireOwner().focusOwner.activeFocusTargetNode)
        ) {
            // A new focus change was triggered during searchBeyondBounds.
            true
        } else {
            // Search among the added children. (The search continues as long as we return null).
            searchChildren(focusedItem, direction, onFound).takeIf { found ->
                // Stop searching when we find a result or if we don't have any more content.
                found || !hasMoreContent
            }
        }
    } ?: false
}

private fun FocusTargetNode.searchChildren(
    focusedItem: Rect,
    direction: FocusDirection,
    onFound: (FocusTargetNode) -> Boolean
): Boolean {
    val children =
        MutableVector<FocusTargetNode>().apply {
            visitChildren(Nodes.FocusTarget) {
                // TODO(b/278765590): Find the root issue why visitChildren returns unattached
                // nodes.
                if (it.isAttached) this.add(it)
            }
        }
    while (children.isNotEmpty()) {
        val nextItem = children.findBestCandidate(focusedItem, direction) ?: return false

        // If the result is not deactivated, this is a valid next item.
        if (nextItem.fetchFocusProperties().canFocus) return onFound.invoke(nextItem)

        // If the result is deactivated, we search among its children.
        if (nextItem.generateAndSearchChildren(focusedItem, direction, onFound)) return true

        // If there are no results among the children of the deactivated node,
        // repeat the search by excluding this deactivated node.
        children.remove(nextItem)
    }
    return false
}

/**
 * Returns all [FocusTargetNode] children that are not Deactivated. Any child that is deactivated
 * will add activated children instead, unless the deactivated node has a custom Enter specified.
 */
private fun DelegatableNode.collectAccessibleChildren(
    accessibleChildren: MutableVector<FocusTargetNode>
) {
    visitChildren(Nodes.FocusTarget) {
        // TODO(b/278765590): Find the root issue why visitChildren returns unattached nodes.
        if (!it.isAttached || it.requireLayoutNode().isDeactivated) return@visitChildren

        if (it.fetchFocusProperties().canFocus) {
            accessibleChildren.add(it)
        } else {
            it.collectAccessibleChildren(accessibleChildren)
        }
    }
}

// Iterate through this list of focus nodes and find best candidate in the specified direction.
// TODO(b/182319711): For Left/Right focus moves, Consider finding the first candidate in the beam
//  and then only comparing candidates in the beam. If nothing is in the beam, then consider all
//  valid candidates.
@Suppress("ModifierFactoryExtensionFunction", "ModifierFactoryReturnType")
private fun MutableVector<FocusTargetNode>.findBestCandidate(
    focusRect: Rect,
    direction: FocusDirection
): FocusTargetNode? {
    // Pick an impossible rectangle as the initial best candidate Rect.
    var bestCandidate =
        when (direction) {
            Left -> focusRect.translate(focusRect.width + 1, 0f)
            Right -> focusRect.translate(-(focusRect.width + 1), 0f)
            Up -> focusRect.translate(0f, focusRect.height + 1)
            Down -> focusRect.translate(0f, -(focusRect.height + 1))
            else -> error(InvalidFocusDirection)
        }

    var searchResult: FocusTargetNode? = null
    forEach { candidateNode ->
        if (candidateNode.isEligibleForFocusSearch) {
            val candidateRect = candidateNode.focusRect()
            if (isBetterCandidate(candidateRect, bestCandidate, focusRect, direction)) {
                bestCandidate = candidateRect
                searchResult = candidateNode
            }
        }
    }
    return searchResult
}

// Is this Rect a better candidate than currentCandidateRect for a focus search in a particular
// direction from a source rect? This is the core routine that determines the order of focus
// searching.
internal fun isBetterCandidate(
    proposedCandidate: Rect,
    currentCandidate: Rect,
    focusedRect: Rect,
    direction: FocusDirection
): Boolean {

    // Is this Rect a candidate for the next focus given the direction? This checks whether the
    // rect is at least partially to the direction of (e.g left of) from source. Includes an edge
    // case for an empty rect (which is used in some cases when searching from a point on the
    // screen).
    fun Rect.isCandidate() =
        when (direction) {
            Left ->
                (focusedRect.right > right || focusedRect.left >= right) && focusedRect.left > left
            Right ->
                (focusedRect.left < left || focusedRect.right <= left) && focusedRect.right < right
            Up ->
                (focusedRect.bottom > bottom || focusedRect.top >= bottom) && focusedRect.top > top
            Down ->
                (focusedRect.top < top || focusedRect.bottom <= top) && focusedRect.bottom < bottom
            else -> error(InvalidFocusDirection)
        }

    // The distance from the edge furthest in the given direction of source to the edge nearest
    // in the given direction of dest. If the dest is not in the direction from source, return 0.
    fun Rect.majorAxisDistance(): Float {
        val majorAxisDistance =
            when (direction) {
                Left -> focusedRect.left - right
                Right -> left - focusedRect.right
                Up -> focusedRect.top - bottom
                Down -> top - focusedRect.bottom
                else -> error(InvalidFocusDirection)
            }
<<<<<<< HEAD
        return max(0.0f, majorAxisDistance)
=======
        return majorAxisDistance.fastCoerceAtLeast(0f)
>>>>>>> 3d4510a6
    }

    // Find the distance on the minor axis w.r.t the direction to the nearest edge of the
    // destination rectangle.
    fun Rect.minorAxisDistance() =
        when (direction) {
            // the distance between the center verticals
            Left,
            Right -> (focusedRect.top + focusedRect.height / 2) - (top + height / 2)
            // the distance between the center horizontals
            Up,
            Down -> (focusedRect.left + focusedRect.width / 2) - (left + width / 2)
            else -> error(InvalidFocusDirection)
        }

    // Fudge-factor opportunity: how to calculate distance given major and minor axis distances.
    // Warning: This fudge factor is finely tuned, run all focus tests if you dare tweak it.
    fun weightedDistance(candidate: Rect): Long {
        val majorAxisDistance = candidate.majorAxisDistance().toLong()
        val minorAxisDistance = candidate.minorAxisDistance().toLong()
        return 13 * majorAxisDistance * majorAxisDistance + minorAxisDistance * minorAxisDistance
    }

    return when {
        // to be a better candidate, need to at least be a candidate in the first place.
        !proposedCandidate.isCandidate() -> false

        // If the currentCandidate is not a candidate, proposedCandidate is better.
        !currentCandidate.isCandidate() -> true

        // if proposedCandidate is better by beam, it wins.
        beamBeats(focusedRect, proposedCandidate, currentCandidate, direction) -> true

        // if currentCandidate is better, then the proposedCandidate can't be.
        beamBeats(focusedRect, currentCandidate, proposedCandidate, direction) -> false
        else -> weightedDistance(proposedCandidate) < weightedDistance(currentCandidate)
    }
}

/**
 * A rectangle may be a better candidate by virtue of being exclusively in the beam of the source
 * rect.
 *
 * @return Whether rect1 is a better candidate than rect2 by virtue of it being in the source's
 *   beam.
 */
private fun beamBeats(source: Rect, rect1: Rect, rect2: Rect, direction: FocusDirection): Boolean {
    // Do the "beams" w.r.t the given direction's axis of rect1 and rect2 overlap?
    fun Rect.inSourceBeam() =
        when (direction) {
            Left,
            Right -> this.bottom > source.top && this.top < source.bottom
            Up,
            Down -> this.right > source.left && this.left < source.right
            else -> error(InvalidFocusDirection)
        }

    // Whether the rect is in the direction of search.
    fun Rect.isInDirectionOfSearch() =
        when (direction) {
            Left -> source.left >= right
            Right -> source.right <= left
            Up -> source.top >= bottom
            Down -> source.bottom <= top
            else -> error(InvalidFocusDirection)
        }

    // The distance from the edge furthest in the given direction of source to the edge nearest
    // in the given direction of dest. If the dest is not in the direction from source, return 0.
    fun Rect.majorAxisDistance(): Float {
        val majorAxisDistance =
            when (direction) {
                Left -> source.left - right
                Right -> left - source.right
                Up -> source.top - bottom
                Down -> top - source.bottom
                else -> error(InvalidFocusDirection)
            }
<<<<<<< HEAD
        return max(0.0f, majorAxisDistance)
=======
        return majorAxisDistance.fastCoerceAtLeast(0f)
>>>>>>> 3d4510a6
    }

    // The distance along the major axis w.r.t the direction from the edge of source to the far
    // edge of dest. If the dest is not in the direction from source, return 1 (to break ties
    // with Rect.majorAxisDistance).
    fun Rect.majorAxisDistanceToFarEdge(): Float {
        val majorAxisDistance =
            when (direction) {
                Left -> source.left - left
                Right -> right - source.right
                Up -> source.top - top
                Down -> bottom - source.bottom
                else -> error(InvalidFocusDirection)
            }
<<<<<<< HEAD
        return max(1.0f, majorAxisDistance)
=======
        return majorAxisDistance.fastCoerceAtLeast(1f)
>>>>>>> 3d4510a6
    }

    return when {
        // if rect1 isn't exclusively in the src beam, it doesn't win
        rect2.inSourceBeam() || !rect1.inSourceBeam() -> false

        // We know rect1 is in the beam, and rect2 is not. If Rect2 is not in the direction of
        // search, rect1 wins (since rect2 could be reached by going in another direction).
        !rect2.isInDirectionOfSearch() -> true

        // for horizontal directions, being exclusively in beam always wins
        direction == Left || direction == Right -> true

        // for vertical directions, beams only beat up to a point:
        // now, as long as rect2 isn't completely closer, rect1 wins
        // e.g for direction down, completely closer means for rect2's top
        // edge to be closer to the source's top edge than rect1's bottom edge.
        else -> rect1.majorAxisDistance() < rect2.majorAxisDistanceToFarEdge()
    }
}

private fun Rect.topLeft() = Rect(left, top, left, top)

private fun Rect.bottomRight() = Rect(right, bottom, right, bottom)

// Find the active descendant.
@Suppress("ModifierFactoryExtensionFunction", "ModifierFactoryReturnType")
private fun FocusTargetNode.activeNode(): FocusTargetNode {
    check(focusState == ActiveParent) { "Searching for active node in inactive hierarchy" }
    return findActiveFocusNode() ?: error(NoActiveChild)
}<|MERGE_RESOLUTION|>--- conflicted
+++ resolved
@@ -139,11 +139,7 @@
         when (direction) {
             // TODO(b/244528858) choose different items for moveFocus(Enter) based on
             // LayoutDirection.
-<<<<<<< HEAD
-            @OptIn(ExperimentalComposeUiApi::class) Enter -> Right
-=======
             Enter -> Right
->>>>>>> 3d4510a6
             else -> direction
         }
 
@@ -313,11 +309,7 @@
                 Down -> top - focusedRect.bottom
                 else -> error(InvalidFocusDirection)
             }
-<<<<<<< HEAD
-        return max(0.0f, majorAxisDistance)
-=======
         return majorAxisDistance.fastCoerceAtLeast(0f)
->>>>>>> 3d4510a6
     }
 
     // Find the distance on the minor axis w.r.t the direction to the nearest edge of the
@@ -396,11 +388,7 @@
                 Down -> top - source.bottom
                 else -> error(InvalidFocusDirection)
             }
-<<<<<<< HEAD
-        return max(0.0f, majorAxisDistance)
-=======
         return majorAxisDistance.fastCoerceAtLeast(0f)
->>>>>>> 3d4510a6
     }
 
     // The distance along the major axis w.r.t the direction from the edge of source to the far
@@ -415,11 +403,7 @@
                 Down -> bottom - source.bottom
                 else -> error(InvalidFocusDirection)
             }
-<<<<<<< HEAD
-        return max(1.0f, majorAxisDistance)
-=======
         return majorAxisDistance.fastCoerceAtLeast(1f)
->>>>>>> 3d4510a6
     }
 
     return when {
