--- conflicted
+++ resolved
@@ -60,11 +60,6 @@
  * @sample androidx.compose.ui.samples.LayoutUsage
  *
  * Example usage with custom intrinsic measurements:
-<<<<<<< HEAD
- *
- * @sample androidx.compose.ui.samples.LayoutWithProvidedIntrinsicsUsage
-=======
->>>>>>> 3d4510a6
  *
  * @sample androidx.compose.ui.samples.LayoutWithProvidedIntrinsicsUsage
  * @param content The children composable to be laid out.
@@ -90,11 +85,7 @@
         update = {
             set(measurePolicy, SetMeasurePolicy)
             set(localMap, SetResolvedCompositionLocals)
-<<<<<<< HEAD
-            @OptIn(ExperimentalComposeUiApi::class) set(compositeKeyHash, SetCompositeKeyHash)
-=======
             set(compositeKeyHash, SetCompositeKeyHash)
->>>>>>> 3d4510a6
             set(materialized, SetModifier)
         },
         content = content
@@ -116,11 +107,6 @@
  * @sample androidx.compose.ui.samples.LayoutUsage
  *
  * Example usage with custom intrinsic measurements:
-<<<<<<< HEAD
- *
- * @sample androidx.compose.ui.samples.LayoutWithProvidedIntrinsicsUsage
-=======
->>>>>>> 3d4510a6
  *
  * @sample androidx.compose.ui.samples.LayoutWithProvidedIntrinsicsUsage
  * @param modifier Modifiers to be applied to the layout.
@@ -142,11 +128,7 @@
             set(measurePolicy, SetMeasurePolicy)
             set(localMap, SetResolvedCompositionLocals)
             set(materialized, SetModifier)
-<<<<<<< HEAD
-            @OptIn(ExperimentalComposeUiApi::class) set(compositeKeyHash, SetCompositeKeyHash)
-=======
             set(compositeKeyHash, SetCompositeKeyHash)
->>>>>>> 3d4510a6
         },
     )
 }
@@ -166,11 +148,6 @@
  * order will be calculated as if they were all provided as part of one lambda.
  *
  * Example usage:
-<<<<<<< HEAD
- *
- * @sample androidx.compose.ui.samples.LayoutWithMultipleContentsUsage
-=======
->>>>>>> 3d4510a6
  *
  * @sample androidx.compose.ui.samples.LayoutWithMultipleContentsUsage
  * @param contents The list of children composable contents to be laid out.
@@ -201,13 +178,7 @@
         val compositeKeyHash = currentCompositeKeyHash
         ReusableComposeNode<ComposeUiNode, Applier<Any>>(
             factory = ComposeUiNode.VirtualConstructor,
-<<<<<<< HEAD
-            update = {
-                @OptIn(ExperimentalComposeUiApi::class) set(compositeKeyHash, SetCompositeKeyHash)
-            },
-=======
             update = { set(compositeKeyHash, SetCompositeKeyHash) },
->>>>>>> 3d4510a6
             content = content
         )
     }
@@ -227,11 +198,7 @@
     val materialized = currentComposer.materialize(modifier)
     update {
         set(materialized, SetModifier)
-<<<<<<< HEAD
-        @OptIn(ExperimentalComposeUiApi::class) set(compositeKeyHash, SetCompositeKeyHash)
-=======
         set(compositeKeyHash, SetCompositeKeyHash)
->>>>>>> 3d4510a6
     }
 }
 
@@ -253,11 +220,7 @@
     val materialized = currentComposer.materializeWithCompositionLocalInjectionInternal(modifier)
     update {
         set(materialized, SetModifier)
-<<<<<<< HEAD
-        @OptIn(ExperimentalComposeUiApi::class) set(compositeKeyHash, SetCompositeKeyHash)
-=======
         set(compositeKeyHash, SetCompositeKeyHash)
->>>>>>> 3d4510a6
     }
 }
 
@@ -284,11 +247,7 @@
             set(localMap, SetResolvedCompositionLocals)
             @Suppress("DEPRECATION") init { this.canMultiMeasure = true }
             set(materialized, SetModifier)
-<<<<<<< HEAD
-            @OptIn(ExperimentalComposeUiApi::class) set(compositeKeyHash, SetCompositeKeyHash)
-=======
             set(compositeKeyHash, SetCompositeKeyHash)
->>>>>>> 3d4510a6
         },
         content = content
     )
