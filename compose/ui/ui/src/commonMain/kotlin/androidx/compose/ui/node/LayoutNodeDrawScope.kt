--- conflicted
+++ resolved
@@ -33,10 +33,6 @@
  * [ContentDrawScope] implementation that extracts density and layout direction information from the
  * given NodeCoordinator
  */
-<<<<<<< HEAD
-@OptIn(ExperimentalComposeUiApi::class)
-=======
->>>>>>> 3d4510a6
 internal class LayoutNodeDrawScope(val canvasDrawScope: CanvasDrawScope = CanvasDrawScope()) :
     DrawScope by canvasDrawScope, ContentDrawScope {
 
