/*
 * Copyright 2020 The Android Open Source Project
 *
 * Licensed under the Apache License, Version 2.0 (the "License");
 * you may not use this file except in compliance with the License.
 * You may obtain a copy of the License at
 *
 *      http://www.apache.org/licenses/LICENSE-2.0
 *
 * Unless required by applicable law or agreed to in writing, software
 * distributed under the License is distributed on an "AS IS" BASIS,
 * WITHOUT WARRANTIES OR CONDITIONS OF ANY KIND, either express or implied.
 * See the License for the specific language governing permissions and
 * limitations under the License.
 */

package androidx.compose.ui.node

import androidx.collection.MutableObjectIntMap
import androidx.collection.mutableObjectIntMapOf
import androidx.compose.ui.internal.checkPrecondition

private val DepthComparator: Comparator<LayoutNode> =
    object : Comparator<LayoutNode> {
        override fun compare(a: LayoutNode, b: LayoutNode): Int {
            val depthDiff = a.depth.compareTo(b.depth)
            if (depthDiff != 0) {
                return depthDiff
            }
            return a.hashCode().compareTo(b.hashCode())
        }
    }

/**
 * The set of [LayoutNode]s which orders items by their [LayoutNode.depth] and allows
 * modifications(additions and removals) while we iterate through it via [popEach]. While
 * [LayoutNode] is added to the set it should always be:
 * 1) attached [LayoutNode.isAttached] == true
 * 2) maintaining the same [LayoutNode.depth] as any of this modifications can break the
 *    comparator's contract which can cause to not find the item in the tree set, which we
 *    previously added.
 */
internal class DepthSortedSet(private val extraAssertions: Boolean) {
    // stores the depth used when the node was added into the set so we can assert it wasn't
    // changed since then. we need to enforce this as changing the depth can break the contract
    // used in comparator for building the tree in TreeSet.
    // Created and used only when extraAssertions == true
<<<<<<< HEAD
    private val mapOfOriginalDepth by
        lazy(LazyThreadSafetyMode.NONE) { mutableMapOf<LayoutNode, Int>() }
    private val DepthComparator: Comparator<LayoutNode> =
        object : Comparator<LayoutNode> {
            override fun compare(l1: LayoutNode, l2: LayoutNode): Int {
                val depthDiff = l1.depth.compareTo(l2.depth)
                if (depthDiff != 0) {
                    return depthDiff
                }
                return l1.hashCode().compareTo(l2.hashCode())
            }
        }
=======
    private var mapOfOriginalDepth: MutableObjectIntMap<LayoutNode>? = null

>>>>>>> 3d4510a6
    private val set = SortedSet(DepthComparator)

    fun contains(node: LayoutNode): Boolean {
        val contains = set.contains(node)
        if (extraAssertions) {
            checkPrecondition(contains == safeMapOfOriginalDepth().containsKey(node)) {
                "inconsistency in TreeSet"
            }
        }
        return contains
    }

    fun add(node: LayoutNode) {
        checkPrecondition(node.isAttached) { "DepthSortedSet.add called on an unattached node" }
        if (extraAssertions) {
            val map = safeMapOfOriginalDepth()
            val usedDepth = map.getOrDefault(node, Int.MAX_VALUE)
            if (usedDepth == Int.MAX_VALUE) {
                map[node] = node.depth
            } else {
                checkPrecondition(usedDepth == node.depth) { "invalid node depth" }
            }
        }
        set.add(node)
    }

    fun remove(node: LayoutNode): Boolean {
        checkPrecondition(node.isAttached) { "DepthSortedSet.remove called on an unattached node" }
        val contains = set.remove(node)
        if (extraAssertions) {
            val map = safeMapOfOriginalDepth()
            if (map.contains(node)) {
                val usedDepth = map[node]
                map.remove(node)
                checkPrecondition(usedDepth == if (contains) node.depth else Int.MAX_VALUE) {
                    "invalid node depth"
                }
            }
        }
        return contains
    }

    fun pop(): LayoutNode {
        val node = set.first()
        remove(node)
        return node
    }

    inline fun popEach(crossinline block: (LayoutNode) -> Unit) {
        while (isNotEmpty()) {
            val node = pop()
            block(node)
        }
    }

    fun isEmpty(): Boolean = set.isEmpty()

    @Suppress("NOTHING_TO_INLINE") inline fun isNotEmpty(): Boolean = !isEmpty()
<<<<<<< HEAD
=======

    private fun safeMapOfOriginalDepth(): MutableObjectIntMap<LayoutNode> {
        if (mapOfOriginalDepth == null) {
            mapOfOriginalDepth = mutableObjectIntMapOf()
        }
        return mapOfOriginalDepth!!
    }
>>>>>>> 3d4510a6

    override fun toString(): String {
        return set.toString()
    }
}

internal class DepthSortedSetsForDifferentPasses(extraAssertions: Boolean) {
    private val lookaheadSet = DepthSortedSet(extraAssertions)
    private val set = DepthSortedSet(extraAssertions)

    /**
     * Checks if the given node exists in the corresponding set based on the provided
     * [affectsLookahead].
     */
    fun contains(node: LayoutNode, affectsLookahead: Boolean): Boolean {
        val constainsInLookahead = lookaheadSet.contains(node)
        return if (affectsLookahead) {
            constainsInLookahead
        } else {
            constainsInLookahead || set.contains(node)
        }
    }

    /** Checks if the node exists in either set. */
    fun contains(node: LayoutNode): Boolean = lookaheadSet.contains(node) || set.contains(node)

    /**
     * Adds the given node to the corresponding set based on whether its lookahead
     * measurement/placement should be invalidated.
     *
     * Note: When [affectsLookahead] is true, both lookahead and main measure/layout will be
     * triggered as needed (i.e. if the FooPending flag is dirty). Otherwise, lookahead
     * remeasurement/relayout will be skipped.
     */
    fun add(node: LayoutNode, affectsLookahead: Boolean) {
        if (affectsLookahead) {
            lookaheadSet.add(node)
            set.add(node)
        } else {
            if (!lookaheadSet.contains(node)) {
                // Only add the node to set if it's not already in the lookahead set. Nodes in
                // lookaheadSet will get a remeasure/relayout call after lookahead.
                set.add(node)
            }
        }
    }

    fun remove(node: LayoutNode, affectsLookahead: Boolean): Boolean {
        val contains =
            if (affectsLookahead) {
                lookaheadSet.remove(node)
            } else {
                set.remove(node)
            }
        return contains
    }

    fun remove(node: LayoutNode): Boolean {
        val containsInLookahead = lookaheadSet.remove(node)
        return set.remove(node) || containsInLookahead
    }

    fun pop(): LayoutNode {
        if (lookaheadSet.isNotEmpty()) {
            return lookaheadSet.pop()
        }
        return set.pop()
    }

    /**
     * Pops nodes that require lookahead remeasurement/replacement first until the lookaheadSet is
     * empty, before handling nodes that only require invalidation for the main pass.
     */
    inline fun popEach(crossinline block: (node: LayoutNode, affectsLookahead: Boolean) -> Unit) {
        while (isNotEmpty()) {
            val affectsLookahead = lookaheadSet.isNotEmpty()
            val node = if (affectsLookahead) lookaheadSet.pop() else set.pop()
            block(node, affectsLookahead)
        }
    }

    fun isEmpty(): Boolean = set.isEmpty() && lookaheadSet.isEmpty()

    fun isEmpty(affectsLookahead: Boolean): Boolean =
        if (affectsLookahead) lookaheadSet.isEmpty() else set.isEmpty()

    fun isNotEmpty(): Boolean = !isEmpty()
}<|MERGE_RESOLUTION|>--- conflicted
+++ resolved
@@ -45,23 +45,8 @@
     // changed since then. we need to enforce this as changing the depth can break the contract
     // used in comparator for building the tree in TreeSet.
     // Created and used only when extraAssertions == true
-<<<<<<< HEAD
-    private val mapOfOriginalDepth by
-        lazy(LazyThreadSafetyMode.NONE) { mutableMapOf<LayoutNode, Int>() }
-    private val DepthComparator: Comparator<LayoutNode> =
-        object : Comparator<LayoutNode> {
-            override fun compare(l1: LayoutNode, l2: LayoutNode): Int {
-                val depthDiff = l1.depth.compareTo(l2.depth)
-                if (depthDiff != 0) {
-                    return depthDiff
-                }
-                return l1.hashCode().compareTo(l2.hashCode())
-            }
-        }
-=======
     private var mapOfOriginalDepth: MutableObjectIntMap<LayoutNode>? = null
 
->>>>>>> 3d4510a6
     private val set = SortedSet(DepthComparator)
 
     fun contains(node: LayoutNode): Boolean {
@@ -120,8 +105,6 @@
     fun isEmpty(): Boolean = set.isEmpty()
 
     @Suppress("NOTHING_TO_INLINE") inline fun isNotEmpty(): Boolean = !isEmpty()
-<<<<<<< HEAD
-=======
 
     private fun safeMapOfOriginalDepth(): MutableObjectIntMap<LayoutNode> {
         if (mapOfOriginalDepth == null) {
@@ -129,7 +112,6 @@
         }
         return mapOfOriginalDepth!!
     }
->>>>>>> 3d4510a6
 
     override fun toString(): String {
         return set.toString()
