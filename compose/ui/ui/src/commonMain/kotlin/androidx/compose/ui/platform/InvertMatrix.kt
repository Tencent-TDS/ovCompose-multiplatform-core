--- conflicted
+++ resolved
@@ -55,11 +55,6 @@
     val b09 = a21 * a32 - a22 * a31
     val b10 = a21 * a33 - a23 * a31
     val b11 = a22 * a33 - a23 * a32
-<<<<<<< HEAD
-    val det = (b00 * b11 - b01 * b10 + b02 * b09 + b03 * b08 - b04 * b07 + b05 * b06)
-    if (det == 0.0f) {
-        return false
-=======
 
     val det = (b00 * b11 - b01 * b10 + b02 * b09 + b03 * b08 - b04 * b07 + b05 * b06)
     if (det != 0.0f) {
@@ -80,7 +75,6 @@
         other[3, 1] = ((a00 * b09 - a01 * b07 + a02 * b06) * invDet)
         other[3, 2] = ((-a30 * b03 + a31 * b01 - a32 * b00) * invDet)
         other[3, 3] = ((a20 * b03 - a21 * b01 + a22 * b00) * invDet)
->>>>>>> 3d4510a6
     }
     return det != 0.0f
 }