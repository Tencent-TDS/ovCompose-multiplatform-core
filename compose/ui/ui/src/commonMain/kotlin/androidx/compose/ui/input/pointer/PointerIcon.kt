--- conflicted
+++ resolved
@@ -74,13 +74,8 @@
  * @sample androidx.compose.ui.samples.PointerIconSample
  * @param icon The icon to set
  * @param overrideDescendants when false (by default) descendants are able to set their own pointer
-<<<<<<< HEAD
- *   icon. If true, no descendants under this parent are eligible to change the icon (it will be set
- *   to the this [the parent's] icon).
-=======
  * icon. If true, no descendants under this parent are eligible to change the icon (it will be set
  * to this [the parent's] icon).
->>>>>>> 714d64b0
  */
 @Stable
 fun Modifier.pointerHoverIcon(icon: PointerIcon, overrideDescendants: Boolean = false) =
