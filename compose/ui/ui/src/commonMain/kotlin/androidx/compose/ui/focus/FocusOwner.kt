--- conflicted
+++ resolved
@@ -131,14 +131,10 @@
     fun dispatchInterceptedSoftKeyboardEvent(keyEvent: KeyEvent): Boolean
 
     /** Dispatches a rotary scroll event through the compose hierarchy. */
-<<<<<<< HEAD
-    fun dispatchRotaryEvent(event: RotaryScrollEvent): Boolean
-=======
     fun dispatchRotaryEvent(
         event: RotaryScrollEvent,
         onFocusedItem: () -> Boolean = { false }
     ): Boolean
->>>>>>> 3d4510a6
 
     /** Schedule a FocusTarget node to be invalidated after onApplyChanges. */
     fun scheduleInvalidation(node: FocusTargetNode)
@@ -149,15 +145,12 @@
     /** Schedule a FocusProperties node to be invalidated after onApplyChanges. */
     fun scheduleInvalidation(node: FocusPropertiesModifierNode)
 
-<<<<<<< HEAD
-=======
     /** Schedule the owner to be invalidated after onApplyChanges. */
     fun scheduleInvalidationForOwner()
 
     /** Listeners that will be notified when the active item changes. */
     val listeners: MutableObjectList<FocusListener>
 
->>>>>>> 3d4510a6
     /** The focus state of the root focus node. */
     val rootState: FocusState
 
