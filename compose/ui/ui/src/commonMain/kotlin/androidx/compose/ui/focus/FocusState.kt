--- conflicted
+++ resolved
@@ -43,20 +43,11 @@
      * to hold onto focus. (Eg. when a text field has an invalid phone number). When we are in a
      * captured state, clicking on other focusable items does not clear focus from the currently
      * focused item.
-<<<<<<< HEAD
      *
      * You can capture focus by calling [focusRequester.captureFocus()][captureFocus] and free focus
      * by calling [focusRequester.freeFocus()][freeFocus].
      *
      * @return true if focus is captured, false otherwise.
-     *
-=======
-     *
-     * You can capture focus by calling [focusRequester.captureFocus()][captureFocus] and free focus
-     * by calling [focusRequester.freeFocus()][freeFocus].
-     *
-     * @return true if focus is captured, false otherwise.
->>>>>>> 3d4510a6
      * @sample androidx.compose.ui.samples.CaptureFocusSample
      */
     val isCaptured: Boolean
