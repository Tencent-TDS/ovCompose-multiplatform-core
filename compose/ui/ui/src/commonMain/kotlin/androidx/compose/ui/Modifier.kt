--- conflicted
+++ resolved
@@ -30,19 +30,8 @@
 import kotlinx.coroutines.Job
 import kotlinx.coroutines.cancel
 
-<<<<<<< HEAD
-/**
- * Used in place of the standard Job cancellation pathway to avoid reflective javaClass.simpleName
- * lookups to build the exception message and stack trace collection. Remove if these are changed in
- * kotlinx.coroutines.
- */
-private class ModifierNodeDetachedCancellationException : PlatformOptimizedCancellationException(
-    "The Modifier.Node was detached"
-)
-=======
 internal class ModifierNodeDetachedCancellationException :
     PlatformOptimizedCancellationException("The Modifier.Node was detached")
->>>>>>> 7a145e05
 
 /**
  * An ordered, immutable collection of [modifier elements][Modifier.Element] that decorate or add
