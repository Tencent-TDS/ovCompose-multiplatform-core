--- conflicted
+++ resolved
@@ -22,11 +22,6 @@
 import androidx.compose.runtime.Composable
 import androidx.compose.runtime.CompositionLocal
 import androidx.compose.runtime.CompositionLocalProvider
-<<<<<<< HEAD
-import androidx.compose.runtime.ProvidableCompositionLocal
-import androidx.compose.runtime.compositionLocalOf
-=======
->>>>>>> 3d4510a6
 import androidx.compose.runtime.ProvidableCompositionLocal
 import androidx.compose.runtime.compositionLocalOf
 import androidx.compose.runtime.staticCompositionLocalOf
@@ -70,17 +65,6 @@
  * androidx.compose.ui.autofill.AutofillNode]s to the autofill tree. The [AutofillTree] is a
  * temporary data structure that will be replaced by Autofill Semantics (b/138604305).
  */
-<<<<<<< HEAD
-@Suppress("OPT_IN_MARKER_ON_WRONG_TARGET")
-@get:ExperimentalComposeUiApi
-@ExperimentalComposeUiApi
-val LocalAutofillTree =
-    staticCompositionLocalOf<AutofillTree> { noLocalProvidedFor("LocalAutofillTree") }
-
-/** The CompositionLocal to provide communication with platform clipboard service. */
-val LocalClipboardManager =
-    staticCompositionLocalOf<ClipboardManager> { noLocalProvidedFor("LocalClipboardManager") }
-=======
 @Deprecated(
     """
         Use the new semantics-based Autofill APIs androidx.compose.ui.autofill.ContentType and
@@ -106,7 +90,6 @@
 
 /** The CompositionLocal to provide communication with platform clipboard service. */
 val LocalClipboard = staticCompositionLocalOf<Clipboard> { noLocalProvidedFor("LocalClipboard") }
->>>>>>> 3d4510a6
 
 /**
  * The CompositionLocal to provide access to a [GraphicsContext] instance for creation of
@@ -211,9 +194,6 @@
 val LocalScrollCaptureInProgress: CompositionLocal<Boolean>
     get() = LocalProvidableScrollCaptureInProgress
 
-<<<<<<< HEAD
-/** Configure the blink timeout, after interaction, for text cursors. */
-=======
 /**
  * Text cursor blinking
  * - _true_ normal cursor behavior (interactive blink)
@@ -224,7 +204,6 @@
  * Typically you should not set _false_ outside of screenshot tests without also providing a
  * `cursorBrush` to `BasicTextField` to implement a custom design
  */
->>>>>>> 3d4510a6
 val LocalCursorBlinkEnabled: ProvidableCompositionLocal<Boolean> = staticCompositionLocalOf { true }
 
 @ExperimentalComposeUiApi
