--- conflicted
+++ resolved
@@ -143,11 +143,7 @@
                 autoMirror = autoMirror
             )
             val compositionContext = rememberCompositionContext()
-<<<<<<< HEAD
-            this.composition =
-=======
             val composition =
->>>>>>> 3d4510a6
                 remember(viewportWidth, viewportHeight, content) {
                     val curComp = this.composition
                     val next =
@@ -159,11 +155,8 @@
                     next.setContent { content(viewport.width, viewport.height) }
                     next
                 }
-<<<<<<< HEAD
-=======
             this.composition = composition
             DisposableEffect(this) { onDispose { composition.dispose() } }
->>>>>>> 3d4510a6
         }
 }
 
