/*
 * Copyright 2022 The Android Open Source Project
 *
 * Licensed under the Apache License, Version 2.0 (the "License");
 * you may not use this file except in compliance with the License.
 * You may obtain a copy of the License at
 *
 *      http://www.apache.org/licenses/LICENSE-2.0
 *
 * Unless required by applicable law or agreed to in writing, software
 * distributed under the License is distributed on an "AS IS" BASIS,
 * WITHOUT WARRANTIES OR CONDITIONS OF ANY KIND, either express or implied.
 * See the License for the specific language governing permissions and
 * limitations under the License.
 */
package androidx.compose.ui.node

import androidx.compose.runtime.collection.MutableVector
import androidx.compose.runtime.collection.mutableVectorOf
import androidx.compose.ui.CombinedModifier
import androidx.compose.ui.Modifier
import androidx.compose.ui.areObjectsOfSameType
import androidx.compose.ui.internal.checkPrecondition
import androidx.compose.ui.internal.checkPreconditionNotNull
import androidx.compose.ui.internal.throwIllegalStateException
import androidx.compose.ui.layout.ModifierInfo

private val SentinelHead =
    object : Modifier.Node() {
            override fun toString() = "<Head>"
        }
        .apply { aggregateChildKindSet = 0.inv() }

internal class NodeChain(val layoutNode: LayoutNode) {
    internal val innerCoordinator = InnerNodeCoordinator(layoutNode)
    internal var outerCoordinator: NodeCoordinator = innerCoordinator
        private set

    internal val tail: Modifier.Node = innerCoordinator.tail
    internal var head: Modifier.Node = tail
        private set

<<<<<<< HEAD
    private val isUpdating: Boolean
        get() = head === SentinelHead
=======
    internal val isUpdating: Boolean
        get() = SentinelHead.child != null
>>>>>>> 3d4510a6

    private val aggregateChildKindSet: Int
        get() = head.aggregateChildKindSet

    private var current: MutableVector<Modifier.Element>? = null
    private var buffer: MutableVector<Modifier.Element>? = null
    private var cachedDiffer: Differ? = null
    private var logger: Logger? = null

    internal fun useLogger(logger: Logger?) {
        this.logger = logger
    }

    /**
     * Takes the current "head" of the chain and adds a sentinel node as its parent in order to make
     * the diffing process a bit easier to work with. This function will return the new "sentinel
     * head", and keep [head] pointing to the actual head.
     *
     * TODO: Now that we run the diff from head to tail, this may not be as helpful as it once was.
     *   Consider removing this and trimChain entirely. If we don't, we should at least refactor to
     *   make SentinelHead not a shared global mutable object, and instead just allocate one per
     *   owner or one per chain.
     */
    private fun padChain(): Modifier.Node {
        checkPrecondition(head !== SentinelHead) { "padChain called on already padded chain" }
        val currentHead = head
        currentHead.parent = SentinelHead
        SentinelHead.child = currentHead
        return SentinelHead
    }

    private fun trimChain(paddedHead: Modifier.Node): Modifier.Node {
        checkPrecondition(paddedHead === SentinelHead) {
            "trimChain called on already trimmed chain"
        }
        val result = SentinelHead.child ?: tail
        result.parent = null
        SentinelHead.child = null
        SentinelHead.aggregateChildKindSet = 0.inv()
        SentinelHead.updateCoordinator(null)
        checkPrecondition(result !== SentinelHead) { "trimChain did not update the head" }
        return result
    }

    /**
     * This method will update the node chain based on the provided modifier chain. This method is
     * responsible for calling all appropriate lifecycles for nodes that are
     * created/disposed/updated during this call.
     *
     * This method will attempt to optimize for the common scenario of the modifier chain being of
     * equal size and each element being able to be reused from the prior one. In most cases this is
     * what recomposition will result in, provided modifiers weren't conditionally provided. In the
     * cases where the modifier is not of equal length to the prior value, or modifiers of different
     * reuse types ended up in the same position, this method will deopt into a slower path which
     * will perform a diff on the modifier chain and execute a minimal number of insertions and
     * deletions.
     */
    internal fun updateFrom(m: Modifier) {
        // If we run the diff and there are no structural changes, we can avoid looping through the
        // list and updating the coordinators. We simply keep track of this during the diff to avoid
        // this overhead at the end if we can, since it should be fairly common. Note that this is
        // slightly different from [attachNeeded] since a node can be updated and return null or a
        // new instance which is perfectly valid and would require a new attach cycle, however the
        // coordinator would be identical and so [attachNeeded] would be true but this false
        var coordinatorSyncNeeded = false
        // Use the node chain itself as a head/tail temporarily to prevent pruning the linkedlist
        // to the point where we don't have reference to it. We need to undo this at the end of
        // this method.
        val paddedHead = padChain()
        // to avoid allocating vectors every time modifier is set, we have two vectors that we
        // reuse over time. Since the common case is the modifier chains will be of equal length,
        // these vectors should be sized appropriately. The "before" list is nullable, since many
        // layout nodes will never have modifier set more than once, so we avoid allocating the
        // vector in those cases.
        var before = current
        val beforeSize = before?.size ?: 0
        val after = m.fillVector(buffer ?: mutableVectorOf())
        var i = 0
        if (after.size == beforeSize) {
            // assume if the sizes are the same, that we are in a common case of no structural
            // changes we will attempt an O(n) fast-path diff and exit if a diff is detected, and
            // do the O(N^2) diff beyond that point
            // NOTE: we do not need to sync coordinators here since if any modifiers are added or
            // removed we will break into a structural update.
            var node: Modifier.Node? = paddedHead.child
            while (node != null && i < beforeSize) {
                checkPreconditionNotNull(before) { "expected prior modifier list to be non-empty" }
                val prev = before[i]
                val next = after[i]
                when (actionForModifiers(prev, next)) {
                    ActionReplace -> {
                        // structural change!
                        // back up one for the structural diff algorithm. This should be safe since
                        // our chain is padded with the EmptyHead/EmptyTail nodes
                        logger?.linearDiffAborted(i, prev, next, node)
                        node = node.parent
                        break
                    }
                    ActionUpdate -> {
                        // this is "the same" modifier, but some things have changed so we want to
                        // reuse the node but also update it
                        updateNode(prev, next, node)
                        logger?.nodeUpdated(i, i, prev, next, node)
                    }
                    ActionReuse -> {
                        logger?.nodeReused(i, i, prev, next, node)
                        // no need to do anything, this is "the same" modifier
                    }
                }
                // NOTE: We do not need to check if the node is attached since these are all updated
                // or reused modifiers only
                node = node.child
                i++
            }
            if (i < beforeSize) {
                coordinatorSyncNeeded = true
                checkPreconditionNotNull(before) { "expected prior modifier list to be non-empty" }
                checkPreconditionNotNull(node) { "structuralUpdate requires a non-null tail" }
                // there must have been a structural change
                // we only need to diff what is left of the list, so we use `i` to determine how
                // much of the list is left.
                structuralUpdate(
                    i,
                    before,
                    after,
                    node,
                    !layoutNode.applyingModifierOnAttach,
                )
            }
        } else if (layoutNode.applyingModifierOnAttach && beforeSize == 0) {
            // common case where we are initializing the chain and the previous size is zero. In
            // this case we just do all inserts. Since this is so common, we add a fast path here
            // for this condition. Since the layout node is currently attaching, the inserted nodes
            // will not get eagerly attached, which means we can avoid dealing with the coordinator
            // sync until the end, which keeps this code path much simpler.
            coordinatorSyncNeeded = true
            var node = paddedHead
            while (i < after.size) {
                val next = after[i]
                val parent = node
                node = createAndInsertNodeAsChild(next, parent)
                logger?.nodeInserted(0, i, next, parent, node)
                i++
            }
            syncAggregateChildKindSet()
        } else if (after.size == 0) {
            checkPreconditionNotNull(before) { "expected prior modifier list to be non-empty" }
            // common case where we we are removing all the modifiers.
            var node = paddedHead.child
            while (node != null && i < before.size) {
                logger?.nodeRemoved(i, before[i], node)
                node = detachAndRemoveNode(node).child
                i++
            }
            innerCoordinator.wrappedBy = layoutNode.parent?.innerCoordinator
            outerCoordinator = innerCoordinator
        } else {
            coordinatorSyncNeeded = true
            before = before ?: MutableVector()
            structuralUpdate(
                0,
                before,
                after,
                paddedHead,
                !layoutNode.applyingModifierOnAttach,
            )
        }
        current = after
        // clear the before vector to allow old modifiers to be Garbage Collected
        buffer = before?.also { it.clear() }
        head = trimChain(paddedHead)
        if (coordinatorSyncNeeded) {
            syncCoordinators()
        }
    }

    /**
     * This will "reset" all of the nodes in the chain. This includes both calling the reset
     * lifecycles, calling the detach lifecycles, and calling [markAsDetached].
     */
    internal fun resetState() {
        tailToHead { if (it.isAttached) it.reset() }
        runDetachLifecycle()
        markAsDetached()
    }

    fun syncCoordinators() {
        var coordinator: NodeCoordinator = innerCoordinator
        var node: Modifier.Node? = tail.parent
        while (node != null) {
            val layoutmod = node.asLayoutModifierNode()
            if (layoutmod != null) {
                val next =
                    if (node.coordinator != null) {
                        val c = node.coordinator as LayoutModifierNodeCoordinator
                        val prevNode = c.layoutModifierNode
                        c.layoutModifierNode = layoutmod
                        if (prevNode !== node) c.onLayoutModifierNodeChanged()
                        c
                    } else {
                        val c = LayoutModifierNodeCoordinator(layoutNode, layoutmod)
                        node.updateCoordinator(c)
                        c
                    }
                coordinator.wrappedBy = next
                next.wrapped = coordinator
                coordinator = next
            } else {
                node.updateCoordinator(coordinator)
            }
            node = node.parent
        }
        coordinator.wrappedBy = layoutNode.parent?.innerCoordinator
        outerCoordinator = coordinator
    }

    /**
     * Ensures that the current []aggregateChildKindSet] value for each of the modifier nodes are
     * set correctly. We must do this after every diff where a node was inserted or deleted. We can
     * safely avoid it in the (relatively common) case of the chain getting updated but not changing
     * structurally.
     */
    private fun syncAggregateChildKindSet() {
        var node: Modifier.Node? = tail.parent
        var aggregateChildKindSet = 0
        while (node != null && node !== SentinelHead) {
            aggregateChildKindSet = aggregateChildKindSet or node.kindSet
            node.aggregateChildKindSet = aggregateChildKindSet
            node = node.parent
        }
    }

    /**
     * Runs through all nodes in the chain and calls [markAsAttached]. This will ensure that the
     * node has a coordinator and is marked as attached, but the node will not yet be notified that
     * this happened. As a result, [runAttachLifecycle] is expected to be called afterwards to
     * notify the node that it is attached. These are separated to ensure that when the attach
     * lifecycle is called, all nodes in the hierarchy are marked as attached.
     */
    fun markAsAttached() {
        headToTail { it.markAsAttached() }
    }

    /**
     * Runs through all nodes in the chain and calls the attach lifecycle. It also runs
     * invalidations as a result of the attach, if needed.
     */
    fun runAttachLifecycle() {
        // Assign layers that have been recycled in onDetach() in case the node has been reused
        var coordinator: NodeCoordinator = outerCoordinator
        val innerCoordinator = innerCoordinator
        while (coordinator !== innerCoordinator) {
            coordinator.onAttach()
            coordinator = coordinator.wrapped!!
        }
        innerCoordinator.onAttach()

        headToTail {
            it.runAttachLifecycle()
            if (it.insertedNodeAwaitingAttachForInvalidation) {
                autoInvalidateInsertedNode(it)
            }
            if (it.updatedNodeAwaitingAttachForInvalidation) {
                autoInvalidateUpdatedNode(it)
            }
            // when we attach with performInvalidations == false no separate
            // invalidations needed as the whole LayoutNode is attached to the tree.
            // it will cause all the needed invalidations.
            // TODO: can we get rid of these now?
            it.insertedNodeAwaitingAttachForInvalidation = false
            it.updatedNodeAwaitingAttachForInvalidation = false
        }
    }

    /**
     * This returns a new List of Modifiers and the coordinates and any extra information that may
     * be useful. This is used for tooling to retrieve layout modifier and layer information.
     */
    fun getModifierInfo(): List<ModifierInfo> {
        val current = current ?: return emptyList()
        val infoList = MutableVector<ModifierInfo>(current.size)
        var i = 0
        headToTailExclusive { node ->
            val coordinator =
                requireNotNull(node.coordinator) {
                    "getModifierInfo called on node with no coordinator"
                }
            // placeWithLayer puts the layer on the _next_ coordinator
            //
            // - If the last node does placeWithLayer, the layer is on the innerCoordinator
            // - the first LayoutNode in the tree gets a layer from the root
            //
            // This logic prefers to use this.layer, but will use innerCoordinator on the last node
            // -- this exists for ui-inspector and must remain stable due to a non-same-version
            // release dependency on tree structure.
            val currentNodeLayer = coordinator.layer
            val innerNodeLayer =
                innerCoordinator.layer.takeIf {
                    // emit the innerCoordinator only if it's different than current coordinator and
                    // this is the last node

                    // note: this logic will correctly handle the case where a Modifier.Node as the
                    // last
                    // element in the chain calls placeWithLayer. However, it does also cause an
                    // emit
                    // when .graphicsLayer is the last element in the chain as well - was previously
                    // depended upon by ui-tooling to avoid seeing the Crossfade layer.

                    // Going forward, as a contract, all layers will be emitted. And UI-tooling
                    // should
                    // not gain a new dependency on omitted layers.
                    val localChild = node.child
                    localChild === tail && node.coordinator !== localChild.coordinator
                }
            val layer = currentNodeLayer ?: innerNodeLayer
            infoList += ModifierInfo(current[i++], coordinator, layer)
        }
        return infoList.asMutableList()
    }

    internal fun markAsDetached() {
        tailToHead { if (it.isAttached) it.markAsDetached() }
    }

    internal fun runDetachLifecycle() {
        tailToHead { if (it.isAttached) it.runDetachLifecycle() }
<<<<<<< HEAD
=======

        // Recycle layers
        var coordinator: NodeCoordinator = innerCoordinator
        val outerCoordinator = outerCoordinator
        while (coordinator !== outerCoordinator) {
            coordinator.onDetach()
            coordinator = coordinator.wrappedBy!!
        }
        outerCoordinator.onDetach()
>>>>>>> 3d4510a6
    }

    private fun getDiffer(
        head: Modifier.Node,
        offset: Int,
        before: MutableVector<Modifier.Element>,
        after: MutableVector<Modifier.Element>,
        shouldAttachOnInsert: Boolean,
    ): Differ {
        val current = cachedDiffer
        @Suppress("IfThenToElvis")
        return if (current == null) {
            Differ(
                    head,
                    offset,
                    before,
                    after,
                    // TODO: is this always true?
                    shouldAttachOnInsert,
                )
                .also { cachedDiffer = it }
        } else {
            current.also {
                it.node = head
                it.offset = offset
                it.before = before
                it.after = after
                it.shouldAttachOnInsert = shouldAttachOnInsert
            }
        }
    }

    private fun propagateCoordinator(start: Modifier.Node, coordinator: NodeCoordinator) {
        var node = start.parent
        while (node != null) {
            if (node === SentinelHead) {
                coordinator.wrappedBy = layoutNode.parent?.innerCoordinator
                outerCoordinator = coordinator
                break
            }
            if (node.isKind(Nodes.Layout)) break
            node.updateCoordinator(coordinator)
            node = node.parent
        }
    }

    private inner class Differ(
        var node: Modifier.Node,
        var offset: Int,
        var before: MutableVector<Modifier.Element>,
        var after: MutableVector<Modifier.Element>,
        var shouldAttachOnInsert: Boolean,
    ) : DiffCallback {
        override fun areItemsTheSame(oldIndex: Int, newIndex: Int): Boolean {
            return actionForModifiers(before[offset + oldIndex], after[offset + newIndex]) !=
                ActionReplace
        }

        override fun insert(newIndex: Int) {
            val index = offset + newIndex
            val parent = node
            node = createAndInsertNodeAsChild(after[index], parent)
            logger?.nodeInserted(index, index, after[index], parent, node)

            if (shouldAttachOnInsert) {
                val childCoordinator = node.child!!.coordinator!!
                val layoutmod = node.asLayoutModifierNode()
                if (layoutmod != null) {
                    val thisCoordinator = LayoutModifierNodeCoordinator(layoutNode, layoutmod)
                    node.updateCoordinator(thisCoordinator)
                    propagateCoordinator(node, thisCoordinator)
                    thisCoordinator.wrappedBy = childCoordinator.wrappedBy
                    thisCoordinator.wrapped = childCoordinator
                    childCoordinator.wrappedBy = thisCoordinator
                } else {
                    node.updateCoordinator(childCoordinator)
                }
                node.markAsAttached()
                node.runAttachLifecycle()
                autoInvalidateInsertedNode(node)
            } else {
                node.insertedNodeAwaitingAttachForInvalidation = true
            }
        }

        override fun remove(atIndex: Int, oldIndex: Int) {
            val toRemove = node.child!!
            logger?.nodeRemoved(oldIndex, before[offset + oldIndex], toRemove)
            if (toRemove.isKind(Nodes.Layout)) {
                val removedCoordinator = toRemove.coordinator!!
                // parent might be null
                val parentCoordinator = removedCoordinator.wrappedBy
                // child should never be null because of innerCoordinator
                val childCoordinator = removedCoordinator.wrapped!!
                parentCoordinator?.wrapped = childCoordinator
                childCoordinator.wrappedBy = parentCoordinator
                propagateCoordinator(node, childCoordinator)
            }
            node = detachAndRemoveNode(toRemove)
        }

        override fun same(oldIndex: Int, newIndex: Int) {
            node = node.child!!
            val prev = before[offset + oldIndex]
            val next = after[offset + newIndex]
            if (prev != next) {
                updateNode(prev, next, node)
                logger?.nodeUpdated(offset + oldIndex, offset + newIndex, prev, next, node)
            } else {
                logger?.nodeReused(offset + oldIndex, offset + newIndex, prev, next, node)
            }
        }
    }

    internal interface Logger {
        fun linearDiffAborted(
            index: Int,
            prev: Modifier.Element,
            next: Modifier.Element,
            node: Modifier.Node
        )

        fun nodeUpdated(
            oldIndex: Int,
            newIndex: Int,
            prev: Modifier.Element,
            next: Modifier.Element,
            node: Modifier.Node,
        )

        fun nodeReused(
            oldIndex: Int,
            newIndex: Int,
            prev: Modifier.Element,
            next: Modifier.Element,
            node: Modifier.Node
        )

        fun nodeInserted(
            atIndex: Int,
            newIndex: Int,
            element: Modifier.Element,
            child: Modifier.Node,
            inserted: Modifier.Node
        )

        fun nodeRemoved(oldIndex: Int, element: Modifier.Element, node: Modifier.Node)
    }

    /**
     * This method utilizes a modified Myers Diff Algorithm which will diff the two modifier chains
     * and execute a minimal number of insertions/deletions. We make no attempt to execute "moves"
     * as part of this diff. If a modifier moves that is no different than it being inserted in the
     * new location and removed in the old location.
     *
     * @param tail - The Node that corresponds to the _end_ of the [before] list. This Node is
     *   expected to have an up to date [aggregateChildKindSet].
     */
    private fun structuralUpdate(
        offset: Int,
        before: MutableVector<Modifier.Element>,
        after: MutableVector<Modifier.Element>,
        tail: Modifier.Node,
        shouldAttachOnInsert: Boolean,
    ) {
        val differ = getDiffer(tail, offset, before, after, shouldAttachOnInsert)
        executeDiff(before.size - offset, after.size - offset, differ)
        syncAggregateChildKindSet()
    }

    private fun detachAndRemoveNode(node: Modifier.Node): Modifier.Node {
        if (node.isAttached) {
            // for removing nodes, we always do the autoInvalidateNode call,
            // regardless of whether or not it was a ModifierNodeElement with autoInvalidate
            // true, or a BackwardsCompatNode, etc.
            autoInvalidateRemovedNode(node)
            node.runDetachLifecycle()
            node.markAsDetached()
        }
        return removeNode(node)
    }

    /**
     * This removes [node] from the current linked list. For example:
     *
     *      Head... -> parent -> node -> child -> ...Tail
     *
     * gets transformed into a list of the following shape:
     *
     *      Head... -> parent -> child -> ...Tail
     *
     * @return The parent of the removed [node]
     */
    private fun removeNode(node: Modifier.Node): Modifier.Node {
        val child = node.child
        val parent = node.parent
        if (child != null) {
            child.parent = parent
            node.child = null
        }
        if (parent != null) {
            parent.child = child
            node.parent = null
        }
        return parent!!
    }

<<<<<<< HEAD
    private fun createAndInsertNodeAsParent(
        element: Modifier.Element,
        child: Modifier.Node,
    ): Modifier.Node {
        val node =
            when (element) {
                is ModifierNodeElement<*> ->
                    element.create().also {
                        it.kindSet = calculateNodeKindSetFromIncludingDelegates(it)
                    }
                else -> BackwardsCompatNode(element)
            }
        checkPrecondition(!node.isAttached) {
            "createAndInsertNodeAsParent called on an attached node"
        }
        node.insertedNodeAwaitingAttachForInvalidation = true
        return insertParent(node, child)
    }

    /**
     * This inserts [node] as the parent of [child] in the current linked list. For example:
     *
     *      Head... -> child -> ...Tail
     *
     * gets transformed into a list of the following shape:
     *
     *      Head... -> node -> child -> ...Tail
     *
     * @return The inserted [node]
     */
    private fun insertParent(node: Modifier.Node, child: Modifier.Node): Modifier.Node {
        val theParent = child.parent
        if (theParent != null) {
            theParent.child = node
            node.parent = theParent
        }
        child.parent = node
        node.child = child
        return node
    }

=======
>>>>>>> 3d4510a6
    private fun createAndInsertNodeAsChild(
        element: Modifier.Element,
        parent: Modifier.Node,
    ): Modifier.Node {
        val node =
            when (element) {
                is ModifierNodeElement<*> ->
                    element.create().also {
                        it.kindSet = calculateNodeKindSetFromIncludingDelegates(it)
                    }
                else -> BackwardsCompatNode(element)
            }
        checkPrecondition(!node.isAttached) {
            "A ModifierNodeElement cannot return an already attached node from create() "
        }
        node.insertedNodeAwaitingAttachForInvalidation = true
        return insertChild(node, parent)
    }

    /**
     * This inserts [node] as the child of [parent] in the current linked list. For example:
     *
     *      Head... -> parent -> ...Tail
     *
     * gets transformed into a list of the following shape:
     *
     *      Head... -> parent -> node -> ...Tail
     *
     * @return The inserted [node]
     */
    private fun insertChild(node: Modifier.Node, parent: Modifier.Node): Modifier.Node {
        val theChild = parent.child
        if (theChild != null) {
            theChild.parent = node
            node.child = theChild
        }
        parent.child = node
        node.parent = parent
        return node
    }

    private fun updateNode(prev: Modifier.Element, next: Modifier.Element, node: Modifier.Node) {
        when {
            prev is ModifierNodeElement<*> && next is ModifierNodeElement<*> -> {
                next.updateUnsafe(node)
                if (node.isAttached) {
                    // the modifier element is labeled as "auto invalidate", which means
                    // that since the node was updated, we need to invalidate everything
                    // relevant to it.
                    autoInvalidateUpdatedNode(node)
                } else {
                    node.updatedNodeAwaitingAttachForInvalidation = true
                }
            }
            node is BackwardsCompatNode -> {
                node.element = next
                // We always autoInvalidate BackwardsCompatNode.
                if (node.isAttached) {
                    autoInvalidateUpdatedNode(node)
                } else {
                    node.updatedNodeAwaitingAttachForInvalidation = true
                }
            }
            else -> throwIllegalStateException("Unknown Modifier.Node type")
        }
    }

    // TRAVERSAL

    internal inline fun <reified T> firstFromHead(type: NodeKind<T>, block: (T) -> Boolean): T? {
        headToTail(type) { if (block(it)) return it }
        return null
    }

    internal inline fun <reified T> headToTail(type: NodeKind<T>, block: (T) -> Unit) {
        headToTail(type.mask) { it.dispatchForKind(type, block) }
    }

    internal inline fun headToTail(mask: Int, block: (Modifier.Node) -> Unit) {
        if (aggregateChildKindSet and mask == 0) return
        headToTail {
            if (it.kindSet and mask != 0) {
                block(it)
            }
            if (it.aggregateChildKindSet and mask == 0) return
        }
    }

    /**
     * Traverses the linked list from head to tail, running [block] on each Node as it goes. If
     * [block] returns true, it will stop traversing and return true. If [block] returns false, it
     * will continue.
     *
     * @return Returns true if [block] ever returned true, false otherwise.
     */
    internal inline fun headToTail(block: (Modifier.Node) -> Unit) {
        var node: Modifier.Node? = head
        while (node != null) {
            block(node)
            node = node.child
        }
    }

    internal inline fun headToTailExclusive(block: (Modifier.Node) -> Unit) {
        var node: Modifier.Node? = head
        while (node != null && node !== tail) {
            block(node)
            node = node.child
        }
    }

    internal inline fun <reified T> tailToHead(type: NodeKind<T>, block: (T) -> Unit) {
        tailToHead(type.mask) { it.dispatchForKind(type, block) }
    }

    internal inline fun tailToHead(mask: Int, block: (Modifier.Node) -> Unit) {
        if (aggregateChildKindSet and mask == 0) return
        tailToHead {
            if (it.kindSet and mask != 0) {
                block(it)
            }
        }
    }

    internal inline fun tailToHead(block: (Modifier.Node) -> Unit) {
        var node: Modifier.Node? = tail
        while (node != null) {
            block(node)
            node = node.parent
        }
    }

    internal inline fun <reified T> tail(type: NodeKind<T>): T? {
        tailToHead(type) {
            return it
        }
        return null
    }

    internal inline fun <reified T> head(type: NodeKind<T>): T? {
        headToTail(type) {
            return it
        }
        return null
    }

    internal fun has(type: NodeKind<*>): Boolean = aggregateChildKindSet and type.mask != 0

    internal fun has(mask: Int): Boolean = aggregateChildKindSet and mask != 0

    override fun toString(): String = buildString {
        append("[")
        if (head === tail) {
            append("]")
            return@buildString
        }
        headToTailExclusive {
            append("$it")
            if (it.child === tail) {
                append("]")
                return@buildString
            }
            append(",")
        }
    }
}

private const val ActionReplace = 0
private const val ActionUpdate = 1
private const val ActionReuse = 2

/**
 * Here's the rules for reusing nodes for different modifiers:
 * 1. if modifiers are equals, we REUSE but NOT UPDATE
 * 2. if modifiers are same class, we REUSE and UPDATE
 * 3. else REPLACE (NO REUSE, NO UPDATE)
 */
internal fun actionForModifiers(prev: Modifier.Element, next: Modifier.Element): Int {
    return if (prev == next) {
        ActionReuse
    } else if (areObjectsOfSameType(prev, next)) {
        ActionUpdate
    } else {
        ActionReplace
    }
}

private fun <T : Modifier.Node> ModifierNodeElement<T>.updateUnsafe(node: Modifier.Node) {
    @Suppress("UNCHECKED_CAST") update(node as T)
}

private fun Modifier.fillVector(
    result: MutableVector<Modifier.Element>
): MutableVector<Modifier.Element> {
    val capacity = result.size.coerceAtLeast(16)
    val stack = MutableVector<Modifier>(capacity).also { it.add(this) }
    var predicate: ((Modifier.Element) -> Boolean)? = null
    while (stack.isNotEmpty()) {
        when (val next = stack.removeAt(stack.size - 1)) {
            is CombinedModifier -> {
                stack.add(next.inner)
                stack.add(next.outer)
            }
            is Modifier.Element -> result.add(next)
            // some other androidx.compose.ui.node.Modifier implementation that we don't know
            // about...
            // late-allocate the predicate only once for the entire stack
            else ->
                next.all(
                    predicate
                        ?: { element: Modifier.Element ->
                                result.add(element)
                                true
                            }
                            .also { predicate = it }
                )
        }
    }
    return result
}<|MERGE_RESOLUTION|>--- conflicted
+++ resolved
@@ -40,13 +40,8 @@
     internal var head: Modifier.Node = tail
         private set
 
-<<<<<<< HEAD
-    private val isUpdating: Boolean
-        get() = head === SentinelHead
-=======
     internal val isUpdating: Boolean
         get() = SentinelHead.child != null
->>>>>>> 3d4510a6
 
     private val aggregateChildKindSet: Int
         get() = head.aggregateChildKindSet
@@ -373,8 +368,6 @@
 
     internal fun runDetachLifecycle() {
         tailToHead { if (it.isAttached) it.runDetachLifecycle() }
-<<<<<<< HEAD
-=======
 
         // Recycle layers
         var coordinator: NodeCoordinator = innerCoordinator
@@ -384,7 +377,6 @@
             coordinator = coordinator.wrappedBy!!
         }
         outerCoordinator.onDetach()
->>>>>>> 3d4510a6
     }
 
     private fun getDiffer(
@@ -592,50 +584,6 @@
         return parent!!
     }
 
-<<<<<<< HEAD
-    private fun createAndInsertNodeAsParent(
-        element: Modifier.Element,
-        child: Modifier.Node,
-    ): Modifier.Node {
-        val node =
-            when (element) {
-                is ModifierNodeElement<*> ->
-                    element.create().also {
-                        it.kindSet = calculateNodeKindSetFromIncludingDelegates(it)
-                    }
-                else -> BackwardsCompatNode(element)
-            }
-        checkPrecondition(!node.isAttached) {
-            "createAndInsertNodeAsParent called on an attached node"
-        }
-        node.insertedNodeAwaitingAttachForInvalidation = true
-        return insertParent(node, child)
-    }
-
-    /**
-     * This inserts [node] as the parent of [child] in the current linked list. For example:
-     *
-     *      Head... -> child -> ...Tail
-     *
-     * gets transformed into a list of the following shape:
-     *
-     *      Head... -> node -> child -> ...Tail
-     *
-     * @return The inserted [node]
-     */
-    private fun insertParent(node: Modifier.Node, child: Modifier.Node): Modifier.Node {
-        val theParent = child.parent
-        if (theParent != null) {
-            theParent.child = node
-            node.parent = theParent
-        }
-        child.parent = node
-        node.child = child
-        return node
-    }
-
-=======
->>>>>>> 3d4510a6
     private fun createAndInsertNodeAsChild(
         element: Modifier.Element,
         parent: Modifier.Node,
