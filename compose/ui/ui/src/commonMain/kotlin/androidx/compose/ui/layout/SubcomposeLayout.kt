/*
 * Copyright 2020 The Android Open Source Project
 *
 * Licensed under the Apache License, Version 2.0 (the "License");
 * you may not use this file except in compliance with the License.
 * You may obtain a copy of the License at
 *
 *      http://www.apache.org/licenses/LICENSE-2.0
 *
 * Unless required by applicable law or agreed to in writing, software
 * distributed under the License is distributed on an "AS IS" BASIS,
 * WITHOUT WARRANTIES OR CONDITIONS OF ANY KIND, either express or implied.
 * See the License for the specific language governing permissions and
 * limitations under the License.
 */

package androidx.compose.ui.layout

import androidx.compose.runtime.Applier
import androidx.compose.runtime.Composable
import androidx.compose.runtime.ComposeNodeLifecycleCallback
import androidx.compose.runtime.CompositionContext
import androidx.compose.runtime.ReusableComposeNode
import androidx.compose.runtime.ReusableComposition
import androidx.compose.runtime.ReusableContentHost
import androidx.compose.runtime.SideEffect
import androidx.compose.runtime.collection.mutableVectorOf
import androidx.compose.runtime.currentComposer
import androidx.compose.runtime.currentCompositeKeyHash
import androidx.compose.runtime.mutableStateOf
import androidx.compose.runtime.remember
import androidx.compose.runtime.rememberCompositionContext
import androidx.compose.runtime.snapshots.Snapshot
import androidx.compose.ui.Modifier
import androidx.compose.ui.layout.SubcomposeLayoutState.PrecomposedSlotHandle
import androidx.compose.ui.UiComposable
import androidx.compose.ui.materialize
import androidx.compose.ui.node.ComposeUiNode.Companion.SetCompositeKeyHash
import androidx.compose.ui.node.ComposeUiNode.Companion.SetModifier
import androidx.compose.ui.node.ComposeUiNode.Companion.SetResolvedCompositionLocals
import androidx.compose.ui.node.LayoutNode
import androidx.compose.ui.node.LayoutNode.LayoutState
import androidx.compose.ui.node.LayoutNode.UsageByParent
import androidx.compose.ui.node.requireOwner
import androidx.compose.ui.platform.LocalDensity
import androidx.compose.ui.platform.LocalLayoutDirection
import androidx.compose.ui.platform.LocalViewConfiguration
import androidx.compose.ui.platform.createSubcomposition
import androidx.compose.ui.unit.Constraints
import androidx.compose.ui.unit.LayoutDirection

/**
 * Analogue of [Layout] which allows to subcompose the actual content during the measuring stage
 * for example to use the values calculated during the measurement as params for the composition
 * of the children.
 *
 * Possible use cases:
 * * You need to know the constraints passed by the parent during the composition and can't solve
 * your use case with just custom [Layout] or [LayoutModifier].
 * See [androidx.compose.foundation.layout.BoxWithConstraints].
 * * You want to use the size of one child during the composition of the second child.
 * * You want to compose your items lazily based on the available size. For example you have a
 * list of 100 items and instead of composing all of them you only compose the ones which are
 * currently visible(say 5 of them) and compose next items when the component is scrolled.
 *
 * @sample androidx.compose.ui.samples.SubcomposeLayoutSample
 *
 * @param modifier [Modifier] to apply for the layout.
 * @param measurePolicy Measure policy which provides ability to subcompose during the measuring.
 */
@Composable
fun SubcomposeLayout(
    modifier: Modifier = Modifier,
    measurePolicy: SubcomposeMeasureScope.(Constraints) -> MeasureResult
) {
    SubcomposeLayout(
        state = remember { SubcomposeLayoutState() },
        modifier = modifier,
        measurePolicy = measurePolicy
    )
}

/**
 * Analogue of [Layout] which allows to subcompose the actual content during the measuring stage
 * for example to use the values calculated during the measurement as params for the composition
 * of the children.
 *
 * Possible use cases:
 * * You need to know the constraints passed by the parent during the composition and can't solve
 * your use case with just custom [Layout] or [LayoutModifier].
 * See [androidx.compose.foundation.layout.BoxWithConstraints].
 * * You want to use the size of one child during the composition of the second child.
 * * You want to compose your items lazily based on the available size. For example you have a
 * list of 100 items and instead of composing all of them you only compose the ones which are
 * currently visible(say 5 of them) and compose next items when the component is scrolled.
 *
 * @sample androidx.compose.ui.samples.SubcomposeLayoutSample
 *
 * @param state the state object to be used by the layout.
 * @param modifier [Modifier] to apply for the layout.
 * @param measurePolicy Measure policy which provides ability to subcompose during the measuring.
 */
@Composable
@UiComposable
fun SubcomposeLayout(
    state: SubcomposeLayoutState,
    modifier: Modifier = Modifier,
    measurePolicy: SubcomposeMeasureScope.(Constraints) -> MeasureResult
) {
<<<<<<< HEAD
    val compositionContext = rememberCompositionContext()
    val materialized = currentComposer.materialize(modifier)
    val density = LocalDensity.current
    val layoutDirection = LocalLayoutDirection.current
    val viewConfiguration = LocalViewConfiguration.current
    ComposeNode<LayoutNode, Applier<Any>>(
=======
    val compositeKeyHash = currentCompositeKeyHash
    val compositionContext = rememberCompositionContext()
    val materialized = currentComposer.materialize(modifier)
    val localMap = currentComposer.currentCompositionLocalMap
    ReusableComposeNode<LayoutNode, Applier<Any>>(
>>>>>>> fdff00cc
        factory = LayoutNode.Constructor,
        update = {
            set(state, state.setRoot)
            set(compositionContext, state.setCompositionContext)
            set(measurePolicy, state.setMeasurePolicy)
<<<<<<< HEAD
            set(density, ComposeUiNode.SetDensity)
            set(layoutDirection, ComposeUiNode.SetLayoutDirection)
            set(viewConfiguration, ComposeUiNode.SetViewConfiguration)
            set(materialized, ComposeUiNode.SetModifier)
=======
            set(localMap, SetResolvedCompositionLocals)
            set(materialized, SetModifier)
            @OptIn(ExperimentalComposeUiApi::class)
            set(compositeKeyHash, SetCompositeKeyHash)
>>>>>>> fdff00cc
        }
    )
    if (!currentComposer.skipping) {
        SideEffect {
            state.forceRecomposeChildren()
        }
    }
}

/**
 * The receiver scope of a [SubcomposeLayout]'s measure lambda which adds ability to dynamically
 * subcompose a content during the measuring on top of the features provided by [MeasureScope].
 */
interface SubcomposeMeasureScope : MeasureScope {
    /**
     * Performs subcomposition of the provided [content] with given [slotId].
     *
     * @param slotId unique id which represents the slot we are composing into. If you have fixed
     * amount or slots you can use enums as slot ids, or if you have a list of items maybe an
     * index in the list or some other unique key can work. To be able to correctly match the
     * content between remeasures you should provide the object which is equals to the one you
     * used during the previous measuring.
     * @param content the composable content which defines the slot. It could emit multiple
     * layouts, in this case the returned list of [Measurable]s will have multiple elements.
     * **Note:** When a [SubcomposeLayout] is in a [LookaheadScope], the subcomposition only
     * happens during the lookahead pass. In the post-lookahead/main pass, [subcompose] will
     * return the list of [Measurable]s that were subcomposed during the lookahead pass. If the
     * structure of the subtree emitted from [content] is dependent on incoming constraints,
     * consider using constraints received from the lookahead pass for both passes.
     */
    fun subcompose(slotId: Any?, content: @Composable () -> Unit): List<Measurable>
}

/**
 * State used by [SubcomposeLayout].
 *
 * [slotReusePolicy] the policy defining what slots should be retained to be reused later.
 */
class SubcomposeLayoutState(
    private val slotReusePolicy: SubcomposeSlotReusePolicy
) {
    /**
     * State used by [SubcomposeLayout].
     */
    constructor() : this(NoOpSubcomposeSlotReusePolicy)

    /**
     * State used by [SubcomposeLayout].
     *
     * @param maxSlotsToRetainForReuse when non-zero the layout will keep active up to this count
     * slots which we were used but not used anymore instead of disposing them. Later when you try to
     * compose a new slot instead of creating a completely new slot the layout would reuse the
     * previous slot which allows to do less work especially if the slot contents are similar.
     */
    @Deprecated(
        "This constructor is deprecated",
        ReplaceWith(
            "SubcomposeLayoutState(SubcomposeSlotReusePolicy(maxSlotsToRetainForReuse))",
            "androidx.compose.ui.layout.SubcomposeSlotReusePolicy"
        )
    )
    constructor(maxSlotsToRetainForReuse: Int) : this(
       SubcomposeSlotReusePolicy(maxSlotsToRetainForReuse)
    )

    private var _state: LayoutNodeSubcompositionsState? = null
    private val state: LayoutNodeSubcompositionsState
        get() = requireNotNull(_state) {
            "SubcomposeLayoutState is not attached to SubcomposeLayout"
        }

    // Pre-allocated lambdas to update LayoutNode
    internal val setRoot: LayoutNode.(SubcomposeLayoutState) -> Unit = {
        _state =
            subcompositionsState ?: LayoutNodeSubcompositionsState(this, slotReusePolicy).also {
                subcompositionsState = it
            }
        state.makeSureStateIsConsistent()
        state.slotReusePolicy = slotReusePolicy
    }
    internal val setCompositionContext:
        LayoutNode.(CompositionContext) -> Unit =
        { state.compositionContext = it }
    internal val setMeasurePolicy:
        LayoutNode.(SubcomposeMeasureScope.(Constraints) -> MeasureResult) -> Unit =
        { measurePolicy = state.createMeasurePolicy(it) }

    /**
     * Composes the content for the given [slotId]. This makes the next scope.subcompose(slotId)
     * call during the measure pass faster as the content is already composed.
     *
     * If the [slotId] was precomposed already but after the future calculations ended up to not be
     * needed anymore (meaning this slotId is not going to be used during the measure pass
     * anytime soon) you can use [PrecomposedSlotHandle.dispose] on a returned object to dispose the
     * content.
     *
     * @param slotId unique id which represents the slot we are composing into.
     * @param content the composable content which defines the slot.
     * @return [PrecomposedSlotHandle] instance which allows you to dispose the content.
     */
    fun precompose(slotId: Any?, content: @Composable () -> Unit): PrecomposedSlotHandle =
        state.precompose(slotId, content)

    internal fun forceRecomposeChildren() = state.forceRecomposeChildren()

    /**
     * Instance of this interface is returned by [precompose] function.
     */
    interface PrecomposedSlotHandle {

        /**
         * This function allows to dispose the content for the slot which was precomposed
         * previously via [precompose].
         *
         * If this slot was already used during the regular measure pass via
         * [SubcomposeMeasureScope.subcompose] this function will do nothing.
         *
         * This could be useful if after the future calculations this item is not anymore expected to
         * be used during the measure pass anytime soon.
         */
        fun dispose()

        /**
         * The amount of placeables composed into this slot.
         */
        val placeablesCount: Int get() = 0

        /**
         * Performs synchronous measure of the placeable at the given [index].
         *
         * @param index the placeable index. Should be smaller than [placeablesCount].
         * @param constraints Constraints to measure this placeable with.
         */
        fun premeasure(index: Int, constraints: Constraints) {}
    }
}

/**
 * This policy allows [SubcomposeLayout] to retain some of slots which we were used but not
 * used anymore instead of disposing them. Next time when you try to compose a new slot instead of
 * creating a completely new slot the layout would reuse the kept slot. This allows to do less
 * work especially if the slot contents are similar.
 */
interface SubcomposeSlotReusePolicy {
    /**
     * This function will be called with [slotIds] set populated with the slot ids available to
     * reuse. In the implementation you can remove slots you don't want to retain.
     */
    fun getSlotsToRetain(slotIds: SlotIdsSet)

    /**
     * Returns true if the content previously composed with [reusableSlotId] is compatible with
     * the content which is going to be composed for [slotId].
     * Slots could be considered incompatible if they display completely different types of the UI.
     */
    fun areCompatible(slotId: Any?, reusableSlotId: Any?): Boolean

    /**
     * Set containing slot ids currently available to reuse. Used by [getSlotsToRetain].
     *
     * This class works exactly as [MutableSet], but doesn't allow to add new items in it.
     */
    class SlotIdsSet internal constructor(
        private val set: MutableSet<Any?> = mutableSetOf()
    ) : Collection<Any?> by set {

        internal fun add(slotId: Any?) = set.add(slotId)

        override fun iterator(): MutableIterator<Any?> = set.iterator()

        /**
         * Removes a [slotId] from this set, if it is present.
         *
         * @return `true` if the slot id was removed, `false` if the set was not modified.
         */
        fun remove(slotId: Any?): Boolean = set.remove(slotId)

        /**
         * Removes all slot ids from [slotIds] that are also contained in this set.
         *
         * @return `true` if any slot id was removed, `false` if the set was not modified.
         */
        fun removeAll(slotIds: Collection<Any?>): Boolean = set.remove(slotIds)

        /**
         * Removes all slot ids that match the given [predicate].
         *
         * @return `true` if any slot id was removed, `false` if the set was not modified.
         */
        fun removeAll(predicate: (Any?) -> Boolean): Boolean = set.removeAll(predicate)

        /**
         * Retains only the slot ids that are contained in [slotIds].
         *
         * @return `true` if any slot id was removed, `false` if the set was not modified.
         */
        fun retainAll(slotIds: Collection<Any?>): Boolean = set.retainAll(slotIds)

        /**
         * Retains only slotIds that match the given [predicate].
         *
         * @return `true` if any slot id was removed, `false` if the set was not modified.
         */
        fun retainAll(predicate: (Any?) -> Boolean): Boolean = set.retainAll(predicate)

        /**
         * Removes all slot ids from this set.
         */
        fun clear() = set.clear()
    }
}

/**
 * Creates [SubcomposeSlotReusePolicy] which retains the fixed amount of slots.
 *
 * @param maxSlotsToRetainForReuse the [SubcomposeLayout] will retain up to this amount of slots.
 */
fun SubcomposeSlotReusePolicy(maxSlotsToRetainForReuse: Int): SubcomposeSlotReusePolicy =
    FixedCountSubcomposeSlotReusePolicy(maxSlotsToRetainForReuse)

/**
 * The inner state containing all the information about active slots and their compositions.
 * It is stored inside LayoutNode object as in fact we need to keep 1-1 mapping between this state
 * and the node: when we compose a slot we first create a virtual LayoutNode child to this node
 * and then save the extra information inside this state.
 * Keeping this state inside LayoutNode also helps us to retain the pool of reusable slots even
 * when a new SubcomposeLayoutState is applied to SubcomposeLayout and even when the
 * SubcomposeLayout's LayoutNode is reused via the ReusableComposeNode mechanism.
 */
internal class LayoutNodeSubcompositionsState(
    private val root: LayoutNode,
    slotReusePolicy: SubcomposeSlotReusePolicy
) : ComposeNodeLifecycleCallback {
    var compositionContext: CompositionContext? = null

    var slotReusePolicy: SubcomposeSlotReusePolicy = slotReusePolicy
        set(value) {
            if (field !== value) {
                field = value
                // the new policy will be applied after measure
                markActiveNodesAsReused(deactivate = false)
                root.requestRemeasure()
            }
        }

    private var currentIndex = 0
<<<<<<< HEAD
    private val nodeToNodeState = mutableMapOf<LayoutNode, NodeState>()
=======
    private var currentPostLookaheadIndex = 0
    private val nodeToNodeState = hashMapOf<LayoutNode, NodeState>()

>>>>>>> fdff00cc
    // this map contains active slotIds (without precomposed or reusable nodes)
    private val slotIdToNode = hashMapOf<Any?, LayoutNode>()
    private val scope = Scope()
<<<<<<< HEAD
    private val precomposeMap = mutableMapOf<Any?, LayoutNode>()
=======
    private val postLookaheadMeasureScope = PostLookaheadMeasureScopeImpl()

    private val precomposeMap = hashMapOf<Any?, LayoutNode>()
>>>>>>> fdff00cc
    private val reusableSlotIdsSet = SubcomposeSlotReusePolicy.SlotIdsSet()
    // SlotHandles precomposed in the post-lookahead pass.
    private val postLookaheadPrecomposeSlotHandleMap = mutableMapOf<Any?, PrecomposedSlotHandle>()
    // Slot ids _composed_ in post-lookahead. The valid slot ids are stored between 0 and
    // currentPostLookaheadIndex - 1, beyond index currentPostLookaheadIndex are obsolete ids.
    private val postLookaheadComposedSlotIds = mutableVectorOf<Any?>()

    /**
     * `root.foldedChildren` list consist of:
     * 1) all the active children (used during the last measure pass)
     * 2) `reusableCount` nodes in the middle of the list which were active and stopped being
     * used. now we keep them (up to `maxCountOfSlotsToReuse`) in order to reuse next time we
     * will need to compose a new item
     * 4) `precomposedCount` nodes in the end of the list which were precomposed and
     * are waiting to be used during the next measure passes.
     */
    private var reusableCount = 0
    private var precomposedCount = 0

    override fun onReuse() {
        markActiveNodesAsReused(deactivate = false)
    }

    override fun onDeactivate() {
        markActiveNodesAsReused(deactivate = true)
    }

    override fun onRelease() {
        disposeCurrentNodes()
    }

    fun subcompose(slotId: Any?, content: @Composable () -> Unit): List<Measurable> {
        makeSureStateIsConsistent()
        val layoutState = root.layoutState
        check(layoutState == LayoutState.Measuring || layoutState == LayoutState.LayingOut) {
            "subcompose can only be used inside the measure or layout blocks"
        }

        val node = slotIdToNode.getOrPut(slotId) {
            val precomposed = precomposeMap.remove(slotId)
            if (precomposed != null) {
                @Suppress("ExceptionMessage")
                check(precomposedCount > 0)
                precomposedCount--
                precomposed
            } else {
                takeNodeFromReusables(slotId)
                    ?: createNodeAt(currentIndex)
            }
        }

        if (root.foldedChildren.getOrNull(currentIndex) !== node) {
            // the node has a new index in the list
            val itemIndex = root.foldedChildren.indexOf(node)
            require(itemIndex >= currentIndex) {
                "Key \"$slotId\" was already used. If you are using LazyColumn/Row please make " +
                    "sure you provide a unique key for each item."
            }
            if (currentIndex != itemIndex) {
                move(itemIndex, currentIndex)
            }
        }
        currentIndex++

        subcompose(node, slotId, content)
        return node.childMeasurables
    }

    private fun subcompose(node: LayoutNode, slotId: Any?, content: @Composable () -> Unit) {
        val nodeState = nodeToNodeState.getOrPut(node) {
            NodeState(slotId, {})
        }
        val hasPendingChanges = nodeState.composition?.hasInvalidations ?: true
        if (nodeState.content !== content || hasPendingChanges || nodeState.forceRecompose) {
            nodeState.content = content
            subcompose(node, nodeState)
            nodeState.forceRecompose = false
        }
    }

    private fun subcompose(node: LayoutNode, nodeState: NodeState) {
        Snapshot.withoutReadObservation {
            ignoreRemeasureRequests {
                val content = nodeState.content
                nodeState.composition = subcomposeInto(
                    existing = nodeState.composition,
                    container = node,
                    parent = compositionContext ?: error("parent composition reference not set"),
                    reuseContent = nodeState.forceReuse,
                    composable = {
                        ReusableContentHost(nodeState.active, content)
                    }
                )
                nodeState.forceReuse = false
            }
        }
    }

    private fun subcomposeInto(
        existing: ReusableComposition?,
        container: LayoutNode,
        reuseContent: Boolean,
        parent: CompositionContext,
        composable: @Composable () -> Unit
    ): ReusableComposition {
        return if (existing == null || existing.isDisposed) {
            createSubcomposition(container, parent)
        } else {
            existing
        }
            .apply {
                if (!reuseContent) {
                    setContent(composable)
                } else {
                    setContentWithReuse(composable)
                }
            }
    }

    private fun getSlotIdAtIndex(index: Int): Any? {
        val node = root.foldedChildren[index]
        return nodeToNodeState[node]!!.slotId
    }

    fun disposeOrReuseStartingFromIndex(startIndex: Int) {
        reusableCount = 0
        val lastReusableIndex = root.foldedChildren.size - precomposedCount - 1
        var needApplyNotification = false
        if (startIndex <= lastReusableIndex) {
            // construct the set of available slot ids
            reusableSlotIdsSet.clear()
            for (i in startIndex..lastReusableIndex) {
                val slotId = getSlotIdAtIndex(i)
                reusableSlotIdsSet.add(slotId)
            }

            slotReusePolicy.getSlotsToRetain(reusableSlotIdsSet)
            // iterating backwards so it is easier to remove items
            var i = lastReusableIndex
            Snapshot.withoutReadObservation {
                while (i >= startIndex) {
                    val node = root.foldedChildren[i]
                    val nodeState = nodeToNodeState[node]!!
                    val slotId = nodeState.slotId
                    if (reusableSlotIdsSet.contains(slotId)) {
<<<<<<< HEAD
                        node.measuredByParent = UsageByParent.NotUsed
=======
>>>>>>> fdff00cc
                        reusableCount++
                        if (nodeState.active) {
                            node.resetLayoutState()
                            nodeState.active = false
                            needApplyNotification = true
                        }
                    } else {
                        ignoreRemeasureRequests {
                            nodeToNodeState.remove(node)
                            nodeState.composition?.dispose()
                            root.removeAt(i, 1)
                        }
                    }
                    // remove it from slotIdToNode so it is not considered active
                    slotIdToNode.remove(slotId)
                    i--
                }
            }
        }

        if (needApplyNotification) {
            Snapshot.sendApplyNotifications()
        }

        makeSureStateIsConsistent()
    }

    private fun markActiveNodesAsReused(deactivate: Boolean) {
        precomposedCount = 0
        precomposeMap.clear()

        val childCount = root.foldedChildren.size
        if (reusableCount != childCount) {
            reusableCount = childCount
            Snapshot.withoutReadObservation {
                for (i in 0 until childCount) {
                    val node = root.foldedChildren[i]
                    val nodeState = nodeToNodeState[node]
                    if (nodeState != null && nodeState.active) {
                        node.resetLayoutState()
                        if (deactivate) {
                            nodeState.composition?.deactivate()
                            nodeState.activeState = mutableStateOf(false)
                        } else {
                            nodeState.active = false
                        }
                        // create a new instance to avoid change notifications
                        nodeState.slotId = ReusedSlotId
                    }
                }
            }
            slotIdToNode.clear()
        }

        makeSureStateIsConsistent()
    }

    private fun disposeCurrentNodes() {
        root.ignoreRemeasureRequests {
            nodeToNodeState.values.forEach {
                it.composition?.dispose()
            }
            root.removeAll()
        }

        nodeToNodeState.clear()
        slotIdToNode.clear()
        precomposedCount = 0
        reusableCount = 0
        precomposeMap.clear()

        makeSureStateIsConsistent()
    }

    fun makeSureStateIsConsistent() {
<<<<<<< HEAD
        require(nodeToNodeState.size == root.foldedChildren.size) {
            "Inconsistency between the count of nodes tracked by the state (${nodeToNodeState
                .size}) and the children count on the SubcomposeLayout (${root.foldedChildren
                .size}). Are you trying to use the state of the disposed SubcomposeLayout?"
=======
        val childrenCount = root.foldedChildren.size
        require(nodeToNodeState.size == childrenCount) {
            "Inconsistency between the count of nodes tracked by the state " +
                "(${nodeToNodeState.size}) and the children count on the SubcomposeLayout" +
                " ($childrenCount). Are you trying to use the state of the" +
                " disposed SubcomposeLayout?"
>>>>>>> fdff00cc
        }
        require(childrenCount - reusableCount - precomposedCount >= 0) {
            "Incorrect state. Total children $childrenCount. Reusable children " +
                "$reusableCount. Precomposed children $precomposedCount"
        }
        require(precomposeMap.size == precomposedCount) {
            "Incorrect state. Precomposed children $precomposedCount. Map size " +
                "${precomposeMap.size}"
        }
    }

    private fun LayoutNode.resetLayoutState() {
        measurePassDelegate.measuredByParent = UsageByParent.NotUsed
        lookaheadPassDelegate?.let {
            it.measuredByParent = UsageByParent.NotUsed
        }
    }

    private fun takeNodeFromReusables(slotId: Any?): LayoutNode? {
        if (reusableCount == 0) {
            return null
        }
        val reusableNodesSectionEnd = root.foldedChildren.size - precomposedCount
        val reusableNodesSectionStart = reusableNodesSectionEnd - reusableCount
        var index = reusableNodesSectionEnd - 1
        var chosenIndex = -1
        // first try to find a node with exactly the same slotId
        while (index >= reusableNodesSectionStart) {
            if (getSlotIdAtIndex(index) == slotId) {
                // we have a node with the same slotId
                chosenIndex = index
                break
            } else {
                index--
            }
        }
        if (chosenIndex == -1) {
            // try to find a first compatible slotId from the end of the section
            index = reusableNodesSectionEnd - 1
            while (index >= reusableNodesSectionStart) {
                val node = root.foldedChildren[index]
                val nodeState = nodeToNodeState[node]!!
                if (
                    nodeState.slotId === ReusedSlotId ||
                        slotReusePolicy.areCompatible(slotId, nodeState.slotId)
                ) {
                    nodeState.slotId = slotId
                    chosenIndex = index
                    break
                }
                index--
            }
        }
        return if (chosenIndex == -1) {
            // no compatible nodes found
            null
        } else {
            if (index != reusableNodesSectionStart) {
                // we need to rearrange the items
                move(index, reusableNodesSectionStart, 1)
            }
            reusableCount--
            val node = root.foldedChildren[reusableNodesSectionStart]
            val nodeState = nodeToNodeState[node]!!
            // create a new instance to avoid change notifications
            nodeState.activeState = mutableStateOf(true)
            nodeState.forceReuse = true
            nodeState.forceRecompose = true
            node
        }
    }

    fun createMeasurePolicy(
        block: SubcomposeMeasureScope.(Constraints) -> MeasureResult
<<<<<<< HEAD
    ): MeasurePolicy = object : LayoutNode.NoIntrinsicsMeasurePolicy(error = NoIntrinsicsMessage) {
        override fun MeasureScope.measure(
            measurables: List<Measurable>,
            constraints: Constraints
        ): MeasureResult {
            scope.layoutDirection = layoutDirection
            scope.density = density
            scope.fontScale = fontScale
            currentIndex = 0
            val result = scope.block(constraints)
            val indexAfterMeasure = currentIndex
            return object : MeasureResult {
                override val width: Int
                    get() = result.width
                override val height: Int
                    get() = result.height
                override val alignmentLines: Map<AlignmentLine, Int>
                    get() = result.alignmentLines

                override fun placeChildren() {
                    currentIndex = indexAfterMeasure
                    result.placeChildren()
                    disposeOrReuseStartingFromIndex(currentIndex)
=======
    ): MeasurePolicy {
        return object : LayoutNode.NoIntrinsicsMeasurePolicy(error = NoIntrinsicsMessage) {
            override fun MeasureScope.measure(
                measurables: List<Measurable>,
                constraints: Constraints
            ): MeasureResult {
                scope.layoutDirection = layoutDirection
                scope.density = density
                scope.fontScale = fontScale
                if (!isLookingAhead && root.lookaheadRoot != null) {
                    currentPostLookaheadIndex = 0
                    val result = postLookaheadMeasureScope.block(constraints)
                    val indexAfterMeasure = currentPostLookaheadIndex
                    return createMeasureResult(result) {
                        currentPostLookaheadIndex = indexAfterMeasure
                        result.placeChildren()
                        // dispose
                        disposeUnusedSlotsInPostLookahead()
                    }
                } else {
                    currentIndex = 0
                    val result = scope.block(constraints)
                    val indexAfterMeasure = currentIndex
                    return createMeasureResult(result) {
                        currentIndex = indexAfterMeasure
                        result.placeChildren()
                        disposeOrReuseStartingFromIndex(currentIndex)
                    }
>>>>>>> fdff00cc
                }
            }
        }
    }

    private fun disposeUnusedSlotsInPostLookahead() {
        postLookaheadPrecomposeSlotHandleMap.entries.removeAll { (slotId, handle) ->
            val id = postLookaheadComposedSlotIds.indexOf(slotId)
            if (id < 0 || id >= currentPostLookaheadIndex) {
                // Slot was not used in the latest pass of post-lookahead.
                handle.dispose()
                true
            } else {
                false
            }
        }
    }

    private inline fun createMeasureResult(
        result: MeasureResult,
        crossinline placeChildrenBlock: () -> Unit
    ) = object : MeasureResult by result {
        override fun placeChildren() {
            placeChildrenBlock()
        }
    }

    private val NoIntrinsicsMessage = "Asking for intrinsic measurements of SubcomposeLayout " +
        "layouts is not supported. This includes components that are built on top of " +
        "SubcomposeLayout, such as lazy lists, BoxWithConstraints, TabRow, etc. To mitigate " +
        "this:\n" +
        "- if intrinsic measurements are used to achieve 'match parent' sizing, consider " +
        "replacing the parent of the component with a custom layout which controls the order in " +
        "which children are measured, making intrinsic measurement not needed\n" +
        "- adding a size modifier to the component, in order to fast return the queried " +
        "intrinsic measurement."

    fun precompose(slotId: Any?, content: @Composable () -> Unit): PrecomposedSlotHandle {
        if (!root.isAttached) {
            return object : PrecomposedSlotHandle {
                override fun dispose() {}
            }
        }
        makeSureStateIsConsistent()
        if (!slotIdToNode.containsKey(slotId)) {
            // Yield ownership of PrecomposedHandle from postLookahead to the caller of precompose
            postLookaheadPrecomposeSlotHandleMap.remove(slotId)
            val node = precomposeMap.getOrPut(slotId) {
                val reusedNode = takeNodeFromReusables(slotId)
                if (reusedNode != null) {
                    // now move this node to the end where we keep precomposed items
                    val nodeIndex = root.foldedChildren.indexOf(reusedNode)
                    move(nodeIndex, root.foldedChildren.size, 1)
                    precomposedCount++
                    reusedNode
                } else {
                    createNodeAt(root.foldedChildren.size).also {
                        precomposedCount++
                    }
                }
            }
            subcompose(node, slotId, content)
        }
        return object : PrecomposedSlotHandle {
            override fun dispose() {
                makeSureStateIsConsistent()
                val node = precomposeMap.remove(slotId)
                if (node != null) {
                    check(precomposedCount > 0) { "No pre-composed items to dispose" }
                    val itemIndex = root.foldedChildren.indexOf(node)
                    check(itemIndex >= root.foldedChildren.size - precomposedCount) {
                        "Item is not in pre-composed item range"
                    }
                    // move this item into the reusable section
                    reusableCount++
                    precomposedCount--
                    val reusableStart = root.foldedChildren.size - precomposedCount - reusableCount
                    move(itemIndex, reusableStart, 1)
                    disposeOrReuseStartingFromIndex(reusableStart)
                }
            }

            override val placeablesCount: Int
                get() = precomposeMap[slotId]?.children?.size ?: 0

            override fun premeasure(index: Int, constraints: Constraints) {
                val node = precomposeMap[slotId]
                if (node != null && node.isAttached) {
                    val size = node.children.size
                    if (index < 0 || index >= size) {
                        throw IndexOutOfBoundsException(
                            "Index ($index) is out of bound of [0, $size)"
                        )
                    }
                    require(!node.isPlaced) { "Pre-measure called on node that is not placed" }
                    root.ignoreRemeasureRequests {
                        node.requireOwner().measureAndLayout(node.children[index], constraints)
                    }
                }
            }
        }
    }

    fun forceRecomposeChildren() {
        val childCount = root.foldedChildren.size
        if (reusableCount != childCount) {
            // only invalidate children if there are any non-reused ones
            // in other cases, all of them are going to be invalidated later anyways
            nodeToNodeState.forEach { (_, nodeState) ->
                nodeState.forceRecompose = true
            }

            if (!root.measurePending) {
                root.requestRemeasure()
            }
        }
    }

    private fun createNodeAt(index: Int) = LayoutNode(isVirtual = true).also { node ->
        ignoreRemeasureRequests {
            root.insertAt(index, node)
        }
    }

    private fun move(from: Int, to: Int, count: Int = 1) {
        ignoreRemeasureRequests {
            root.move(from, to, count)
        }
    }

    private inline fun ignoreRemeasureRequests(block: () -> Unit) =
        root.ignoreRemeasureRequests(block)

    private class NodeState(
        var slotId: Any?,
        var content: @Composable () -> Unit,
        var composition: ReusableComposition? = null
    ) {
        var forceRecompose = false
        var forceReuse = false
        var activeState = mutableStateOf(true)
        var active: Boolean
            get() = activeState.value
            set(value) { activeState.value = value }
    }

    private inner class Scope : SubcomposeMeasureScope {
        // MeasureScope delegation
        override var layoutDirection: LayoutDirection = LayoutDirection.Rtl
        override var density: Float = 0f
        override var fontScale: Float = 0f
        override val isLookingAhead: Boolean
            get() = root.layoutState == LayoutState.LookaheadLayingOut ||
                root.layoutState == LayoutState.LookaheadMeasuring

        override fun subcompose(slotId: Any?, content: @Composable () -> Unit) =
            this@LayoutNodeSubcompositionsState.subcompose(slotId, content)
<<<<<<< HEAD
    }
=======

        override fun layout(
            width: Int,
            height: Int,
            alignmentLines: Map<AlignmentLine, Int>,
            placementBlock: Placeable.PlacementScope.() -> Unit
        ): MeasureResult {
            return object : MeasureResult {
                override val width: Int
                    get() = width
                override val height: Int
                    get() = height
                override val alignmentLines: Map<AlignmentLine, Int>
                    get() = alignmentLines

                override fun placeChildren() {
                    if (isLookingAhead) {
                        val delegate = root.innerCoordinator.lookaheadDelegate
                        if (delegate != null) {
                            delegate.placementScope.placementBlock()
                            return
                        }
                    }
                    root.innerCoordinator.placementScope.placementBlock()
                }
            }
        }
    }

    private inner class PostLookaheadMeasureScopeImpl :
        SubcomposeMeasureScope, MeasureScope by scope {
        /**
         * This function retrieves [Measurable]s created for [slotId] based on
         * the subcomposition that happened in the lookahead pass. If [slotId] was not subcomposed
         * in the lookahead pass, [subcompose] will return an [emptyList].
         */
        override fun subcompose(slotId: Any?, content: @Composable () -> Unit): List<Measurable> {
            val measurables = slotIdToNode[slotId]?.childMeasurables
            if (measurables != null) {
                return measurables
            }
            return postLookaheadSubcompose(slotId, content)
        }
    }

    private fun postLookaheadSubcompose(
        slotId: Any?,
        content: @Composable () -> Unit
    ): List<Measurable> {
        require(postLookaheadComposedSlotIds.size >= currentPostLookaheadIndex) {
            "Error: currentPostLookaheadIndex cannot be greater than the size of the" +
                "postLookaheadComposedSlotIds list."
        }
        if (postLookaheadComposedSlotIds.size == currentPostLookaheadIndex) {
            postLookaheadComposedSlotIds.add(slotId)
        } else {
            postLookaheadComposedSlotIds[currentPostLookaheadIndex] = slotId
        }
        currentPostLookaheadIndex++
        if (!precomposeMap.contains(slotId)) {
            // Not composed yet
            precompose(slotId, content).also {
                postLookaheadPrecomposeSlotHandleMap[slotId] = it
            }
            if (root.layoutState == LayoutState.LayingOut) {
                root.requestLookaheadRelayout(true)
            } else {
                root.requestLookaheadRemeasure(true)
            }
        }

        return precomposeMap[slotId]?.run {
            measurePassDelegate.childDelegates.also {
                it.fastForEach { delegate -> delegate.markDetachedFromParentLookaheadPass() }
            }
        } ?: emptyList()
    }
}

private val ReusedSlotId = object {
    override fun toString(): String = "ReusedSlotId"
>>>>>>> fdff00cc
}

private class FixedCountSubcomposeSlotReusePolicy(
    private val maxSlotsToRetainForReuse: Int
) : SubcomposeSlotReusePolicy {

    override fun getSlotsToRetain(slotIds: SubcomposeSlotReusePolicy.SlotIdsSet) {
        if (slotIds.size > maxSlotsToRetainForReuse) {
            var count = 0
            with(slotIds.iterator()) {
                // keep first maxSlotsToRetainForReuse items
                while (hasNext()) {
                    next()
                    count++
                    if (count > maxSlotsToRetainForReuse) {
                        remove()
                    }
                }
            }
        }
    }

    override fun areCompatible(slotId: Any?, reusableSlotId: Any?): Boolean = true
}

private object NoOpSubcomposeSlotReusePolicy : SubcomposeSlotReusePolicy {
    override fun getSlotsToRetain(slotIds: SubcomposeSlotReusePolicy.SlotIdsSet) {
        slotIds.clear()
    }

    override fun areCompatible(slotId: Any?, reusableSlotId: Any?) = false
}<|MERGE_RESOLUTION|>--- conflicted
+++ resolved
@@ -31,9 +31,10 @@
 import androidx.compose.runtime.remember
 import androidx.compose.runtime.rememberCompositionContext
 import androidx.compose.runtime.snapshots.Snapshot
+import androidx.compose.ui.ExperimentalComposeUiApi
 import androidx.compose.ui.Modifier
+import androidx.compose.ui.UiComposable
 import androidx.compose.ui.layout.SubcomposeLayoutState.PrecomposedSlotHandle
-import androidx.compose.ui.UiComposable
 import androidx.compose.ui.materialize
 import androidx.compose.ui.node.ComposeUiNode.Companion.SetCompositeKeyHash
 import androidx.compose.ui.node.ComposeUiNode.Companion.SetModifier
@@ -42,12 +43,10 @@
 import androidx.compose.ui.node.LayoutNode.LayoutState
 import androidx.compose.ui.node.LayoutNode.UsageByParent
 import androidx.compose.ui.node.requireOwner
-import androidx.compose.ui.platform.LocalDensity
-import androidx.compose.ui.platform.LocalLayoutDirection
-import androidx.compose.ui.platform.LocalViewConfiguration
 import androidx.compose.ui.platform.createSubcomposition
 import androidx.compose.ui.unit.Constraints
 import androidx.compose.ui.unit.LayoutDirection
+import androidx.compose.ui.util.fastForEach
 
 /**
  * Analogue of [Layout] which allows to subcompose the actual content during the measuring stage
@@ -107,36 +106,20 @@
     modifier: Modifier = Modifier,
     measurePolicy: SubcomposeMeasureScope.(Constraints) -> MeasureResult
 ) {
-<<<<<<< HEAD
-    val compositionContext = rememberCompositionContext()
-    val materialized = currentComposer.materialize(modifier)
-    val density = LocalDensity.current
-    val layoutDirection = LocalLayoutDirection.current
-    val viewConfiguration = LocalViewConfiguration.current
-    ComposeNode<LayoutNode, Applier<Any>>(
-=======
     val compositeKeyHash = currentCompositeKeyHash
     val compositionContext = rememberCompositionContext()
     val materialized = currentComposer.materialize(modifier)
     val localMap = currentComposer.currentCompositionLocalMap
     ReusableComposeNode<LayoutNode, Applier<Any>>(
->>>>>>> fdff00cc
         factory = LayoutNode.Constructor,
         update = {
             set(state, state.setRoot)
             set(compositionContext, state.setCompositionContext)
             set(measurePolicy, state.setMeasurePolicy)
-<<<<<<< HEAD
-            set(density, ComposeUiNode.SetDensity)
-            set(layoutDirection, ComposeUiNode.SetLayoutDirection)
-            set(viewConfiguration, ComposeUiNode.SetViewConfiguration)
-            set(materialized, ComposeUiNode.SetModifier)
-=======
             set(localMap, SetResolvedCompositionLocals)
             set(materialized, SetModifier)
             @OptIn(ExperimentalComposeUiApi::class)
             set(compositeKeyHash, SetCompositeKeyHash)
->>>>>>> fdff00cc
         }
     )
     if (!currentComposer.skipping) {
@@ -199,7 +182,7 @@
         )
     )
     constructor(maxSlotsToRetainForReuse: Int) : this(
-       SubcomposeSlotReusePolicy(maxSlotsToRetainForReuse)
+        SubcomposeSlotReusePolicy(maxSlotsToRetainForReuse)
     )
 
     private var _state: LayoutNodeSubcompositionsState? = null
@@ -221,7 +204,7 @@
         LayoutNode.(CompositionContext) -> Unit =
         { state.compositionContext = it }
     internal val setMeasurePolicy:
-        LayoutNode.(SubcomposeMeasureScope.(Constraints) -> MeasureResult) -> Unit =
+        LayoutNode.((SubcomposeMeasureScope.(Constraints) -> MeasureResult)) -> Unit =
         { measurePolicy = state.createMeasurePolicy(it) }
 
     /**
@@ -383,23 +366,15 @@
         }
 
     private var currentIndex = 0
-<<<<<<< HEAD
-    private val nodeToNodeState = mutableMapOf<LayoutNode, NodeState>()
-=======
     private var currentPostLookaheadIndex = 0
     private val nodeToNodeState = hashMapOf<LayoutNode, NodeState>()
 
->>>>>>> fdff00cc
     // this map contains active slotIds (without precomposed or reusable nodes)
     private val slotIdToNode = hashMapOf<Any?, LayoutNode>()
     private val scope = Scope()
-<<<<<<< HEAD
-    private val precomposeMap = mutableMapOf<Any?, LayoutNode>()
-=======
     private val postLookaheadMeasureScope = PostLookaheadMeasureScopeImpl()
 
     private val precomposeMap = hashMapOf<Any?, LayoutNode>()
->>>>>>> fdff00cc
     private val reusableSlotIdsSet = SubcomposeSlotReusePolicy.SlotIdsSet()
     // SlotHandles precomposed in the post-lookahead pass.
     private val postLookaheadPrecomposeSlotHandleMap = mutableMapOf<Any?, PrecomposedSlotHandle>()
@@ -434,7 +409,11 @@
     fun subcompose(slotId: Any?, content: @Composable () -> Unit): List<Measurable> {
         makeSureStateIsConsistent()
         val layoutState = root.layoutState
-        check(layoutState == LayoutState.Measuring || layoutState == LayoutState.LayingOut) {
+        check(
+            layoutState == LayoutState.Measuring || layoutState == LayoutState.LayingOut ||
+                layoutState == LayoutState.LookaheadMeasuring ||
+                layoutState == LayoutState.LookaheadLayingOut
+        ) {
             "subcompose can only be used inside the measure or layout blocks"
         }
 
@@ -465,7 +444,12 @@
         currentIndex++
 
         subcompose(node, slotId, content)
-        return node.childMeasurables
+
+        return if (layoutState == LayoutState.Measuring || layoutState == LayoutState.LayingOut) {
+            node.childMeasurables
+        } else {
+            node.childLookaheadMeasurables
+        }
     }
 
     private fun subcompose(node: LayoutNode, slotId: Any?, content: @Composable () -> Unit) {
@@ -545,10 +529,6 @@
                     val nodeState = nodeToNodeState[node]!!
                     val slotId = nodeState.slotId
                     if (reusableSlotIdsSet.contains(slotId)) {
-<<<<<<< HEAD
-                        node.measuredByParent = UsageByParent.NotUsed
-=======
->>>>>>> fdff00cc
                         reusableCount++
                         if (nodeState.active) {
                             node.resetLayoutState()
@@ -624,19 +604,12 @@
     }
 
     fun makeSureStateIsConsistent() {
-<<<<<<< HEAD
-        require(nodeToNodeState.size == root.foldedChildren.size) {
-            "Inconsistency between the count of nodes tracked by the state (${nodeToNodeState
-                .size}) and the children count on the SubcomposeLayout (${root.foldedChildren
-                .size}). Are you trying to use the state of the disposed SubcomposeLayout?"
-=======
         val childrenCount = root.foldedChildren.size
         require(nodeToNodeState.size == childrenCount) {
             "Inconsistency between the count of nodes tracked by the state " +
                 "(${nodeToNodeState.size}) and the children count on the SubcomposeLayout" +
                 " ($childrenCount). Are you trying to use the state of the" +
                 " disposed SubcomposeLayout?"
->>>>>>> fdff00cc
         }
         require(childrenCount - reusableCount - precomposedCount >= 0) {
             "Incorrect state. Total children $childrenCount. Reusable children " +
@@ -711,31 +684,6 @@
 
     fun createMeasurePolicy(
         block: SubcomposeMeasureScope.(Constraints) -> MeasureResult
-<<<<<<< HEAD
-    ): MeasurePolicy = object : LayoutNode.NoIntrinsicsMeasurePolicy(error = NoIntrinsicsMessage) {
-        override fun MeasureScope.measure(
-            measurables: List<Measurable>,
-            constraints: Constraints
-        ): MeasureResult {
-            scope.layoutDirection = layoutDirection
-            scope.density = density
-            scope.fontScale = fontScale
-            currentIndex = 0
-            val result = scope.block(constraints)
-            val indexAfterMeasure = currentIndex
-            return object : MeasureResult {
-                override val width: Int
-                    get() = result.width
-                override val height: Int
-                    get() = result.height
-                override val alignmentLines: Map<AlignmentLine, Int>
-                    get() = result.alignmentLines
-
-                override fun placeChildren() {
-                    currentIndex = indexAfterMeasure
-                    result.placeChildren()
-                    disposeOrReuseStartingFromIndex(currentIndex)
-=======
     ): MeasurePolicy {
         return object : LayoutNode.NoIntrinsicsMeasurePolicy(error = NoIntrinsicsMessage) {
             override fun MeasureScope.measure(
@@ -764,7 +712,6 @@
                         result.placeChildren()
                         disposeOrReuseStartingFromIndex(currentIndex)
                     }
->>>>>>> fdff00cc
                 }
             }
         }
@@ -922,9 +869,6 @@
 
         override fun subcompose(slotId: Any?, content: @Composable () -> Unit) =
             this@LayoutNodeSubcompositionsState.subcompose(slotId, content)
-<<<<<<< HEAD
-    }
-=======
 
         override fun layout(
             width: Int,
@@ -1006,7 +950,6 @@
 
 private val ReusedSlotId = object {
     override fun toString(): String = "ReusedSlotId"
->>>>>>> fdff00cc
 }
 
 private class FixedCountSubcomposeSlotReusePolicy(
