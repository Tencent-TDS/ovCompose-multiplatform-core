/*
 * Copyright 2020 The Android Open Source Project
 *
 * Licensed under the Apache License, Version 2.0 (the "License");
 * you may not use this file except in compliance with the License.
 * You may obtain a copy of the License at
 *
 *      http://www.apache.org/licenses/LICENSE-2.0
 *
 * Unless required by applicable law or agreed to in writing, software
 * distributed under the License is distributed on an "AS IS" BASIS,
 * WITHOUT WARRANTIES OR CONDITIONS OF ANY KIND, either express or implied.
 * See the License for the specific language governing permissions and
 * limitations under the License.
 */

package androidx.compose.ui.input.nestedscroll

import androidx.compose.ui.ComposeUiFlags.NewNestedScrollFlingDispatchingEnabled
import androidx.compose.ui.ExperimentalComposeUiApi
import androidx.compose.ui.Modifier
import androidx.compose.ui.geometry.Offset
import androidx.compose.ui.internal.JvmDefaultWithCompatibility
import androidx.compose.ui.node.ModifierNodeElement
import androidx.compose.ui.platform.InspectorInfo
import androidx.compose.ui.unit.Velocity
import kotlinx.coroutines.CoroutineScope

/**
 * Interface to connect to the nested scroll system.
 *
 * Pass this connection to the [nestedScroll] modifier to participate in the nested scroll hierarchy
 * and to receive nested scroll events when they are dispatched by the scrolling child (scrolling
 * child - the element that actually receives scrolling events and dispatches them via
 * [NestedScrollDispatcher]).
 *
 * @see NestedScrollDispatcher to learn how to dispatch nested scroll events to become a scrolling
 *   child
 * @see nestedScroll to attach this connection to the nested scroll system
 */
@JvmDefaultWithCompatibility
interface NestedScrollConnection {

    /**
     * Pre scroll event chain. Called by children to allow parents to consume a portion of a drag
     * event beforehand
     *
     * @param available the delta available to consume for pre scroll
     * @param source the source of the scroll event
     * @return the amount this connection consumed
     * @see NestedScrollSource
     */
    fun onPreScroll(available: Offset, source: NestedScrollSource): Offset = Offset.Zero

    /**
     * Post scroll event pass. This pass occurs when the dispatching (scrolling) descendant made
     * their consumption and notifies ancestors with what's left for them to consume.
     *
     * @param consumed the amount that was consumed by all nested scroll nodes below the hierarchy
     * @param available the amount of delta available for this connection to consume
     * @param source source of the scroll
     * @return the amount that was consumed by this connection
     * @see NestedScrollSource
     */
    fun onPostScroll(consumed: Offset, available: Offset, source: NestedScrollSource): Offset =
        Offset.Zero

    /**
     * Pre fling event chain. Called by children when they are about to perform fling to allow
     * parents to intercept and consume part of the initial velocity
     *
     * @param available the velocity which is available to pre consume and with which the child is
     *   about to fling
     * @return the amount this connection wants to consume and take from the child
     */
    suspend fun onPreFling(available: Velocity): Velocity = Velocity.Zero

    /**
     * Post fling event chain. Called by the child when it is finished flinging (and sending
     * [onPreScroll] & [onPostScroll] events)
     *
     * @param consumed the amount of velocity consumed by the child
     * @param available the amount of velocity left for a parent to fling after the child (if
     *   desired)
     * @return the amount of velocity consumed by the fling operation in this connection
     */
    suspend fun onPostFling(consumed: Velocity, available: Velocity): Velocity {
        return Velocity.Zero
    }
}

/**
 * Nested scroll events dispatcher to notify the nested scroll system about the scrolling events
 * that are happening on the element.
 *
 * If the element/modifier itself is able to receive scroll events (from the touch, fling, mouse,
 * etc) and it would like to respect nested scrolling by notifying elements above, it should
 * properly dispatch nested scroll events when being scrolled
 *
 * It is important to dispatch these events at the right time, provide valid information to the
 * parents and react to the feedback received from them in order to provide good user experience
 * with other nested scrolling nodes.
 *
 * @see nestedScroll for the reference of the nested scroll process and more details
 * @see NestedScrollConnection to connect to the nested scroll system
 */
class NestedScrollDispatcher {

    internal var nestedScrollNode: NestedScrollNode? = null

    // caches last known parent for fling clean up use.
    internal var lastKnownParentNode: NestedScrollNode? = null

    // lambda to calculate the most outer nested scroll scope for this dispatcher on demand
    internal var calculateNestedScrollScope: () -> CoroutineScope? = { scope }

    // the original nested scroll scope for this dispatcher (immediate scope it was created in)
    internal var scope: CoroutineScope? = null

    /**
     * Get the outer coroutine scope to dispatch nested fling on.
     *
     * There might be situations when then component that is dispatching preFling or postFling to
     * parent can be disposed together with its scope, so it's recommended to use launch nested
     * fling dispatch using this scope to prevent abrupt scrolling user experience.
     *
     * **Note:** this scope is retrieved from the parent nestedScroll participants, unless the node
     * knows its parent (which is usually after first composition commits), this will throw
     * [IllegalStateException].
     *
     * @throws IllegalStateException when this field is accessed before the [nestedScroll] modifier
     *   with this [NestedScrollDispatcher] provided knows its nested scroll parent. Should be safe
     *   to access after the initial composition commits.
     */
    val coroutineScope: CoroutineScope
        /**
         * @throws IllegalStateException when this field is accessed before the [nestedScroll]
         *   modifier with this [NestedScrollDispatcher] provided knows its nested scroll parent.
         *   Should be safe to access after the initial composition commits.
         */
        get() =
            calculateNestedScrollScope.invoke()
                ?: throw IllegalStateException(
                    "in order to access nested coroutine scope you need to attach dispatcher to the " +
                        "`Modifier.nestedScroll` first."
                )

    /**
     * Parent to be set when attached to nested scrolling chain. `null` is valid and means there no
     * nested scrolling parent above. The last known attached parent might be used in case this
     * dispatcher is not attached to any node, that is [nestedScrollNode?.parentNestedScrollNode] is
     * null.
     */
    internal val parent: NestedScrollConnection?
        get() = nestedScrollNode?.parentNestedScrollNode

    /**
     * Dispatch pre scroll pass. This triggers [NestedScrollConnection.onPreScroll] on all the
     * ancestors giving them possibility to pre-consume delta if they desire so.
     *
     * @param available the delta arrived from a scroll event
     * @param source the source of the scroll event
     * @return total delta that is pre-consumed by all ancestors in the chain. This delta is
     *   unavailable for this node to consume, so it should adjust the consumption accordingly
     */
    fun dispatchPreScroll(available: Offset, source: NestedScrollSource): Offset {
        return parent?.onPreScroll(available, source) ?: Offset.Zero
    }

    /**
     * Dispatch nested post-scrolling pass. This triggers [NestedScrollConnection.onPostScroll] on
     * all the ancestors giving them possibility to react of the scroll deltas that are left after
     * the dispatching node itself and other [NestedScrollConnection]s below consumed the desired
     * amount.
     *
     * @param consumed the amount that this node consumed already
     * @param available the amount of delta left for ancestors
     * @param source source of the scroll
     * @return the amount of scroll that was consumed by all ancestors
     */
    fun dispatchPostScroll(
        consumed: Offset,
        available: Offset,
        source: NestedScrollSource
    ): Offset {
        return parent?.onPostScroll(consumed, available, source) ?: Offset.Zero
    }

    /**
     * Dispatch pre fling pass and suspend until all the interested participants performed velocity
     * pre consumption. This triggers [NestedScrollConnection.onPreFling] on all the ancestors
     * giving them a possibility to react on the fling that is about to happen and consume part of
     * the velocity.
     *
     * @param available velocity from the scroll evens that this node is about to fling with
     * @return total velocity that is pre-consumed by all ancestors in the chain. This velocity is
     *   unavailable for this node to consume, so it should adjust the consumption accordingly
     */
    suspend fun dispatchPreFling(available: Velocity): Velocity {
        return parent?.onPreFling(available) ?: Velocity.Zero
    }

    /**
     * Dispatch post fling pass and suspend until all the interested participants performed velocity
     * process. This triggers [NestedScrollConnection.onPostFling] on all the ancestors, giving them
     * possibility to react of the velocity that is left after the dispatching node itself flung
     * with the desired amount.
     *
     * @param consumed velocity already consumed by this node
     * @param available velocity that is left for ancestors to consume
     * @return velocity that has been consumed by all the ancestors
     */
    @OptIn(ExperimentalComposeUiApi::class)
    suspend fun dispatchPostFling(consumed: Velocity, available: Velocity): Velocity {
        // lastKnownParentNode can be used to send clean up signals.
        // If this dispatcher's regular parent is not present it means either it never attached or
        // it was detached. If it was detached we have information about its last known parent so
        // we use it to send the post fling signal. We don't need to do the same for the other
        // methods because the problem with parity in this API comes from a node that detaches
        // during a fling. By the time a node detaches it already sent the onPreFling event and
        // consumers of Nested Scroll might expect an onPostFling event to close the cycle.
        return if (parent == null && NewNestedScrollFlingDispatchingEnabled) {
            lastKnownParentNode?.onPostFling(consumed, available) ?: Velocity.Zero
        } else {
            parent?.onPostFling(consumed, available) ?: Velocity.Zero
        }
    }
}

/** Possible sources of scroll events in the [NestedScrollConnection] */
@kotlin.jvm.JvmInline
value class NestedScrollSource internal constructor(@Suppress("unused") private val value: Int) {
    override fun toString(): String {
        @Suppress("DEPRECATION")
        return when (this) {
            UserInput -> "UserInput"
            SideEffect -> "SideEffect"
<<<<<<< HEAD
            @OptIn(ExperimentalComposeUiApi::class) Relocate -> "Relocate"
=======
            Relocate -> "Relocate"
>>>>>>> 3d4510a6
            else -> "Invalid"
        }
    }

    companion object {

        /**
         * Represents any source of scroll events originated from a user interaction: mouse, touch,
         * key events.
         */
        val UserInput: NestedScrollSource = NestedScrollSource(1)

        /**
         * Represents any other source of scroll events that are not a direct user input. (e.g
         * animations, fling)
         */
        val SideEffect: NestedScrollSource = NestedScrollSource(2)

        /** Dragging via mouse/touch/etc events. */
        @Deprecated(
            "This has been replaced by UserInput.",
            replaceWith =
                ReplaceWith(
                    "NestedScrollSource.UserInput",
                    "import androidx.compose.ui.input.nestedscroll." +
                        "NestedScrollSource.Companion.UserInput"
                )
        )
        val Drag: NestedScrollSource = UserInput

        /** Flinging after the drag has ended with velocity. */
        @Deprecated(
            "This has been replaced by SideEffect.",
            replaceWith =
                ReplaceWith(
                    "NestedScrollSource.SideEffect",
                    "import androidx.compose.ui.input.nestedscroll." +
                        "NestedScrollSource.Companion.SideEffect"
                )
        )
        val Fling: NestedScrollSource = SideEffect

        /** Relocating when a component asks parents to scroll to bring it into view. */
        @Suppress("OPT_IN_MARKER_ON_WRONG_TARGET")
        @Deprecated("Do not use. Will be removed in the future.")
        val Relocate: NestedScrollSource = NestedScrollSource(3)

        /** Scrolling via mouse wheel. */
        @Deprecated(
            "This has been replaced by UserInput.",
            replaceWith =
                ReplaceWith(
                    "NestedScrollSource.UserInput",
                    "import androidx.compose.ui.input.nestedscroll." +
                        "NestedScrollSource.Companion.UserInput"
                )
        )
        val Wheel: NestedScrollSource = UserInput
    }
}

/**
 * Modify element to make it participate in the nested scrolling hierarchy.
 *
 * There are two ways to participate in the nested scroll: as a scrolling child by dispatching
 * scrolling events via [NestedScrollDispatcher] to the nested scroll chain; and as a member of
 * nested scroll chain by providing [NestedScrollConnection], which will be called when another
 * nested scrolling child below dispatches scrolling events.
 *
 * It's mandatory to participate as a [NestedScrollConnection] in the chain, but dispatching
 * scrolling events is optional since there are cases where an element wants to participate in
 * nested scrolling without being directly scrollable.
 *
 * Here's the collapsing toolbar example that participates in a chain, but doesn't dispatch:
 *
 * @sample androidx.compose.ui.samples.NestedScrollConnectionSample
 *
 * On the other side, dispatch via [NestedScrollDispatcher] is optional. It's needed if a component
 * is able to receive and react to the drag/fling events and you want this components to be able to
 * notify parents when scroll occurs, resulting in better overall coordination.
 *
 * Here's the example of the component that is draggable and dispatches nested scroll to participate
 * in the nested scroll chain:
 *
 * @sample androidx.compose.ui.samples.NestedScrollDispatcherSample
 *
 * **Note:** It is recommended to reuse [NestedScrollConnection] and [NestedScrollDispatcher]
 * objects between recompositions since different object will cause nested scroll graph to be
 * recalculated unnecessary.
 *
 * There are 4 main phases in nested scrolling system:
 * 1. Pre-scroll. This callback is triggered when the descendant is about to perform a scroll
 *    operation and gives parent an opportunity to consume part of child's delta beforehand. This
 *    pass should happen every time scrollable components receives delta and dispatches it via
 *    [NestedScrollDispatcher]. Dispatching child should take into account how much all ancestors
 *    above the hierarchy consumed and adjust the consumption accordingly.
 * 2. Post-scroll. This callback is triggered when the descendant consumed the delta already (after
 *    taking into account what parents pre-consumed in 1.) and wants to notify the ancestors with
 *    the amount of delta unconsumed. This pass should happen every time scrollable components
 *    receives delta and dispatches it via [NestedScrollDispatcher]. Any parent that receives
 *    [NestedScrollConnection.onPostScroll] should consume no more than `left` and return the amount
 *    consumed.
 * 3. Pre-fling. Pass that happens when the scrolling descendant stopped dragging and about to fling
 *    with the some velocity. This callback allows ancestors to consume part of the velocity. This
 *    pass should happen before the fling itself happens. Similar to pre-scroll, parent can consume
 *    part of the velocity and nodes below (including the dispatching child) should adjust their
 *    logic to accommodate only the velocity left.
 * 4. Post-fling. Pass that happens after the scrolling descendant stopped flinging and wants to
 *    notify ancestors about that fact, providing velocity left to consume as a part of this. This
 *    pass should happen after the fling itself happens on the scrolling child. Ancestors of the
 *    dispatching node will have opportunity to fling themselves with the `velocityLeft` provided.
 *    Parent must call `notifySelfFinish` callback in order to continue the propagation of the
 *    velocity that is left to ancestors above.
 *
 * [androidx.compose.foundation.lazy.LazyColumn], [androidx.compose.foundation.verticalScroll] and
 * [androidx.compose.foundation.gestures.scrollable] have build in support for nested scrolling,
 * however, it's desirable to be able to react and influence their scroll via nested scroll system.
 *
 * **Note:** The nested scroll system is orientation independent. This mean it is based off the
 * screen direction (x and y coordinates) rather than being locked to a specific orientation.
 *
 * @param connection connection to the nested scroll system to participate in the event chaining,
 *   receiving events when scrollable descendant is being scrolled.
 * @param dispatcher object to be attached to the nested scroll system on which `dispatch*` methods
 *   can be called to notify ancestors within nested scroll system about scrolling happening
 */
fun Modifier.nestedScroll(
    connection: NestedScrollConnection,
    dispatcher: NestedScrollDispatcher? = null
): Modifier = this then NestedScrollElement(connection, dispatcher)

private class NestedScrollElement(
    val connection: NestedScrollConnection,
    val dispatcher: NestedScrollDispatcher?
) : ModifierNodeElement<NestedScrollNode>() {
    override fun create(): NestedScrollNode {
        return NestedScrollNode(connection, dispatcher)
    }

    override fun update(node: NestedScrollNode) {
        node.updateNode(connection, dispatcher)
    }

    override fun hashCode(): Int {
        var result = connection.hashCode()
        result = 31 * result + dispatcher.hashCode()
        return result
    }

    override fun equals(other: Any?): Boolean {
        if (other !is NestedScrollElement) return false
        if (other.connection != connection) return false
        if (other.dispatcher != dispatcher) return false
        return true
    }

    override fun InspectorInfo.inspectableProperties() {
        name = "nestedScroll"
        properties["connection"] = connection
        properties["dispatcher"] = dispatcher
    }
}<|MERGE_RESOLUTION|>--- conflicted
+++ resolved
@@ -235,11 +235,7 @@
         return when (this) {
             UserInput -> "UserInput"
             SideEffect -> "SideEffect"
-<<<<<<< HEAD
-            @OptIn(ExperimentalComposeUiApi::class) Relocate -> "Relocate"
-=======
             Relocate -> "Relocate"
->>>>>>> 3d4510a6
             else -> "Invalid"
         }
     }
