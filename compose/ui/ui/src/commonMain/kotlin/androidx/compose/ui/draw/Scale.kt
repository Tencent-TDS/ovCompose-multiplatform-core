--- conflicted
+++ resolved
@@ -47,21 +47,11 @@
  * Scale the contents of both the horizontal and vertical axis uniformly by the same scale factor.
  *
  * Usage of this API renders this composable into a separate graphics layer
-<<<<<<< HEAD
- *
- * @param scale Multiplier to scale content along the horizontal and vertical axis
- * @see graphicsLayer
- *
- * Example usage:
- *
- * @sample androidx.compose.ui.samples.ScaleUniformSample
-=======
  *
  * @param scale Multiplier to scale content along the horizontal and vertical axis
  * @sample androidx.compose.ui.samples.ScaleUniformSample
  * @see graphicsLayer
  *
  * Example usage:
->>>>>>> 3d4510a6
  */
 @Stable fun Modifier.scale(scale: Float) = scale(scale, scale)