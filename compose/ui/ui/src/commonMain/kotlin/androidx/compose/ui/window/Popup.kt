/*
 * Copyright 2020 The Android Open Source Project
 *
 * Licensed under the Apache License, Version 2.0 (the "License");
 * you may not use this file except in compliance with the License.
 * You may obtain a copy of the License at
 *
 *      http://www.apache.org/licenses/LICENSE-2.0
 *
 * Unless required by applicable law or agreed to in writing, software
 * distributed under the License is distributed on an "AS IS" BASIS,
 * WITHOUT WARRANTIES OR CONDITIONS OF ANY KIND, either express or implied.
 * See the License for the specific language governing permissions and
 * limitations under the License.
 */

package androidx.compose.ui.window

import androidx.compose.runtime.Composable
import androidx.compose.runtime.Immutable
import androidx.compose.ui.Alignment
import androidx.compose.ui.unit.IntOffset
import androidx.compose.ui.unit.IntRect
import androidx.compose.ui.unit.IntSize
import androidx.compose.ui.unit.LayoutDirection

/**
 * Properties used to customize the behavior of a [Popup].
 *
 * @property focusable Whether the popup is focusable. When true, the popup will receive IME events
 *   and key presses, such as when the back button is pressed.
<<<<<<< HEAD
 * @property dismissOnBackPress Whether the popup can be dismissed by pressing the back button on
 *   Android or escape key on desktop. If true, pressing the back button will call onDismissRequest.
 *   Note that [focusable] must be set to true in order to receive key events such as the back
 *   button - if the popup is not focusable then this property does nothing.
=======
 * @property dismissOnBackPress Whether the popup can be dismissed by pressing the back or escape
 *   buttons on Android or the escape key on desktop. If true, pressing the back button will call
 *   onDismissRequest. Note that [focusable] must be set to true in order to receive key events such
 *   as the back button - if the popup is not focusable then this property does nothing.
>>>>>>> 3d4510a6
 * @property dismissOnClickOutside Whether the popup can be dismissed by clicking outside the
 *   popup's bounds. If true, clicking outside the popup will call onDismissRequest.
 * @property clippingEnabled Whether to allow the popup window to extend beyond the bounds of the
 *   screen. By default the window is clipped to the screen boundaries. Setting this to false will
 *   allow windows to be accurately positioned. The default value is true.
 */
@Immutable
expect class PopupProperties(
    focusable: Boolean = false,
    dismissOnBackPress: Boolean = true,
    dismissOnClickOutside: Boolean = true,
    clippingEnabled: Boolean = true,
) {
    val focusable: Boolean
    val dismissOnBackPress: Boolean
    val dismissOnClickOutside: Boolean
    val clippingEnabled: Boolean
}

/** Calculates the position of a [Popup] on screen. */
@Immutable
interface PopupPositionProvider {
    /**
     * Calculates the position of a [Popup] on screen.
     *
     * The window size is useful in cases where the popup is meant to be positioned next to its
     * anchor instead of inside of it. The size can be used to calculate available space around the
     * parent to find a spot with enough clearance (e.g. when implementing a dropdown). Note that
     * positioning the popup outside of the window bounds might prevent it from being visible.
     *
     * @param anchorBounds The window relative bounds of the layout which this popup is anchored to.
     * @param windowSize The size of the window containing the anchor layout.
     * @param layoutDirection The layout direction of the anchor layout.
     * @param popupContentSize The size of the popup's content.
     * @return The window relative position where the popup should be positioned.
     */
    fun calculatePosition(
        anchorBounds: IntRect,
        windowSize: IntSize,
        layoutDirection: LayoutDirection,
        popupContentSize: IntSize
    ): IntOffset
}

internal class AlignmentOffsetPositionProvider(val alignment: Alignment, val offset: IntOffset) :
    PopupPositionProvider {
    override fun calculatePosition(
        anchorBounds: IntRect,
        windowSize: IntSize,
        layoutDirection: LayoutDirection,
        popupContentSize: IntSize
    ): IntOffset {
        // TODO: Decide which is the best way to round to result without reimplementing
        // Alignment.align

        val anchorAlignmentPoint = alignment.align(IntSize.Zero, anchorBounds.size, layoutDirection)
        // Note the negative sign. Popup alignment point contributes negative offset.
        val popupAlignmentPoint = -alignment.align(IntSize.Zero, popupContentSize, layoutDirection)
        val resolvedUserOffset =
            IntOffset(offset.x * (if (layoutDirection == LayoutDirection.Ltr) 1 else -1), offset.y)

        return anchorBounds.topLeft +
            anchorAlignmentPoint +
            popupAlignmentPoint +
            resolvedUserOffset
    }
}

/**
 * Opens a popup with the given content.
 *
 * A popup is a floating container that appears on top of the current activity. It is especially
 * useful for non-modal UI surfaces that remain hidden until they are needed, for example floating
 * menus like Cut/Copy/Paste.
 *
 * The popup is positioned relative to its parent, using the [alignment] and [offset]. The popup is
 * visible as long as it is part of the composition hierarchy.
 *
 * @sample androidx.compose.ui.samples.PopupSample
 * @param alignment The alignment relative to the parent.
 * @param offset An offset from the original aligned position of the popup. Offset respects the
 *   Ltr/Rtl context, thus in Ltr it will be added to the original aligned position and in Rtl it
 *   will be subtracted from it.
 * @param onDismissRequest Executes when the user clicks outside of the popup.
 * @param properties [PopupProperties] for further customization of this popup's behavior.
 * @param content The content to be displayed inside the popup.
 */
@Composable
expect fun Popup(
    alignment: Alignment = Alignment.TopStart,
    offset: IntOffset = IntOffset(0, 0),
    onDismissRequest: (() -> Unit)? = null,
    properties: PopupProperties = PopupProperties(),
    content: @Composable () -> Unit
)

/**
 * Opens a popup with the given content.
 *
 * The popup is positioned using a custom [popupPositionProvider].
 *
 * @sample androidx.compose.ui.samples.PopupSample
 * @param popupPositionProvider Provides the screen position of the popup.
 * @param onDismissRequest Executes when the user clicks outside of the popup.
 * @param properties [PopupProperties] for further customization of this popup's behavior.
 * @param content The content to be displayed inside the popup.
 */
@Composable
expect fun Popup(
    popupPositionProvider: PopupPositionProvider,
    onDismissRequest: (() -> Unit)? = null,
    properties: PopupProperties = PopupProperties(),
    content: @Composable () -> Unit
)<|MERGE_RESOLUTION|>--- conflicted
+++ resolved
@@ -29,17 +29,10 @@
  *
  * @property focusable Whether the popup is focusable. When true, the popup will receive IME events
  *   and key presses, such as when the back button is pressed.
-<<<<<<< HEAD
- * @property dismissOnBackPress Whether the popup can be dismissed by pressing the back button on
- *   Android or escape key on desktop. If true, pressing the back button will call onDismissRequest.
- *   Note that [focusable] must be set to true in order to receive key events such as the back
- *   button - if the popup is not focusable then this property does nothing.
-=======
  * @property dismissOnBackPress Whether the popup can be dismissed by pressing the back or escape
  *   buttons on Android or the escape key on desktop. If true, pressing the back button will call
  *   onDismissRequest. Note that [focusable] must be set to true in order to receive key events such
  *   as the back button - if the popup is not focusable then this property does nothing.
->>>>>>> 3d4510a6
  * @property dismissOnClickOutside Whether the popup can be dismissed by clicking outside the
  *   popup's bounds. If true, clicking outside the popup will call onDismissRequest.
  * @property clippingEnabled Whether to allow the popup window to extend beyond the bounds of the
