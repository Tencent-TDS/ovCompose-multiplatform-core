/*
 * Copyright 2020 The Android Open Source Project
 *
 * Licensed under the Apache License, Version 2.0 (the "License");
 * you may not use this file except in compliance with the License.
 * You may obtain a copy of the License at
 *
 *      http://www.apache.org/licenses/LICENSE-2.0
 *
 * Unless required by applicable law or agreed to in writing, software
 * distributed under the License is distributed on an "AS IS" BASIS,
 * WITHOUT WARRANTIES OR CONDITIONS OF ANY KIND, either express or implied.
 * See the License for the specific language governing permissions and
 * limitations under the License.
 */

package androidx.compose.ui.layout

import androidx.compose.ui.internal.JvmDefaultWithCompatibility
import androidx.compose.ui.node.LookaheadCapablePlaceable
import androidx.compose.ui.node.checkMeasuredSize
<<<<<<< HEAD
=======
import androidx.compose.ui.unit.Density
>>>>>>> c29f7383
import androidx.compose.ui.unit.LayoutDirection

@DslMarker
annotation class MeasureScopeMarker

/**
 * The receiver scope of a layout's measure lambda. The return value of the
 * measure lambda is [MeasureResult], which should be returned by [layout]
 */
@MeasureScopeMarker
@JvmDefaultWithCompatibility
interface MeasureScope : IntrinsicMeasureScope {
    /**
     * Sets the size and alignment lines of the measured layout, as well as
     * the positioning block that defines the children positioning logic.
     * The [placementBlock] is a lambda used for positioning children. [Placeable.placeAt] should
     * be called on children inside placementBlock.
     * The [alignmentLines] can be used by the parent layouts to decide layout, and can be queried
     * using the [Placeable.get] operator. Note that alignment lines will be inherited by parent
     * layouts, such that indirect parents will be able to query them as well.
     *
     * @param width the measured width of the layout
     * @param height the measured height of the layout
     * @param alignmentLines the alignment lines defined by the layout
     * @param placementBlock block defining the children positioning of the current layout
     */
    fun layout(
        width: Int,
        height: Int,
        alignmentLines: Map<AlignmentLine, Int> = emptyMap(),
        placementBlock: Placeable.PlacementScope.() -> Unit
<<<<<<< HEAD
=======
    ) = layout(width, height, alignmentLines, null, placementBlock)

    /**
     * Sets the size and alignment lines of the measured layout, as well as
     * the positioning block that defines the children positioning logic.
     * The [placementBlock] is a lambda used for positioning children. [Placeable.placeAt] should
     * be called on children inside placementBlock.
     * The [alignmentLines] can be used by the parent layouts to decide layout, and can be queried
     * using the [Placeable.get] operator. Note that alignment lines will be inherited by parent
     * layouts, such that indirect parents will be able to query them as well.
     *
     * @param width the measured width of the layout
     * @param height the measured height of the layout
     * @param alignmentLines the alignment lines defined by the layout
     * @param rulers a method to set Ruler values used by all placed children
     * @param placementBlock block defining the children positioning of the current layout
     */
    @Suppress("PrimitiveInCollection")
    fun layout(
        width: Int,
        height: Int,
        alignmentLines: Map<AlignmentLine, Int> = emptyMap(),
        rulers: (RulerScope.() -> Unit)? = null,
        placementBlock: Placeable.PlacementScope.() -> Unit
>>>>>>> c29f7383
    ): MeasureResult {
        checkMeasuredSize(width, height)
        return object : MeasureResult {
            override val width = width
            override val height = height
            override val alignmentLines = alignmentLines
<<<<<<< HEAD
=======
            override val rulers = rulers
>>>>>>> c29f7383
            override fun placeChildren() {
                // This isn't called from anywhere inside the compose framework. This might
                // be called by tests or external frameworks.
                if (this@MeasureScope is LookaheadCapablePlaceable) {
                    placementScope.placementBlock()
                } else {
                    SimplePlacementScope(
                        width,
                        layoutDirection
                    ).placementBlock()
                }
            }
        }
    }
}

/**
 * This is used by the default implementation of [MeasureScope.layout] and will never be called
 * by any implementation of [MeasureScope] in the compose framework.
 */
private class SimplePlacementScope(
    override val parentWidth: Int,
    override val parentLayoutDirection: LayoutDirection,
) : Placeable.PlacementScope()

/**
 * A scope used in [MeasureScope.layout] for the `rulers` parameter to allow a layout to
 * define [Ruler] values for children.
 * @sample androidx.compose.ui.samples.RulerProducerUsage
 */
@MeasureScopeMarker
interface RulerScope : Density {
    /**
     * [LayoutCoordinates] of the position in the hierarchy that the [Ruler] will be
     * [provided][Ruler.provides].
     */
    val coordinates: LayoutCoordinates

    /**
     * Provides a constant value for a [Ruler].
     */
    infix fun Ruler.provides(value: Float)

    /**
     * Provides a [VerticalRuler] value that is relative to the left side in an LTR layout
     * or right side on an RTL layout.
     */
    infix fun VerticalRuler.providesRelative(value: Float)
}<|MERGE_RESOLUTION|>--- conflicted
+++ resolved
@@ -19,10 +19,7 @@
 import androidx.compose.ui.internal.JvmDefaultWithCompatibility
 import androidx.compose.ui.node.LookaheadCapablePlaceable
 import androidx.compose.ui.node.checkMeasuredSize
-<<<<<<< HEAD
-=======
 import androidx.compose.ui.unit.Density
->>>>>>> c29f7383
 import androidx.compose.ui.unit.LayoutDirection
 
 @DslMarker
@@ -54,8 +51,6 @@
         height: Int,
         alignmentLines: Map<AlignmentLine, Int> = emptyMap(),
         placementBlock: Placeable.PlacementScope.() -> Unit
-<<<<<<< HEAD
-=======
     ) = layout(width, height, alignmentLines, null, placementBlock)
 
     /**
@@ -80,17 +75,13 @@
         alignmentLines: Map<AlignmentLine, Int> = emptyMap(),
         rulers: (RulerScope.() -> Unit)? = null,
         placementBlock: Placeable.PlacementScope.() -> Unit
->>>>>>> c29f7383
     ): MeasureResult {
         checkMeasuredSize(width, height)
         return object : MeasureResult {
             override val width = width
             override val height = height
             override val alignmentLines = alignmentLines
-<<<<<<< HEAD
-=======
             override val rulers = rulers
->>>>>>> c29f7383
             override fun placeChildren() {
                 // This isn't called from anywhere inside the compose framework. This might
                 // be called by tests or external frameworks.
