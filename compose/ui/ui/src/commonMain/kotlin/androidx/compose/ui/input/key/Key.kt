/*
 * Copyright 2020 The Android Open Source Project
 *
 * Licensed under the Apache License, Version 2.0 (the "License");
 * you may not use this file except in compliance with the License.
 * You may obtain a copy of the License at
 *
 *      http://www.apache.org/licenses/LICENSE-2.0
 *
 * Unless required by applicable law or agreed to in writing, software
 * distributed under the License is distributed on an "AS IS" BASIS,
 * WITHOUT WARRANTIES OR CONDITIONS OF ANY KIND, either express or implied.
 * See the License for the specific language governing permissions and
 * limitations under the License.
 */

package androidx.compose.ui.input.key

/**
 * Represents keys on a keyboard.
 *
 * @param keyCode a Long value representing the key pressed. Note: This keycode can be used to
 *   uniquely identify a hardware key. It is different from the native keycode.
<<<<<<< HEAD
 *
=======
>>>>>>> 3d4510a6
 * @sample androidx.compose.ui.samples.KeyEventIsAltPressedSample
 */
@kotlin.jvm.JvmInline
expect value class Key(val keyCode: Long) {
    companion object {
        /** Unknown key. */
        val Unknown: Key

        /**
         * Soft Left key.
         *
         * Usually situated below the display on phones and used as a multi-function feature key for
         * selecting a software defined function shown on the bottom left of the display.
         */
        val SoftLeft: Key

        /**
         * Soft Right key.
         *
         * Usually situated below the display on phones and used as a multi-function feature key for
         * selecting a software defined function shown on the bottom right of the display.
         */
        val SoftRight: Key

        /**
         * Home key.
         *
         * This key is handled by the framework and is never delivered to applications.
         */
        val Home: Key

        /** Back key. */
        val Back: Key

        /** Help key. */
        val Help: Key

        /**
         * Navigate to previous key.
         *
         * Goes backward by one item in an ordered collection of items.
         */
        val NavigatePrevious: Key

        /**
         * Navigate to next key.
         *
         * Advances to the next item in an ordered collection of items.
         */
        val NavigateNext: Key

        /**
         * Navigate in key.
         *
         * Activates the item that currently has focus or expands to the next level of a navigation
         * hierarchy.
         */
        val NavigateIn: Key

        /**
         * Navigate out key.
         *
         * Backs out one level of a navigation hierarchy or collapses the item that currently has
         * focus.
         */
        val NavigateOut: Key

        /** Consumed by the system for navigation up. */
        val SystemNavigationUp: Key

        /** Consumed by the system for navigation down. */
        val SystemNavigationDown: Key

        /** Consumed by the system for navigation left. */
        val SystemNavigationLeft: Key

        /** Consumed by the system for navigation right. */
        val SystemNavigationRight: Key

        /** Call key. */
        val Call: Key

        /** End Call key. */
        val EndCall: Key

        /**
         * Up Arrow Key / Directional Pad Up key.
         *
         * May also be synthesized from trackball motions.
         */
        val DirectionUp: Key

        /**
         * Down Arrow Key / Directional Pad Down key.
         *
         * May also be synthesized from trackball motions.
         */
        val DirectionDown: Key

        /**
         * Left Arrow Key / Directional Pad Left key.
         *
         * May also be synthesized from trackball motions.
         */
        val DirectionLeft: Key

        /**
         * Right Arrow Key / Directional Pad Right key.
         *
         * May also be synthesized from trackball motions.
         */
        val DirectionRight: Key

        /**
         * Center Arrow Key / Directional Pad Center key.
         *
         * May also be synthesized from trackball motions.
         */
        val DirectionCenter: Key

        /** Directional Pad Up-Left. */
        val DirectionUpLeft: Key

        /** Directional Pad Down-Left. */
        val DirectionDownLeft: Key

        /** Directional Pad Up-Right. */
        val DirectionUpRight: Key

        /** Directional Pad Down-Right. */
        val DirectionDownRight: Key

        /**
         * Volume Up key.
         *
         * Adjusts the speaker volume up.
         */
        val VolumeUp: Key

        /**
         * Volume Down key.
         *
         * Adjusts the speaker volume down.
         */
        val VolumeDown: Key

        /** Power key. */
        val Power: Key

        /**
         * Camera key.
         *
         * Used to launch a camera application or take pictures.
         */
        val Camera: Key

        /** Clear key. */
        val Clear: Key

        /** '0' key. */
        val Zero: Key

        /** '1' key. */
        val One: Key

        /** '2' key. */
        val Two: Key

        /** '3' key. */
        val Three: Key

        /** '4' key. */
        val Four: Key

        /** '5' key. */
        val Five: Key

        /** '6' key. */
        val Six: Key

        /** '7' key. */
        val Seven: Key

        /** '8' key. */
        val Eight: Key

        /** '9' key. */
        val Nine: Key

        /** '+' key. */
        val Plus: Key

        /** '-' key. */
        val Minus: Key

        /** '*' key. */
        val Multiply: Key

        /** '=' key. */
        val Equals: Key

        /** '#' key. */
        val Pound: Key

        /** 'A' key. */
        val A: Key

        /** 'B' key. */
        val B: Key

        /** 'C' key. */
        val C: Key

        /** 'D' key. */
        val D: Key

        /** 'E' key. */
        val E: Key

        /** 'F' key. */
        val F: Key

        /** 'G' key. */
        val G: Key

        /** 'H' key. */
        val H: Key

        /** 'I' key. */
        val I: Key

        /** 'J' key. */
        val J: Key

        /** 'K' key. */
        val K: Key

        /** 'L' key. */
        val L: Key

        /** 'M' key. */
        val M: Key

        /** 'N' key. */
        val N: Key

        /** 'O' key. */
        val O: Key

        /** 'P' key. */
        val P: Key

        /** 'Q' key. */
        val Q: Key

        /** 'R' key. */
        val R: Key

        /** 'S' key. */
        val S: Key

        /** 'T' key. */
        val T: Key

        /** 'U' key. */
        val U: Key

        /** 'V' key. */
        val V: Key

        /** 'W' key. */
        val W: Key

        /** 'X' key. */
        val X: Key

        /** 'Y' key. */
        val Y: Key

        /** 'Z' key. */
        val Z: Key

        /** ',' key. */
        val Comma: Key

        /** '.' key. */
        val Period: Key

        /** Left Alt modifier key. */
        val AltLeft: Key

        /** Right Alt modifier key. */
        val AltRight: Key

        /** Left Shift modifier key. */
        val ShiftLeft: Key

        /** Right Shift modifier key. */
        val ShiftRight: Key

        /** Tab key. */
        val Tab: Key

        /** Space key. */
        val Spacebar: Key

        /**
         * Symbol modifier key.
         *
         * Used to enter alternate symbols.
         */
        val Symbol: Key

        /**
         * Browser special function key.
         *
         * Used to launch a browser application.
         */
        val Browser: Key

        /**
         * Envelope special function key.
         *
         * Used to launch a mail application.
         */
        val Envelope: Key

        /** Enter key. */
        val Enter: Key

        /**
         * Backspace key.
         *
         * Deletes characters before the insertion point, unlike [Delete].
         */
        val Backspace: Key

        /**
         * Delete key.
         *
         * Deletes characters ahead of the insertion point, unlike [Backspace].
         */
        val Delete: Key

        /** Escape key. */
        val Escape: Key

        /** Left Control modifier key. */
        val CtrlLeft: Key

        /** Right Control modifier key. */
        val CtrlRight: Key

        /** Caps Lock key. */
        val CapsLock: Key

        /** Scroll Lock key. */
        val ScrollLock: Key

        /** Left Meta modifier key. */
        val MetaLeft: Key

        /** Right Meta modifier key. */
        val MetaRight: Key

        /** Function modifier key. */
        val Function: Key

        /** System Request / Print Screen key. */
        val PrintScreen: Key

        /** Break / Pause key. */
        val Break: Key

        /**
         * Home Movement key.
         *
         * Used for scrolling or moving the cursor around to the start of a line or to the top of a
         * list.
         */
        val MoveHome: Key

        /**
         * End Movement key.
         *
         * Used for scrolling or moving the cursor around to the end of a line or to the bottom of a
         * list.
         */
        val MoveEnd: Key

        /**
         * Insert key.
         *
         * Toggles insert / overwrite edit mode.
         */
        val Insert: Key

        /** Cut key. */
        val Cut: Key

        /** Copy key. */
        val Copy: Key

        /** Paste key. */
        val Paste: Key

        /** '`' (backtick) key. */
        val Grave: Key

        /** '[' key. */
        val LeftBracket: Key

        /** ']' key. */
        val RightBracket: Key

        /** '/' key. */
        val Slash: Key

        /** '\' key. */
        val Backslash: Key

        /** ';' key. */
        val Semicolon: Key

        /** ''' (apostrophe) key. */
        val Apostrophe: Key

        /** '@' key. */
        val At: Key

        /**
         * Number modifier key.
         *
         * Used to enter numeric symbols. This key is not Num Lock; it is more like [AltLeft].
         */
        val Number: Key

        /**
         * Headset Hook key.
         *
         * Used to hang up calls and stop media.
         */
        val HeadsetHook: Key

        /**
         * Camera Focus key.
         *
         * Used to focus the camera.
         */
        val Focus: Key

        /** Menu key. */
        val Menu: Key

        /** Notification key. */
        val Notification: Key

        /** Search key. */
        val Search: Key

        /** Page Up key. */
        val PageUp: Key

        /** Page Down key. */
        val PageDown: Key

        /**
         * Picture Symbols modifier key.
         *
         * Used to switch symbol sets (Emoji, Kao-moji).
         */
        val PictureSymbols: Key

        /**
         * Switch Charset modifier key.
         *
         * Used to switch character sets (Kanji, Katakana).
         */
        val SwitchCharset: Key

        /**
         * A Button key.
         *
         * On a game controller, the A button should be either the button labeled A or the first
         * button on the bottom row of controller buttons.
         */
        val ButtonA: Key

        /**
         * B Button key.
         *
         * On a game controller, the B button should be either the button labeled B or the second
         * button on the bottom row of controller buttons.
         */
        val ButtonB: Key

        /**
         * C Button key.
         *
         * On a game controller, the C button should be either the button labeled C or the third
         * button on the bottom row of controller buttons.
         */
        val ButtonC: Key

        /**
         * X Button key.
         *
         * On a game controller, the X button should be either the button labeled X or the first
         * button on the upper row of controller buttons.
         */
        val ButtonX: Key

        /**
         * Y Button key.
         *
         * On a game controller, the Y button should be either the button labeled Y or the second
         * button on the upper row of controller buttons.
         */
        val ButtonY: Key

        /**
         * Z Button key.
         *
         * On a game controller, the Z button should be either the button labeled Z or the third
         * button on the upper row of controller buttons.
         */
        val ButtonZ: Key

        /**
         * L1 Button key.
         *
         * On a game controller, the L1 button should be either the button labeled L1 (or L) or the
         * top left trigger button.
         */
        val ButtonL1: Key

        /**
         * R1 Button key.
         *
         * On a game controller, the R1 button should be either the button labeled R1 (or R) or the
         * top right trigger button.
         */
        val ButtonR1: Key

        /**
         * L2 Button key.
         *
         * On a game controller, the L2 button should be either the button labeled L2 or the bottom
         * left trigger button.
         */
        val ButtonL2: Key

        /**
         * R2 Button key.
         *
         * On a game controller, the R2 button should be either the button labeled R2 or the bottom
         * right trigger button.
         */
        val ButtonR2: Key

        /**
         * Left Thumb Button key.
         *
         * On a game controller, the left thumb button indicates that the left (or only) joystick is
         * pressed.
         */
        val ButtonThumbLeft: Key

        /**
         * Right Thumb Button key.
         *
         * On a game controller, the right thumb button indicates that the right joystick is
         * pressed.
         */
        val ButtonThumbRight: Key

        /**
         * Start Button key.
         *
         * On a game controller, the button labeled Start.
         */
        val ButtonStart: Key

        /**
         * Select Button key.
         *
         * On a game controller, the button labeled Select.
         */
        val ButtonSelect: Key

        /**
         * Mode Button key.
         *
         * On a game controller, the button labeled Mode.
         */
        val ButtonMode: Key

        /** Generic Game Pad Button #1. */
        val Button1: Key

        /** Generic Game Pad Button #2. */
        val Button2: Key

        /** Generic Game Pad Button #3. */
        val Button3: Key

        /** Generic Game Pad Button #4. */
        val Button4: Key

        /** Generic Game Pad Button #5. */
        val Button5: Key

        /** Generic Game Pad Button #6. */
        val Button6: Key

        /** Generic Game Pad Button #7. */
        val Button7: Key

        /** Generic Game Pad Button #8. */
        val Button8: Key

        /** Generic Game Pad Button #9. */
        val Button9: Key

        /** Generic Game Pad Button #10. */
        val Button10: Key

        /** Generic Game Pad Button #11. */
        val Button11: Key

        /** Generic Game Pad Button #12. */
        val Button12: Key

        /** Generic Game Pad Button #13. */
        val Button13: Key

        /** Generic Game Pad Button #14. */
        val Button14: Key

        /** Generic Game Pad Button #15. */
        val Button15: Key

        /** Generic Game Pad Button #16. */
        val Button16: Key

        /**
         * Forward key.
         *
         * Navigates forward in the history stack. Complement of [Back].
         */
        val Forward: Key

        /** F1 key. */
        val F1: Key

        /** F2 key. */
        val F2: Key

        /** F3 key. */
        val F3: Key

        /** F4 key. */
        val F4: Key

        /** F5 key. */
        val F5: Key

        /** F6 key. */
        val F6: Key

        /** F7 key. */
        val F7: Key

        /** F8 key. */
        val F8: Key

        /** F9 key. */
        val F9: Key

        /** F10 key. */
        val F10: Key

        /** F11 key. */
        val F11: Key

        /** F12 key. */
        val F12: Key

        /**
         * Num Lock key.
         *
         * This is the Num Lock key; it is different from [Number]. This key alters the behavior of
         * other keys on the numeric keypad.
         */
        val NumLock: Key

        /** Numeric keypad '0' key. */
        val NumPad0: Key

        /** Numeric keypad '1' key. */
        val NumPad1: Key

        /** Numeric keypad '2' key. */
        val NumPad2: Key

        /** Numeric keypad '3' key. */
        val NumPad3: Key

        /** Numeric keypad '4' key. */
        val NumPad4: Key

        /** Numeric keypad '5' key. */
        val NumPad5: Key

        /** Numeric keypad '6' key. */
        val NumPad6: Key

        /** Numeric keypad '7' key. */
        val NumPad7: Key

        /** Numeric keypad '8' key. */
        val NumPad8: Key

        /** Numeric keypad '9' key. */
        val NumPad9: Key

        /** Numeric keypad '/' key (for division). */
        val NumPadDivide: Key

        /** Numeric keypad '*' key (for multiplication). */
        val NumPadMultiply: Key

        /** Numeric keypad '-' key (for subtraction). */
        val NumPadSubtract: Key

        /** Numeric keypad '+' key (for addition). */
        val NumPadAdd: Key

        /** Numeric keypad '.' key (for decimals or digit grouping). */
        val NumPadDot: Key

        /** Numeric keypad ',' key (for decimals or digit grouping). */
        val NumPadComma: Key

        /** Numeric keypad Enter key. */
        val NumPadEnter: Key

        /** Numeric keypad '=' key. */
        val NumPadEquals: Key

        /** Numeric keypad '(' key. */
        val NumPadLeftParenthesis: Key

        /** Numeric keypad ')' key. */
        val NumPadRightParenthesis: Key

        /** Play media key. */
        val MediaPlay: Key

        /** Pause media key. */
        val MediaPause: Key

        /** Play/Pause media key. */
        val MediaPlayPause: Key

        /** Stop media key. */
        val MediaStop: Key

        /** Record media key. */
        val MediaRecord: Key

        /** Play Next media key. */
        val MediaNext: Key

        /** Play Previous media key. */
        val MediaPrevious: Key

        /** Rewind media key. */
        val MediaRewind: Key

        /** Fast Forward media key. */
        val MediaFastForward: Key

        /**
         * Close media key.
         *
         * May be used to close a CD tray, for example.
         */
        val MediaClose: Key

        /**
         * Audio Track key.
         *
         * Switches the audio tracks.
         */
        val MediaAudioTrack: Key

        /**
         * Eject media key.
         *
         * May be used to eject a CD tray, for example.
         */
        val MediaEject: Key

        /**
         * Media Top Menu key.
         *
         * Goes to the top of media menu.
         */
        val MediaTopMenu: Key

        /** Skip forward media key. */
        val MediaSkipForward: Key

        /** Skip backward media key. */
        val MediaSkipBackward: Key

        /**
         * Step forward media key.
         *
         * Steps media forward, one frame at a time.
         */
        val MediaStepForward: Key

        /**
         * Step backward media key.
         *
         * Steps media backward, one frame at a time.
         */
        val MediaStepBackward: Key

        /**
         * Mute key.
         *
         * Mutes the microphone, unlike [VolumeMute].
         */
        val MicrophoneMute: Key

        /**
         * Volume Mute key.
         *
         * Mutes the speaker, unlike [MicrophoneMute].
         *
         * This key should normally be implemented as a toggle such that the first press mutes the
         * speaker and the second press restores the original volume.
         */
        val VolumeMute: Key

        /**
         * Info key.
         *
         * Common on TV remotes to show additional information related to what is currently being
         * viewed.
         */
        val Info: Key

        /**
         * Channel up key.
         *
         * On TV remotes, increments the television channel.
         */
        val ChannelUp: Key

        /**
         * Channel down key.
         *
         * On TV remotes, decrements the television channel.
         */
        val ChannelDown: Key

        /** Zoom in key. */
        val ZoomIn: Key

        /** Zoom out key. */
        val ZoomOut: Key

        /**
         * TV key.
         *
         * On TV remotes, switches to viewing live TV.
         */
        val Tv: Key

        /**
         * Window key.
         *
         * On TV remotes, toggles picture-in-picture mode or other windowing functions. On Android
         * Wear devices, triggers a display offset.
         */
        val Window: Key

        /**
         * Guide key.
         *
         * On TV remotes, shows a programming guide.
         */
        val Guide: Key

        /**
         * DVR key.
         *
         * On some TV remotes, switches to a DVR mode for recorded shows.
         */
        val Dvr: Key

        /**
         * Bookmark key.
         *
         * On some TV remotes, bookmarks content or web pages.
         */
        val Bookmark: Key

        /**
         * Toggle captions key.
         *
         * Switches the mode for closed-captioning text, for example during television shows.
         */
        val Captions: Key

        /**
         * Settings key.
         *
         * Starts the system settings activity.
         */
        val Settings: Key

        /**
         * TV power key.
         *
         * On TV remotes, toggles the power on a television screen.
         */
        val TvPower: Key

        /**
         * TV input key.
         *
         * On TV remotes, switches the input on a television screen.
         */
        val TvInput: Key

        /**
         * Set-top-box power key.
         *
         * On TV remotes, toggles the power on an external Set-top-box.
         */
        val SetTopBoxPower: Key

        /**
         * Set-top-box input key.
         *
         * On TV remotes, switches the input mode on an external Set-top-box.
         */
        val SetTopBoxInput: Key

        /**
         * A/V Receiver power key.
         *
         * On TV remotes, toggles the power on an external A/V Receiver.
         */
        val AvReceiverPower: Key

        /**
         * A/V Receiver input key.
         *
         * On TV remotes, switches the input mode on an external A/V Receiver.
         */
        val AvReceiverInput: Key

        /**
         * Red "programmable" key.
         *
         * On TV remotes, acts as a contextual/programmable key.
         */
        val ProgramRed: Key

        /**
         * Green "programmable" key.
         *
         * On TV remotes, acts as a contextual/programmable key.
         */
        val ProgramGreen: Key

        /**
         * Yellow "programmable" key.
         *
         * On TV remotes, acts as a contextual/programmable key.
         */
        val ProgramYellow: Key

        /**
         * Blue "programmable" key.
         *
         * On TV remotes, acts as a contextual/programmable key.
         */
        val ProgramBlue: Key

        /**
         * App switch key.
         *
         * Should bring up the application switcher dialog.
         */
        val AppSwitch: Key

        /**
         * Language Switch key.
         *
         * Toggles the current input language such as switching between English and Japanese on a
         * QWERTY keyboard. On some devices, the same function may be performed by pressing
         * Shift+Space.
         */
        val LanguageSwitch: Key

        /**
         * Manner Mode key.
         *
         * Toggles silent or vibrate mode on and off to make the device behave more politely in
         * certain settings such as on a crowded train. On some devices, the key may only operate
         * when long-pressed.
         */
        val MannerMode: Key

        /**
         * 3D Mode key.
         *
         * Toggles the display between 2D and 3D mode.
         */
        val Toggle2D3D: Key

        /**
         * Contacts special function key.
         *
         * Used to launch an address book application.
         */
        val Contacts: Key

        /**
         * Calendar special function key.
         *
         * Used to launch a calendar application.
         */
        val Calendar: Key

        /**
         * Music special function key.
         *
         * Used to launch a music player application.
         */
        val Music: Key

        /**
         * Calculator special function key.
         *
         * Used to launch a calculator application.
         */
        val Calculator: Key

        /** Japanese full-width / half-width key. */
        val ZenkakuHankaru: Key

        /** Japanese alphanumeric key. */
        val Eisu: Key

        /** Japanese non-conversion key. */
        val Muhenkan: Key

        /** Japanese conversion key. */
        val Henkan: Key

        /** Japanese katakana / hiragana key. */
        val KatakanaHiragana: Key

        /** Japanese Yen key. */
        val Yen: Key

        /** Japanese Ro key. */
        val Ro: Key

        /** Japanese kana key. */
        val Kana: Key

        /**
         * Assist key.
         *
         * Launches the global assist activity. Not delivered to applications.
         */
        val Assist: Key

        /**
         * Brightness Down key.
         *
         * Adjusts the screen brightness down.
         */
        val BrightnessDown: Key

        /**
         * Brightness Up key.
         *
         * Adjusts the screen brightness up.
         */
        val BrightnessUp: Key

        /**
         * Sleep key.
         *
         * Puts the device to sleep. Behaves somewhat like [Power] but it has no effect if the
         * device is already asleep.
         */
        val Sleep: Key

        /**
         * Wakeup key.
         *
         * Wakes up the device. Behaves somewhat like [Power] but it has no effect if the device is
         * already awake.
         */
        val WakeUp: Key

        /** Put device to sleep unless a wakelock is held. */
        val SoftSleep: Key

        /**
         * Pairing key.
         *
         * Initiates peripheral pairing mode. Useful for pairing remote control devices or game
         * controllers, especially if no other input mode is available.
         */
        val Pairing: Key

        /**
         * Last Channel key.
         *
         * Goes to the last viewed channel.
         */
        val LastChannel: Key

        /**
         * TV data service key.
         *
         * Displays data services like weather, sports.
         */
        val TvDataService: Key

        /**
         * Voice Assist key.
         *
         * Launches the global voice assist activity. Not delivered to applications.
         */
        val VoiceAssist: Key

        /**
         * Radio key.
         *
         * Toggles TV service / Radio service.
         */
        val TvRadioService: Key

        /**
         * Teletext key.
         *
         * Displays Teletext service.
         */
        val TvTeletext: Key

        /**
         * Number entry key.
         *
         * Initiates to enter multi-digit channel number when each digit key is assigned for
         * selecting separate channel. Corresponds to Number Entry Mode (0x1D) of CEC User Control
         * Code.
         */
        val TvNumberEntry: Key

        /**
         * Analog Terrestrial key.
         *
         * Switches to analog terrestrial broadcast service.
         */
        val TvTerrestrialAnalog: Key

        /**
         * Digital Terrestrial key.
         *
         * Switches to digital terrestrial broadcast service.
         */
        val TvTerrestrialDigital: Key

        /**
         * Satellite key.
         *
         * Switches to digital satellite broadcast service.
         */
        val TvSatellite: Key

        /**
         * BS key.
         *
         * Switches to BS digital satellite broadcasting service available in Japan.
         */
        val TvSatelliteBs: Key

        /**
         * CS key.
         *
         * Switches to CS digital satellite broadcasting service available in Japan.
         */
        val TvSatelliteCs: Key

        /**
         * BS/CS key.
         *
         * Toggles between BS and CS digital satellite services.
         */
        val TvSatelliteService: Key

        /**
         * Toggle Network key.
         *
         * Toggles selecting broadcast services.
         */
        val TvNetwork: Key

        /**
         * Antenna/Cable key.
         *
         * Toggles broadcast input source between antenna and cable.
         */
        val TvAntennaCable: Key

        /**
         * HDMI #1 key.
         *
         * Switches to HDMI input #1.
         */
        val TvInputHdmi1: Key

        /**
         * HDMI #2 key.
         *
         * Switches to HDMI input #2.
         */
        val TvInputHdmi2: Key

        /**
         * HDMI #3 key.
         *
         * Switches to HDMI input #3.
         */
        val TvInputHdmi3: Key

        /**
         * HDMI #4 key.
         *
         * Switches to HDMI input #4.
         */
        val TvInputHdmi4: Key

        /**
         * Composite #1 key.
         *
         * Switches to composite video input #1.
         */
        val TvInputComposite1: Key

        /**
         * Composite #2 key.
         *
         * Switches to composite video input #2.
         */
        val TvInputComposite2: Key

        /**
         * Component #1 key.
         *
         * Switches to component video input #1.
         */
        val TvInputComponent1: Key

        /**
         * Component #2 key.
         *
         * Switches to component video input #2.
         */
        val TvInputComponent2: Key

        /**
         * VGA #1 key.
         *
         * Switches to VGA (analog RGB) input #1.
         */
        val TvInputVga1: Key

        /**
         * Audio description key.
         *
         * Toggles audio description off / on.
         */
        val TvAudioDescription: Key

        /**
         * Audio description mixing volume up key.
         *
         * Increase the audio description volume as compared with normal audio volume.
         */
        val TvAudioDescriptionMixingVolumeUp: Key

        /**
         * Audio description mixing volume down key.
         *
         * Lessen audio description volume as compared with normal audio volume.
         */
        val TvAudioDescriptionMixingVolumeDown: Key

        /**
         * Zoom mode key.
         *
         * Changes Zoom mode (Normal, Full, Zoom, Wide-zoom, etc.)
         */
        val TvZoomMode: Key

        /**
         * Contents menu key.
         *
         * Goes to the title list. Corresponds to Contents Menu (0x0B) of CEC User Control Code
         */
        val TvContentsMenu: Key

        /**
         * Media context menu key.
         *
         * Goes to the context menu of media contents. Corresponds to Media Context-sensitive Menu
         * (0x11) of CEC User Control Code.
         */
        val TvMediaContextMenu: Key

        /**
         * Timer programming key.
         *
         * Goes to the timer recording menu. Corresponds to Timer Programming (0x54) of CEC User
         * Control Code.
         */
        val TvTimerProgramming: Key

        /**
         * Primary stem key for Wearables.
         *
         * Main power/reset button.
         */
        val StemPrimary: Key

        /** Generic stem key 1 for Wearables. */
        val Stem1: Key

        /** Generic stem key 2 for Wearables. */
        val Stem2: Key

        /** Generic stem key 3 for Wearables. */
        val Stem3: Key

        /** Show all apps. */
        val AllApps: Key

        /** Refresh key. */
        val Refresh: Key

        /** Thumbs up key. Apps can use this to let user up-vote content. */
        val ThumbsUp: Key

        /** Thumbs down key. Apps can use this to let user down-vote content. */
        val ThumbsDown: Key

        /**
         * Used to switch current [account][android.accounts.Account] that is consuming content. May
         * be consumed by system to set account globally.
         */
        val ProfileSwitch: Key
    }

    override fun toString(): String
}<|MERGE_RESOLUTION|>--- conflicted
+++ resolved
@@ -21,10 +21,6 @@
  *
  * @param keyCode a Long value representing the key pressed. Note: This keycode can be used to
  *   uniquely identify a hardware key. It is different from the native keycode.
-<<<<<<< HEAD
- *
-=======
->>>>>>> 3d4510a6
  * @sample androidx.compose.ui.samples.KeyEventIsAltPressedSample
  */
 @kotlin.jvm.JvmInline
