/*
 * Copyright 2020 The Android Open Source Project
 *
 * Licensed under the Apache License, Version 2.0 (the "License");
 * you may not use this file except in compliance with the License.
 * You may obtain a copy of the License at
 *
 *      http://www.apache.org/licenses/LICENSE-2.0
 *
 * Unless required by applicable law or agreed to in writing, software
 * distributed under the License is distributed on an "AS IS" BASIS,
 * WITHOUT WARRANTIES OR CONDITIONS OF ANY KIND, either express or implied.
 * See the License for the specific language governing permissions and
 * limitations under the License.
 */

package androidx.compose.ui.hapticfeedback

/**
 * Constants to be used to perform haptic feedback effects via
 * [HapticFeedback.performHapticFeedback].
 */
@kotlin.jvm.JvmInline
value class HapticFeedbackType(internal val value: Int) {

    override fun toString(): String {
        return when (this) {
            Confirm -> "Confirm"
            ContextClick -> "ContextClick"
            GestureEnd -> "GestureEnd"
            GestureThresholdActivate -> "GestureThresholdActivate"
            LongPress -> "LongPress"
            Reject -> "Reject"
            SegmentFrequentTick -> "SegmentFrequentTick"
            SegmentTick -> "SegmentTick"
            TextHandleMove -> "TextHandleMove"
            ToggleOff -> "ToggleOff"
            ToggleOn -> "ToggleOn"
            VirtualKey -> "VirtualKey"
            else -> "Invalid"
        }
    }

    companion object {
        /**
<<<<<<< HEAD
=======
         * A haptic effect to signal the confirmation or successful completion of a user
         * interaction..
         */
        val Confirm
            get() = PlatformHapticFeedbackType.Confirm

        /** The user has performed a context click on an object. */
        val ContextClick
            get() = PlatformHapticFeedbackType.ContextClick

        /** The user has finished a gesture (e.g. on the soft keyboard). */
        val GestureEnd
            get() = PlatformHapticFeedbackType.GestureEnd

        /**
         * The user is executing a swipe/drag-style gesture, such as pull-to-refresh, where the
         * gesture action is eligible at a certain threshold of movement, and can be cancelled by
         * moving back past the threshold.
         */
        val GestureThresholdActivate
            get() = PlatformHapticFeedbackType.GestureThresholdActivate

        /**
>>>>>>> 3d4510a6
         * The user has performed a long press on an object that is resulting in an action being
         * performed.
         */
        val LongPress
            get() = PlatformHapticFeedbackType.LongPress

<<<<<<< HEAD
=======
        /** A haptic effect to signal the rejection or failure of a user interaction. */
        val Reject
            get() = PlatformHapticFeedbackType.Reject

        /**
         * The user is switching between a series of many potential choices, for example minutes on
         * a clock face, or individual percentages.
         */
        val SegmentFrequentTick
            get() = PlatformHapticFeedbackType.SegmentFrequentTick

        /**
         * The user is switching between a series of potential choices, for example items in a list
         * or discrete points on a slider.
         */
        val SegmentTick
            get() = PlatformHapticFeedbackType.SegmentTick

>>>>>>> 3d4510a6
        /** The user has performed a selection/insertion handle move on text field. */
        val TextHandleMove
            get() = PlatformHapticFeedbackType.TextHandleMove

        /** The user has toggled a switch or button into the off position. */
        val ToggleOff
            get() = PlatformHapticFeedbackType.ToggleOff

        /** The user has toggled a switch or button into the on position. */
        val ToggleOn
            get() = PlatformHapticFeedbackType.ToggleOn

        /** The user has pressed on a virtual on-screen key. */
        val VirtualKey
            get() = PlatformHapticFeedbackType.VirtualKey

        /** Returns a list of possible values of [HapticFeedbackType]. */
        fun values(): List<HapticFeedbackType> =
            listOf(
                Confirm,
                ContextClick,
                GestureEnd,
                GestureThresholdActivate,
                LongPress,
                Reject,
                SegmentFrequentTick,
                SegmentTick,
                TextHandleMove,
                ToggleOff,
                ToggleOn,
                VirtualKey,
            )
    }
}

internal expect object PlatformHapticFeedbackType {
    val Confirm: HapticFeedbackType
    val ContextClick: HapticFeedbackType
    val GestureEnd: HapticFeedbackType
    val GestureThresholdActivate: HapticFeedbackType
    val LongPress: HapticFeedbackType
    val Reject: HapticFeedbackType
    val SegmentFrequentTick: HapticFeedbackType
    val SegmentTick: HapticFeedbackType
    val TextHandleMove: HapticFeedbackType
    val ToggleOn: HapticFeedbackType
    val ToggleOff: HapticFeedbackType
    val VirtualKey: HapticFeedbackType
}<|MERGE_RESOLUTION|>--- conflicted
+++ resolved
@@ -43,8 +43,6 @@
 
     companion object {
         /**
-<<<<<<< HEAD
-=======
          * A haptic effect to signal the confirmation or successful completion of a user
          * interaction..
          */
@@ -68,15 +66,12 @@
             get() = PlatformHapticFeedbackType.GestureThresholdActivate
 
         /**
->>>>>>> 3d4510a6
          * The user has performed a long press on an object that is resulting in an action being
          * performed.
          */
         val LongPress
             get() = PlatformHapticFeedbackType.LongPress
 
-<<<<<<< HEAD
-=======
         /** A haptic effect to signal the rejection or failure of a user interaction. */
         val Reject
             get() = PlatformHapticFeedbackType.Reject
@@ -95,7 +90,6 @@
         val SegmentTick
             get() = PlatformHapticFeedbackType.SegmentTick
 
->>>>>>> 3d4510a6
         /** The user has performed a selection/insertion handle move on text field. */
         val TextHandleMove
             get() = PlatformHapticFeedbackType.TextHandleMove
