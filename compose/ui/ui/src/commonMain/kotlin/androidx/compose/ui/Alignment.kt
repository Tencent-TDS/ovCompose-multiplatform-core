--- conflicted
+++ resolved
@@ -107,8 +107,6 @@
     }
 }
 
-<<<<<<< HEAD
-=======
 private class CombinedAlignment(
     private val horizontal: Alignment.Horizontal,
     private val vertical: Alignment.Vertical,
@@ -120,7 +118,6 @@
     }
 }
 
->>>>>>> 3d4510a6
 /** A collection of common [Alignment]s unaware of the layout direction. */
 object AbsoluteAlignment {
     // 2D AbsoluteAlignments.
