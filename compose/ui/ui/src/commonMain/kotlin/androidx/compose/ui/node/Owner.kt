/*
 * Copyright 2020 The Android Open Source Project
 *
 * Licensed under the Apache License, Version 2.0 (the "License");
 * you may not use this file except in compliance with the License.
 * You may obtain a copy of the License at
 *
 *      http://www.apache.org/licenses/LICENSE-2.0
 *
 * Unless required by applicable law or agreed to in writing, software
 * distributed under the License is distributed on an "AS IS" BASIS,
 * WITHOUT WARRANTIES OR CONDITIONS OF ANY KIND, either express or implied.
 * See the License for the specific language governing permissions and
 * limitations under the License.
 */

package androidx.compose.ui.node

import androidx.annotation.RestrictTo
import androidx.collection.IntObjectMap
import androidx.compose.runtime.Applier
<<<<<<< HEAD
import androidx.compose.ui.ExperimentalComposeUiApi
import androidx.compose.ui.InternalComposeUiApi
import androidx.compose.ui.autofill.Autofill
import androidx.compose.ui.autofill.AutofillTree
=======
import androidx.compose.ui.InternalComposeUiApi
import androidx.compose.ui.autofill.AutofillManager
>>>>>>> 8b9e74df
import androidx.compose.ui.draganddrop.DragAndDropManager
import androidx.compose.ui.focus.FocusDirection
import androidx.compose.ui.focus.FocusOwner
import androidx.compose.ui.geometry.Offset
import androidx.compose.ui.graphics.Canvas
import androidx.compose.ui.graphics.GraphicsContext
import androidx.compose.ui.graphics.layer.GraphicsLayer
import androidx.compose.ui.hapticfeedback.HapticFeedback
import androidx.compose.ui.input.InputModeManager
import androidx.compose.ui.input.key.KeyEvent
import androidx.compose.ui.input.pointer.PointerIconService
import androidx.compose.ui.input.pointer.PositionCalculator
import androidx.compose.ui.layout.Placeable
import androidx.compose.ui.layout.PlacementScope
import androidx.compose.ui.modifier.ModifierLocalManager
import androidx.compose.ui.platform.AccessibilityManager
import androidx.compose.ui.platform.Clipboard
import androidx.compose.ui.platform.PlatformTextInputModifierNode
import androidx.compose.ui.platform.PlatformTextInputSessionScope
import androidx.compose.ui.platform.SoftwareKeyboardController
import androidx.compose.ui.platform.TextToolbar
import androidx.compose.ui.platform.ViewConfiguration
import androidx.compose.ui.platform.WindowInfo
import androidx.compose.ui.semantics.SemanticsOwner
import androidx.compose.ui.spatial.RectManager
import androidx.compose.ui.text.font.Font
import androidx.compose.ui.text.font.FontFamily
import androidx.compose.ui.unit.Constraints
import androidx.compose.ui.unit.Density
import androidx.compose.ui.unit.LayoutDirection
import androidx.compose.ui.viewinterop.InteropView
import kotlin.coroutines.CoroutineContext
import kotlinx.coroutines.Job

/**
 * Owner implements the connection to the underlying view system. On Android, this connects to
 * Android [views][android.view.View] and all layout, draw, input, and accessibility is hooked
 * through them.
 */
internal interface Owner : PositionCalculator {

    /** The root layout node in the component tree. */
    val root: LayoutNode

    /** A mapping of semantic id to LayoutNode. */
    val layoutNodes: IntObjectMap<LayoutNode>

    /** Draw scope reused for drawing speed up. */
    val sharedDrawScope: LayoutNodeDrawScope

    val rootForTest: RootForTest

    /** Provide haptic feedback to the user. Use the Android version of haptic feedback. */
    val hapticFeedBack: HapticFeedback

    /**
     * Provide information about the current input mode, and a way to programmatically change the
     * input mode.
     */
    val inputModeManager: InputModeManager

    /** Provide clipboard manager to the user. Use the Android version of clipboard manager. */
    val clipboardManager: @Suppress("Deprecation") androidx.compose.ui.platform.ClipboardManager

    /**
     * Provide clipboard manager with suspend function to the user. Use the Android version of
     * clipboard manager.
     */
    val clipboard: Clipboard

    /**
     * Provide accessibility manager to the user. Use the Android version of accessibility manager.
     */
    val accessibilityManager: AccessibilityManager

    /**
     * Provide access to a GraphicsContext instance used to create GraphicsLayers for providing
     * isolation boundaries for rendering portions of a Composition hierarchy as well as for
     * achieving certain visual effects like masks and blurs
     */
    val graphicsContext: GraphicsContext

    /** Provide toolbar for text-related actions, such as copy, paste, cut etc. */
    val textToolbar: TextToolbar

    /**
     * A data structure used to store autofill information. It is used by components that want to
     * provide autofill semantics.
     */
    val autofillTree: @Suppress("Deprecation") androidx.compose.ui.autofill.AutofillTree

    /**
     * The [Autofill][androidx.compose.ui.autofill.Autofill] class can be used to perform autofill
     * operations. It is used as a CompositionLocal.
     */
    val autofill: @Suppress("Deprecation") androidx.compose.ui.autofill.Autofill?

    /**
     * The [AutofillManager] class can be used to perform autofill operations. It is used as a
     * CompositionLocal.
     */
    val autofillManager: AutofillManager?

    val density: Density

    val textInputService: @Suppress("Deprecation") androidx.compose.ui.text.input.TextInputService

    val softwareKeyboardController: SoftwareKeyboardController

    val pointerIconService: PointerIconService

    /**
     * Semantics owner that provides access to
     * [SemanticsInfo][androidx.compose.ui.semantics.SemanticsInfo] and
     * [SemanticListeners][androidx.compose.ui.semantics.SemanticsListener].
     */
    val semanticsOwner: SemanticsOwner

    /** Provide a focus owner that controls focus within Compose. */
    val focusOwner: FocusOwner

    /** Provide information about the window that hosts this [Owner]. */
    val windowInfo: WindowInfo

    /** Provides a queryable and observable index of nodes' bounding rectangles */
    val rectManager: RectManager

    @Deprecated(
        "fontLoader is deprecated, use fontFamilyResolver",
        replaceWith = ReplaceWith("fontFamilyResolver")
    )
    @Suppress("DEPRECATION")
    val fontLoader: Font.ResourceLoader

    val fontFamilyResolver: FontFamily.Resolver

    val layoutDirection: LayoutDirection

    /** `true` when layout should draw debug bounds. */
    var showLayoutBounds: Boolean
        @RestrictTo(RestrictTo.Scope.LIBRARY) @InternalCoreApi set

    /**
     * Called by [LayoutNode] to request the Owner a new measurement+layout. [forceRequest] defines
     * whether the node should bypass the logic that would reject measure requests, and therefore
     * force the measure request to be evaluated even when it's already pending measure.
     *
     * [affectsLookahead] specifies whether this measure request is for the lookahead pass.
     */
    fun onRequestMeasure(
        layoutNode: LayoutNode,
        affectsLookahead: Boolean = false,
        forceRequest: Boolean = false,
        scheduleMeasureAndLayout: Boolean = true
    )

    /**
     * Called by [LayoutNode] to request the Owner a new layout. [forceRequest] defines whether the
     * node should bypass the logic that would reject relayout requests, and therefore force the
     * relayout request to be evaluated even when it's already pending measure/layout.
     *
     * [affectsLookahead] specifies whether this relayout request is for the lookahead pass pass.
     */
    fun onRequestRelayout(
        layoutNode: LayoutNode,
        affectsLookahead: Boolean = false,
        forceRequest: Boolean = false
    )

    /**
     * Called when graphics layers have changed the position of children and the
     * OnGloballyPositionedModifiers must be called.
     */
    fun requestOnPositionedCallback(layoutNode: LayoutNode)

    /**
     * Called by [LayoutNode] when it is attached to the view system and now has an owner. This is
     * used by [Owner] to track which nodes are associated with it. It will only be called when
     * [node] is not already attached to an owner.
     */
    fun onPreAttach(node: LayoutNode)

    /**
     * Called by [LayoutNode] when all children have been attached, and the modifier node's attach
     * lifecycles have been run. It will only be called after [onPreAttach].
     */
    fun onPostAttach(node: LayoutNode)

    /**
     * Called by [LayoutNode] when it is detached from the view system, such as during
     * [LayoutNode.removeAt]. This will only be called for [node]s that are already
     * [LayoutNode.attach]ed.
     */
    fun onDetach(node: LayoutNode)

    /**
     * Returns the position relative to the containing window of the [localPosition], the position
     * relative to the [Owner]. If the [Owner] is rotated, scaled, or otherwise transformed relative
     * to the window, this will not be a simple translation.
     */
    fun calculatePositionInWindow(localPosition: Offset): Offset

    /**
     * Returns the position relative to the [Owner] of the [positionInWindow], the position relative
     * to the window. If the [Owner] is rotated, scaled, or otherwise transformed relative to the
     * window, this will not be a simple translation.
     */
    fun calculateLocalPosition(positionInWindow: Offset): Offset

    /**
     * Ask the system to provide focus to this owner.
     *
     * @return true if the system granted focus to this owner. False otherwise.
     */
    fun requestFocus(): Boolean

    /** Ask the system to request autofill values to this owner. */
    fun requestAutofill(node: LayoutNode)

    /**
     * Iterates through all LayoutNodes that have requested layout and measures and lays them out.
     * If [sendPointerUpdate] is `true` then a simulated PointerEvent may be sent to update pointer
     * input handlers.
     *
     * This method can dispatch ViewTreeObserver events during its execution. Do not call it during
     * a view's onLayout as an associated listener may invoke side effects that may requestLayout
     * during layout, potentially putting the view hierarchy into an invalid state.
     */
    fun measureAndLayout(sendPointerUpdate: Boolean = true)

    /**
     * Measures and lays out only the passed [layoutNode]. It will be remeasured with the passed
     * [constraints].
     *
     * This method can dispatch ViewTreeObserver events during its execution. Do not call it during
     * a view's onLayout as an associated listener may invoke side effects that may requestLayout
     * during layout, potentially putting the view hierarchy into an invalid state.
     */
    fun measureAndLayout(layoutNode: LayoutNode, constraints: Constraints)

    /** Makes sure the passed [layoutNode] and its subtree is remeasured and has the final sizes. */
    fun forceMeasureTheSubtree(layoutNode: LayoutNode, affectsLookahead: Boolean = false)

    /** Creates an [OwnedLayer] which will be drawing the passed [drawBlock]. */
    fun createLayer(
        drawBlock: (canvas: Canvas, parentLayer: GraphicsLayer?) -> Unit,
        invalidateParentLayer: () -> Unit,
        explicitLayer: GraphicsLayer? = null,
        forceUseOldLayers: Boolean = false
    ): OwnedLayer

    /**
     * The semantics have changed. This function will be called when a SemanticsNode is added to or
     * deleted from the Semantics tree. It will also be called when a SemanticsNode in the Semantics
     * tree has some property change.
     */
    fun onSemanticsChange()

    /** The position and/or size of the [layoutNode] changed. */
    fun onLayoutChange(layoutNode: LayoutNode)

    fun onLayoutNodeDeactivated(layoutNode: LayoutNode)

    /**
     * Called to do internal upkeep when a [layoutNode] is reused. The modifier nodes of this layout
     * node have not been attached by the time this method finishes running.
     */
    fun onPreLayoutNodeReused(layoutNode: LayoutNode, oldSemanticsId: Int) {}

    /**
<<<<<<< HEAD
     * The position and/or size of an interop view (typically, an android.view.View) has changed. On
     * Android, this schedules view tree layout observer callback to be invoked for the underlying
     * platform view hierarchy.
     */
    @InternalComposeUiApi fun onInteropViewLayoutChange(view: InteropView)

    /**
     * The [FocusDirection] represented by the specified keyEvent.
     */

=======
     * Called to do internal upkeep when a [layoutNode] is reused. This is only called after
     * [onPreLayoutNodeReused], at which point the modifier nodes of this layout node have been
     * attached.
     */
    fun onPostLayoutNodeReused(layoutNode: LayoutNode, oldSemanticsId: Int) {}

    /**
     * The position and/or size of an interop view (typically, an android.view.View) has changed. On
     * Android, this schedules view tree layout observer callback to be invoked for the underlying
     * platform view hierarchy.
     */
    @InternalComposeUiApi fun onInteropViewLayoutChange(view: InteropView)

    /** The [FocusDirection] represented by the specified keyEvent. */
>>>>>>> 8b9e74df
    fun getFocusDirection(keyEvent: KeyEvent): FocusDirection?

    val measureIteration: Long

    /** The [ViewConfiguration] to use in the application. */
    val viewConfiguration: ViewConfiguration

    /**
     * Performs snapshot observation for blocks like draw and layout which should be re-invoked
     * automatically when the snapshot value has been changed.
     */
    val snapshotObserver: OwnerSnapshotObserver

    val modifierLocalManager: ModifierLocalManager

    /** CoroutineContext for launching coroutines in Modifier Nodes. */
    val coroutineContext: CoroutineContext

    /** The scope used to place the outermost layout. */
    val placementScope: Placeable.PlacementScope
        get() = PlacementScope(this) // default implementation for test owners

    /**
     * Registers a call to be made when the [Applier.onEndChanges] is called. [listener] should be
     * called in [onEndApplyChanges] and then removed after being called.
     */
    fun registerOnEndApplyChangesListener(listener: () -> Unit)

    /**
     * Called when [Applier.onEndChanges] executes. This must call all listeners registered in
     * [registerOnEndApplyChangesListener] and then remove them so that they are not called again.
     */
    fun onEndApplyChanges()

    /** [listener] will be notified after the current or next layout has finished. */
    fun registerOnLayoutCompletedListener(listener: OnLayoutCompletedListener)

    val dragAndDropManager: DragAndDropManager

    /**
     * Starts a new text input session and suspends until it's closed. For more information see
     * [PlatformTextInputModifierNode.establishTextInputSession].
     *
     * Implementations must ensure that new requests cancel any active request. They must also
     * ensure that the previous request is finished running all cancellation tasks before starting
     * the new session, to ensure that no session code overlaps (e.g. using [Job.cancelAndJoin]).
     */
    suspend fun textInputSession(
        session: suspend PlatformTextInputSessionScope.() -> Nothing
    ): Nothing

    /**
     * Tracks sensitive content on the screen to protect user privacy. Increment sensitive component
     * count by 1. Implementation may protect user privacy by not showing sensitive content
     * (username, password etc) to remote viewer during screen share.
     */
    fun incrementSensitiveComponentCount() {}

    /**
     * Tracks sensitive content on the screen to protect user privacy. Decrement sensitive component
     * count by 1. Implementation may protect user privacy by not showing sensitive content
     * (username, password etc) to remote viewer during screen share.
     */
    fun decrementSensitiveComponentCount() {}

    companion object {
        /**
         * Enables additional (and expensive to do in production) assertions. Useful to be set to
         * true during the tests covering our core logic.
         */
        var enableExtraAssertions: Boolean = false
    }

    interface OnLayoutCompletedListener {
        fun onLayoutComplete()
    }
}<|MERGE_RESOLUTION|>--- conflicted
+++ resolved
@@ -19,15 +19,8 @@
 import androidx.annotation.RestrictTo
 import androidx.collection.IntObjectMap
 import androidx.compose.runtime.Applier
-<<<<<<< HEAD
-import androidx.compose.ui.ExperimentalComposeUiApi
-import androidx.compose.ui.InternalComposeUiApi
-import androidx.compose.ui.autofill.Autofill
-import androidx.compose.ui.autofill.AutofillTree
-=======
 import androidx.compose.ui.InternalComposeUiApi
 import androidx.compose.ui.autofill.AutofillManager
->>>>>>> 8b9e74df
 import androidx.compose.ui.draganddrop.DragAndDropManager
 import androidx.compose.ui.focus.FocusDirection
 import androidx.compose.ui.focus.FocusOwner
@@ -298,33 +291,20 @@
     fun onPreLayoutNodeReused(layoutNode: LayoutNode, oldSemanticsId: Int) {}
 
     /**
-<<<<<<< HEAD
+     * Called to do internal upkeep when a [layoutNode] is reused. This is only called after
+     * [onPreLayoutNodeReused], at which point the modifier nodes of this layout node have been
+     * attached.
+     */
+    fun onPostLayoutNodeReused(layoutNode: LayoutNode, oldSemanticsId: Int) {}
+
+    /**
      * The position and/or size of an interop view (typically, an android.view.View) has changed. On
      * Android, this schedules view tree layout observer callback to be invoked for the underlying
      * platform view hierarchy.
      */
     @InternalComposeUiApi fun onInteropViewLayoutChange(view: InteropView)
 
-    /**
-     * The [FocusDirection] represented by the specified keyEvent.
-     */
-
-=======
-     * Called to do internal upkeep when a [layoutNode] is reused. This is only called after
-     * [onPreLayoutNodeReused], at which point the modifier nodes of this layout node have been
-     * attached.
-     */
-    fun onPostLayoutNodeReused(layoutNode: LayoutNode, oldSemanticsId: Int) {}
-
-    /**
-     * The position and/or size of an interop view (typically, an android.view.View) has changed. On
-     * Android, this schedules view tree layout observer callback to be invoked for the underlying
-     * platform view hierarchy.
-     */
-    @InternalComposeUiApi fun onInteropViewLayoutChange(view: InteropView)
-
     /** The [FocusDirection] represented by the specified keyEvent. */
->>>>>>> 8b9e74df
     fun getFocusDirection(keyEvent: KeyEvent): FocusDirection?
 
     val measureIteration: Long
