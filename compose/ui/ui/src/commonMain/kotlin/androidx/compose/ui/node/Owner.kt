/*
 * Copyright 2020 The Android Open Source Project
 *
 * Licensed under the Apache License, Version 2.0 (the "License");
 * you may not use this file except in compliance with the License.
 * You may obtain a copy of the License at
 *
 *      http://www.apache.org/licenses/LICENSE-2.0
 *
 * Unless required by applicable law or agreed to in writing, software
 * distributed under the License is distributed on an "AS IS" BASIS,
 * WITHOUT WARRANTIES OR CONDITIONS OF ANY KIND, either express or implied.
 * See the License for the specific language governing permissions and
 * limitations under the License.
 */

package androidx.compose.ui.node

import androidx.annotation.RestrictTo
import androidx.collection.IntObjectMap
import androidx.compose.runtime.Applier
import androidx.compose.ui.InternalComposeUiApi
<<<<<<< HEAD
import androidx.compose.ui.autofill.Autofill
import androidx.compose.ui.autofill.AutofillTree
import androidx.compose.ui.autofill.SemanticAutofill
=======
import androidx.compose.ui.autofill.AutofillManager
>>>>>>> 3d4510a6
import androidx.compose.ui.draganddrop.DragAndDropManager
import androidx.compose.ui.focus.FocusDirection
import androidx.compose.ui.focus.FocusOwner
import androidx.compose.ui.geometry.Offset
import androidx.compose.ui.graphics.Canvas
import androidx.compose.ui.graphics.GraphicsContext
import androidx.compose.ui.graphics.layer.GraphicsLayer
import androidx.compose.ui.hapticfeedback.HapticFeedback
import androidx.compose.ui.input.InputModeManager
import androidx.compose.ui.input.key.KeyEvent
import androidx.compose.ui.input.pointer.PointerIconService
import androidx.compose.ui.input.pointer.PositionCalculator
import androidx.compose.ui.layout.Placeable
import androidx.compose.ui.layout.PlacementScope
import androidx.compose.ui.modifier.ModifierLocalManager
import androidx.compose.ui.platform.AccessibilityManager
import androidx.compose.ui.platform.Clipboard
import androidx.compose.ui.platform.PlatformTextInputModifierNode
import androidx.compose.ui.platform.PlatformTextInputSessionScope
import androidx.compose.ui.platform.SoftwareKeyboardController
import androidx.compose.ui.platform.TextToolbar
import androidx.compose.ui.platform.ViewConfiguration
import androidx.compose.ui.platform.WindowInfo
<<<<<<< HEAD
=======
import androidx.compose.ui.semantics.SemanticsOwner
import androidx.compose.ui.spatial.RectManager
>>>>>>> 3d4510a6
import androidx.compose.ui.text.font.Font
import androidx.compose.ui.text.font.FontFamily
import androidx.compose.ui.unit.Constraints
import androidx.compose.ui.unit.Density
import androidx.compose.ui.unit.LayoutDirection
import androidx.compose.ui.viewinterop.InteropView
import kotlin.coroutines.CoroutineContext
import kotlinx.coroutines.Job

/**
 * Owner implements the connection to the underlying view system. On Android, this connects to
 * Android [views][android.view.View] and all layout, draw, input, and accessibility is hooked
 * through them.
 */
internal interface Owner : PositionCalculator {

    /** The root layout node in the component tree. */
    val root: LayoutNode

<<<<<<< HEAD
=======
    /** A mapping of semantic id to LayoutNode. */
    val layoutNodes: IntObjectMap<LayoutNode>

>>>>>>> 3d4510a6
    /** Draw scope reused for drawing speed up. */
    val sharedDrawScope: LayoutNodeDrawScope

    val rootForTest: RootForTest

    /** Provide haptic feedback to the user. Use the Android version of haptic feedback. */
    val hapticFeedBack: HapticFeedback

    /**
     * Provide information about the current input mode, and a way to programmatically change the
     * input mode.
     */
    val inputModeManager: InputModeManager

    /** Provide clipboard manager to the user. Use the Android version of clipboard manager. */
<<<<<<< HEAD
    val clipboardManager: ClipboardManager
=======
    val clipboardManager: @Suppress("Deprecation") androidx.compose.ui.platform.ClipboardManager

    /**
     * Provide clipboard manager with suspend function to the user. Use the Android version of
     * clipboard manager.
     */
    val clipboard: Clipboard
>>>>>>> 3d4510a6

    /**
     * Provide accessibility manager to the user. Use the Android version of accessibility manager.
     */
    val accessibilityManager: AccessibilityManager

    /**
     * Provide access to a GraphicsContext instance used to create GraphicsLayers for providing
     * isolation boundaries for rendering portions of a Composition hierarchy as well as for
     * achieving certain visual effects like masks and blurs
     */
    val graphicsContext: GraphicsContext

    /** Provide toolbar for text-related actions, such as copy, paste, cut etc. */
    val textToolbar: TextToolbar
<<<<<<< HEAD

    /**
     * A data structure used to store autofill information. It is used by components that want to
     * provide autofill semantics.
     *
     * TODO(ralu): Replace with SemanticsTree. This is a temporary hack until we have a semantics
     *   tree implemented.
=======

    /**
     * A data structure used to store autofill information. It is used by components that want to
     * provide autofill semantics.
     */
    val autofillTree: @Suppress("Deprecation") androidx.compose.ui.autofill.AutofillTree

    /**
     * The [Autofill][androidx.compose.ui.autofill.Autofill] class can be used to perform autofill
     * operations. It is used as a CompositionLocal.
>>>>>>> 3d4510a6
     */
    val autofill: @Suppress("Deprecation") androidx.compose.ui.autofill.Autofill?

    /**
     * The [AutofillManager] class can be used to perform autofill operations. It is used as a
     * CompositionLocal.
     */
    val autofillManager: AutofillManager?

    /**
     * The [SemanticAutofill] class can be used to perform autofill operations. It is used as a
     * CompositionLocal.
     */
    val semanticAutofill: SemanticAutofill?

    val density: Density

    val textInputService: @Suppress("Deprecation") androidx.compose.ui.text.input.TextInputService

    val softwareKeyboardController: SoftwareKeyboardController

    val pointerIconService: PointerIconService

<<<<<<< HEAD
=======
    /**
     * Semantics owner that provides access to
     * [SemanticsInfo][androidx.compose.ui.semantics.SemanticsInfo] and
     * [SemanticListeners][androidx.compose.ui.semantics.SemanticsListener].
     */
    val semanticsOwner: SemanticsOwner

>>>>>>> 3d4510a6
    /** Provide a focus owner that controls focus within Compose. */
    val focusOwner: FocusOwner

    /** Provide information about the window that hosts this [Owner]. */
    val windowInfo: WindowInfo

    /** Provides a queryable and observable index of nodes' bounding rectangles */
    val rectManager: RectManager

    @Deprecated(
        "fontLoader is deprecated, use fontFamilyResolver",
        replaceWith = ReplaceWith("fontFamilyResolver")
    )
    @Suppress("DEPRECATION")
    val fontLoader: Font.ResourceLoader

    val fontFamilyResolver: FontFamily.Resolver

    val layoutDirection: LayoutDirection

    /** `true` when layout should draw debug bounds. */
    var showLayoutBounds: Boolean
        @RestrictTo(RestrictTo.Scope.LIBRARY) @InternalCoreApi set

    /**
     * Called by [LayoutNode] to request the Owner a new measurement+layout. [forceRequest] defines
     * whether the node should bypass the logic that would reject measure requests, and therefore
     * force the measure request to be evaluated even when it's already pending measure.
     *
     * [affectsLookahead] specifies whether this measure request is for the lookahead pass.
     */
    fun onRequestMeasure(
        layoutNode: LayoutNode,
        affectsLookahead: Boolean = false,
        forceRequest: Boolean = false,
        scheduleMeasureAndLayout: Boolean = true
    )

    /**
     * Called by [LayoutNode] to request the Owner a new layout. [forceRequest] defines whether the
     * node should bypass the logic that would reject relayout requests, and therefore force the
     * relayout request to be evaluated even when it's already pending measure/layout.
     *
     * [affectsLookahead] specifies whether this relayout request is for the lookahead pass pass.
     */
    fun onRequestRelayout(
        layoutNode: LayoutNode,
        affectsLookahead: Boolean = false,
        forceRequest: Boolean = false
    )

    /**
     * Called when graphics layers have changed the position of children and the
     * OnGloballyPositionedModifiers must be called.
     */
    fun requestOnPositionedCallback(layoutNode: LayoutNode)

    /**
     * Called by [LayoutNode] when it is attached to the view system and now has an owner. This is
     * used by [Owner] to track which nodes are associated with it. It will only be called when
     * [node] is not already attached to an owner.
<<<<<<< HEAD
=======
     */
    fun onPreAttach(node: LayoutNode)

    /**
     * Called by [LayoutNode] when all children have been attached, and the modifier node's attach
     * lifecycles have been run. It will only be called after [onPreAttach].
>>>>>>> 3d4510a6
     */
    fun onPostAttach(node: LayoutNode)

    /**
     * Called by [LayoutNode] when it is detached from the view system, such as during
     * [LayoutNode.removeAt]. This will only be called for [node]s that are already
     * [LayoutNode.attach]ed.
     */
    fun onDetach(node: LayoutNode)

    /**
     * Returns the position relative to the containing window of the [localPosition], the position
     * relative to the [Owner]. If the [Owner] is rotated, scaled, or otherwise transformed relative
     * to the window, this will not be a simple translation.
     */
    fun calculatePositionInWindow(localPosition: Offset): Offset

    /**
     * Returns the position relative to the [Owner] of the [positionInWindow], the position relative
     * to the window. If the [Owner] is rotated, scaled, or otherwise transformed relative to the
     * window, this will not be a simple translation.
     */
    fun calculateLocalPosition(positionInWindow: Offset): Offset

    /**
     * Ask the system to provide focus to this owner.
     *
     * @return true if the system granted focus to this owner. False otherwise.
     */
    fun requestFocus(): Boolean

    /** Ask the system to request autofill values to this owner. */
    fun requestAutofill(node: LayoutNode)

    /**
     * Iterates through all LayoutNodes that have requested layout and measures and lays them out.
     * If [sendPointerUpdate] is `true` then a simulated PointerEvent may be sent to update pointer
     * input handlers.
     *
     * This method can dispatch ViewTreeObserver events during its execution. Do not call it during
     * a view's onLayout as an associated listener may invoke side effects that may requestLayout
     * during layout, potentially putting the view hierarchy into an invalid state.
     */
    fun measureAndLayout(sendPointerUpdate: Boolean = true)

    /**
     * Measures and lays out only the passed [layoutNode]. It will be remeasured with the passed
     * [constraints].
     *
     * This method can dispatch ViewTreeObserver events during its execution. Do not call it during
     * a view's onLayout as an associated listener may invoke side effects that may requestLayout
     * during layout, potentially putting the view hierarchy into an invalid state.
     */
    fun measureAndLayout(layoutNode: LayoutNode, constraints: Constraints)

    /** Makes sure the passed [layoutNode] and its subtree is remeasured and has the final sizes. */
    fun forceMeasureTheSubtree(layoutNode: LayoutNode, affectsLookahead: Boolean = false)

    /** Creates an [OwnedLayer] which will be drawing the passed [drawBlock]. */
    fun createLayer(
        drawBlock: (canvas: Canvas, parentLayer: GraphicsLayer?) -> Unit,
        invalidateParentLayer: () -> Unit,
        explicitLayer: GraphicsLayer? = null,
        forceUseOldLayers: Boolean = false
    ): OwnedLayer

    /**
     * The semantics have changed. This function will be called when a SemanticsNode is added to or
     * deleted from the Semantics tree. It will also be called when a SemanticsNode in the Semantics
     * tree has some property change.
     */
    fun onSemanticsChange()

    /** The position and/or size of the [layoutNode] changed. */
    fun onLayoutChange(layoutNode: LayoutNode)
<<<<<<< HEAD
=======

    fun onLayoutNodeDeactivated(layoutNode: LayoutNode)

    /**
     * Called to do internal upkeep when a [layoutNode] is reused. The modifier nodes of this layout
     * node have not been attached by the time this method finishes running.
     */
    fun onPreLayoutNodeReused(layoutNode: LayoutNode, oldSemanticsId: Int) {}

    /**
     * Called to do internal upkeep when a [layoutNode] is reused. This is only called after
     * [onPreLayoutNodeReused], at which point the modifier nodes of this layout node have been
     * attached.
     */
    fun onPostLayoutNodeReused(layoutNode: LayoutNode, oldSemanticsId: Int) {}
>>>>>>> 3d4510a6

    /**
     * The position and/or size of an interop view (typically, an android.view.View) has changed. On
     * Android, this schedules view tree layout observer callback to be invoked for the underlying
     * platform view hierarchy.
     */
    @InternalComposeUiApi fun onInteropViewLayoutChange(view: InteropView)

    /** The [FocusDirection] represented by the specified keyEvent. */
    fun getFocusDirection(keyEvent: KeyEvent): FocusDirection?

    val measureIteration: Long

    /** The [ViewConfiguration] to use in the application. */
    val viewConfiguration: ViewConfiguration

    /**
     * Performs snapshot observation for blocks like draw and layout which should be re-invoked
     * automatically when the snapshot value has been changed.
     */
    val snapshotObserver: OwnerSnapshotObserver

    val modifierLocalManager: ModifierLocalManager

    /** CoroutineContext for launching coroutines in Modifier Nodes. */
    val coroutineContext: CoroutineContext

    /** The scope used to place the outermost layout. */
    val placementScope: Placeable.PlacementScope
        get() = PlacementScope(this) // default implementation for test owners

    /**
     * Registers a call to be made when the [Applier.onEndChanges] is called. [listener] should be
     * called in [onEndApplyChanges] and then removed after being called.
     */
    fun registerOnEndApplyChangesListener(listener: () -> Unit)

    /**
     * Called when [Applier.onEndChanges] executes. This must call all listeners registered in
     * [registerOnEndApplyChangesListener] and then remove them so that they are not called again.
     */
    fun onEndApplyChanges()

    /** [listener] will be notified after the current or next layout has finished. */
    fun registerOnLayoutCompletedListener(listener: OnLayoutCompletedListener)

    val dragAndDropManager: DragAndDropManager

    /**
     * Starts a new text input session and suspends until it's closed. For more information see
     * [PlatformTextInputModifierNode.establishTextInputSession].
     *
     * Implementations must ensure that new requests cancel any active request. They must also
     * ensure that the previous request is finished running all cancellation tasks before starting
     * the new session, to ensure that no session code overlaps (e.g. using [Job.cancelAndJoin]).
     */
    suspend fun textInputSession(
        session: suspend PlatformTextInputSessionScope.() -> Nothing
    ): Nothing

    /**
     * Tracks sensitive content on the screen to protect user privacy. Increment sensitive component
     * count by 1. Implementation may protect user privacy by not showing sensitive content
     * (username, password etc) to remote viewer during screen share.
     */
    fun incrementSensitiveComponentCount() {}

    /**
     * Tracks sensitive content on the screen to protect user privacy. Decrement sensitive component
     * count by 1. Implementation may protect user privacy by not showing sensitive content
     * (username, password etc) to remote viewer during screen share.
     */
    fun decrementSensitiveComponentCount() {}

    companion object {
        /**
         * Enables additional (and expensive to do in production) assertions. Useful to be set to
         * true during the tests covering our core logic.
         */
        var enableExtraAssertions: Boolean = false
    }

    interface OnLayoutCompletedListener {
        fun onLayoutComplete()
    }
}<|MERGE_RESOLUTION|>--- conflicted
+++ resolved
@@ -20,13 +20,7 @@
 import androidx.collection.IntObjectMap
 import androidx.compose.runtime.Applier
 import androidx.compose.ui.InternalComposeUiApi
-<<<<<<< HEAD
-import androidx.compose.ui.autofill.Autofill
-import androidx.compose.ui.autofill.AutofillTree
-import androidx.compose.ui.autofill.SemanticAutofill
-=======
 import androidx.compose.ui.autofill.AutofillManager
->>>>>>> 3d4510a6
 import androidx.compose.ui.draganddrop.DragAndDropManager
 import androidx.compose.ui.focus.FocusDirection
 import androidx.compose.ui.focus.FocusOwner
@@ -50,11 +44,8 @@
 import androidx.compose.ui.platform.TextToolbar
 import androidx.compose.ui.platform.ViewConfiguration
 import androidx.compose.ui.platform.WindowInfo
-<<<<<<< HEAD
-=======
 import androidx.compose.ui.semantics.SemanticsOwner
 import androidx.compose.ui.spatial.RectManager
->>>>>>> 3d4510a6
 import androidx.compose.ui.text.font.Font
 import androidx.compose.ui.text.font.FontFamily
 import androidx.compose.ui.unit.Constraints
@@ -74,12 +65,9 @@
     /** The root layout node in the component tree. */
     val root: LayoutNode
 
-<<<<<<< HEAD
-=======
     /** A mapping of semantic id to LayoutNode. */
     val layoutNodes: IntObjectMap<LayoutNode>
 
->>>>>>> 3d4510a6
     /** Draw scope reused for drawing speed up. */
     val sharedDrawScope: LayoutNodeDrawScope
 
@@ -95,9 +83,6 @@
     val inputModeManager: InputModeManager
 
     /** Provide clipboard manager to the user. Use the Android version of clipboard manager. */
-<<<<<<< HEAD
-    val clipboardManager: ClipboardManager
-=======
     val clipboardManager: @Suppress("Deprecation") androidx.compose.ui.platform.ClipboardManager
 
     /**
@@ -105,7 +90,6 @@
      * clipboard manager.
      */
     val clipboard: Clipboard
->>>>>>> 3d4510a6
 
     /**
      * Provide accessibility manager to the user. Use the Android version of accessibility manager.
@@ -121,26 +105,16 @@
 
     /** Provide toolbar for text-related actions, such as copy, paste, cut etc. */
     val textToolbar: TextToolbar
-<<<<<<< HEAD
 
     /**
      * A data structure used to store autofill information. It is used by components that want to
      * provide autofill semantics.
-     *
-     * TODO(ralu): Replace with SemanticsTree. This is a temporary hack until we have a semantics
-     *   tree implemented.
-=======
-
-    /**
-     * A data structure used to store autofill information. It is used by components that want to
-     * provide autofill semantics.
      */
     val autofillTree: @Suppress("Deprecation") androidx.compose.ui.autofill.AutofillTree
 
     /**
      * The [Autofill][androidx.compose.ui.autofill.Autofill] class can be used to perform autofill
      * operations. It is used as a CompositionLocal.
->>>>>>> 3d4510a6
      */
     val autofill: @Suppress("Deprecation") androidx.compose.ui.autofill.Autofill?
 
@@ -150,12 +124,6 @@
      */
     val autofillManager: AutofillManager?
 
-    /**
-     * The [SemanticAutofill] class can be used to perform autofill operations. It is used as a
-     * CompositionLocal.
-     */
-    val semanticAutofill: SemanticAutofill?
-
     val density: Density
 
     val textInputService: @Suppress("Deprecation") androidx.compose.ui.text.input.TextInputService
@@ -164,8 +132,6 @@
 
     val pointerIconService: PointerIconService
 
-<<<<<<< HEAD
-=======
     /**
      * Semantics owner that provides access to
      * [SemanticsInfo][androidx.compose.ui.semantics.SemanticsInfo] and
@@ -173,7 +139,6 @@
      */
     val semanticsOwner: SemanticsOwner
 
->>>>>>> 3d4510a6
     /** Provide a focus owner that controls focus within Compose. */
     val focusOwner: FocusOwner
 
@@ -235,15 +200,12 @@
      * Called by [LayoutNode] when it is attached to the view system and now has an owner. This is
      * used by [Owner] to track which nodes are associated with it. It will only be called when
      * [node] is not already attached to an owner.
-<<<<<<< HEAD
-=======
      */
     fun onPreAttach(node: LayoutNode)
 
     /**
      * Called by [LayoutNode] when all children have been attached, and the modifier node's attach
      * lifecycles have been run. It will only be called after [onPreAttach].
->>>>>>> 3d4510a6
      */
     fun onPostAttach(node: LayoutNode)
 
@@ -319,8 +281,6 @@
 
     /** The position and/or size of the [layoutNode] changed. */
     fun onLayoutChange(layoutNode: LayoutNode)
-<<<<<<< HEAD
-=======
 
     fun onLayoutNodeDeactivated(layoutNode: LayoutNode)
 
@@ -336,7 +296,6 @@
      * attached.
      */
     fun onPostLayoutNodeReused(layoutNode: LayoutNode, oldSemanticsId: Int) {}
->>>>>>> 3d4510a6
 
     /**
      * The position and/or size of an interop view (typically, an android.view.View) has changed. On
