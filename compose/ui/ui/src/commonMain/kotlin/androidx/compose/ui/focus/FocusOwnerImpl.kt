--- conflicted
+++ resolved
@@ -60,8 +60,6 @@
 
 private const val Warning = "FocusRelatedWarning"
 
-private const val Warning = "FocusRelatedWarning"
-
 /**
  * The focus manager is used by different [Owner][androidx.compose.ui.node.Owner] implementations to
  * control focus.
@@ -330,27 +328,6 @@
 
     /** Dispatches a key event through the compose hierarchy. */
     override fun dispatchKeyEvent(keyEvent: KeyEvent, onFocusedItem: () -> Boolean): Boolean {
-<<<<<<< HEAD
-        if (focusInvalidationManager.hasPendingInvalidation()) {
-            // Ignoring this to unblock b/346370327.
-            println("$Warning: Dispatching key event while focus system is invalidated.")
-            return false
-        }
-        if (!validateKeyEvent(keyEvent)) return false
-
-        val activeFocusTarget = rootFocusNode.findActiveFocusNode()
-        val focusedKeyInputNode = activeFocusTarget?.lastLocalKeyInputNode()
-                ?: activeFocusTarget?.nearestAncestorIncludingSelf(Nodes.KeyInput)?.node
-                ?: rootFocusNode.nearestAncestor(Nodes.KeyInput)?.node
-
-        focusedKeyInputNode?.traverseAncestorsIncludingSelf(
-            type = Nodes.KeyInput,
-            onPreVisit = { if (it.onPreKeyEvent(keyEvent)) return true },
-            onVisit = { if (onFocusedItem.invoke()) return true },
-            onPostVisit = { if (it.onKeyEvent(keyEvent)) return true }
-        )
-        return false
-=======
         trace("FocusOwnerImpl:dispatchKeyEvent") {
             if (focusInvalidationManager.hasPendingInvalidation()) {
                 // Ignoring this to unblock b/346370327.
@@ -373,7 +350,6 @@
             )
             return false
         }
->>>>>>> f83b2287
     }
 
     override fun dispatchInterceptedSoftKeyboardEvent(keyEvent: KeyEvent): Boolean {
