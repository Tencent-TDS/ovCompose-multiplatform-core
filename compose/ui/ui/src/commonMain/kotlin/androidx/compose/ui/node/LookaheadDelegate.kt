--- conflicted
+++ resolved
@@ -378,11 +378,7 @@
     override val measureResult: MeasureResult
         get() =
             _measureResult
-<<<<<<< HEAD
-                ?: error(
-=======
                 ?: throwIllegalStateExceptionForNullCheck(
->>>>>>> 3d4510a6
                     "LookaheadDelegate has not been measured yet when measureResult is requested."
                 )
 
