--- conflicted
+++ resolved
@@ -1400,10 +1400,6 @@
         resetModifierState()
         // if the node is detached the semantics were already updated without this node.
         if (isAttached) {
-<<<<<<< HEAD
-            invalidateSemantics()
-        }
-=======
             if (@OptIn(ExperimentalComposeUiApi::class) !ComposeUiFlags.isSemanticAutofillEnabled) {
                 invalidateSemantics()
             } else {
@@ -1412,7 +1408,6 @@
             }
         }
         owner?.onLayoutNodeDeactivated(this)
->>>>>>> 8b9e74df
     }
 
     override fun onRelease() {
