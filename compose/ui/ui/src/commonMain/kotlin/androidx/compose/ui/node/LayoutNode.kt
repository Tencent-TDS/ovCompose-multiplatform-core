/*
 * Copyright 2019 The Android Open Source Project
 *
 * Licensed under the Apache License, Version 2.0 (the "License");
 * you may not use this file except in compliance with the License.
 * You may obtain a copy of the License at
 *
 *      http://www.apache.org/licenses/LICENSE-2.0
 *
 * Unless required by applicable law or agreed to in writing, software
 * distributed under the License is distributed on an "AS IS" BASIS,
 * WITHOUT WARRANTIES OR CONDITIONS OF ANY KIND, either express or implied.
 * See the License for the specific language governing permissions and
 * limitations under the License.
 */
package androidx.compose.ui.node

import androidx.compose.runtime.ComposeNodeLifecycleCallback
import androidx.compose.runtime.CompositionLocalMap
import androidx.compose.runtime.collection.MutableVector
import androidx.compose.runtime.collection.mutableVectorOf
import androidx.compose.ui.ComposeUiFlags
import androidx.compose.ui.ExperimentalComposeUiApi
import androidx.compose.ui.InternalComposeUiApi
import androidx.compose.ui.Modifier
import androidx.compose.ui.geometry.Offset
import androidx.compose.ui.graphics.Canvas
import androidx.compose.ui.graphics.layer.GraphicsLayer
import androidx.compose.ui.input.pointer.PointerInputFilter
import androidx.compose.ui.input.pointer.PointerInputModifier
import androidx.compose.ui.input.pointer.PointerType
import androidx.compose.ui.internal.checkPrecondition
import androidx.compose.ui.internal.checkPreconditionNotNull
import androidx.compose.ui.internal.requirePrecondition
import androidx.compose.ui.layout.IntrinsicMeasurable
import androidx.compose.ui.layout.IntrinsicMeasureScope
import androidx.compose.ui.layout.LayoutCoordinates
import androidx.compose.ui.layout.LayoutInfo
import androidx.compose.ui.layout.LayoutNodeSubcompositionsState
import androidx.compose.ui.layout.Measurable
import androidx.compose.ui.layout.MeasurePolicy
import androidx.compose.ui.layout.MeasureScope
import androidx.compose.ui.layout.ModifierInfo
import androidx.compose.ui.layout.OnGloballyPositionedModifier
import androidx.compose.ui.layout.Placeable
import androidx.compose.ui.layout.Remeasurement
import androidx.compose.ui.node.LayoutNode.LayoutState.Idle
import androidx.compose.ui.node.LayoutNode.LayoutState.LayingOut
import androidx.compose.ui.node.LayoutNode.LayoutState.LookaheadLayingOut
import androidx.compose.ui.node.LayoutNode.LayoutState.LookaheadMeasuring
import androidx.compose.ui.node.LayoutNode.LayoutState.Measuring
import androidx.compose.ui.node.Nodes.PointerInput
import androidx.compose.ui.platform.LocalDensity
import androidx.compose.ui.platform.LocalLayoutDirection
import androidx.compose.ui.platform.LocalViewConfiguration
import androidx.compose.ui.platform.ViewConfiguration
import androidx.compose.ui.platform.simpleIdentityToString
import androidx.compose.ui.semantics.SemanticsConfiguration
import androidx.compose.ui.semantics.SemanticsInfo
import androidx.compose.ui.semantics.generateSemanticsId
import androidx.compose.ui.unit.Constraints
import androidx.compose.ui.unit.Density
import androidx.compose.ui.unit.DpSize
import androidx.compose.ui.unit.IntOffset
import androidx.compose.ui.unit.IntSize
import androidx.compose.ui.unit.LayoutDirection
import androidx.compose.ui.viewinterop.InteropView
import androidx.compose.ui.viewinterop.InteropViewFactoryHolder

/** Enable to log changes to the LayoutNode tree. This logging is quite chatty. */
private const val DebugChanges = false

private val DefaultDensity = Density(1f)

/** An element in the layout hierarchy, built with compose UI. */
@OptIn(InternalComposeUiApi::class)
internal class LayoutNode(
    // Virtual LayoutNode is the temporary concept allows us to a node which is not a real node,
    // but just a holder for its children - allows us to combine some children into something we
    // can subcompose in(LayoutNode) without being required to define it as a real layout - we
    // don't want to define the layout strategy for such nodes, instead the children of the
    // virtual nodes will be treated as the direct children of the virtual node parent.
    // This whole concept will be replaced with a proper subcomposition logic which allows to
    // subcompose multiple times into the same LayoutNode and define offsets.
    private val isVirtual: Boolean = false,
    // The unique semantics ID that is used by all semantics modifiers attached to this LayoutNode.
    // TODO(b/281907968): Implement this with a getter that returns the compositeKeyHash.
<<<<<<< HEAD
    override var semanticsId: Int = generateSemanticsId()
=======
    override var semanticsId: Int = generateSemanticsId(),
>>>>>>> 3d4510a6
) :
    ComposeNodeLifecycleCallback,
    Remeasurement,
    OwnerScope,
    LayoutInfo,
    SemanticsInfo,
    ComposeUiNode,
    InteroperableComposeUiNode,
    Owner.OnLayoutCompletedListener {

    internal var offsetFromRoot: IntOffset = IntOffset.Max
    internal var lastSize: IntSize = IntSize.Zero
    internal var outerToInnerOffset: IntOffset = IntOffset.Max
    internal var outerToInnerOffsetDirty: Boolean = true

    var forceUseOldLayers: Boolean = false

    override var compositeKeyHash: Int = 0

    internal var isVirtualLookaheadRoot: Boolean = false

    /**
     * This lookaheadRoot references the closest root to the LayoutNode, not the top-level lookahead
     * root.
     */
    internal var lookaheadRoot: LayoutNode? = null
        private set(newRoot) {
            if (newRoot != field) {
                field = newRoot
                if (newRoot != null) {
                    layoutDelegate.ensureLookaheadDelegateCreated()
                    forEachCoordinatorIncludingInner { it.ensureLookaheadDelegateCreated() }
<<<<<<< HEAD
=======
                } else {
                    // When lookahead root is set to null, clear the lookahead pass delegate.
                    // This can happen when lookaheadScope is removed in one of the parents, or
                    // more likely when movableContent moves from a parent in a LookaheadScope to
                    // a parent not in a LookaheadScope.
                    layoutDelegate.clearLookaheadDelegate()
>>>>>>> 3d4510a6
                }
                invalidateMeasurements()
            }
        }

    val isPlacedInLookahead: Boolean?
        get() = lookaheadPassDelegate?.isPlaced

    private var virtualChildrenCount = 0

    // the list of nodes containing the virtual children as is
    private val _foldedChildren =
        MutableVectorWithMutationTracking(mutableVectorOf<LayoutNode>()) {
            layoutDelegate.markChildrenDirty()
        }
    internal val foldedChildren: List<LayoutNode>
        get() = _foldedChildren.asList()

    // the list of nodes where the virtual children are unfolded (their children are represented
    // as our direct children)
    private var _unfoldedChildren: MutableVector<LayoutNode>? = null

    private fun recreateUnfoldedChildrenIfDirty() {
        if (unfoldedVirtualChildrenListDirty) {
            unfoldedVirtualChildrenListDirty = false
            val unfoldedChildren =
                _unfoldedChildren ?: mutableVectorOf<LayoutNode>().also { _unfoldedChildren = it }
            unfoldedChildren.clear()
            _foldedChildren.forEach {
                if (it.isVirtual) {
                    unfoldedChildren.addAll(it._children)
                } else {
                    unfoldedChildren.add(it)
                }
            }
            layoutDelegate.markChildrenDirty()
        }
    }

    internal val childMeasurables: List<Measurable>
        get() = measurePassDelegate.childDelegates

    internal val childLookaheadMeasurables: List<Measurable>
        get() = lookaheadPassDelegate!!.childDelegates

    // when the list of our children is modified it will be set to true if we are a virtual node
    // or it will be set to true on a parent if the parent is a virtual node
    private var unfoldedVirtualChildrenListDirty = false

    private fun invalidateUnfoldedVirtualChildren() {
        if (virtualChildrenCount > 0) {
            unfoldedVirtualChildrenListDirty = true
        }
        if (isVirtual) {
            // Invalidate all virtual unfolded parent until we reach a non-virtual one
            this._foldedParent?.invalidateUnfoldedVirtualChildren()
        }
    }

    /**
     * This should **not** be mutated or even accessed directly from outside of [LayoutNode]. Use
     * [forEachChild]/[forEachChildIndexed] when there's a need to iterate through the vector.
     */
    internal val _children: MutableVector<LayoutNode>
        get() {
            updateChildrenIfDirty()
            return if (virtualChildrenCount == 0) {
                _foldedChildren.vector
            } else {
                _unfoldedChildren!!
            }
        }

    /** Update children if the list is not up to date. */
    internal fun updateChildrenIfDirty() {
        if (virtualChildrenCount > 0) {
            recreateUnfoldedChildrenIfDirty()
        }
    }

    inline fun forEachChild(block: (LayoutNode) -> Unit) = _children.forEach(block)

    inline fun forEachChildIndexed(block: (Int, LayoutNode) -> Unit) =
        _children.forEachIndexed(block)

    /** The children of this LayoutNode, controlled by [insertAt], [move], and [removeAt]. */
    internal val children: List<LayoutNode>
        get() = _children.asMutableList()

    /**
     * The parent node in the LayoutNode hierarchy. This is `null` when the [LayoutNode] is not
     * attached to a hierarchy or is the root of the hierarchy.
     */
    private var _foldedParent: LayoutNode? = null

    /*
     * The parent node in the LayoutNode hierarchy, skipping over virtual nodes.
     */
    internal val parent: LayoutNode?
        get() {
            var parent = _foldedParent
            while (parent?.isVirtual == true) {
                parent = parent._foldedParent
            }
            return parent
        }

    /** The view system [Owner]. This `null` until [attach] is called */
    internal var owner: Owner? = null
        private set

    /**
     * The [InteropViewFactoryHolder] associated with this node, which is used to instantiate and
     * manage platform View instances that are hosted in Compose.
     */
    internal var interopViewFactoryHolder: InteropViewFactoryHolder? = null

    @InternalComposeUiApi
    override fun getInteropView(): InteropView? = interopViewFactoryHolder?.getInteropView()

    /**
     * Returns true if this [LayoutNode] currently has an [LayoutNode.owner]. Semantically, this
     * means that the LayoutNode is currently a part of a component tree.
     */
    override val isAttached: Boolean
        get() = owner != null

    /**
     * The tree depth of the [LayoutNode]. This is valid only when it is attached to a hierarchy.
     */
    internal var depth: Int = 0

    /**
     * The layout state the node is currently in.
     *
     * The mutation of [layoutState] is confined to [LayoutNode], and is therefore read-only outside
     * LayoutNode. This makes the state machine easier to reason about.
     */
    internal val layoutState
        get() = layoutDelegate.layoutState

    /**
     * The lookahead pass delegate for the [LayoutNode]. This should only be used for measure and
     * layout related impl during *lookahead*. For the actual measure & layout, use
     * [measurePassDelegate].
     */
    internal val lookaheadPassDelegate
        get() = layoutDelegate.lookaheadPassDelegate

    /**
     * The measure pass delegate for the [LayoutNode]. This delegate is responsible for the actual
     * measure & layout, after lookahead if any.
     */
    internal val measurePassDelegate
        get() = layoutDelegate.measurePassDelegate

    /** [requestRemeasure] calls will be ignored while this flag is true. */
    private var ignoreRemeasureRequests = false

    /**
     * Inserts a child [LayoutNode] at a particular index. If this LayoutNode [owner] is not `null`
     * then [instance] will become [attach]ed also. [instance] must have a `null` [parent].
     */
    internal fun insertAt(index: Int, instance: LayoutNode) {
<<<<<<< HEAD
        checkPrecondition(instance._foldedParent == null) {
            "Cannot insert $instance because it already has a parent." +
                " This tree: " +
                debugTreeToString() +
                " Other tree: " +
                instance._foldedParent?.debugTreeToString()
        }
        checkPrecondition(instance.owner == null) {
            "Cannot insert $instance because it already has an owner." +
                " This tree: " +
                debugTreeToString() +
                " Other tree: " +
                instance.debugTreeToString()
=======
        checkPrecondition(instance._foldedParent == null || instance.owner == null) {
            exceptionMessageForParentingOrOwnership(instance)
>>>>>>> 3d4510a6
        }

        if (DebugChanges) {
            println("$instance added to $this at index $index")
        }

        instance._foldedParent = this
        _foldedChildren.add(index, instance)
        onZSortedChildrenInvalidated()

        if (instance.isVirtual) {
            virtualChildrenCount++
        }
        invalidateUnfoldedVirtualChildren()

        val owner = this.owner
        if (owner != null) {
            instance.attach(owner)
        }

        if (instance.layoutDelegate.childrenAccessingCoordinatesDuringPlacement > 0) {
            layoutDelegate.childrenAccessingCoordinatesDuringPlacement++
        }
    }

    private fun exceptionMessageForParentingOrOwnership(instance: LayoutNode) =
        "Cannot insert $instance because it already has a parent or an owner." +
            " This tree: " +
            debugTreeToString() +
            " Other tree: " +
            instance._foldedParent?.debugTreeToString()

    internal fun onZSortedChildrenInvalidated() {
        if (isVirtual) {
            parent?.onZSortedChildrenInvalidated()
        } else {
            zSortedChildrenInvalidated = true
        }
    }

    /** Removes one or more children, starting at [index]. */
    internal fun removeAt(index: Int, count: Int) {
        requirePrecondition(count >= 0) { "count ($count) must be greater than 0" }
        for (i in index + count - 1 downTo index) {
            // Call detach callbacks before removing from _foldedChildren, so the child is still
            // visible to parents traversing downwards, such as when clearing focus.
            onChildRemoved(_foldedChildren[i])
            val child = _foldedChildren.removeAt(i)
            if (DebugChanges) {
                println("$child removed from $this at index $i")
            }
        }
    }

    /** Removes all children. */
    internal fun removeAll() {
        for (i in _foldedChildren.size - 1 downTo 0) {
            onChildRemoved(_foldedChildren[i])
        }
        _foldedChildren.clear()

        if (DebugChanges) {
            println("Removed all children from $this")
        }
    }

    private fun onChildRemoved(child: LayoutNode) {
        if (child.layoutDelegate.childrenAccessingCoordinatesDuringPlacement > 0) {
            layoutDelegate.childrenAccessingCoordinatesDuringPlacement--
        }
        if (owner != null) {
            child.detach()
        }
        child._foldedParent = null
        child.outerCoordinator.wrappedBy = null

        if (child.isVirtual) {
            virtualChildrenCount--
            child._foldedChildren.forEach { it.outerCoordinator.wrappedBy = null }
        }
        invalidateUnfoldedVirtualChildren()
        onZSortedChildrenInvalidated()
    }

    /**
     * Moves [count] elements starting at index [from] to index [to]. The [to] index is related to
     * the position before the change, so, for example, to move an element at position 1 to after
     * the element at position 2, [from] should be `1` and [to] should be `3`. If the elements were
     * LayoutNodes A B C D E, calling `move(1, 3, 1)` would result in the LayoutNodes being
     * reordered to A C B D E.
     */
    internal fun move(from: Int, to: Int, count: Int) {
        if (from == to) {
            return // nothing to do
        }

        for (i in 0 until count) {
            // if "from" is after "to," the from index moves because we're inserting before it
            val fromIndex = if (from > to) from + i else from
            val toIndex = if (from > to) to + i else to + count - 2
            val child = _foldedChildren.removeAt(fromIndex)

            if (DebugChanges) {
                println("$child moved in $this from index $fromIndex to $toIndex")
            }

            _foldedChildren.add(toIndex, child)
        }
        onZSortedChildrenInvalidated()

        invalidateUnfoldedVirtualChildren()
        invalidateMeasurements()
    }

<<<<<<< HEAD
    private var _collapsedSemantics: SemanticsConfiguration? = null
=======
    override fun isTransparent(): Boolean = outerCoordinator.isTransparent()

    internal var isSemanticsInvalidated = false

    internal fun requestAutofill() {
        // Ignore calls while semantics are being applied (b/378114177).
        if (isCurrentlyCalculatingSemanticsConfiguration) return

        val owner = requireOwner()
        owner.requestAutofill(this)
    }
>>>>>>> 3d4510a6

    internal fun invalidateSemantics() {
        // Ignore calls to invalidate Semantics while semantics are being applied (b/378114177).
        if (isCurrentlyCalculatingSemanticsConfiguration) return

        if (@OptIn(ExperimentalComposeUiApi::class) !ComposeUiFlags.isSemanticAutofillEnabled) {
            _semanticsConfiguration = null

            // TODO(lmr): this ends up scheduling work that diffs the entire tree, but we should
            //  eventually move to marking just this node as invalidated since we are invalidating
            //  on a per-node level. This should preserve current behavior for now..
            requireOwner().onSemanticsChange()
        } else if (nodes.isUpdating || applyingModifierOnAttach) {
            // We are currently updating the modifier, so just schedule an invalidation. After
            // applying the modifier, we will notify listeners of semantics changes.
            isSemanticsInvalidated = true
        } else {
            // We are not currently updating the modifier, so instead of scheduling invalidation,
            // we update the semantics configuration and send the notification event right away.
            val prev = _semanticsConfiguration
            _semanticsConfiguration = calculateSemanticsConfiguration()
            isSemanticsInvalidated = false

            val owner = requireOwner()
            owner.semanticsOwner.notifySemanticsChange(this, prev)

            // This is needed for Accessibility and ContentCapture. Remove after these systems
            // are migrated to use SemanticsInfo and SemanticListeners.
            owner.onSemanticsChange()
        }
    }

    // This is needed until we completely move to the new world where we always pre-compute the
    // semantics configuration. At that point, this can just be a property with a private setter.
    private var _semanticsConfiguration: SemanticsConfiguration? = null
    override val semanticsConfiguration: SemanticsConfiguration?
        get() {
            // TODO: investigate if there's a better way to approach "half attached" state and
            // whether or not deactivated nodes should be considered removed or not.
            if (!isAttached || isDeactivated || !nodes.has(Nodes.Semantics)) return null

            @OptIn(ExperimentalComposeUiApi::class)
            if (!ComposeUiFlags.isSemanticAutofillEnabled && _semanticsConfiguration == null) {
                _semanticsConfiguration = calculateSemanticsConfiguration()
            }
            return _semanticsConfiguration
        }

    private var isCurrentlyCalculatingSemanticsConfiguration = false

    private fun calculateSemanticsConfiguration(): SemanticsConfiguration {
        // Ignore calls to invalidate Semantics while semantics are being calculated.
        isCurrentlyCalculatingSemanticsConfiguration = true

        var config = SemanticsConfiguration()
        requireOwner().snapshotObserver.observeSemanticsReads(this) {
            nodes.tailToHead(Nodes.Semantics) {
                if (it.shouldClearDescendantSemantics) {
                    config = SemanticsConfiguration()
                    config.isClearingSemantics = true
                }
                if (it.shouldMergeDescendantSemantics) {
                    config.isMergingSemanticsOfDescendants = true
                }
                with(it) { config.applySemantics() }
            }
        }

        isCurrentlyCalculatingSemanticsConfiguration = false

        return config
    }

    /**
     * Set the [Owner] of this LayoutNode. This LayoutNode must not already be attached. [owner]
     * must match its [parent].[owner].
     */
    internal fun attach(owner: Owner) {
        checkPrecondition(this.owner == null) {
            "Cannot attach $this as it already is attached.  Tree: " + debugTreeToString()
        }
        checkPrecondition(_foldedParent == null || _foldedParent?.owner == owner) {
            "Attaching to a different owner($owner) than the parent's owner(${parent?.owner})." +
                " This tree: " +
                debugTreeToString() +
                " Parent tree: " +
                _foldedParent?.debugTreeToString()
        }
        val parent = this.parent
        if (parent == null) {
            measurePassDelegate.isPlaced = true
            lookaheadPassDelegate?.onAttachedToNullParent()
        }

        // Use the inner coordinator of first non-virtual parent
        outerCoordinator.wrappedBy = parent?.innerCoordinator

        this.owner = owner
        this.depth = (parent?.depth ?: -1) + 1

        pendingModifier?.let { applyModifier(it) }
        pendingModifier = null

        // Note: With precomputed semantics config, calling invalidateSemantics() before the
        // layoutNode is marked as attached would result in semantics not being calculated..
        @OptIn(ExperimentalComposeUiApi::class)
        if (!ComposeUiFlags.isSemanticAutofillEnabled && nodes.has(Nodes.Semantics)) {
            invalidateSemantics()
        }
        owner.onPreAttach(this)

        // Update lookahead root when attached. For nested cases, we'll always use the
        // closest lookahead root
        if (isVirtualLookaheadRoot) {
            lookaheadRoot = this
        } else {
            // Favor lookahead root from parent than locally created scope, unless current node
            // is a virtual lookahead root
            lookaheadRoot = _foldedParent?.lookaheadRoot ?: lookaheadRoot
            if (lookaheadRoot == null && nodes.has(Nodes.ApproachMeasure)) {
                // This could happen when movableContent containing intermediateLayout is moved
                lookaheadRoot = this
            }
        }
        if (!isDeactivated) {
            nodes.markAsAttached()
        }
        _foldedChildren.forEach { child -> child.attach(owner) }
        if (!isDeactivated) {
            nodes.runAttachLifecycle()
        }

        invalidateMeasurements()
        parent?.invalidateMeasurements()

        forEachCoordinatorIncludingInner { it.onLayoutNodeAttach() }
        onAttach?.invoke(owner)

        layoutDelegate.updateParentData()

        if (@OptIn(ExperimentalComposeUiApi::class) ComposeUiFlags.isSemanticAutofillEnabled) {
            if (!isDeactivated && nodes.has(Nodes.Semantics)) {
                invalidateSemantics()
            }
        }

        owner.onPostAttach(this)
    }

    /**
     * Remove the LayoutNode from the [Owner]. The [owner] must not be `null` before this call and
     * its [parent]'s [owner] must be `null` before calling this. This will also [detach] all
     * children. After executing, the [owner] will be `null`.
     */
    internal fun detach() {
        val owner = owner
        checkPreconditionNotNull(owner) {
            "Cannot detach node that is already detached!  Tree: " + parent?.debugTreeToString()
        }
        val parent = this.parent
        if (parent != null) {
            parent.invalidateLayer()
            parent.invalidateMeasurements()
            measurePassDelegate.measuredByParent = UsageByParent.NotUsed
            lookaheadPassDelegate?.let { it.measuredByParent = UsageByParent.NotUsed }
        }
        layoutDelegate.resetAlignmentLines()
        onDetach?.invoke(owner)

        @OptIn(ExperimentalComposeUiApi::class)
        if (!ComposeUiFlags.isSemanticAutofillEnabled && nodes.has(Nodes.Semantics)) {
            invalidateSemantics()
        }
        nodes.runDetachLifecycle()
        ignoreRemeasureRequests { _foldedChildren.forEach { child -> child.detach() } }
        nodes.markAsDetached()
        owner.onDetach(this)
        this.owner = null

        lookaheadRoot = null
        depth = 0
        measurePassDelegate.onNodeDetached()
        lookaheadPassDelegate?.onNodeDetached()

        // Note: Don't call invalidateSemantics() from within detach() because the modifier nodes
        // are detached before the LayoutNode, and invalidateSemantics() can trigger a call to
        // calculateSemanticsConfiguration() which will encounter unattached nodes. Instead, just
        // set the semantics configuration to null over here since we know the node is detached.
        @OptIn(ExperimentalComposeUiApi::class)
        if (ComposeUiFlags.isSemanticAutofillEnabled && nodes.has(Nodes.Semantics)) {
            val prev = _semanticsConfiguration
            _semanticsConfiguration = null
            isSemanticsInvalidated = false
            owner.semanticsOwner.notifySemanticsChange(this, prev)

            // This is needed for Accessibility and ContentCapture. Remove after these systems
            // are migrated to use SemanticsInfo and SemanticListeners.
            owner.onSemanticsChange()
        }
    }

    private val _zSortedChildren = mutableVectorOf<LayoutNode>()
    private var zSortedChildrenInvalidated = true

    /**
     * Returns the children list sorted by their [LayoutNode.zIndex] first (smaller first) and the
     * order they were placed via [Placeable.placeAt] by parent (smaller first). Please note that
     * this list contains not placed items as well, so you have to manually filter them.
     *
     * Note that the object is reused so you shouldn't save it for later.
     */
    @PublishedApi
    internal val zSortedChildren: MutableVector<LayoutNode>
        get() {
            if (zSortedChildrenInvalidated) {
                _zSortedChildren.clear()
                _zSortedChildren.addAll(_children)
                _zSortedChildren.sortWith(ZComparator)
                zSortedChildrenInvalidated = false
            }
            return _zSortedChildren
        }

    override val isValidOwnerScope: Boolean
        get() = isAttached

    override fun toString(): String {
        return "${simpleIdentityToString(this, null)} children: ${children.size} " +
            "measurePolicy: $measurePolicy"
    }

    internal val hasFixedInnerContentConstraints: Boolean
        get() {
            // it is the constraints we have after all the modifiers applied on this node,
            // the one to be passed into user provided [measurePolicy.measure]. if those
            // constraints are fixed this means the children size changes can't affect
            // this LayoutNode size.
            val innerContentConstraints = innerCoordinator.lastMeasurementConstraints
            return innerContentConstraints.hasFixedWidth && innerContentConstraints.hasFixedHeight
        }

    /** Call this method from the debugger to see a dump of the LayoutNode tree structure */
    @Suppress("unused")
    private fun debugTreeToString(depth: Int = 0): String {
        val tree = StringBuilder()
        for (i in 0 until depth) {
            tree.append("  ")
        }
        tree.append("|-")
        tree.append(toString())
        tree.append('\n')

        forEachChild { child -> tree.append(child.debugTreeToString(depth + 1)) }

        var treeString = tree.toString()
        if (depth == 0) {
            // Delete trailing newline
            treeString = treeString.substring(0, treeString.length - 1)
        }

        return treeString
    }

    internal abstract class NoIntrinsicsMeasurePolicy(private val error: String) : MeasurePolicy {
        override fun IntrinsicMeasureScope.minIntrinsicWidth(
            measurables: List<IntrinsicMeasurable>,
            height: Int
        ) = error(error)

        override fun IntrinsicMeasureScope.minIntrinsicHeight(
            measurables: List<IntrinsicMeasurable>,
            width: Int
        ) = error(error)

        override fun IntrinsicMeasureScope.maxIntrinsicWidth(
            measurables: List<IntrinsicMeasurable>,
            height: Int
        ) = error(error)

        override fun IntrinsicMeasureScope.maxIntrinsicHeight(
            measurables: List<IntrinsicMeasurable>,
            width: Int
        ) = error(error)
    }

    /** Blocks that define the measurement and intrinsic measurement of the layout. */
    override var measurePolicy: MeasurePolicy = ErrorMeasurePolicy
        set(value) {
            if (field != value) {
                field = value
                intrinsicsPolicy?.updateFrom(measurePolicy)
                invalidateMeasurements()
            }
        }

    /**
     * The intrinsic measurements of this layout, backed up by states to trigger correct
     * remeasurement for layouts using the intrinsics of this layout when the [measurePolicy] is
     * changing.
     */
    private var intrinsicsPolicy: IntrinsicsPolicy? = null

    private fun getOrCreateIntrinsicsPolicy(): IntrinsicsPolicy {
        return intrinsicsPolicy
            ?: IntrinsicsPolicy(this, measurePolicy).also { intrinsicsPolicy = it }
    }

    fun minLookaheadIntrinsicWidth(height: Int) =
        getOrCreateIntrinsicsPolicy().minLookaheadIntrinsicWidth(height)

    fun minLookaheadIntrinsicHeight(width: Int) =
        getOrCreateIntrinsicsPolicy().minLookaheadIntrinsicHeight(width)

    fun maxLookaheadIntrinsicWidth(height: Int) =
        getOrCreateIntrinsicsPolicy().maxLookaheadIntrinsicWidth(height)

    fun maxLookaheadIntrinsicHeight(width: Int) =
        getOrCreateIntrinsicsPolicy().maxLookaheadIntrinsicHeight(width)

    fun minIntrinsicWidth(height: Int) = getOrCreateIntrinsicsPolicy().minIntrinsicWidth(height)

    fun minIntrinsicHeight(width: Int) = getOrCreateIntrinsicsPolicy().minIntrinsicHeight(width)

    fun maxIntrinsicWidth(height: Int) = getOrCreateIntrinsicsPolicy().maxIntrinsicWidth(height)

    fun maxIntrinsicHeight(width: Int) = getOrCreateIntrinsicsPolicy().maxIntrinsicHeight(width)

    /** The screen density to be used by this layout. */
    override var density: Density = DefaultDensity
        set(value) {
            if (field != value) {
                field = value
                onDensityOrLayoutDirectionChanged()

                nodes.headToTail { it.onDensityChange() }
            }
        }

    /** The layout direction of the layout node. */
    override var layoutDirection: LayoutDirection = LayoutDirection.Ltr
        set(value) {
            if (field != value) {
                field = value
                onDensityOrLayoutDirectionChanged()

                nodes.headToTail { it.onLayoutDirectionChange() }
            }
        }

    override var viewConfiguration: ViewConfiguration = DummyViewConfiguration
        set(value) {
            if (field != value) {
                field = value

                nodes.headToTail(type = PointerInput) { it.onViewConfigurationChange() }
            }
        }

    override var compositionLocalMap = CompositionLocalMap.Empty
        set(value) {
            field = value
            density = value[LocalDensity]
            layoutDirection = value[LocalLayoutDirection]
            viewConfiguration = value[LocalViewConfiguration]
            nodes.headToTail(Nodes.CompositionLocalConsumer) { modifierNode ->
                val delegatedNode = modifierNode.node
                if (delegatedNode.isAttached) {
                    autoInvalidateUpdatedNode(delegatedNode)
                } else {
                    delegatedNode.updatedNodeAwaitingAttachForInvalidation = true
                }
            }
        }

    private fun onDensityOrLayoutDirectionChanged() {
        // TODO(b/242120396): it seems like we need to update some densities in the node
        // coordinators here
        // measure/layout modifiers on the node
        invalidateMeasurements()
        // draw modifiers on the node
        parent?.invalidateLayer()
        // and draw modifiers after graphics layers on the node
        invalidateLayers()
    }

    /** The measured width of this layout and all of its [modifier]s. Shortcut for `size.width`. */
    override val width: Int
        get() = layoutDelegate.width

    /**
     * The measured height of this layout and all of its [modifier]s. Shortcut for `size.height`.
     */
    override val height: Int
        get() = layoutDelegate.height

    internal val alignmentLinesRequired: Boolean
        get() =
            layoutDelegate.run {
                alignmentLinesOwner.alignmentLines.required ||
                    lookaheadAlignmentLinesOwner?.alignmentLines?.required == true
            }

    internal val mDrawScope: LayoutNodeDrawScope
        get() = requireOwner().sharedDrawScope

    /**
     * Whether or not this [LayoutNode] and all of its parents have been placed in the hierarchy.
     */
    override val isPlaced: Boolean
        get() = measurePassDelegate.isPlaced

    /**
     * Whether or not this [LayoutNode] was placed by its parent. The node can still be considered
     * not placed if some of the modifiers on it not placed the placeable.
     */
    val isPlacedByParent: Boolean
        get() = measurePassDelegate.isPlacedByParent

    /**
     * The order in which this node was placed by its parent during the previous `layoutChildren`.
     * Before the placement the order is set to [NotPlacedPlaceOrder] to all the children. Then
     * every placed node assigns this variable to [parent]s MeasurePassDelegate's
     * nextChildPlaceOrder and increments this counter. Not placed items will still have
     * [NotPlacedPlaceOrder] set.
     */
    internal val placeOrder: Int
        get() = measurePassDelegate.placeOrder

    /** Remembers how the node was measured by the parent. */
    internal val measuredByParent: UsageByParent
        get() = measurePassDelegate.measuredByParent

    /** Remembers how the node was measured by the parent in lookahead. */
    internal val measuredByParentInLookahead: UsageByParent
        get() = lookaheadPassDelegate?.measuredByParent ?: UsageByParent.NotUsed

    /** Remembers how the node was measured using intrinsics by an ancestor. */
    internal var intrinsicsUsageByParent: UsageByParent = UsageByParent.NotUsed

    /**
     * We must cache a previous value of [intrinsicsUsageByParent] because measurement is sometimes
     * skipped. When it is skipped, the subtree must be restored to this value.
     */
    private var previousIntrinsicsUsageByParent: UsageByParent = UsageByParent.NotUsed

    @Deprecated("Temporary API to support ConstraintLayout prototyping.")
    internal var canMultiMeasure: Boolean = false

    internal val nodes = NodeChain(this)
    internal val innerCoordinator: NodeCoordinator
        get() = nodes.innerCoordinator

    internal val layoutDelegate = LayoutNodeLayoutDelegate(this)
    internal val outerCoordinator: NodeCoordinator
        get() = nodes.outerCoordinator

    /**
     * zIndex defines the drawing order of the LayoutNode. Children with larger zIndex are drawn on
     * top of others (the original order is used for the nodes with the same zIndex). Default zIndex
     * is 0. We use sum of the values passed as zIndex to place() by the parent layout and all the
     * applied modifiers.
     */
    private val zIndex: Float
        get() = measurePassDelegate.zIndex

    /** The inner state associated with [androidx.compose.ui.layout.SubcomposeLayout]. */
    internal var subcompositionsState: LayoutNodeSubcompositionsState? = null

    /** The inner-most layer coordinator. Used for performance for NodeCoordinator.findLayer(). */
    private var _innerLayerCoordinator: NodeCoordinator? = null
    internal var innerLayerCoordinatorIsDirty = true
    internal val innerLayerCoordinator: NodeCoordinator?
        get() {
            if (innerLayerCoordinatorIsDirty) {
                var coordinator: NodeCoordinator? = innerCoordinator
                val final = outerCoordinator.wrappedBy
                _innerLayerCoordinator = null
                while (coordinator != final) {
                    if (coordinator?.layer != null) {
                        _innerLayerCoordinator = coordinator
                        break
                    }
                    coordinator = coordinator?.wrappedBy
                }
            }
            val layerCoordinator = _innerLayerCoordinator
            if (layerCoordinator != null) {
                checkPreconditionNotNull(layerCoordinator.layer) { "layer was not set" }
            }
            return layerCoordinator
        }

    /**
     * Invalidates the inner-most layer as part of this LayoutNode or from the containing
     * LayoutNode. This is added for performance so that NodeCoordinator.invalidateLayer() can be
     * faster.
     */
    internal fun invalidateLayer() {
        val innerLayerCoordinator = innerLayerCoordinator
        if (innerLayerCoordinator != null) {
            innerLayerCoordinator.invalidateLayer()
        } else {
            val parent = this.parent
            parent?.invalidateLayer()
        }
    }

    private var _modifier: Modifier = Modifier
    private var pendingModifier: Modifier? = null
    internal val applyingModifierOnAttach
        get() = pendingModifier != null

    /** The [Modifier] currently applied to this node. */
    override var modifier: Modifier
        get() = _modifier
        set(value) {
            requirePrecondition(!isVirtual || modifier === Modifier) {
                "Modifiers are not supported on virtual LayoutNodes"
            }
            requirePrecondition(!isDeactivated) { "modifier is updated when deactivated" }
            if (isAttached) {
                applyModifier(value)
                if (isSemanticsInvalidated) {
                    invalidateSemantics()
                }
            } else {
                pendingModifier = value
            }
        }

    private fun applyModifier(modifier: Modifier) {
        _modifier = modifier
        nodes.updateFrom(modifier)
        layoutDelegate.updateParentData()
        if (lookaheadRoot == null && nodes.has(Nodes.ApproachMeasure)) {
            lookaheadRoot = this
        }
    }

    private fun resetModifierState() {
        nodes.resetState()
    }

    internal fun invalidateParentData() {
        layoutDelegate.invalidateParentData()
    }

    /**
     * Coordinates of just the contents of the [LayoutNode], after being affected by all modifiers.
     */
    override val coordinates: LayoutCoordinates
        get() = innerCoordinator

    /** Callback to be executed whenever the [LayoutNode] is attached to a new [Owner]. */
    internal var onAttach: ((Owner) -> Unit)? = null

    /** Callback to be executed whenever the [LayoutNode] is detached from an [Owner]. */
    internal var onDetach: ((Owner) -> Unit)? = null

    /**
     * Flag used by [OnPositionedDispatcher] to identify LayoutNodes that have already had their
     * [OnGloballyPositionedModifier]'s dispatch called so that they aren't called multiple times.
     */
    internal var needsOnPositionedDispatch = false

    internal fun place(x: Int, y: Int) {
        if (intrinsicsUsageByParent == UsageByParent.NotUsed) {
            // This LayoutNode may have asked children for intrinsics. If so, we should
            // clear the intrinsics usage for everything that was requested previously.
            clearSubtreePlacementIntrinsicsUsage()
        }
        with(parent?.innerCoordinator?.placementScope ?: requireOwner().placementScope) {
            measurePassDelegate.placeRelative(x, y)
        }
    }

    /** Place this layout node again on the same position it was placed last time */
    internal fun replace() {
        if (intrinsicsUsageByParent == UsageByParent.NotUsed) {
            // This LayoutNode may have asked children for intrinsics. If so, we should
            // clear the intrinsics usage for everything that was requested previously.
            clearSubtreePlacementIntrinsicsUsage()
        }
        measurePassDelegate.replace()
    }

    internal fun lookaheadReplace() {
        if (intrinsicsUsageByParent == UsageByParent.NotUsed) {
            // This LayoutNode may have asked children for intrinsics. If so, we should
            // clear the intrinsics usage for everything that was requested previously.
            clearSubtreePlacementIntrinsicsUsage()
        }
        lookaheadPassDelegate!!.replace()
    }

    internal fun draw(canvas: Canvas, graphicsLayer: GraphicsLayer?) =
        outerCoordinator.draw(canvas, graphicsLayer)

    /**
     * Carries out a hit test on the [PointerInputModifier]s associated with this [LayoutNode] and
     * all [PointerInputModifier]s on all descendant [LayoutNode]s.
     *
     * If [pointerPosition] is within the bounds of any tested [PointerInputModifier]s, the
     * [PointerInputModifier] is added to [hitTestResult] and true is returned.
     *
     * @param pointerPosition The tested pointer position, which is relative to the LayoutNode.
     * @param hitTestResult The collection that the hit [PointerInputFilter]s will be added to if
     *   hit.
     */
    internal fun hitTest(
        pointerPosition: Offset,
        hitTestResult: HitTestResult,
        pointerType: PointerType = PointerType.Unknown,
        isInLayer: Boolean = true
    ) {
        val positionInWrapped = outerCoordinator.fromParentPosition(pointerPosition)
        outerCoordinator.hitTest(
            NodeCoordinator.PointerInputSource,
            positionInWrapped,
            hitTestResult,
            pointerType,
            isInLayer
        )
    }

    @Suppress("UNUSED_PARAMETER")
    internal fun hitTestSemantics(
        pointerPosition: Offset,
        hitSemanticsEntities: HitTestResult,
        pointerType: PointerType = PointerType.Touch,
        isInLayer: Boolean = true
    ) {
        val positionInWrapped = outerCoordinator.fromParentPosition(pointerPosition)
        outerCoordinator.hitTest(
            NodeCoordinator.SemanticsSource,
            positionInWrapped,
            hitSemanticsEntities,
            pointerType = PointerType.Touch,
            isInLayer = isInLayer
        )
    }

    internal fun rescheduleRemeasureOrRelayout(it: LayoutNode) {
        when (it.layoutState) {
            Idle -> {
                // this node was scheduled for remeasure or relayout while it was not
                // placed. such requests are ignored for non-placed nodes so we have to
                // re-schedule remeasure or relayout.
                if (it.lookaheadMeasurePending) {
                    it.requestLookaheadRemeasure(forceRequest = true)
                } else {
                    if (it.lookaheadLayoutPending) {
                        it.requestLookaheadRelayout(forceRequest = true)
                    }
                    if (it.measurePending) {
                        it.requestRemeasure(forceRequest = true)
                    } else if (it.layoutPending) {
                        it.requestRelayout(forceRequest = true)
                    }
                }
            }
            else -> throw IllegalStateException("Unexpected state ${it.layoutState}")
        }
    }

    /** Used to request a new measurement + layout pass from the owner. */
    internal fun requestRemeasure(
        forceRequest: Boolean = false,
        scheduleMeasureAndLayout: Boolean = true,
        invalidateIntrinsics: Boolean = true
    ) {
        if (!ignoreRemeasureRequests && !isVirtual) {
            val owner = owner ?: return
            owner.onRequestMeasure(
                layoutNode = this,
                forceRequest = forceRequest,
                scheduleMeasureAndLayout = scheduleMeasureAndLayout
            )
            if (invalidateIntrinsics) {
                measurePassDelegate.invalidateIntrinsicsParent(forceRequest)
            }
        }
    }

    /**
     * Used to request a new lookahead measurement, lookahead layout, and subsequently measure and
     * layout from the owner.
     */
    internal fun requestLookaheadRemeasure(
        forceRequest: Boolean = false,
        scheduleMeasureAndLayout: Boolean = true,
        invalidateIntrinsics: Boolean = true
    ) {
        checkPrecondition(lookaheadRoot != null) {
            "Lookahead measure cannot be requested on a node that is not a part of the" +
                "LookaheadScope"
        }
        val owner = owner ?: return
        if (!ignoreRemeasureRequests && !isVirtual) {
            owner.onRequestMeasure(
                layoutNode = this,
                affectsLookahead = true,
                forceRequest = forceRequest,
                scheduleMeasureAndLayout = scheduleMeasureAndLayout
            )
            if (invalidateIntrinsics) {
                lookaheadPassDelegate!!.invalidateIntrinsicsParent(forceRequest)
            }
        }
    }

    /**
     * This gets called when both lookahead measurement (if in a LookaheadScope) and actual
     * measurement need to be re-done. Such events include modifier change, attach/detach, etc.
     */
    internal fun invalidateMeasurements() {
        outerToInnerOffsetDirty = true
        if (lookaheadRoot != null) {
            requestLookaheadRemeasure()
        } else {
            requestRemeasure()
        }
    }

    internal fun invalidateOnPositioned() {
        // If we've already scheduled a measure, the positioned callbacks will get called anyway
        if (layoutPending || measurePending || needsOnPositionedDispatch) return
        requireOwner().requestOnPositionedCallback(this)
    }

    internal inline fun ignoreRemeasureRequests(block: () -> Unit) {
        ignoreRemeasureRequests = true
        block()
        ignoreRemeasureRequests = false
    }

    /** Used to request a new layout pass from the owner. */
    internal fun requestRelayout(forceRequest: Boolean = false) {
        outerToInnerOffsetDirty = true
        if (!isVirtual) {
            owner?.onRequestRelayout(this, forceRequest = forceRequest)
        }
    }

    internal fun requestLookaheadRelayout(forceRequest: Boolean = false) {
        if (!isVirtual) {
            owner?.onRequestRelayout(this, affectsLookahead = true, forceRequest)
        }
    }

    internal fun dispatchOnPositionedCallbacks() {
        if (layoutState != Idle || layoutPending || measurePending || isDeactivated) {
            return // it hasn't yet been properly positioned, so don't make a call
        }
        if (!isPlaced) {
            return // it hasn't been placed, so don't make a call
        }
        nodes.headToTail(Nodes.GlobalPositionAware) {
            it.onGloballyPositioned(it.requireCoordinator(Nodes.GlobalPositionAware))
        }
    }

    /**
     * This returns a new List of Modifiers and the coordinates and any extra information that may
     * be useful. This is used for tooling to retrieve layout modifier and layer information.
     */
    override fun getModifierInfo(): List<ModifierInfo> = nodes.getModifierInfo()

    /** Invalidates layers defined on this LayoutNode. */
    internal fun invalidateLayers() {
        forEachCoordinator { coordinator -> coordinator.layer?.invalidate() }
        innerCoordinator.layer?.invalidate()
    }

    internal fun lookaheadRemeasure(
        constraints: Constraints? = layoutDelegate.lastLookaheadConstraints
    ): Boolean {
        // Only lookahead remeasure when the constraints are valid and the node is in
        // a LookaheadScope (by checking whether the lookaheadScope is set)
        return if (constraints != null && lookaheadRoot != null) {
            lookaheadPassDelegate!!.remeasure(constraints)
        } else {
            false
        }
    }

    /** Return true if the measured size has been changed */
    internal fun remeasure(constraints: Constraints? = layoutDelegate.lastConstraints): Boolean {
        return if (constraints != null) {
            if (intrinsicsUsageByParent == UsageByParent.NotUsed) {
                // This LayoutNode may have asked children for intrinsics. If so, we should
                // clear the intrinsics usage for everything that was requested previously.
                clearSubtreeIntrinsicsUsage()
            }
            measurePassDelegate.remeasure(constraints)
        } else {
            false
        }
    }

    /**
     * Tracks whether another measure pass is needed for the LayoutNode. Mutation to
     * [measurePending] is confined to LayoutNodeLayoutDelegate. It can only be set true from
     * outside of LayoutNode via [markMeasurePending]. It is cleared (i.e. set false) during the
     * measure pass ( i.e. in [LayoutNodeLayoutDelegate.performMeasure]).
     */
    internal val measurePending: Boolean
        get() = layoutDelegate.measurePending

    /**
     * Tracks whether another layout pass is needed for the LayoutNode. Mutation to [layoutPending]
     * is confined to LayoutNode. It can only be set true from outside of LayoutNode via
     * [markLayoutPending]. It is cleared (i.e. set false) during the layout pass (i.e. in
     * layoutChildren).
     */
    internal val layoutPending: Boolean
        get() = layoutDelegate.layoutPending

    internal val lookaheadMeasurePending: Boolean
        get() = layoutDelegate.lookaheadMeasurePending

    internal val lookaheadLayoutPending: Boolean
        get() = layoutDelegate.lookaheadLayoutPending

    /** Marks the layoutNode dirty for another layout pass. */
    internal fun markLayoutPending() = layoutDelegate.markLayoutPending()

    /** Marks the layoutNode dirty for another measure pass. */
    internal fun markMeasurePending() = layoutDelegate.markMeasurePending()

    /** Marks the layoutNode dirty for another lookahead layout pass. */
    internal fun markLookaheadLayoutPending() = layoutDelegate.markLookaheadLayoutPending()

    fun invalidateSubtree(isRootOfInvalidation: Boolean = true) {
        if (isRootOfInvalidation) {
            parent?.invalidateLayer()
        }
        invalidateSemantics()
        requestRemeasure()
        nodes.headToTail(Nodes.Layout) { it.requireCoordinator(Nodes.Layout).layer?.invalidate() }
        // TODO: invalidate parent data
        _children.forEach { it.invalidateSubtree(false) }
    }

    /** Marks the layoutNode dirty for another lookahead measure pass. */
    internal fun markLookaheadMeasurePending() = layoutDelegate.markLookaheadMeasurePending()

    override fun forceRemeasure() {
        // we do not schedule measure and layout as we are going to call it manually right after
        if (lookaheadRoot != null) {
            requestLookaheadRemeasure(scheduleMeasureAndLayout = false)
        } else {
            requestRemeasure(scheduleMeasureAndLayout = false)
        }
        val lastConstraints = layoutDelegate.lastConstraints
        if (lastConstraints != null) {
            owner?.measureAndLayout(this, lastConstraints)
        } else {
            owner?.measureAndLayout()
        }
    }

    override fun onLayoutComplete() {
        innerCoordinator.visitNodes(Nodes.LayoutAware) { it.onPlaced(innerCoordinator) }
    }

    /** Calls [block] on all [LayoutModifierNodeCoordinator]s in the NodeCoordinator chain. */
    internal inline fun forEachCoordinator(block: (LayoutModifierNodeCoordinator) -> Unit) {
        var coordinator: NodeCoordinator? = outerCoordinator
        val inner = innerCoordinator
        while (coordinator !== inner) {
            block(coordinator as LayoutModifierNodeCoordinator)
            coordinator = coordinator.wrapped
        }
    }

    /** Calls [block] on all [NodeCoordinator]s in the NodeCoordinator chain. */
    internal inline fun forEachCoordinatorIncludingInner(block: (NodeCoordinator) -> Unit) {
        var delegate: NodeCoordinator? = outerCoordinator
        val final = innerCoordinator.wrapped
        while (delegate != final && delegate != null) {
            block(delegate)
            delegate = delegate.wrapped
        }
    }

    /**
     * Walks the subtree and clears all [intrinsicsUsageByParent] that this LayoutNode's measurement
     * used intrinsics on.
     *
     * The layout that asks for intrinsics of its children is the node to call this to request all
     * of its subtree to be cleared.
     *
     * We can't do clearing as part of measure() because the child's measure() call is normally done
     * after the intrinsics is requested and we don't want to clear the usage at that point.
     */
    internal fun clearSubtreeIntrinsicsUsage() {
        // save the usage in case we short-circuit the measure call
        previousIntrinsicsUsageByParent = intrinsicsUsageByParent
        intrinsicsUsageByParent = UsageByParent.NotUsed
        forEachChild {
            if (it.intrinsicsUsageByParent != UsageByParent.NotUsed) {
                it.clearSubtreeIntrinsicsUsage()
            }
        }
    }

    /**
     * Walks the subtree and clears all [intrinsicsUsageByParent] that this LayoutNode's layout
     * block used intrinsics on.
     *
     * The layout that asks for intrinsics of its children is the node to call this to request all
     * of its subtree to be cleared.
     *
     * We can't do clearing as part of measure() because the child's measure() call is normally done
     * after the intrinsics is requested and we don't want to clear the usage at that point.
     */
    private fun clearSubtreePlacementIntrinsicsUsage() {
        // save the usage in case we short-circuit the measure call
        previousIntrinsicsUsageByParent = intrinsicsUsageByParent
        intrinsicsUsageByParent = UsageByParent.NotUsed
        forEachChild {
            if (it.intrinsicsUsageByParent == UsageByParent.InLayoutBlock) {
                it.clearSubtreePlacementIntrinsicsUsage()
            }
        }
    }

    /**
     * For a subtree that skips measurement, this resets the [intrinsicsUsageByParent] to what it
     * was prior to [clearSubtreeIntrinsicsUsage].
     */
    internal fun resetSubtreeIntrinsicsUsage() {
        forEachChild {
            it.intrinsicsUsageByParent = it.previousIntrinsicsUsageByParent
            if (it.intrinsicsUsageByParent != UsageByParent.NotUsed) {
                it.resetSubtreeIntrinsicsUsage()
            }
        }
    }

    override val parentInfo: SemanticsInfo?
        get() = parent

    override val childrenInfo: List<SemanticsInfo>
        get() = children

    override var isDeactivated = false
        private set

    override fun onReuse() {
        requirePrecondition(isAttached) { "onReuse is only expected on attached node" }
        if (@OptIn(ExperimentalComposeUiApi::class) !ComposeUiFlags.isRemoveFocusedViewFixEnabled) {
            interopViewFactoryHolder?.onReuse()
            subcompositionsState?.onReuse()
        }
        isCurrentlyCalculatingSemanticsConfiguration = false
        if (isDeactivated) {
            isDeactivated = false
            if (@OptIn(ExperimentalComposeUiApi::class) !ComposeUiFlags.isSemanticAutofillEnabled) {
                invalidateSemantics()
            }
            // we don't need to reset state as it was done when deactivated
        } else {
            resetModifierState()
        }
        val oldSemanticsId = semanticsId
        semanticsId = generateSemanticsId()
        owner?.onPreLayoutNodeReused(this, oldSemanticsId)
        if (@OptIn(ExperimentalComposeUiApi::class) ComposeUiFlags.isRemoveFocusedViewFixEnabled) {
            interopViewFactoryHolder?.onReuse()
            subcompositionsState?.onReuse()
        }
        // resetModifierState detaches all nodes, so we need to re-attach them upon reuse.
        nodes.markAsAttached()
        nodes.runAttachLifecycle()
        @OptIn(ExperimentalComposeUiApi::class)
        if (ComposeUiFlags.isSemanticAutofillEnabled && nodes.has(Nodes.Semantics)) {
            invalidateSemantics()
        }
        rescheduleRemeasureOrRelayout(this)
        owner?.onPostLayoutNodeReused(this, oldSemanticsId)
    }

    override fun onDeactivate() {
        if (@OptIn(ExperimentalComposeUiApi::class) !ComposeUiFlags.isRemoveFocusedViewFixEnabled) {
            interopViewFactoryHolder?.onDeactivate()
            subcompositionsState?.onDeactivate()
        }
        isDeactivated = true
        resetModifierState()
        // if the node is detached the semantics were already updated without this node.
        if (isAttached) {
            if (@OptIn(ExperimentalComposeUiApi::class) !ComposeUiFlags.isSemanticAutofillEnabled) {
                invalidateSemantics()
            } else {
                _semanticsConfiguration = null
                isSemanticsInvalidated = false
            }
        }
        owner?.onLayoutNodeDeactivated(this)
        if (@OptIn(ExperimentalComposeUiApi::class) ComposeUiFlags.isRemoveFocusedViewFixEnabled) {
            interopViewFactoryHolder?.onDeactivate()
            subcompositionsState?.onDeactivate()
        }
    }

    override fun onRelease() {
        if (@OptIn(ExperimentalComposeUiApi::class) !ComposeUiFlags.isRemoveFocusedViewFixEnabled) {
            interopViewFactoryHolder?.onRelease()
            subcompositionsState?.onRelease()
        }
        forEachCoordinatorIncludingInner { it.onRelease() }
        if (@OptIn(ExperimentalComposeUiApi::class) ComposeUiFlags.isRemoveFocusedViewFixEnabled) {
            interopViewFactoryHolder?.onRelease()
            subcompositionsState?.onRelease()
        }
    }

    internal companion object {
        private val ErrorMeasurePolicy: NoIntrinsicsMeasurePolicy =
            object :
                NoIntrinsicsMeasurePolicy(error = "Undefined intrinsics block and it is required") {
                override fun MeasureScope.measure(
                    measurables: List<Measurable>,
                    constraints: Constraints
                ) = error("Undefined measure and it is required")
            }

        /** Constant used by [placeOrder]. */
        @Suppress("ConstPropertyName") internal const val NotPlacedPlaceOrder = Int.MAX_VALUE

        /** Pre-allocated constructor to be used with ComposeNode */
        internal val Constructor: () -> LayoutNode = { LayoutNode() }

        /**
         * All of these values are only used in tests. The real ViewConfiguration should be set in
         * Layout()
         */
        internal val DummyViewConfiguration =
            object : ViewConfiguration {
                override val longPressTimeoutMillis: Long
                    get() = 400L

                override val doubleTapTimeoutMillis: Long
                    get() = 300L

                override val doubleTapMinTimeMillis: Long
                    get() = 40L

                override val touchSlop: Float
                    get() = 16f

                override val minimumTouchTargetSize: DpSize
                    get() = DpSize.Zero
            }

        /** Comparator allowing to sort nodes by zIndex and placement order. */
        internal val ZComparator =
            Comparator<LayoutNode> { node1, node2 ->
                if (node1.zIndex == node2.zIndex) {
                    // if zIndex is the same we use the placement order
                    node1.placeOrder.compareTo(node2.placeOrder)
                } else {
                    node1.zIndex.compareTo(node2.zIndex)
                }
            }
    }

    /**
     * Describes the current state the [LayoutNode] is in. A [LayoutNode] is expected to be in
     * [LookaheadMeasuring] first, followed by [LookaheadLayingOut] if it is in a LookaheadScope.
     * After the lookahead is finished, [Measuring] and then [LayingOut] will happen as needed.
     */
    internal enum class LayoutState {
        /** Node is currently being measured. */
        Measuring,

        /** Node is being measured in lookahead. */
        LookaheadMeasuring,

        /** Node is currently being laid out. */
        LayingOut,

        /** Node is being laid out in lookahead. */
        LookaheadLayingOut,

        /**
         * Node is not currently measuring or laying out. It could be pending measure or pending
         * layout depending on the [measurePending] and [layoutPending] flags.
         */
        Idle,
    }

    internal enum class UsageByParent {
        InMeasureBlock,
        InLayoutBlock,
        NotUsed,
    }
}

/** Returns [LayoutNode.owner] or throws if it is null. */
internal fun LayoutNode.requireOwner(): Owner {
    val owner = owner
    checkPreconditionNotNull(owner) { "LayoutNode should be attached to an owner" }
    return owner
}

/**
 * Inserts a child [LayoutNode] at a last index. If this LayoutNode [LayoutNode.isAttached] then
 * [child] will become [LayoutNode.isAttached] also. [child] must have a `null` [LayoutNode.parent].
 */
internal fun LayoutNode.add(child: LayoutNode) {
    insertAt(children.size, child)
}<|MERGE_RESOLUTION|>--- conflicted
+++ resolved
@@ -85,11 +85,7 @@
     private val isVirtual: Boolean = false,
     // The unique semantics ID that is used by all semantics modifiers attached to this LayoutNode.
     // TODO(b/281907968): Implement this with a getter that returns the compositeKeyHash.
-<<<<<<< HEAD
-    override var semanticsId: Int = generateSemanticsId()
-=======
     override var semanticsId: Int = generateSemanticsId(),
->>>>>>> 3d4510a6
 ) :
     ComposeNodeLifecycleCallback,
     Remeasurement,
@@ -122,15 +118,12 @@
                 if (newRoot != null) {
                     layoutDelegate.ensureLookaheadDelegateCreated()
                     forEachCoordinatorIncludingInner { it.ensureLookaheadDelegateCreated() }
-<<<<<<< HEAD
-=======
                 } else {
                     // When lookahead root is set to null, clear the lookahead pass delegate.
                     // This can happen when lookaheadScope is removed in one of the parents, or
                     // more likely when movableContent moves from a parent in a LookaheadScope to
                     // a parent not in a LookaheadScope.
                     layoutDelegate.clearLookaheadDelegate()
->>>>>>> 3d4510a6
                 }
                 invalidateMeasurements()
             }
@@ -295,24 +288,8 @@
      * then [instance] will become [attach]ed also. [instance] must have a `null` [parent].
      */
     internal fun insertAt(index: Int, instance: LayoutNode) {
-<<<<<<< HEAD
-        checkPrecondition(instance._foldedParent == null) {
-            "Cannot insert $instance because it already has a parent." +
-                " This tree: " +
-                debugTreeToString() +
-                " Other tree: " +
-                instance._foldedParent?.debugTreeToString()
-        }
-        checkPrecondition(instance.owner == null) {
-            "Cannot insert $instance because it already has an owner." +
-                " This tree: " +
-                debugTreeToString() +
-                " Other tree: " +
-                instance.debugTreeToString()
-=======
         checkPrecondition(instance._foldedParent == null || instance.owner == null) {
             exceptionMessageForParentingOrOwnership(instance)
->>>>>>> 3d4510a6
         }
 
         if (DebugChanges) {
@@ -427,9 +404,6 @@
         invalidateMeasurements()
     }
 
-<<<<<<< HEAD
-    private var _collapsedSemantics: SemanticsConfiguration? = null
-=======
     override fun isTransparent(): Boolean = outerCoordinator.isTransparent()
 
     internal var isSemanticsInvalidated = false
@@ -441,7 +415,6 @@
         val owner = requireOwner()
         owner.requestAutofill(this)
     }
->>>>>>> 3d4510a6
 
     internal fun invalidateSemantics() {
         // Ignore calls to invalidate Semantics while semantics are being applied (b/378114177).
