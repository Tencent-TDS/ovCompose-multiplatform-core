--- conflicted
+++ resolved
@@ -452,8 +452,6 @@
     )
 }
 
-<<<<<<< HEAD
-=======
 @Suppress("NOTHING_TO_INLINE")
 // inline to avoid different static initialization order on different targets.
 // See https://youtrack.jetbrains.com/issue/KT-65040 for more information.
@@ -466,7 +464,6 @@
 internal inline fun <T> AccessibilityKey(name: String, noinline mergePolicy: (T?, T) -> T?) =
     SemanticsPropertyKey(name = name, isImportantForAccessibility = true, mergePolicy = mergePolicy)
 
->>>>>>> 7a145e05
 /**
  * Standard accessibility action.
  *
@@ -499,6 +496,19 @@
         return "AccessibilityAction(label=$label, action=$action)"
     }
 }
+
+@Suppress("NOTHING_TO_INLINE")
+// inline to break static initialization cycle issue
+private inline fun <T : Function<Boolean>> ActionPropertyKey(name: String) =
+    AccessibilityKey<AccessibilityAction<T>>(
+        name = name,
+        mergePolicy = { parentValue, childValue ->
+            AccessibilityAction(
+                parentValue?.label ?: childValue.label,
+                parentValue?.action ?: childValue.action
+            )
+        }
+    )
 
 /**
  * Custom accessibility action.
