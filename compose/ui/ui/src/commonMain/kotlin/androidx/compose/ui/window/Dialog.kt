/*
 * Copyright 2024 The Android Open Source Project
 *
 * Licensed under the Apache License, Version 2.0 (the "License");
 * you may not use this file except in compliance with the License.
 * You may obtain a copy of the License at
 *
 *      http://www.apache.org/licenses/LICENSE-2.0
 *
 * Unless required by applicable law or agreed to in writing, software
 * distributed under the License is distributed on an "AS IS" BASIS,
 * WITHOUT WARRANTIES OR CONDITIONS OF ANY KIND, either express or implied.
 * See the License for the specific language governing permissions and
 * limitations under the License.
 */

package androidx.compose.ui.window

import androidx.compose.runtime.Composable
import androidx.compose.runtime.Immutable

/**
 * Properties used to customize the behavior of a [Dialog].
 *
<<<<<<< HEAD
 * @property dismissOnBackPress whether the popup can be dismissed by pressing the back button
 *     * on Android or escape key on desktop. If true, pressing the back button will call
 *       onDismissRequest.
 *
=======
 * @property dismissOnBackPress whether the popup can be dismissed by pressing the back or escape
 *   buttons on Android or the escape key on desktop. If true, pressing the back button will call
 *   onDismissRequest.
>>>>>>> 3d4510a6
 * @property dismissOnClickOutside whether the dialog can be dismissed by clicking outside the
 *   dialog's bounds. If true, clicking outside the dialog will call onDismissRequest.
 * @property usePlatformDefaultWidth Whether the width of the dialog's content should be limited to
 *   the platform default, which is smaller than the screen width. **Might be used only as named
 *   argument**.
 */
@Immutable
expect class DialogProperties(
    dismissOnBackPress: Boolean = true,
    dismissOnClickOutside: Boolean = true,
    usePlatformDefaultWidth: Boolean = true,
) {
    val dismissOnBackPress: Boolean
    val dismissOnClickOutside: Boolean
    val usePlatformDefaultWidth: Boolean
}

/**
 * Opens a dialog with the given content.
 *
 * A dialog is a small window that prompts the user to make a decision or enter additional
 * information. A dialog does not fill the screen and is normally used for modal events that require
 * users to take an action before they can proceed.
 *
 * The dialog is visible as long as it is part of the composition hierarchy. In order to let the
 * user dismiss the Dialog, the implementation of [onDismissRequest] should contain a way to remove
 * the dialog from the composition hierarchy.
 *
 * Example usage:
 *
 * @sample androidx.compose.ui.samples.DialogSample
 * @param onDismissRequest Executes when the user tries to dismiss the dialog.
 * @param properties [DialogProperties] for further customization of this dialog's behavior.
 * @param content The content to be displayed inside the dialog.
 */
@Composable
expect fun Dialog(
    onDismissRequest: () -> Unit,
    properties: DialogProperties = DialogProperties(),
    content: @Composable () -> Unit
)<|MERGE_RESOLUTION|>--- conflicted
+++ resolved
@@ -22,16 +22,9 @@
 /**
  * Properties used to customize the behavior of a [Dialog].
  *
-<<<<<<< HEAD
- * @property dismissOnBackPress whether the popup can be dismissed by pressing the back button
- *     * on Android or escape key on desktop. If true, pressing the back button will call
- *       onDismissRequest.
- *
-=======
  * @property dismissOnBackPress whether the popup can be dismissed by pressing the back or escape
  *   buttons on Android or the escape key on desktop. If true, pressing the back button will call
  *   onDismissRequest.
->>>>>>> 3d4510a6
  * @property dismissOnClickOutside whether the dialog can be dismissed by clicking outside the
  *   dialog's bounds. If true, clicking outside the dialog will call onDismissRequest.
  * @property usePlatformDefaultWidth Whether the width of the dialog's content should be limited to
