--- conflicted
+++ resolved
@@ -29,10 +29,7 @@
          * autofillable.
          */
         val None: ContentDataType
-<<<<<<< HEAD
-=======
 
->>>>>>> 7a145e05
         /** Indicates that the associated component is a text field. */
         val Text: ContentDataType
 
