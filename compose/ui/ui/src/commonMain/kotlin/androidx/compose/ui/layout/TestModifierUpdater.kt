/*
 * Copyright 2020 The Android Open Source Project
 *
 * Licensed under the Apache License, Version 2.0 (the "License");
 * you may not use this file except in compliance with the License.
 * You may obtain a copy of the License at
 *
 *      http://www.apache.org/licenses/LICENSE-2.0
 *
 * Unless required by applicable law or agreed to in writing, software
 * distributed under the License is distributed on an "AS IS" BASIS,
 * WITHOUT WARRANTIES OR CONDITIONS OF ANY KIND, either express or implied.
 * See the License for the specific language governing permissions and
 * limitations under the License.
 */

package androidx.compose.ui.layout

import androidx.annotation.RestrictTo
import androidx.compose.runtime.Applier
import androidx.compose.runtime.Composable
import androidx.compose.runtime.ComposeNode
import androidx.compose.runtime.currentCompositeKeyHash
import androidx.compose.ui.Modifier
import androidx.compose.ui.node.ComposeUiNode.Companion.SetCompositeKeyHash
import androidx.compose.ui.node.ComposeUiNode.Companion.SetMeasurePolicy
import androidx.compose.ui.node.LayoutNode

@RestrictTo(RestrictTo.Scope.LIBRARY)
@Deprecated(
    "It is a test API, do not use it in the real applications",
    level = DeprecationLevel.ERROR
)
/*@VisibleForTesting*/
class TestModifierUpdater internal constructor(private val node: LayoutNode) {
    fun updateModifier(modifier: Modifier) {
        node.modifier = modifier
    }
}

@RestrictTo(RestrictTo.Scope.LIBRARY)
@Deprecated(
    "It is a test API, do not use it in the real applications",
    level = DeprecationLevel.ERROR
)
/*@VisibleForTesting*/
@Composable
@Suppress("DEPRECATION_ERROR")
fun TestModifierUpdaterLayout(onAttached: (TestModifierUpdater) -> Unit) {
    val compositeKeyHash = currentCompositeKeyHash
    val measurePolicy = MeasurePolicy { _, constraints ->
        layout(constraints.maxWidth, constraints.maxHeight) {}
    }
    ComposeNode<LayoutNode, Applier<Any>>(
        factory = LayoutNode.Constructor,
        update = {
            set(measurePolicy, SetMeasurePolicy)
<<<<<<< HEAD
            @OptIn(ExperimentalComposeUiApi::class) set(compositeKeyHash, SetCompositeKeyHash)
=======
            set(compositeKeyHash, SetCompositeKeyHash)
>>>>>>> 3d4510a6
            init { onAttached(TestModifierUpdater(this)) }
        }
    )
}<|MERGE_RESOLUTION|>--- conflicted
+++ resolved
@@ -55,11 +55,7 @@
         factory = LayoutNode.Constructor,
         update = {
             set(measurePolicy, SetMeasurePolicy)
-<<<<<<< HEAD
-            @OptIn(ExperimentalComposeUiApi::class) set(compositeKeyHash, SetCompositeKeyHash)
-=======
             set(compositeKeyHash, SetCompositeKeyHash)
->>>>>>> 3d4510a6
             init { onAttached(TestModifierUpdater(this)) }
         }
     )
