/*
 * Copyright 2020 The Android Open Source Project
 *
 * Licensed under the Apache License, Version 2.0 (the "License");
 * you may not use this file except in compliance with the License.
 * You may obtain a copy of the License at
 *
 *      http://www.apache.org/licenses/LICENSE-2.0
 *
 * Unless required by applicable law or agreed to in writing, software
 * distributed under the License is distributed on an "AS IS" BASIS,
 * WITHOUT WARRANTIES OR CONDITIONS OF ANY KIND, either express or implied.
 * See the License for the specific language governing permissions and
 * limitations under the License.
 */

package androidx.compose.ui.focus

import androidx.compose.ui.ComposeUiFlags
import androidx.compose.ui.ExperimentalComposeUiApi
import androidx.compose.ui.focus.FocusDirection.Companion.Down
import androidx.compose.ui.focus.FocusDirection.Companion.Enter
import androidx.compose.ui.focus.FocusDirection.Companion.Exit
import androidx.compose.ui.focus.FocusDirection.Companion.Left
import androidx.compose.ui.focus.FocusDirection.Companion.Next
import androidx.compose.ui.focus.FocusDirection.Companion.Previous
import androidx.compose.ui.focus.FocusDirection.Companion.Right
import androidx.compose.ui.focus.FocusDirection.Companion.Up
import androidx.compose.ui.focus.FocusRequester.Companion.Cancel
import androidx.compose.ui.focus.FocusRequester.Companion.Default
import androidx.compose.ui.focus.FocusRequester.Companion.Redirect
import androidx.compose.ui.focus.FocusStateImpl.Active
import androidx.compose.ui.focus.FocusStateImpl.ActiveParent
import androidx.compose.ui.focus.FocusStateImpl.Captured
import androidx.compose.ui.focus.FocusStateImpl.Inactive
import androidx.compose.ui.geometry.Rect
import androidx.compose.ui.layout.findRootCoordinates
import androidx.compose.ui.node.Nodes
import androidx.compose.ui.node.requireOwner
import androidx.compose.ui.node.visitAncestors
import androidx.compose.ui.node.visitChildren
import androidx.compose.ui.unit.LayoutDirection
import androidx.compose.ui.unit.LayoutDirection.Ltr
import androidx.compose.ui.unit.LayoutDirection.Rtl

/**
 * Search up the component tree for any parent/parents that have specified a custom focus order.
 * Allowing parents higher up the hierarchy to overwrite the focus order specified by their
 * children.
 *
 * @param focusDirection the focus direction passed to [FocusManager.moveFocus] that triggered this
 *   focus search.
 * @param layoutDirection the current system [LayoutDirection].
 */
internal fun FocusTargetNode.customFocusSearch(
    focusDirection: FocusDirection,
    layoutDirection: LayoutDirection
): FocusRequester {
    val focusProperties = fetchFocusProperties()
    return when (focusDirection) {
        Next -> focusProperties.next
        Previous -> focusProperties.previous
        Up -> focusProperties.up
        Down -> focusProperties.down
        Left ->
            when (layoutDirection) {
                Ltr -> focusProperties.start
                Rtl -> focusProperties.end
            }.takeUnless { it === Default } ?: focusProperties.left
        Right ->
            when (layoutDirection) {
                Ltr -> focusProperties.end
                Rtl -> focusProperties.start
            }.takeUnless { it === Default } ?: focusProperties.right
        // TODO(b/183746982): add focus order API for "In" and "Out".
        //  Developers can to specify a custom "In" to specify which child should be visited when
        //  the user presses dPad center. (They can also redirect the "In" to some other item).
        //  Developers can specify a custom "Out" to specify which composable should take focus
        //  when the user presses the back button.
<<<<<<< HEAD
        @OptIn(ExperimentalComposeUiApi::class) Enter -> {
            @OptIn(ExperimentalComposeUiApi::class) focusProperties.enter(focusDirection)
        }
        @OptIn(ExperimentalComposeUiApi::class) Exit -> {
            @OptIn(ExperimentalComposeUiApi::class) focusProperties.exit(focusDirection)
=======
        Enter,
        Exit -> {
            val scope = CancelIndicatingFocusBoundaryScope(focusDirection)
            with(focusProperties) {
                val focusTransactionManager = focusTransactionManager
                val generationBefore = focusTransactionManager?.generation ?: 0
                val focusOwner = requireOwner().focusOwner
                val activeNodeBefore = focusOwner.activeFocusTargetNode
                if (focusDirection == Enter) {
                    scope.onEnter()
                } else {
                    scope.onExit()
                }
                val generationAfter = focusTransactionManager?.generation ?: 0
                if (scope.isCanceled) {
                    Cancel
                } else if (
                    generationBefore != generationAfter ||
                        (@OptIn(ExperimentalComposeUiApi::class)
                        ComposeUiFlags.isTrackFocusEnabled &&
                            activeNodeBefore !== focusOwner.activeFocusTargetNode)
                ) {
                    Redirect
                } else {
                    Default
                }
            }
>>>>>>> 3d4510a6
        }
        else -> error("invalid FocusDirection")
    }
}

/**
 * Moves focus based on the requested focus direction.
 *
 * @param focusDirection The requested direction to move focus.
 * @param layoutDirection Whether the layout is RTL or LTR.
 * @param previouslyFocusedRect The bounds of the previously focused item.
 * @param onFound This lambda is invoked if focus search finds the next focus node.
 * @return if no focus node is found, we return false. If we receive a cancel, we return null
 *   otherwise we return the result of [onFound].
 */
internal fun FocusTargetNode.focusSearch(
    focusDirection: FocusDirection,
    layoutDirection: LayoutDirection,
    previouslyFocusedRect: Rect?,
    onFound: (FocusTargetNode) -> Boolean
): Boolean? {
    return when (focusDirection) {
        Next,
        Previous -> oneDimensionalFocusSearch(focusDirection, onFound)
        Left,
        Right,
        Up,
        Down -> twoDimensionalFocusSearch(focusDirection, previouslyFocusedRect, onFound)
<<<<<<< HEAD
        @OptIn(ExperimentalComposeUiApi::class) Enter -> {
=======
        Enter -> {
>>>>>>> 3d4510a6
            // we search among the children of the active item.
            val direction =
                when (layoutDirection) {
                    Rtl -> Left
                    Ltr -> Right
                }
            findActiveFocusNode()
                ?.twoDimensionalFocusSearch(direction, previouslyFocusedRect, onFound)
        }
<<<<<<< HEAD
        @OptIn(ExperimentalComposeUiApi::class) Exit ->
=======
        Exit ->
>>>>>>> 3d4510a6
            findActiveFocusNode()?.findNonDeactivatedParent().let {
                if (it == null || it == this) false else onFound.invoke(it)
            }
        else -> error("Focus search invoked with invalid FocusDirection $focusDirection")
    }
}

/**
 * Returns the bounding box of the focus layout area in the root or [Rect.Zero] if the FocusModifier
 * has not had a layout.
 */
internal fun FocusTargetNode.focusRect(): Rect =
    coordinator?.let { it.findRootCoordinates().localBoundingBoxOf(it, clipBounds = false) }
        ?: Rect.Zero

/** Whether this node should be considered when searching for the next item during a traversal. */
internal val FocusTargetNode.isEligibleForFocusSearch: Boolean
    get() = coordinator?.layoutNode?.isPlaced == true && coordinator?.layoutNode?.isAttached == true

internal val FocusTargetNode.activeChild: FocusTargetNode?
    get() {
        if (!node.isAttached) return null
        visitChildren(Nodes.FocusTarget) {
            if (!it.node.isAttached) return@visitChildren
            when (it.focusState) {
                Active,
                ActiveParent,
                Captured -> return it
                Inactive -> return@visitChildren
            }
        }
        return null
    }

internal fun FocusTargetNode.findActiveFocusNode(): FocusTargetNode? {
<<<<<<< HEAD
    when (focusState) {
        Active,
        Captured -> return this
        ActiveParent -> {
            visitChildren(Nodes.FocusTarget) { node ->
                node.findActiveFocusNode()?.let {
                    return it
                }
=======
    if (@OptIn(ExperimentalComposeUiApi::class) ComposeUiFlags.isTrackFocusEnabled) {
        val activeNode = requireOwner().focusOwner.activeFocusTargetNode
        return if (activeNode != null && activeNode.isAttached) activeNode else null
    } else {
        when (focusState) {
            Active,
            Captured -> return this
            ActiveParent -> {
                visitChildren(Nodes.FocusTarget) { node ->
                    node.findActiveFocusNode()?.let {
                        return it
                    }
                }
                return null
>>>>>>> 3d4510a6
            }
            Inactive -> return null
        }
    }
}

@Suppress("ModifierFactoryExtensionFunction", "ModifierFactoryReturnType")
private fun FocusTargetNode.findNonDeactivatedParent(): FocusTargetNode? {
    visitAncestors(Nodes.FocusTarget) { if (it.fetchFocusProperties().canFocus) return it }
    return null
}<|MERGE_RESOLUTION|>--- conflicted
+++ resolved
@@ -77,13 +77,6 @@
         //  the user presses dPad center. (They can also redirect the "In" to some other item).
         //  Developers can specify a custom "Out" to specify which composable should take focus
         //  when the user presses the back button.
-<<<<<<< HEAD
-        @OptIn(ExperimentalComposeUiApi::class) Enter -> {
-            @OptIn(ExperimentalComposeUiApi::class) focusProperties.enter(focusDirection)
-        }
-        @OptIn(ExperimentalComposeUiApi::class) Exit -> {
-            @OptIn(ExperimentalComposeUiApi::class) focusProperties.exit(focusDirection)
-=======
         Enter,
         Exit -> {
             val scope = CancelIndicatingFocusBoundaryScope(focusDirection)
@@ -111,7 +104,6 @@
                     Default
                 }
             }
->>>>>>> 3d4510a6
         }
         else -> error("invalid FocusDirection")
     }
@@ -140,11 +132,7 @@
         Right,
         Up,
         Down -> twoDimensionalFocusSearch(focusDirection, previouslyFocusedRect, onFound)
-<<<<<<< HEAD
-        @OptIn(ExperimentalComposeUiApi::class) Enter -> {
-=======
         Enter -> {
->>>>>>> 3d4510a6
             // we search among the children of the active item.
             val direction =
                 when (layoutDirection) {
@@ -154,11 +142,7 @@
             findActiveFocusNode()
                 ?.twoDimensionalFocusSearch(direction, previouslyFocusedRect, onFound)
         }
-<<<<<<< HEAD
-        @OptIn(ExperimentalComposeUiApi::class) Exit ->
-=======
         Exit ->
->>>>>>> 3d4510a6
             findActiveFocusNode()?.findNonDeactivatedParent().let {
                 if (it == null || it == this) false else onFound.invoke(it)
             }
@@ -194,16 +178,6 @@
     }
 
 internal fun FocusTargetNode.findActiveFocusNode(): FocusTargetNode? {
-<<<<<<< HEAD
-    when (focusState) {
-        Active,
-        Captured -> return this
-        ActiveParent -> {
-            visitChildren(Nodes.FocusTarget) { node ->
-                node.findActiveFocusNode()?.let {
-                    return it
-                }
-=======
     if (@OptIn(ExperimentalComposeUiApi::class) ComposeUiFlags.isTrackFocusEnabled) {
         val activeNode = requireOwner().focusOwner.activeFocusTargetNode
         return if (activeNode != null && activeNode.isAttached) activeNode else null
@@ -218,7 +192,6 @@
                     }
                 }
                 return null
->>>>>>> 3d4510a6
             }
             Inactive -> return null
         }
