/*
 * Copyright 2019 The Android Open Source Project
 *
 * Licensed under the Apache License, Version 2.0 (the "License");
 * you may not use this file except in compliance with the License.
 * You may obtain a copy of the License at
 *
 *      http://www.apache.org/licenses/LICENSE-2.0
 *
 * Unless required by applicable law or agreed to in writing, software
 * distributed under the License is distributed on an "AS IS" BASIS,
 * WITHOUT WARRANTIES OR CONDITIONS OF ANY KIND, either express or implied.
 * See the License for the specific language governing permissions and
 * limitations under the License.
 */

package androidx.compose.ui.semantics

import androidx.collection.IntObjectMap
import androidx.collection.MutableObjectList
import androidx.compose.ui.node.LayoutNode
import androidx.compose.ui.util.fastForEach

/** Owns [SemanticsNode] objects and notifies listeners of changes to the semantics tree */
<<<<<<< HEAD
@OptIn(ExperimentalComposeUiApi::class)
=======
>>>>>>> 3d4510a6
class SemanticsOwner
internal constructor(
    private val rootNode: LayoutNode,
    private val outerSemanticsNode: EmptySemanticsModifier,
    private val nodes: IntObjectMap<LayoutNode>
) {
    /**
     * The root node of the semantics tree. Does not contain any unmerged data. May contain merged
     * data.
     */
    val rootSemanticsNode: SemanticsNode
        get() {
            return SemanticsNode(rootNode, mergingEnabled = true)
        }

    val unmergedRootSemanticsNode: SemanticsNode
        get() {
            return SemanticsNode(
                outerSemanticsNode = outerSemanticsNode,
                layoutNode = rootNode,
                mergingEnabled = false,
                // Forcing an empty SemanticsConfiguration here since the root node will always
                // have an empty config, but if we don't pass this in explicitly here it will try
                // to call `rootNode.collapsedSemantics` which will fail because the LayoutNode
                // is not yet attached when this getter is first called.
                unmergedConfig = SemanticsConfiguration()
            )
        }

    internal val listeners = MutableObjectList<SemanticsListener>(2)

    internal val rootInfo: SemanticsInfo
        get() = rootNode

    internal operator fun get(semanticsId: Int): SemanticsInfo? {
        return nodes[semanticsId]
    }

    internal fun notifySemanticsChange(
        semanticsInfo: SemanticsInfo,
        previousSemanticsConfiguration: SemanticsConfiguration?
    ) {
        listeners.forEach { it.onSemanticsChanged(semanticsInfo, previousSemanticsConfiguration) }
    }
}

/**
 * Finds all [SemanticsNode]s in the tree owned by this [SemanticsOwner]. Return the results in a
 * list.
 *
 * @param mergingEnabled set to true if you want the data to be merged.
 * @param skipDeactivatedNodes set to false if you want to collect the nodes which are deactivated.
 *   For example, the children of [androidx.compose.ui.layout.SubcomposeLayout] which are retained
 *   to be reused in future are considered deactivated.
 */
fun SemanticsOwner.getAllSemanticsNodes(
    mergingEnabled: Boolean,
    skipDeactivatedNodes: Boolean = true
): List<SemanticsNode> {
    return getAllSemanticsNodesToMap(
            useUnmergedTree = !mergingEnabled,
            skipDeactivatedNodes = skipDeactivatedNodes
        )
        .values
        .toList()
}

@Suppress("unused")
@Deprecated(message = "Use a new overload instead", level = DeprecationLevel.HIDDEN)
fun SemanticsOwner.getAllSemanticsNodes(mergingEnabled: Boolean) =
    getAllSemanticsNodes(mergingEnabled, true)

/**
 * Finds all [SemanticsNode]s in the tree owned by this [SemanticsOwner]. Return the results in a
 * map.
 */
internal fun SemanticsOwner.getAllSemanticsNodesToMap(
    useUnmergedTree: Boolean = false,
    skipDeactivatedNodes: Boolean = true
): Map<Int, SemanticsNode> {
    val nodes = mutableMapOf<Int, SemanticsNode>()

    fun findAllSemanticNodesRecursive(currentNode: SemanticsNode) {
        nodes[currentNode.id] = currentNode
        currentNode.getChildren(includeDeactivatedNodes = !skipDeactivatedNodes).fastForEach { child
            ->
            findAllSemanticNodesRecursive(child)
        }
    }

    val root = if (useUnmergedTree) unmergedRootSemanticsNode else rootSemanticsNode
    if (!skipDeactivatedNodes || !root.layoutNode.isDeactivated) {
        findAllSemanticNodesRecursive(root)
    }
    return nodes
}<|MERGE_RESOLUTION|>--- conflicted
+++ resolved
@@ -22,10 +22,6 @@
 import androidx.compose.ui.util.fastForEach
 
 /** Owns [SemanticsNode] objects and notifies listeners of changes to the semantics tree */
-<<<<<<< HEAD
-@OptIn(ExperimentalComposeUiApi::class)
-=======
->>>>>>> 3d4510a6
 class SemanticsOwner
 internal constructor(
     private val rootNode: LayoutNode,
