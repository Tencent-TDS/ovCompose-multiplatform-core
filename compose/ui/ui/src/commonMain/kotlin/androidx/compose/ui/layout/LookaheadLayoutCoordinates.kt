--- conflicted
+++ resolved
@@ -145,22 +145,13 @@
             // `sourceCoordinates` isn't. Therefore we'll break this into two parts:
             // local position in lookahead coords space && local position in regular layout coords
             // space.
-<<<<<<< HEAD
-=======
             val rootDelegate = lookaheadDelegate.rootLookaheadDelegate
 
->>>>>>> 3d4510a6
             val localLookaheadPos =
                 localPositionOf(
                     sourceCoordinates = rootDelegate.lookaheadLayoutCoordinates,
                     relativeToSource = relativeToSource,
                     includeMotionFrameOfReference = includeMotionFrameOfReference
-<<<<<<< HEAD
-                )
-
-            val localPos =
-                rootDelegate.coordinator.coordinates.localPositionOf(
-=======
                 ) - rootDelegate.position.toOffset()
 
             // If Lookahead is the hierarchy's absolute root (no parent), we may use its coordinates
@@ -170,7 +161,6 @@
 
             val localPos =
                 rootDelegateCoordinates.localPositionOf(
->>>>>>> 3d4510a6
                     sourceCoordinates = sourceCoordinates,
                     relativeToSource = Offset.Zero,
                     includeMotionFrameOfReference = includeMotionFrameOfReference
