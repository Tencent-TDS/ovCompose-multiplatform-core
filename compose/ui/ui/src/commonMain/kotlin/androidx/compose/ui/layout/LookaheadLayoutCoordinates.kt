--- conflicted
+++ resolved
@@ -82,20 +82,12 @@
     override fun localPositionOf(
         sourceCoordinates: LayoutCoordinates,
         relativeToSource: Offset
-<<<<<<< HEAD
-    ): Offset = localPositionOf(
-        sourceCoordinates = sourceCoordinates,
-        relativeToSource = relativeToSource,
-        includeMotionFrameOfReference = true
-    )
-=======
     ): Offset =
         localPositionOf(
             sourceCoordinates = sourceCoordinates,
             relativeToSource = relativeToSource,
             includeMotionFrameOfReference = true
         )
->>>>>>> 8b9e74df
 
     override fun localPositionOf(
         sourceCoordinates: LayoutCoordinates,
@@ -109,41 +101,6 @@
 
             return commonAncestor.lookaheadDelegate?.let { ancestor ->
                 // Common ancestor is in lookahead
-<<<<<<< HEAD
-                val sourceInCommonAncestor = source.positionIn(
-                    ancestor = ancestor,
-                    excludingAgnosticOffset = !includeMotionFrameOfReference
-                ) + relativeToSource.round()
-
-                val lookaheadPosInAncestor = lookaheadDelegate.positionIn(
-                    ancestor = ancestor,
-                    excludingAgnosticOffset = !includeMotionFrameOfReference
-                )
-
-                (sourceInCommonAncestor - lookaheadPosInAncestor).toOffset()
-            } ?: commonAncestor.let {
-                // The two coordinates are in two separate LookaheadLayouts
-                val sourceRoot = source.rootLookaheadDelegate
-
-                val sourcePosition = source.positionIn(
-                    ancestor = sourceRoot,
-                    excludingAgnosticOffset = !includeMotionFrameOfReference
-                ) + sourceRoot.position + relativeToSource.round()
-
-                val rootDelegate = lookaheadDelegate.rootLookaheadDelegate
-                val lookaheadPosition = lookaheadDelegate.positionIn(
-                    ancestor = rootDelegate,
-                    excludingAgnosticOffset = !includeMotionFrameOfReference
-                ) + rootDelegate.position
-
-                val relativePosition = (sourcePosition - lookaheadPosition).toOffset()
-
-                rootDelegate.coordinator.wrappedBy!!.localPositionOf(
-                    sourceCoordinates = sourceRoot.coordinator.wrappedBy!!,
-                    relativeToSource = relativePosition,
-                    includeMotionFrameOfReference = includeMotionFrameOfReference
-                )
-=======
                 val sourceInCommonAncestor =
                     source.positionIn(
                         ancestor = ancestor,
@@ -157,7 +114,6 @@
                     )
 
                 (sourceInCommonAncestor - lookaheadPosInAncestor).toOffset()
->>>>>>> 8b9e74df
             }
                 ?: commonAncestor.let {
                     // The two coordinates are in two separate LookaheadLayouts
@@ -189,19 +145,6 @@
             // `sourceCoordinates` isn't. Therefore we'll break this into two parts:
             // local position in lookahead coords space && local position in regular layout coords
             // space.
-<<<<<<< HEAD
-            val localLookaheadPos = localPositionOf(
-                sourceCoordinates = rootDelegate.lookaheadLayoutCoordinates,
-                relativeToSource = relativeToSource,
-                includeMotionFrameOfReference = includeMotionFrameOfReference
-            )
-
-            val localPos = rootDelegate.coordinator.coordinates.localPositionOf(
-                sourceCoordinates = sourceCoordinates,
-                relativeToSource = Offset.Zero,
-                includeMotionFrameOfReference = includeMotionFrameOfReference
-            )
-=======
             val rootDelegate = lookaheadDelegate.rootLookaheadDelegate
 
             val localLookaheadPos =
@@ -222,7 +165,6 @@
                     relativeToSource = Offset.Zero,
                     includeMotionFrameOfReference = includeMotionFrameOfReference
                 )
->>>>>>> 8b9e74df
             return localLookaheadPos + localPos
         }
     }
