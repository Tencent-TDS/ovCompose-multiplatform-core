/*
 * Copyright 2023 The Android Open Source Project
 *
 * Licensed under the Apache License, Version 2.0 (the "License");
 * you may not use this file except in compliance with the License.
 * You may obtain a copy of the License at
 *
 *      http://www.apache.org/licenses/LICENSE-2.0
 *
 * Unless required by applicable law or agreed to in writing, software
 * distributed under the License is distributed on an "AS IS" BASIS,
 * WITHOUT WARRANTIES OR CONDITIONS OF ANY KIND, either express or implied.
 * See the License for the specific language governing permissions and
 * limitations under the License.
 */

package androidx.compose.ui.focus

import androidx.compose.ui.ComposeUiFlags
import androidx.compose.ui.ExperimentalComposeUiApi
import androidx.compose.ui.Modifier
import androidx.compose.ui.focus.CustomDestinationResult.Cancelled
import androidx.compose.ui.focus.CustomDestinationResult.None
import androidx.compose.ui.focus.CustomDestinationResult.RedirectCancelled
import androidx.compose.ui.focus.CustomDestinationResult.Redirected
import androidx.compose.ui.focus.FocusDirection.Companion.Exit
import androidx.compose.ui.focus.FocusRequester.Companion.Cancel
import androidx.compose.ui.focus.FocusRequester.Companion.Redirect
import androidx.compose.ui.focus.FocusStateImpl.Active
import androidx.compose.ui.focus.FocusStateImpl.ActiveParent
import androidx.compose.ui.focus.FocusStateImpl.Captured
import androidx.compose.ui.focus.FocusStateImpl.Inactive
import androidx.compose.ui.internal.checkPreconditionNotNull
import androidx.compose.ui.layout.BeyondBoundsLayout
import androidx.compose.ui.layout.ModifierLocalBeyondBoundsLayout
import androidx.compose.ui.modifier.ModifierLocalModifierNode
import androidx.compose.ui.node.CompositionLocalConsumerModifierNode
import androidx.compose.ui.node.ModifierNodeElement
import androidx.compose.ui.node.Nodes
import androidx.compose.ui.node.ObserverModifierNode
import androidx.compose.ui.node.observeReads
import androidx.compose.ui.node.requireOwner
import androidx.compose.ui.node.visitAncestors
import androidx.compose.ui.node.visitSelfAndAncestors
import androidx.compose.ui.node.visitSubtreeIf
import androidx.compose.ui.platform.InspectorInfo
import androidx.compose.ui.util.trace

internal class FocusTargetNode(
    focusability: Focusability = Focusability.Always,
    private val onFocusChange: ((previous: FocusState, current: FocusState) -> Unit)? = null,
    private val onDispatchEventsCompleted: ((FocusTargetNode) -> Unit)? = null
) :
    CompositionLocalConsumerModifierNode,
    FocusTargetModifierNode,
    ObserverModifierNode,
    ModifierLocalModifierNode,
    Modifier.Node() {

    private var isProcessingCustomExit = false
    private var isProcessingCustomEnter = false

    // During a transaction, changes to the state are stored as uncommitted focus state. At the
    // end of the transaction, this state is stored as committed focus state.
    private var committedFocusState: FocusStateImpl? = null

    override val shouldAutoInvalidate = false

    override var focusState: FocusStateImpl
        get() {
            if (@OptIn(ExperimentalComposeUiApi::class) ComposeUiFlags.isTrackFocusEnabled) {
                if (!isAttached) return Inactive
                val focusOwner = requireOwner().focusOwner
                val activeNode = focusOwner.activeFocusTargetNode ?: return Inactive
                return if (this === activeNode) {
                    if (focusOwner.isFocusCaptured) Captured else Active
                } else {
                    if (activeNode.isAttached) {
                        activeNode.visitAncestors(Nodes.FocusTarget) {
                            if (this === it) return ActiveParent
                        }
                    }
                    Inactive
                }
            } else {
                return focusTransactionManager?.run { uncommittedFocusState }
                    ?: committedFocusState
                    ?: Inactive
            }
        }
        set(value) {
            if (!@OptIn(ExperimentalComposeUiApi::class) ComposeUiFlags.isTrackFocusEnabled) {
                with(requireTransactionManager()) { uncommittedFocusState = value }
            }
        }

    @Deprecated(
        message = "Use the version accepting FocusDirection",
        replaceWith = ReplaceWith("this.requestFocus()"),
        level = DeprecationLevel.HIDDEN
    )
    override fun requestFocus(): Boolean {
        return requestFocus(FocusDirection.Enter)
    }

    override fun requestFocus(focusDirection: FocusDirection): Boolean {
        trace("FocusTransactions:requestFocus") {
            if (!fetchFocusProperties().canFocus) return false
            return if (@OptIn(ExperimentalComposeUiApi::class) ComposeUiFlags.isTrackFocusEnabled) {
                when (performCustomRequestFocus(focusDirection)) {
                    None -> performRequestFocus()
                    Redirected -> true
                    Cancelled,
                    RedirectCancelled -> false
                }
            } else {
                requireTransactionManager().withNewTransaction(
                    onCancelled = { if (node.isAttached) dispatchFocusCallbacks() }
                ) {
                    when (performCustomRequestFocus(focusDirection)) {
                        None -> performRequestFocus()
                        Redirected -> true
                        Cancelled,
                        RedirectCancelled -> false
                    }
                }
            }
        }
    }

    override var focusability: Focusability = focusability
        set(value) {
            if (field != value) {
                field = value
                if (@OptIn(ExperimentalComposeUiApi::class) ComposeUiFlags.isTrackFocusEnabled) {
                    if (
                        isAttached &&
                            this === requireOwner().focusOwner.activeFocusTargetNode &&
                            !field.canFocus(this)
                    ) {
                        clearFocus(forced = true, refreshFocusEvents = true)
                    }
                } else {
                    // Avoid invalidating if we have not been initialized yet: there is no need to
                    // invalidate since these property changes cannot affect anything.
                    if (isAttached && isInitialized()) {
                        // Invalidate focus if needed
                        onObservedReadsChanged()
                    }
                }
            }
        }

    var previouslyFocusedChildHash: Int = 0

    val beyondBoundsLayoutParent: BeyondBoundsLayout?
        get() = ModifierLocalBeyondBoundsLayout.current

    override fun onObservedReadsChanged() {
        if (@OptIn(ExperimentalComposeUiApi::class) ComposeUiFlags.isTrackFocusEnabled) {
            invalidateFocus()
        } else {
            val previousFocusState = focusState
            invalidateFocus()
            if (previousFocusState != focusState) dispatchFocusCallbacks()
        }
    }

    override fun onAttach() {
        if (@OptIn(ExperimentalComposeUiApi::class) ComposeUiFlags.isTrackFocusEnabled) return
        invalidateFocusTarget()
    }

    /** Clears focus if this focus target has it. */
    override fun onDetach() {
        //  Note: this is called after onEndApplyChanges, so we can't schedule any nodes for
        //  invalidation here. If we do, they will be run on the next onEndApplyChanges.
        when (focusState) {
            // Clear focus from the current FocusTarget.
            // This currently clears focus from the entire hierarchy, but we can change the
            // implementation so that focus is sent to the immediate focus parent.
            Active,
            Captured -> {
                val focusOwner = requireOwner().focusOwner
                focusOwner.clearFocus(
                    force = true,
                    refreshFocusEvents = true,
                    clearOwnerFocus = false,
                    focusDirection = @OptIn(ExperimentalComposeUiApi::class) Exit
                )
                // We don't clear the owner's focus yet, because this could trigger an initial
                // focus scenario after the focus is cleared. Instead, we schedule invalidation
                // after onApplyChanges. The FocusInvalidationManager contains the invalidation
                // logic and calls clearFocus() on the owner after all the nodes in the hierarchy
                // are invalidated.
                if (@OptIn(ExperimentalComposeUiApi::class) ComposeUiFlags.isTrackFocusEnabled) {
                    focusOwner.scheduleInvalidationForOwner()
                } else {
                    invalidateFocusTarget()
                }
            }
            // This node might be reused, so reset the state to Inactive.
            ActiveParent ->
                if (!@OptIn(ExperimentalComposeUiApi::class) ComposeUiFlags.isTrackFocusEnabled) {
                    requireTransactionManager().withNewTransaction { focusState = Inactive }
                }
            Inactive -> {}
        }
        // This node might be reused, so we reset its state.
        committedFocusState = null
    }

    /**
     * Visits parent [FocusPropertiesModifierNode]s and runs
     * [FocusPropertiesModifierNode.applyFocusProperties] on each parent. This effectively collects
     * an aggregated focus state.
     */
    internal fun fetchFocusProperties(): FocusProperties {
        val properties = FocusPropertiesImpl()
        properties.canFocus = focusability.canFocus(this)
        visitSelfAndAncestors(Nodes.FocusProperties, untilType = Nodes.FocusTarget) {
            it.applyFocusProperties(properties)
        }
        return properties
    }

    private inline fun fetchCustomEnterOrExit(
        focusDirection: FocusDirection,
        block: (FocusRequester) -> Unit,
        enterOrExit: FocusProperties.(FocusEnterExitScope) -> Unit
    ) {
        val focusProperties = fetchFocusProperties()
        val scope = CancelIndicatingFocusBoundaryScope(focusDirection)
        val focusTransactionManager = focusTransactionManager
        val generationBefore = focusTransactionManager?.generation ?: 0
        val focusOwner = requireOwner().focusOwner
        val activeNodeBefore = focusOwner.activeFocusTargetNode
        focusProperties.enterOrExit(scope)
        val generationAfter = focusTransactionManager?.generation ?: 0
        val activeNodeAfter = focusOwner.activeFocusTargetNode
        if (scope.isCanceled) {
            block(Cancel)
        } else if (
            generationBefore != generationAfter ||
                (@OptIn(ExperimentalComposeUiApi::class) ComposeUiFlags.isTrackFocusEnabled &&
                    (activeNodeBefore !== activeNodeAfter && activeNodeAfter != null))
        ) {
            block(Redirect)
        }
    }

    /**
     * Fetch custom enter destination associated with this [focusTarget].
     *
     * Custom focus enter properties are specified as a lambda. If the user runs code in this lambda
     * that triggers a focus search, or some other focus change that causes focus to leave the
     * sub-hierarchy associated with this node, we could end up in a loop as that operation will
     * trigger another invocation of the lambda associated with the focus exit property. This
     * function prevents that re-entrant scenario by ensuring there is only one concurrent
     * invocation of this lambda.
     */
    internal inline fun fetchCustomEnter(
        focusDirection: FocusDirection,
        block: (FocusRequester) -> Unit
    ) {
        if (!isProcessingCustomEnter) {
            isProcessingCustomEnter = true
            try {
<<<<<<< HEAD
                @OptIn(ExperimentalComposeUiApi::class)
                fetchFocusProperties().enter(focusDirection).also {
                    if (it !== Default) block(it)
                }
=======
                fetchCustomEnterOrExit(focusDirection, block) { it.onEnter() }
>>>>>>> 8b9e74df
            } finally {
                isProcessingCustomEnter = false
            }
        }
    }

    /**
     * Fetch custom exit destination associated with this [focusTarget].
     *
     * Custom focus exit properties are specified as a lambda. If the user runs code in this lambda
     * that triggers a focus search, or some other focus change that causes focus to leave the
     * sub-hierarchy associated with this node, we could end up in a loop as that operation will
     * trigger another invocation of the lambda associated with the focus exit property. This
     * function prevents that re-entrant scenario by ensuring there is only one concurrent
     * invocation of this lambda.
     */
    internal inline fun fetchCustomExit(
        focusDirection: FocusDirection,
        block: (FocusRequester) -> Unit
    ) {
        if (!isProcessingCustomExit) {
            isProcessingCustomExit = true
            try {
<<<<<<< HEAD
                @OptIn(ExperimentalComposeUiApi::class)
                fetchFocusProperties().exit(focusDirection).also {
                    if (it !== Default) block(it)
                }
=======
                fetchCustomEnterOrExit(focusDirection, block) { it.onExit() }
>>>>>>> 8b9e74df
            } finally {
                isProcessingCustomExit = false
            }
        }
    }

    internal fun commitFocusState() {
        with(requireTransactionManager()) {
            committedFocusState =
                checkPreconditionNotNull(uncommittedFocusState) {
                    "committing a node that was not updated in the current transaction"
                }
        }
    }

    internal fun invalidateFocus() {
        if (!isInitialized()) initializeFocusState()
        when (focusState) {
            // Clear focus from the current FocusTarget.
            // This currently clears focus from the entire hierarchy, but we can change the
            // implementation so that focus is sent to the immediate focus parent.
            Active,
            Captured -> {
                lateinit var focusProperties: FocusProperties
                observeReads { focusProperties = fetchFocusProperties() }
                if (!focusProperties.canFocus) {
                    requireOwner().focusOwner.clearFocus(force = true)
                }
            }
            ActiveParent,
            Inactive -> {}
        }
    }

    /**
     * Triggers [onFocusChange] and sends a "Focus Event" up the hierarchy that asks all
     * [FocusEventModifierNode]s to recompute their observed focus state.
     */
    internal fun dispatchFocusCallbacks() {
        val previousOrInactive = committedFocusState ?: Inactive
        val focusState = focusState
        // Avoid invoking callback when we initialize the state (from `null` to Inactive) or
        // if we are detached and go from Inactive to `null` - there isn't a conceptual focus
        // state change here
        if (previousOrInactive != focusState) {
            onFocusChange?.invoke(previousOrInactive, focusState)
        }
        visitSelfAndAncestors(Nodes.FocusEvent, untilType = Nodes.FocusTarget) {
            // TODO(251833873): Consider caching it.getFocusState().
            it.onFocusEvent(it.getFocusState())
        }
        onDispatchEventsCompleted?.invoke(this)
    }

    internal fun dispatchFocusCallbacks(previousState: FocusState, newState: FocusState) {
        val focusOwner = requireOwner().focusOwner
        val activeNode = focusOwner.activeFocusTargetNode
        if (previousState != newState) onFocusChange?.invoke(previousState, newState)
        visitSelfAndAncestors(Nodes.FocusEvent, untilType = Nodes.FocusTarget) {
            if (activeNode !== focusOwner.activeFocusTargetNode) {
                // Stop sending events, as focus changed in a callback
                return@visitSelfAndAncestors
            }
            it.onFocusEvent(newState)
        }
        onDispatchEventsCompleted?.invoke(this)
    }

    internal object FocusTargetElement : ModifierNodeElement<FocusTargetNode>() {
        override fun create() = FocusTargetNode()

        override fun update(node: FocusTargetNode) {}

        override fun InspectorInfo.inspectableProperties() {
            name = "focusTarget"
        }

        override fun hashCode() = "focusTarget".hashCode()

        override fun equals(other: Any?) = other === this
    }

    internal fun isInitialized(): Boolean =
        if (@OptIn(ExperimentalComposeUiApi::class) ComposeUiFlags.isTrackFocusEnabled) true
        else committedFocusState != null

    internal fun initializeFocusState(initialFocusState: FocusStateImpl? = null) {
        fun isInActiveSubTree(): Boolean {
            visitAncestors(Nodes.FocusTarget) {
                if (!it.isInitialized()) return@visitAncestors

                return when (it.focusState) {
                    ActiveParent -> true
                    Active,
                    Captured,
                    Inactive -> false
                }
            }
            return false
        }

        fun hasActiveChild(): Boolean {
            visitSubtreeIf(Nodes.FocusTarget) {
                if (!it.isInitialized()) return@visitSubtreeIf true

                when (it.focusState) {
                    Active,
                    ActiveParent,
                    Captured -> return true
                    Inactive -> return@visitSubtreeIf false
                }
            }
            return false
        }

        check(!isInitialized()) { "Re-initializing focus target node." }

        if (!@OptIn(ExperimentalComposeUiApi::class) ComposeUiFlags.isTrackFocusEnabled) {
            requireTransactionManager().withNewTransaction {
                // Note: hasActiveChild() is expensive since it searches the entire subtree. So we
                // only do this if we are part of the active subtree.
                this.focusState =
                    initialFocusState
                        ?: if (isInActiveSubTree() && hasActiveChild()) ActiveParent else Inactive
            }
        }
    }
}

internal fun FocusTargetNode.requireTransactionManager(): FocusTransactionManager {
    return requireOwner().focusOwner.focusTransactionManager
}

internal val FocusTargetNode.focusTransactionManager: FocusTransactionManager?
    get() = node.coordinator?.layoutNode?.owner?.focusOwner?.focusTransactionManager

internal fun FocusTargetNode.invalidateFocusTarget() {
    requireOwner().focusOwner.scheduleInvalidation(this)
}<|MERGE_RESOLUTION|>--- conflicted
+++ resolved
@@ -186,7 +186,7 @@
                     force = true,
                     refreshFocusEvents = true,
                     clearOwnerFocus = false,
-                    focusDirection = @OptIn(ExperimentalComposeUiApi::class) Exit
+                    focusDirection = Exit
                 )
                 // We don't clear the owner's focus yet, because this could trigger an initial
                 // focus scenario after the focus is cleared. Instead, we schedule invalidation
@@ -266,14 +266,7 @@
         if (!isProcessingCustomEnter) {
             isProcessingCustomEnter = true
             try {
-<<<<<<< HEAD
-                @OptIn(ExperimentalComposeUiApi::class)
-                fetchFocusProperties().enter(focusDirection).also {
-                    if (it !== Default) block(it)
-                }
-=======
                 fetchCustomEnterOrExit(focusDirection, block) { it.onEnter() }
->>>>>>> 8b9e74df
             } finally {
                 isProcessingCustomEnter = false
             }
@@ -297,14 +290,7 @@
         if (!isProcessingCustomExit) {
             isProcessingCustomExit = true
             try {
-<<<<<<< HEAD
-                @OptIn(ExperimentalComposeUiApi::class)
-                fetchFocusProperties().exit(focusDirection).also {
-                    if (it !== Default) block(it)
-                }
-=======
                 fetchCustomEnterOrExit(focusDirection, block) { it.onExit() }
->>>>>>> 8b9e74df
             } finally {
                 isProcessingCustomExit = false
             }
