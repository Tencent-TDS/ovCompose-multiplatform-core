--- conflicted
+++ resolved
@@ -41,24 +41,6 @@
 /**
  * This function performs the request focus action.
  *
-<<<<<<< HEAD
- * In Compose, the parent [FocusNode][FocusTargetNode] controls focus for its focusable children.
- * Calling this function will send a focus request to this [FocusNode][FocusTargetNode]'s parent
- * [FocusNode][FocusTargetNode].
- */
-@OptIn(ExperimentalComposeUiApi::class)
-internal fun FocusTargetNode.requestFocus(): Boolean = requestFocus(Enter) ?: false
-
-internal fun FocusTargetNode.requestFocus(focusDirection: FocusDirection): Boolean? {
-    return requireTransactionManager().withNewTransaction(
-        onCancelled = { if (node.isAttached) refreshFocusEventNodes() }
-    ) {
-        when (performCustomRequestFocus(focusDirection)) {
-            None -> performRequestFocus()
-            Redirected -> true
-            Cancelled,
-            RedirectCancelled -> null
-=======
  * Note: Do not call this directly, consider using [requestFocus], which will check if any custom
  * focus [enter][FocusProperties.onEnter] and [exit][FocusProperties.onExit]
  * [properties][FocusProperties] have been specified.
@@ -132,7 +114,6 @@
         if (focusOwner.activeFocusTargetNode !== this) {
             // The focus request was redirected or cancelled in a previous focus change callback
             return false
->>>>>>> 3d4510a6
         }
         it.dispatchFocusCallbacks(
             previousState = if (it === previousActiveNode) Active else Inactive,
@@ -164,38 +145,19 @@
     return true
 }
 
-<<<<<<< HEAD
-/**
- * This function performs the request focus action.
- *
- * Note: Do not call this directly, consider using [requestFocus], which will check if any custom
- * focus [enter][FocusProperties.enter] and [exit][FocusProperties.exit]
- * [properties][FocusProperties] have been specified.
- */
-internal fun FocusTargetNode.performRequestFocus(): Boolean {
-=======
 private fun FocusTargetNode.performRequestFocusLegacy(): Boolean {
->>>>>>> 3d4510a6
     val success =
         when (focusState) {
             Active,
             Captured -> true
             ActiveParent -> clearChildFocus() && grantFocus()
             Inactive -> {
-<<<<<<< HEAD
-                val parent = nearestAncestor(FocusTarget)
-=======
                 val parent = nearestAncestor(Nodes.FocusTarget)
->>>>>>> 3d4510a6
                 if (parent != null) {
                     val prevState = parent.focusState
                     val success = parent.requestFocusForChild(this)
                     if (success && prevState !== parent.focusState) {
-<<<<<<< HEAD
-                        parent.refreshFocusEventNodes()
-=======
                         parent.dispatchFocusCallbacks()
->>>>>>> 3d4510a6
                     }
                     success
                 } else {
@@ -203,9 +165,6 @@
                 }
             }
         }
-<<<<<<< HEAD
-    if (success) refreshFocusEventNodes()
-=======
     if (success) {
         @OptIn(ExperimentalComposeUiApi::class, InternalComposeUiApi::class)
         if (ComposeUiFlags.isViewFocusFixEnabled && requireLayoutNode().getInteropView() == null) {
@@ -214,7 +173,6 @@
         }
         dispatchFocusCallbacks()
     }
->>>>>>> 3d4510a6
     return success
 }
 
@@ -227,26 +185,16 @@
  * @return true if the focus was successfully captured. False otherwise.
  */
 internal fun FocusTargetNode.captureFocus() =
-<<<<<<< HEAD
-    requireTransactionManager().withNewTransaction {
-        when (focusState) {
-            Active -> {
-                focusState = Captured
-                refreshFocusEventNodes()
-=======
     if (@OptIn(ExperimentalComposeUiApi::class) ComposeUiFlags.isTrackFocusEnabled) {
         when (focusState) {
             Active -> {
                 requireOwner().focusOwner.isFocusCaptured = true
                 dispatchFocusCallbacks(Active, Captured)
->>>>>>> 3d4510a6
                 true
             }
             Captured -> true
             ActiveParent,
             Inactive -> false
-<<<<<<< HEAD
-=======
         }
     } else {
         requireTransactionManager().withNewTransaction {
@@ -260,7 +208,6 @@
                 ActiveParent,
                 Inactive -> false
             }
->>>>>>> 3d4510a6
         }
     }
 
@@ -272,26 +219,16 @@
  * @return true if the captured focus was released. False Otherwise.
  */
 internal fun FocusTargetNode.freeFocus() =
-<<<<<<< HEAD
-    requireTransactionManager().withNewTransaction {
-        when (focusState) {
-            Captured -> {
-                focusState = Active
-                refreshFocusEventNodes()
-=======
     if (@OptIn(ExperimentalComposeUiApi::class) ComposeUiFlags.isTrackFocusEnabled) {
         when (focusState) {
             Captured -> {
                 requireOwner().focusOwner.isFocusCaptured = false
                 dispatchFocusCallbacks(previousState = Captured, newState = Active)
->>>>>>> 3d4510a6
                 true
             }
             Active -> true
             ActiveParent,
             Inactive -> false
-<<<<<<< HEAD
-=======
         }
     } else {
         requireTransactionManager().withNewTransaction {
@@ -305,7 +242,6 @@
                 ActiveParent,
                 Inactive -> false
             }
->>>>>>> 3d4510a6
         }
     }
 
@@ -322,33 +258,6 @@
 ): Boolean =
     when (focusState) {
         Active -> {
-<<<<<<< HEAD
-            focusState = Inactive
-            if (refreshFocusEvents) refreshFocusEventNodes()
-            true
-        }
-        /**
-         * If the node is [ActiveParent], we need to clear focus from the [Active] descendant first,
-         * before clearing focus from this node.
-         */
-        ActiveParent ->
-            if (clearChildFocus(forced, refreshFocusEvents)) {
-                focusState = Inactive
-                if (refreshFocusEvents) refreshFocusEventNodes()
-                true
-            } else {
-                false
-            }
-
-        /** If the node is [Captured], deny requests to clear focus, except for a forced clear. */
-        Captured -> {
-            if (forced) {
-                focusState = Inactive
-                if (refreshFocusEvents) refreshFocusEventNodes()
-            }
-            forced
-        }
-=======
             if (@OptIn(ExperimentalComposeUiApi::class) ComposeUiFlags.isTrackFocusEnabled) {
                 requireOwner().focusOwner.activeFocusTargetNode = null
                 if (refreshFocusEvents)
@@ -391,7 +300,6 @@
             }
             forced
         }
->>>>>>> 3d4510a6
         /** Nothing to do if the node is not focused. */
         Inactive -> true
     }
@@ -407,15 +315,11 @@
     // No Focused Children, or we don't want to propagate focus to children.
     when (focusState) {
         Inactive,
-<<<<<<< HEAD
-        ActiveParent -> focusState = Active
-=======
         ActiveParent -> {
             if (@OptIn(ExperimentalComposeUiApi::class) ComposeUiFlags.isTrackFocusEnabled)
                 requireOwner().focusOwner.activeFocusTargetNode = this
             else focusState = Active
         }
->>>>>>> 3d4510a6
         Active,
         Captured -> {
             /* Already focused. */
