--- conflicted
+++ resolved
@@ -16,15 +16,11 @@
 
 package androidx.compose.ui.focus
 
-<<<<<<< HEAD
-import androidx.compose.ui.ExperimentalComposeUiApi
-=======
 import androidx.compose.runtime.collection.MutableVector
 import androidx.compose.runtime.collection.mutableVectorOf
 import androidx.compose.ui.ComposeUiFlags
 import androidx.compose.ui.ExperimentalComposeUiApi
 import androidx.compose.ui.InternalComposeUiApi
->>>>>>> 8b9e74df
 import androidx.compose.ui.focus.CustomDestinationResult.Cancelled
 import androidx.compose.ui.focus.CustomDestinationResult.None
 import androidx.compose.ui.focus.CustomDestinationResult.RedirectCancelled
@@ -49,19 +45,6 @@
  * focus [enter][FocusProperties.onEnter] and [exit][FocusProperties.onExit]
  * [properties][FocusProperties] have been specified.
  */
-<<<<<<< HEAD
-@OptIn(ExperimentalComposeUiApi::class)
-internal fun FocusTargetNode.requestFocus(): Boolean = requestFocus(Enter) ?: false
-
-internal fun FocusTargetNode.requestFocus(focusDirection: FocusDirection): Boolean? {
-    return requireTransactionManager().withNewTransaction(
-        onCancelled = { if (node.isAttached) refreshFocusEventNodes() }
-    ) {
-        when (performCustomRequestFocus(focusDirection)) {
-            None -> performRequestFocus()
-            Redirected -> true
-            Cancelled, RedirectCancelled -> null
-=======
 internal fun FocusTargetNode.performRequestFocus(): Boolean {
     return if (@OptIn(ExperimentalComposeUiApi::class) ComposeUiFlags.isTrackFocusEnabled) {
         performRequestFocusOptimized()
@@ -103,7 +86,6 @@
         val removed = previousAncestorTargetNodes?.remove(it)
         if (removed == null || !removed) {
             ancestorTargetNodes.add(it)
->>>>>>> 8b9e74df
         }
     }
 
@@ -445,7 +427,6 @@
                 ?: performCustomExit(focusDirection)
     }
 
-@OptIn(ExperimentalComposeUiApi::class)
 private fun FocusTargetNode.performCustomEnter(
     focusDirection: FocusDirection
 ): CustomDestinationResult {
@@ -456,7 +437,6 @@
     return None
 }
 
-@OptIn(ExperimentalComposeUiApi::class)
 private fun FocusTargetNode.performCustomExit(
     focusDirection: FocusDirection
 ): CustomDestinationResult {
