/*
 * Copyright 2020 The Android Open Source Project
 *
 * Licensed under the Apache License, Version 2.0 (the "License");
 * you may not use this file except in compliance with the License.
 * You may obtain a copy of the License at
 *
 *      http://www.apache.org/licenses/LICENSE-2.0
 *
 * Unless required by applicable law or agreed to in writing, software
 * distributed under the License is distributed on an "AS IS" BASIS,
 * WITHOUT WARRANTIES OR CONDITIONS OF ANY KIND, either express or implied.
 * See the License for the specific language governing permissions and
 * limitations under the License.
 */

package androidx.compose.ui.draganddrop

<<<<<<< HEAD
=======
import androidx.compose.ui.Modifier
>>>>>>> b6ae8d0a
import androidx.compose.ui.geometry.Offset

/** A platform implementation for drag and drop functionality. */
internal interface DragAndDropManager {

    /**
     * Returns a boolean value indicating whether requesting drag and drop transfer is supported. If
     * it's not, the transfer might be initiated only be system and calling
     * [requestDragAndDropTransfer] will throw an error.
     */
    val isRequestDragAndDropTransferSupported: Boolean
        get() = false

    /**
<<<<<<< HEAD
     * Requests a drag and drop transfer. It might throw [UnsupportedOperationException] in case if
     * the operation is not supported. [isRequestDragAndDropTransferSupported] can be used to check
     * if it might be performed.
     */
    fun requestDragAndDropTransfer(node: DragAndDropNode, offset: Offset) {
        throw UnsupportedOperationException(
            "requestDragAndDropTransfer is not supported in the current environment. " +
                "A Drag & Drop transfer will be initiated by the platform itself"
        )
    }
=======
     * Returns a boolean value indicating whether requesting drag and drop transfer is required. If
     * it's not, the transfer might be initiated only be system and calling
     * [requestDragAndDropTransfer] will be ignored.
     */
    val isRequestDragAndDropTransferRequired: Boolean

    /**
     * Requests a drag and drop transfer. It might ignored in case if the operation performed by
     * system. [isRequestDragAndDropTransferRequired] can be used to check if it should be used
     * explicitly.
     */
    fun requestDragAndDropTransfer(node: DragAndDropNode, offset: Offset)

    /**
     * Called to notify this [DragAndDropManager] that a [DragAndDropTarget] is interested in
     * receiving events for a particular drag and drop session.
     */
    fun registerTargetInterest(target: DragAndDropTarget)

    /**
     * Called to check if a [DragAndDropTarget] has previously registered interest for a drag and
     * drop session.
     */
    fun isInterestedTarget(target: DragAndDropTarget): Boolean
>>>>>>> b6ae8d0a
}<|MERGE_RESOLUTION|>--- conflicted
+++ resolved
@@ -16,36 +16,19 @@
 
 package androidx.compose.ui.draganddrop
 
-<<<<<<< HEAD
-=======
 import androidx.compose.ui.Modifier
->>>>>>> b6ae8d0a
 import androidx.compose.ui.geometry.Offset
 
 /** A platform implementation for drag and drop functionality. */
 internal interface DragAndDropManager {
 
     /**
-     * Returns a boolean value indicating whether requesting drag and drop transfer is supported. If
-     * it's not, the transfer might be initiated only be system and calling
-     * [requestDragAndDropTransfer] will throw an error.
+     * A [Modifier] that can be added to the [Owners][androidx.compose.ui.node.Owner] modifier list
+     * that contains the modifiers required by drag and drop. (Eg, a root drag and drop modifier).
      */
-    val isRequestDragAndDropTransferSupported: Boolean
-        get() = false
+    val modifier: Modifier
 
     /**
-<<<<<<< HEAD
-     * Requests a drag and drop transfer. It might throw [UnsupportedOperationException] in case if
-     * the operation is not supported. [isRequestDragAndDropTransferSupported] can be used to check
-     * if it might be performed.
-     */
-    fun requestDragAndDropTransfer(node: DragAndDropNode, offset: Offset) {
-        throw UnsupportedOperationException(
-            "requestDragAndDropTransfer is not supported in the current environment. " +
-                "A Drag & Drop transfer will be initiated by the platform itself"
-        )
-    }
-=======
      * Returns a boolean value indicating whether requesting drag and drop transfer is required. If
      * it's not, the transfer might be initiated only be system and calling
      * [requestDragAndDropTransfer] will be ignored.
@@ -70,5 +53,4 @@
      * drop session.
      */
     fun isInterestedTarget(target: DragAndDropTarget): Boolean
->>>>>>> b6ae8d0a
 }