--- conflicted
+++ resolved
@@ -17,12 +17,7 @@
 package androidx.compose.ui.draganddrop
 
 import androidx.compose.ui.Modifier
-<<<<<<< HEAD
-import androidx.compose.ui.geometry.Size
-import androidx.compose.ui.graphics.drawscope.DrawScope
-=======
 import androidx.compose.ui.geometry.Offset
->>>>>>> 3d4510a6
 
 /** A platform implementation for drag and drop functionality. */
 internal interface DragAndDropManager {
@@ -30,40 +25,6 @@
     /**
      * A [Modifier] that can be added to the [Owners][androidx.compose.ui.node.Owner] modifier list
      * that contains the modifiers required by drag and drop. (Eg, a root drag and drop modifier).
-<<<<<<< HEAD
-     */
-    val modifier: Modifier
-
-    /**
-     * Initiates a drag-and-drop operation for transferring data.
-     *
-     * @param transferData the data to be transferred after successful completion of the drag and
-     *   drop gesture.
-     * @param decorationSize the size of the drag decoration to be drawn.
-     * @param drawDragDecoration provides the visual representation of the item dragged during the
-     *   drag and drop gesture.
-     * @return true if the method completes successfully, or false if it fails anywhere. Returning
-     *   false means the system was unable to do a drag because of another ongoing operation or some
-     *   other reasons.
-     */
-    fun drag(
-        transferData: DragAndDropTransferData,
-        decorationSize: Size,
-        drawDragDecoration: DrawScope.() -> Unit,
-    ): Boolean
-
-    /**
-     * Called to notify this [DragAndDropManager] that a [DragAndDropModifierNode] is interested in
-     * receiving events for a particular drag and drop session.
-     */
-    fun registerNodeInterest(node: DragAndDropModifierNode)
-
-    /**
-     * Called to check if a [DragAndDropModifierNode] has previously registered interest for a drag
-     * and drop session.
-     */
-    fun isInterestedNode(node: DragAndDropModifierNode): Boolean
-=======
      */
     val modifier: Modifier
 
@@ -92,5 +53,4 @@
      * drop session.
      */
     fun isInterestedTarget(target: DragAndDropTarget): Boolean
->>>>>>> 3d4510a6
 }