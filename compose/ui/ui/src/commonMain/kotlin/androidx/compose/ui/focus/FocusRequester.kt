/*
 * Copyright 2020 The Android Open Source Project
 *
 * Licensed under the Apache License, Version 2.0 (the "License");
 * you may not use this file except in compliance with the License.
 * You may obtain a copy of the License at
 *
 *      http://www.apache.org/licenses/LICENSE-2.0
 *
 * Unless required by applicable law or agreed to in writing, software
 * distributed under the License is distributed on an "AS IS" BASIS,
 * WITHOUT WARRANTIES OR CONDITIONS OF ANY KIND, either express or implied.
 * See the License for the specific language governing permissions and
 * limitations under the License.
 */

package androidx.compose.ui.focus

import androidx.compose.runtime.Stable
import androidx.compose.runtime.collection.MutableVector
import androidx.compose.runtime.collection.mutableVectorOf
import androidx.compose.ui.focus.FocusDirection.Companion.Enter
import androidx.compose.ui.node.Nodes
import androidx.compose.ui.node.visitChildren

private const val FocusRequesterNotInitialized =
    """
   FocusRequester is not initialized. Here are some possible fixes:

   1. Remember the FocusRequester: val focusRequester = remember { FocusRequester() }
   2. Did you forget to add a Modifier.focusRequester() ?
   3. Are you attempting to request focus during composition? Focus requests should be made in
   response to some event. Eg Modifier.clickable { focusRequester.requestFocus() }
"""

private const val InvalidFocusRequesterInvocation =
    """
    Please check whether the focusRequester is FocusRequester.Cancel or FocusRequester.Default
    before invoking any functions on the focusRequester.
"""

/**
 * The [FocusRequester] is used in conjunction with
 * [Modifier.focusRequester][androidx.compose.ui.focus.focusRequester] to send requests to change
 * focus.
 *
 * @sample androidx.compose.ui.samples.RequestFocusSample
 * @see androidx.compose.ui.focus.focusRequester
 */
@Stable
class FocusRequester {

    internal val focusRequesterNodes: MutableVector<FocusRequesterModifierNode> = mutableVectorOf()

    /**
     * Use this function to request focus. If the system grants focus to a component associated with
     * this [FocusRequester], its [onFocusChanged] modifiers will receive a [FocusState] object
     * where [FocusState.isFocused] is true.
     *
     * @sample androidx.compose.ui.samples.RequestFocusSample
     */
    @Deprecated(
        message = "use the version the has a FocusDirection",
        replaceWith = ReplaceWith("this.requestFocus()"),
        level = DeprecationLevel.HIDDEN
    )
    fun requestFocus() {
        requestFocus(Enter)
    }

    /**
     * Use this function to request focus with a specific direction. If the system grants focus to a
     * component associated with this [FocusRequester], its [onFocusChanged] modifiers will receive
     * a [FocusState] object where [FocusState.isFocused] is true.
     *
     * @param focusDirection The direction passed to the [FocusTargetModifierNode] to indicate the
     *   direction that the focus request comes from.
     * @return `true` if the focus was successfully requested or `false` if the focus request was
     *   canceled.
     * @sample androidx.compose.ui.samples.RequestFocusSample
     */
    fun requestFocus(focusDirection: FocusDirection = Enter): Boolean = findFocusTargetNode {
        it.requestFocus(focusDirection)
    }

    internal fun findFocusTargetNode(onFound: (FocusTargetNode) -> Boolean): Boolean {
        return findFocusTarget { focusTarget ->
            if (focusTarget.fetchFocusProperties().canFocus) {
                onFound(focusTarget)
            } else {
                focusTarget.findChildCorrespondingToFocusEnter(Enter, onFound)
            }
        }
    }

    /**
     * Deny requests to clear focus.
     *
     * Use this function to send a request to capture focus. If a component captures focus, it will
     * send a [FocusState] object to its associated [onFocusChanged] modifiers where
     * [FocusState.isCaptured]() == true.
     *
     * When a component is in a Captured state, all focus requests from other components are
     * declined.
     *
     * @return true if the focus was successfully captured by one of the [focus][focusTarget]
     *   modifiers associated with this [FocusRequester]. False otherwise.
<<<<<<< HEAD
     *
=======
>>>>>>> 3d4510a6
     * @sample androidx.compose.ui.samples.CaptureFocusSample
     */
    fun captureFocus(): Boolean {
        check(focusRequesterNodes.isNotEmpty()) { FocusRequesterNotInitialized }
        focusRequesterNodes.forEach {
            if (it.captureFocus()) {
                return true
            }
        }
        return false
    }

    /**
     * Use this function to send a request to free focus when one of the components associated with
     * this [FocusRequester] is in a Captured state. If a component frees focus, it will send a
     * [FocusState] object to its associated [onFocusChanged] modifiers where
     * [FocusState.isCaptured]() == false.
     *
     * When a component is in a Captured state, all focus requests from other components are
     * declined. .
<<<<<<< HEAD
     *
     * @return true if the captured focus was successfully released. i.e. At the end of this
     *   operation, one of the components associated with this [focusRequester] freed focus.
=======
>>>>>>> 3d4510a6
     *
     * @return true if the captured focus was successfully released. i.e. At the end of this
     *   operation, one of the components associated with this [focusRequester] freed focus.
     * @sample androidx.compose.ui.samples.CaptureFocusSample
     */
    fun freeFocus(): Boolean {
        check(focusRequesterNodes.isNotEmpty()) { FocusRequesterNotInitialized }
        focusRequesterNodes.forEach {
            if (it.freeFocus()) {
                return true
            }
        }
        return false
    }

    /**
     * Use this function to request the focus target to save a reference to the currently focused
     * child in its saved instance state. After calling this, focus can be restored to the saved
     * child by making a call to [restoreFocusedChild].
     *
     * @return true if the focus target associated with this [FocusRequester] has a focused child
     *   and we successfully saved a reference to it.
<<<<<<< HEAD
     *
=======
>>>>>>> 3d4510a6
     * @sample androidx.compose.ui.samples.RestoreFocusSample
     */
    fun saveFocusedChild(): Boolean {
        check(focusRequesterNodes.isNotEmpty()) { FocusRequesterNotInitialized }
        focusRequesterNodes.forEach { if (it.saveFocusedChild()) return true }
        return false
    }

    /**
     * Use this function to restore focus to one of the children of the node pointed to by this
     * [FocusRequester]. This restores focus to a previously focused child that was saved by using
     * [saveFocusedChild].
     *
     * @return true if we successfully restored focus to one of the children of the [focusTarget]
     *   associated with this [FocusRequester]
<<<<<<< HEAD
     *
=======
>>>>>>> 3d4510a6
     * @sample androidx.compose.ui.samples.RestoreFocusSample
     */
    fun restoreFocusedChild(): Boolean {
        check(focusRequesterNodes.isNotEmpty()) { FocusRequesterNotInitialized }
        var success = false
        focusRequesterNodes.forEach { success = it.restoreFocusedChild() || success }
        return success
    }

    companion object {
        /**
         * Default [focusRequester], which when used in [Modifier.focusProperties][focusProperties]
         * implies that we want to use the default system focus order, that is based on the position
         * of the items on the screen.
         */
        val Default = FocusRequester()

        /**
         * Cancelled [focusRequester], which when used in
         * [Modifier.focusProperties][focusProperties] implies that we want to block focus search
         * from proceeding in the specified [direction][FocusDirection].
         *
         * @sample androidx.compose.ui.samples.CancelFocusMoveSample
         */
        val Cancel = FocusRequester()

        /** Used to indicate that the focus has been redirected during an enter/exit lambda. */
        internal val Redirect = FocusRequester()

        /**
         * Convenient way to create multiple [FocusRequester] instances.
         *
         * @sample androidx.compose.ui.samples.CreateFocusRequesterRefsSample
         */
        object FocusRequesterFactory {
            operator fun component1() = FocusRequester()

            operator fun component2() = FocusRequester()

            operator fun component3() = FocusRequester()

            operator fun component4() = FocusRequester()

            operator fun component5() = FocusRequester()

            operator fun component6() = FocusRequester()

            operator fun component7() = FocusRequester()

            operator fun component8() = FocusRequester()

            operator fun component9() = FocusRequester()

            operator fun component10() = FocusRequester()

            operator fun component11() = FocusRequester()

            operator fun component12() = FocusRequester()

            operator fun component13() = FocusRequester()

            operator fun component14() = FocusRequester()

            operator fun component15() = FocusRequester()

            operator fun component16() = FocusRequester()
        }

        /**
         * Convenient way to create multiple [FocusRequester]s, which can to be used to request
         * focus, or to specify a focus traversal order.
         *
         * @sample androidx.compose.ui.samples.CreateFocusRequesterRefsSample
         */
        fun createRefs(): FocusRequesterFactory = FocusRequesterFactory
    }

    /**
     * This function searches down the hierarchy and calls [onFound] for all focus nodes associated
     * with this [FocusRequester].
     *
     * @param onFound the callback that is run when the child is found.
     * @return false if no focus nodes were found or if the FocusRequester is
     *   [FocusRequester.Cancel]. Returns null if the FocusRequester is [FocusRequester.Default].
     *   Otherwise returns a logical or of the result of calling [onFound] for each focus node
     *   associated with this [FocusRequester].
     */
    private inline fun findFocusTarget(onFound: (FocusTargetNode) -> Boolean): Boolean {
        check(this !== Default) { InvalidFocusRequesterInvocation }
        check(this !== Cancel) { InvalidFocusRequesterInvocation }
        check(focusRequesterNodes.isNotEmpty()) { FocusRequesterNotInitialized }
        var success = false
        focusRequesterNodes.forEach { node ->
            node.visitChildren(Nodes.FocusTarget) {
                if (onFound(it)) {
                    success = true
                    return@forEach
                }
            }
        }
        return success
    }
}<|MERGE_RESOLUTION|>--- conflicted
+++ resolved
@@ -105,10 +105,6 @@
      *
      * @return true if the focus was successfully captured by one of the [focus][focusTarget]
      *   modifiers associated with this [FocusRequester]. False otherwise.
-<<<<<<< HEAD
-     *
-=======
->>>>>>> 3d4510a6
      * @sample androidx.compose.ui.samples.CaptureFocusSample
      */
     fun captureFocus(): Boolean {
@@ -129,12 +125,6 @@
      *
      * When a component is in a Captured state, all focus requests from other components are
      * declined. .
-<<<<<<< HEAD
-     *
-     * @return true if the captured focus was successfully released. i.e. At the end of this
-     *   operation, one of the components associated with this [focusRequester] freed focus.
-=======
->>>>>>> 3d4510a6
      *
      * @return true if the captured focus was successfully released. i.e. At the end of this
      *   operation, one of the components associated with this [focusRequester] freed focus.
@@ -157,10 +147,6 @@
      *
      * @return true if the focus target associated with this [FocusRequester] has a focused child
      *   and we successfully saved a reference to it.
-<<<<<<< HEAD
-     *
-=======
->>>>>>> 3d4510a6
      * @sample androidx.compose.ui.samples.RestoreFocusSample
      */
     fun saveFocusedChild(): Boolean {
@@ -176,10 +162,6 @@
      *
      * @return true if we successfully restored focus to one of the children of the [focusTarget]
      *   associated with this [FocusRequester]
-<<<<<<< HEAD
-     *
-=======
->>>>>>> 3d4510a6
      * @sample androidx.compose.ui.samples.RestoreFocusSample
      */
     fun restoreFocusedChild(): Boolean {
