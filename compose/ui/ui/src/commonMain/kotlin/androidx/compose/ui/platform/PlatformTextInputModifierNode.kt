--- conflicted
+++ resolved
@@ -112,16 +112,11 @@
  * - The session function throws an exception.
  * - The requesting coroutine is cancelled.
  * - Another session is started via this method, either from the same modifier or a different one.
-<<<<<<< HEAD
- * - The system closes the connection (currently only supported on Android, and there only depending
- *   on OS version).
-=======
  *   The session may remain open when:
  * - The system closes the connection. This behavior currently only exists on Android depending on
  *   OS version. Android platform may intermittently close the active connection to immediately
  *   start it back again. In these cases the session will not be prematurely closed, so that it can
  *   serve the follow-up requests.
->>>>>>> 3d4510a6
  *
  * This function should only be called from the modifier node's
  * [coroutineScope][Modifier.Node.coroutineScope]. If it is not, the session will _not_
@@ -151,7 +146,6 @@
  * cancelled and the request will be re-used to pass to the new interceptor.
  *
  * @sample androidx.compose.ui.samples.InterceptPlatformTextInputSample
- *
  * @sample androidx.compose.ui.samples.disableSoftKeyboardSample
  */
 @ExperimentalComposeUiApi
