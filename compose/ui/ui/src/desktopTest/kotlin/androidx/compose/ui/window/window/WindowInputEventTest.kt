/*
 * Copyright 2021 The Android Open Source Project
 *
 * Licensed under the Apache License, Version 2.0 (the "License");
 * you may not use this file except in compliance with the License.
 * You may obtain a copy of the License at
 *
 *      http://www.apache.org/licenses/LICENSE-2.0
 *
 * Unless required by applicable law or agreed to in writing, software
 * distributed under the License is distributed on an "AS IS" BASIS,
 * WITHOUT WARRANTIES OR CONDITIONS OF ANY KIND, either express or implied.
 * See the License for the specific language governing permissions and
 * limitations under the License.
 */

package androidx.compose.ui.window.window

<<<<<<< HEAD
import androidx.compose.foundation.layout.Box
import androidx.compose.foundation.layout.Row
import androidx.compose.foundation.layout.fillMaxSize
import androidx.compose.foundation.layout.size
=======
import androidx.compose.foundation.layout.*
import androidx.compose.material.Slider
>>>>>>> fdff00cc
import androidx.compose.runtime.LaunchedEffect
import androidx.compose.runtime.mutableStateOf
import androidx.compose.runtime.remember
import androidx.compose.ui.*
import androidx.compose.ui.awt.ComposeWindow
import androidx.compose.ui.focus.FocusRequester
import androidx.compose.ui.focus.focusRequester
import androidx.compose.ui.focus.focusTarget
import androidx.compose.ui.geometry.Offset
import androidx.compose.ui.input.key.Key
import androidx.compose.ui.input.key.key
import androidx.compose.ui.input.key.onKeyEvent
import androidx.compose.ui.input.key.onPreviewKeyEvent
import androidx.compose.ui.input.pointer.AwaitPointerEventScope
import androidx.compose.ui.input.pointer.PointerButtons
import androidx.compose.ui.input.pointer.PointerEvent
import androidx.compose.ui.input.pointer.PointerEventType
import androidx.compose.ui.input.pointer.PointerKeyboardModifiers
import androidx.compose.ui.input.pointer.onPointerEvent
import androidx.compose.ui.input.pointer.pointerInput
import androidx.compose.ui.unit.dp
import androidx.compose.ui.window.Window
import androidx.compose.ui.window.density
import androidx.compose.ui.window.rememberWindowState
import androidx.compose.ui.window.runApplicationTest
import com.google.common.truth.Truth.assertThat
import java.awt.Dimension
import java.awt.Toolkit
import java.awt.event.KeyEvent
import java.awt.event.MouseEvent
<<<<<<< HEAD
=======
import java.awt.event.MouseEvent.BUTTON1
>>>>>>> fdff00cc
import java.awt.event.MouseEvent.BUTTON1_DOWN_MASK
import java.awt.event.MouseEvent.BUTTON3_DOWN_MASK
import java.awt.event.MouseEvent.CTRL_DOWN_MASK
import java.awt.event.MouseEvent.MOUSE_DRAGGED
import java.awt.event.MouseEvent.MOUSE_PRESSED
import java.awt.event.MouseEvent.MOUSE_RELEASED
import java.awt.event.MouseEvent.SHIFT_DOWN_MASK
import java.awt.event.MouseWheelEvent.WHEEL_UNIT_SCROLL
import org.jetbrains.skiko.hostOs
import org.junit.Test
<<<<<<< HEAD
=======

sealed class SliderValueEvent {
    object Change: SliderValueEvent()
    object ChangeFinished: SliderValueEvent()
}
>>>>>>> fdff00cc

@OptIn(ExperimentalComposeUiApi::class)
class WindowInputEventTest {
    @Test
    fun `key strokes call onValueChangeFinished on Slider`()
        = runApplicationTest {
        var window: ComposeWindow? = null


        val sliderValueEvents = mutableListOf<SliderValueEvent>()

        launchTestApplication {
            Window(
                onCloseRequest = ::exitApplication,
                state = rememberWindowState(width = 200.dp, height = 100.dp)
            ) {
                window = this.window

                val float = remember { mutableStateOf(5f) }

                Column {
                    Slider(
                        float.value,
                        onValueChange = {
                            float.value = it
                            print(sliderValueEvents)
                            sliderValueEvents.add(SliderValueEvent.Change)
                        },
                        onValueChangeFinished = {
                            print(sliderValueEvents)
                            sliderValueEvents.add(SliderValueEvent.ChangeFinished)
                        },
                        valueRange = 0f..10f,
                        steps = 9
                    )

                    Slider(
                        float.value,
                        onValueChange = {},
                        onValueChangeFinished = {},
                        valueRange = 0f..10f,
                        steps = 9
                    )
                }
            }
        }

        awaitIdle()

        val sendKeyPressEvent = { code: Int ->
            window!!.sendKeyEvent(code, id = KeyEvent.KEY_PRESSED)

            Unit
        }

        val sendKeyReleaseEvent = { code: Int ->
            window!!.sendKeyEvent(code, id = KeyEvent.KEY_RELEASED)

            Unit
        }

        val sendKeyStrokeEvent = { code: Int ->
            sendKeyPressEvent(code)
            sendKeyReleaseEvent(code)
        }

        // Focus on slider
        sendKeyStrokeEvent(KeyEvent.VK_TAB)

        sendKeyStrokeEvent(KeyEvent.VK_UP)
        sendKeyStrokeEvent(KeyEvent.VK_DOWN)
        sendKeyStrokeEvent(KeyEvent.VK_LEFT)
        sendKeyStrokeEvent(KeyEvent.VK_RIGHT)
        sendKeyStrokeEvent(KeyEvent.VK_PAGE_UP)
        sendKeyStrokeEvent(KeyEvent.VK_PAGE_DOWN)
        sendKeyStrokeEvent(KeyEvent.VK_HOME)
        sendKeyStrokeEvent(KeyEvent.VK_END)

        awaitIdle()

        val createExpected = { size: Int ->
            List(size) {
                listOf(
                    SliderValueEvent.Change,
                    SliderValueEvent.ChangeFinished
                )
            }.flatten()
        }

        assertThat(sliderValueEvents).isEqualTo(createExpected(8))
    }

    @Test
    fun `catch key handlers`() = runApplicationTest {
        var window: ComposeWindow? = null
        val onKeyEventKeys = mutableSetOf<Key>()
        val onPreviewKeyEventKeys = mutableSetOf<Key>()

        fun clear() {
            onKeyEventKeys.clear()
            onPreviewKeyEventKeys.clear()
        }

        launchTestApplication {
            Window(
                onCloseRequest = ::exitApplication,
                onPreviewKeyEvent = {
                    onPreviewKeyEventKeys.add(it.key)
                    it.key == Key.Q
                },
                onKeyEvent = {
                    onKeyEventKeys.add(it.key)
                    it.key == Key.W
                }
            ) {
                window = this.window
            }
        }

        awaitIdle()

        window?.sendKeyEvent(KeyEvent.VK_Q)
        awaitIdle()
        assertThat(onPreviewKeyEventKeys).isEqualTo(setOf(Key.Q))
        assertThat(onKeyEventKeys).isEqualTo(emptySet<Key>())

        clear()
        window?.sendKeyEvent(KeyEvent.VK_W)
        awaitIdle()
        assertThat(onPreviewKeyEventKeys).isEqualTo(setOf(Key.W))
        assertThat(onKeyEventKeys).isEqualTo(setOf(Key.W))

        clear()
        window?.sendKeyEvent(KeyEvent.VK_E)
        awaitIdle()
        assertThat(onPreviewKeyEventKeys).isEqualTo(setOf(Key.E))
        assertThat(onKeyEventKeys).isEqualTo(setOf(Key.E))
    }

    @Test
    fun `catch key handlers with focused node`() = runApplicationTest {
        var window: ComposeWindow? = null
        val onWindowKeyEventKeys = mutableSetOf<Key>()
        val onWindowPreviewKeyEventKeys = mutableSetOf<Key>()
        val onNodeKeyEventKeys = mutableSetOf<Key>()
        val onNodePreviewKeyEventKeys = mutableSetOf<Key>()

        fun clear() {
            onWindowKeyEventKeys.clear()
            onWindowPreviewKeyEventKeys.clear()
            onNodeKeyEventKeys.clear()
            onNodePreviewKeyEventKeys.clear()
        }

        launchTestApplication {
            Window(
                onCloseRequest = ::exitApplication,
                onPreviewKeyEvent = {
                    onWindowPreviewKeyEventKeys.add(it.key)
                    it.key == Key.Q
                },
                onKeyEvent = {
                    onWindowKeyEventKeys.add(it.key)
                    it.key == Key.W
                },
            ) {
                window = this.window

                val focusRequester = remember(::FocusRequester)
                LaunchedEffect(Unit) {
                    focusRequester.requestFocus()
                }

                Box(
                    Modifier
                        .focusRequester(focusRequester)
                        .focusTarget()
                        .onPreviewKeyEvent {
                            onNodePreviewKeyEventKeys.add(it.key)
                            it.key == Key.E
                        }
                        .onKeyEvent {
                            onNodeKeyEventKeys.add(it.key)
                            it.key == Key.R
                        }
                )
            }
        }

        awaitIdle()

        window?.sendKeyEvent(KeyEvent.VK_Q)
        awaitIdle()
        assertThat(onWindowPreviewKeyEventKeys).isEqualTo(setOf(Key.Q))
        assertThat(onNodePreviewKeyEventKeys).isEqualTo(emptySet<Key>())
        assertThat(onNodeKeyEventKeys).isEqualTo(emptySet<Key>())
        assertThat(onWindowKeyEventKeys).isEqualTo(emptySet<Key>())

        clear()
        window?.sendKeyEvent(KeyEvent.VK_W)
        awaitIdle()
        assertThat(onWindowPreviewKeyEventKeys).isEqualTo(setOf(Key.W))
        assertThat(onNodePreviewKeyEventKeys).isEqualTo(setOf(Key.W))
        assertThat(onNodeKeyEventKeys).isEqualTo(setOf(Key.W))
        assertThat(onWindowKeyEventKeys).isEqualTo(setOf(Key.W))

        clear()
        window?.sendKeyEvent(KeyEvent.VK_E)
        awaitIdle()
        assertThat(onWindowPreviewKeyEventKeys).isEqualTo(setOf(Key.E))
        assertThat(onNodePreviewKeyEventKeys).isEqualTo(setOf(Key.E))
        assertThat(onNodeKeyEventKeys).isEqualTo(emptySet<Key>())
        assertThat(onWindowKeyEventKeys).isEqualTo(emptySet<Key>())

        clear()
        window?.sendKeyEvent(KeyEvent.VK_R)
        awaitIdle()
        assertThat(onWindowPreviewKeyEventKeys).isEqualTo(setOf(Key.R))
        assertThat(onNodePreviewKeyEventKeys).isEqualTo(setOf(Key.R))
        assertThat(onNodeKeyEventKeys).isEqualTo(setOf(Key.R))
        assertThat(onWindowKeyEventKeys).isEqualTo(emptySet<Key>())

        clear()
        window?.sendKeyEvent(KeyEvent.VK_T)
        awaitIdle()
        assertThat(onWindowPreviewKeyEventKeys).isEqualTo(setOf(Key.T))
        assertThat(onNodePreviewKeyEventKeys).isEqualTo(setOf(Key.T))
        assertThat(onNodeKeyEventKeys).isEqualTo(setOf(Key.T))
        assertThat(onWindowKeyEventKeys).isEqualTo(setOf(Key.T))
    }

    @Test
    fun `catch mouse press + move + release`() = runApplicationTest {
        lateinit var window: ComposeWindow

        val events = mutableListOf<PointerEvent>()

        launchTestApplication {
            Window(
                onCloseRequest = ::exitApplication,
                state = rememberWindowState(width = 200.dp, height = 100.dp)
            ) {
                window = this.window

                Box(
                    Modifier.fillMaxSize().pointerInput(events) {
                        awaitPointerEventScope {
                            while (true) {
                                events += awaitPointerEvent()
                            }
                        }
                    }
                )
            }
        }
        val density by lazy { window.density.density }

        awaitIdle()
        assertThat(events.size).isEqualTo(0)

        window.sendMouseEvent(MouseEvent.MOUSE_ENTERED, x = 100, y = 50)
        awaitIdle()
        assertThat(events.size).isEqualTo(1)
        assertThat(events.last().pressed).isEqualTo(false)
        assertThat(events.last().position).isEqualTo(Offset(100 * density, 50 * density))

<<<<<<< HEAD
        window.sendMouseEvent(MOUSE_PRESSED, 100, 50, modifiers = BUTTON1_DOWN_MASK)
=======
        window.sendMousePress(BUTTON1, 100, 50)
>>>>>>> fdff00cc
        awaitIdle()
        assertThat(events.size).isEqualTo(2)
        assertThat(events.last().pressed).isEqualTo(true)
        assertThat(events.last().position).isEqualTo(Offset(100 * density, 50 * density))

        window.sendMouseEvent(MOUSE_DRAGGED, 90, 40, modifiers = BUTTON1_DOWN_MASK)
        awaitIdle()
        assertThat(events.size).isEqualTo(3)
        assertThat(events.last().pressed).isEqualTo(true)
        assertThat(events.last().position).isEqualTo(Offset(90 * density, 40 * density))

<<<<<<< HEAD
        window.sendMouseEvent(MOUSE_RELEASED, 80, 30)
=======
        window.sendMouseRelease(BUTTON1, 80, 30)
>>>>>>> fdff00cc
        awaitIdle()
        // Synthetic move, because position of the Release isn't the same as in the previous event
        assertThat(events.size).isEqualTo(5)
        assertThat(events[3].type).isEqualTo(PointerEventType.Move)
        assertThat(events[3].pressed).isEqualTo(true)
        assertThat(events[3].position).isEqualTo(Offset(80 * density, 30 * density))
        assertThat(events[4].type).isEqualTo(PointerEventType.Release)
        assertThat(events[4].pressed).isEqualTo(false)
        assertThat(events[4].position).isEqualTo(Offset(80 * density, 30 * density))
    }

    @Test
    fun `catch mouse move`() = runApplicationTest {
        lateinit var window: ComposeWindow

        val onMoves = mutableListOf<Offset>()
        var onEnters = 0
        var onExits = 0

        launchTestApplication {
            Window(
                onCloseRequest = ::exitApplication,
                state = rememberWindowState(width = 200.dp, height = 100.dp)
            ) {
                window = this.window

                Box(
                    Modifier
                        .fillMaxSize()
                        .onPointerEvent(PointerEventType.Move) {
                            onMoves.add(it.changes.first().position)
                        }
                        .onPointerEvent(PointerEventType.Enter) { onEnters++ }
                        .onPointerEvent(PointerEventType.Exit) { onExits++ }
                )
            }
        }
        val density by lazy { window.density.density }

        awaitIdle()
        assertThat(onMoves.size).isEqualTo(0)
        assertThat(onEnters).isEqualTo(0)
        assertThat(onExits).isEqualTo(0)

        window.sendMouseEvent(MouseEvent.MOUSE_ENTERED, x = 100, y = 50)
        awaitIdle()
        assertThat(onMoves.size).isEqualTo(0)
        assertThat(onEnters).isEqualTo(1)
        assertThat(onExits).isEqualTo(0)

        window.sendMouseEvent(MouseEvent.MOUSE_MOVED, x = 90, y = 50)
        awaitIdle()
        assertThat(onMoves.size).isEqualTo(1)
        assertThat(onMoves.last()).isEqualTo(Offset(90 * density, 50 * density))
        assertThat(onEnters).isEqualTo(1)
        assertThat(onExits).isEqualTo(0)

<<<<<<< HEAD
        window.sendMouseEvent(MOUSE_PRESSED, x = 90, y = 50, modifiers = BUTTON1_DOWN_MASK)
        window.sendMouseEvent(MOUSE_DRAGGED, x = 80, y = 50, modifiers = BUTTON1_DOWN_MASK)
        window.sendMouseEvent(MOUSE_RELEASED, x = 80, y = 50)
=======
        window.sendMousePress(BUTTON1, x = 90, y = 50)
        window.sendMouseEvent(MOUSE_DRAGGED, x = 80, y = 50, modifiers = BUTTON1_DOWN_MASK)
        window.sendMouseRelease(BUTTON1, x = 80, y = 50)
>>>>>>> fdff00cc
        awaitIdle()
        assertThat(onMoves.size).isEqualTo(2)
        assertThat(onMoves.last()).isEqualTo(Offset(80 * density, 50 * density))
        assertThat(onEnters).isEqualTo(1)
        assertThat(onExits).isEqualTo(0)

        // TODO(https://github.com/JetBrains/compose-jb/issues/1176) fix catching exit event
//        window.sendMouseEvent(MouseEvent.MOUSE_EXITED, x = 900, y = 500)
//        awaitIdle()
//        assertThat(onMoves.size).isEqualTo(2)
//        assertThat(onEnters).isEqualTo(1)
//        assertThat(onExits).isEqualTo(1)
    }

    @Test
    fun `catch mouse scroll`() = runApplicationTest {
        lateinit var window: ComposeWindow

        val deltas = mutableListOf<Offset>()

        launchTestApplication {
            Window(
                onCloseRequest = ::exitApplication,
                state = rememberWindowState(width = 200.dp, height = 100.dp)
            ) {
                window = this.window

                Box(
                    Modifier
                        .fillMaxSize()
                        .onPointerEvent(PointerEventType.Scroll) {
                            deltas.add(it.changes.first().scrollDelta)
                        }
                )
            }
        }

        awaitIdle()
        assertThat(deltas.size).isEqualTo(0)

        window.sendMouseWheelEvent(100, 50, WHEEL_UNIT_SCROLL, wheelRotation = 1.0)
        awaitIdle()
        assertThat(deltas.size).isEqualTo(1)
        assertThat(deltas.last()).isEqualTo(Offset(0f, 1f))

        window.sendMouseWheelEvent(100, 50, WHEEL_UNIT_SCROLL, wheelRotation = -1.0)
        awaitIdle()
        assertThat(deltas.size).isEqualTo(2)
        assertThat(deltas.last()).isEqualTo(Offset(0f, -1f))
    }

    @Test
    fun `catch multiple scroll events in one frame`() = runApplicationTest {
        lateinit var window: ComposeWindow

        val deltas = mutableListOf<Offset>()

        launchTestApplication {
            Window(
                onCloseRequest = ::exitApplication,
                state = rememberWindowState(width = 200.dp, height = 100.dp)
            ) {
                window = this.window

                Box(
                    Modifier
                        .fillMaxSize()
                        .onPointerEvent(PointerEventType.Scroll) {
                            deltas.add(it.changes.first().scrollDelta)
                        }
                )
            }
        }

        awaitIdle()
        assertThat(deltas.size).isEqualTo(0)

        val eventCount = 500

        repeat(eventCount) {
            window.sendMouseWheelEvent(100, 50, WHEEL_UNIT_SCROLL, wheelRotation = 1.0)
        }
        awaitIdle()
        assertThat(deltas.size).isEqualTo(eventCount)
        assertThat(deltas.all { it == Offset(0f, 1f) }).isTrue()
    }

    @Test
    fun `catch only the first scroll event in one frame`() = runApplicationTest {
        lateinit var window: ComposeWindow

        val deltas = mutableListOf<Offset>()

        launchTestApplication {
            Window(
                onCloseRequest = ::exitApplication,
                state = rememberWindowState(width = 200.dp, height = 100.dp)
            ) {
                window = this.window

                Box(
                    Modifier
                        .fillMaxSize()
                        .onFirstPointerEvent(PointerEventType.Scroll) {
                            deltas.add(it.changes.first().scrollDelta)
                        }
                )
            }
        }

        awaitIdle()
        assertThat(deltas.size).isEqualTo(0)

        val eventCount = 500

        repeat(eventCount) {
            window.sendMouseWheelEvent(100, 50, WHEEL_UNIT_SCROLL, wheelRotation = 1.0)
        }
        awaitIdle()
        assertThat(deltas.size).isEqualTo(1)
        assertThat(deltas.first()).isEqualTo(Offset(0f, 1f))
    }

    @Test(timeout = 5000)
    fun `receive buttons and modifiers`() = runApplicationTest {
        lateinit var window: ComposeWindow

        val receivedButtons = mutableListOf<PointerButtons>()
        val receivedKeyboardModifiers = mutableListOf<PointerKeyboardModifiers>()

        launchTestApplication {
            Window(
                onCloseRequest = ::exitApplication,
                state = rememberWindowState(width = 200.dp, height = 100.dp)
            ) {
                window = this.window

                Box(
                    Modifier
                        .fillMaxSize()
                        .onPointerEvent(PointerEventType.Press) {
                            receivedButtons.add(it.buttons)
                            receivedKeyboardModifiers.add(it.keyboardModifiers)
                        }
                        .onPointerEvent(PointerEventType.Scroll) {
                            receivedButtons.add(it.buttons)
                            receivedKeyboardModifiers.add(it.keyboardModifiers)
                        }
                )
            }
        }

        awaitIdle()

        window.sendMouseEvent(
<<<<<<< HEAD
            MOUSE_PRESSED,
            x = 100,
            y = 50,
            modifiers = SHIFT_DOWN_MASK or CTRL_DOWN_MASK or
                BUTTON1_DOWN_MASK or BUTTON3_DOWN_MASK
=======
            id = MOUSE_PRESSED,
            x = 100,
            y = 50,
            modifiers = SHIFT_DOWN_MASK or CTRL_DOWN_MASK or
                BUTTON1_DOWN_MASK or BUTTON3_DOWN_MASK,
            button = BUTTON1
>>>>>>> fdff00cc
        )

        awaitIdle()
        assertThat(receivedButtons.size).isEqualTo(1)
        assertThat(receivedButtons.last()).isEqualTo(
            PointerButtons(
                // on macOS ctrl + primary click is treated as secondary click
                isPrimaryPressed = !hostOs.isMacOS,
                isSecondaryPressed = true,
            )
        )
        assertThat(receivedKeyboardModifiers.size).isEqualTo(1)
        assertThat(receivedKeyboardModifiers.last()).isEqualTo(
            PointerKeyboardModifiers(
                isCtrlPressed = true,
                isShiftPressed = true,
                isCapsLockOn = getLockingKeyStateSafe(KeyEvent.VK_CAPS_LOCK),
                isScrollLockOn = getLockingKeyStateSafe(KeyEvent.VK_SCROLL_LOCK),
                isNumLockOn = getLockingKeyStateSafe(KeyEvent.VK_NUM_LOCK),
            )
        )

        window.sendMouseWheelEvent(
            100, 50, WHEEL_UNIT_SCROLL,
            wheelRotation = 1.0,
            modifiers = SHIFT_DOWN_MASK or CTRL_DOWN_MASK or
                BUTTON1_DOWN_MASK or BUTTON3_DOWN_MASK
        )

        awaitIdle()
        assertThat(receivedButtons.size).isEqualTo(2)
        assertThat(receivedButtons.last()).isEqualTo(
            PointerButtons(
                // on macOS ctrl + primary click is treated as secondary click
                isPrimaryPressed = !hostOs.isMacOS,
                isSecondaryPressed = true,
            )
        )
        assertThat(receivedKeyboardModifiers.size).isEqualTo(2)
        assertThat(receivedKeyboardModifiers.last()).isEqualTo(
            PointerKeyboardModifiers(
                isCtrlPressed = true,
                isShiftPressed = true,
                isCapsLockOn = getLockingKeyStateSafe(KeyEvent.VK_CAPS_LOCK),
                isScrollLockOn = getLockingKeyStateSafe(KeyEvent.VK_SCROLL_LOCK),
                isNumLockOn = getLockingKeyStateSafe(KeyEvent.VK_NUM_LOCK),
            )
        )
    }
<<<<<<< HEAD

    @Test
    fun `send scroll into two boxes without intermediate move`() = runApplicationTest {
        var box1ScrollCount = 0
        var box2ScrollCount = 0

        val windowSizeAwt = 100
        val window = ComposeWindow().apply {
            isUndecorated = true
            isResizable = false
            size = Dimension(windowSizeAwt, windowSizeAwt)
        }

        window.isVisible = true

        window.setContent {
            Row {
                Box(
                    Modifier.size(20.dp).onPointerEvent(PointerEventType.Scroll) {
                        box1ScrollCount++
                    }
                )
                Box(
                    Modifier.size(20.dp).onPointerEvent(PointerEventType.Scroll) {
                        box2ScrollCount++
                    }
                )
            }
        }
        awaitIdle()

        window.sendMouseWheelEvent(x = 1, y = 1)
        window.sendMouseWheelEvent(x = 21, y = 1)

=======

    @Test
    fun `send scroll into two boxes without intermediate move`() = runApplicationTest {
        var box1ScrollCount = 0
        var box2ScrollCount = 0

        val windowSizeAwt = 100
        val window = ComposeWindow().apply {
            isUndecorated = true
            isResizable = false
            size = Dimension(windowSizeAwt, windowSizeAwt)
        }

        window.isVisible = true

        window.setContent {
            Row {
                Box(
                    Modifier.size(20.dp).onPointerEvent(PointerEventType.Scroll) {
                        box1ScrollCount++
                    }
                )
                Box(
                    Modifier.size(20.dp).onPointerEvent(PointerEventType.Scroll) {
                        box2ScrollCount++
                    }
                )
            }
        }
        awaitIdle()

        window.sendMouseWheelEvent(x = 1, y = 1)
        window.sendMouseWheelEvent(x = 21, y = 1)

>>>>>>> fdff00cc
        assertThat(box1ScrollCount).isEqualTo(1)
        assertThat(box2ScrollCount).isEqualTo(1)

        window.dispose()
    }

    @Test
<<<<<<< HEAD
    fun `send release into two boxes without intermediate move`() = runApplicationTest {
=======
    fun `send release into first box without intermediate move`() = runApplicationTest {
>>>>>>> fdff00cc
        var box1ReleaseCount = 0
        var box2ReleaseCount = 0

        val windowSizeAwt = 100
        val window = ComposeWindow().apply {
            isUndecorated = true
            isResizable = false
            size = Dimension(windowSizeAwt, windowSizeAwt)
        }

        window.isVisible = true

        window.setContent {
            Row {
                Box(
                    Modifier.size(20.dp).onPointerEvent(PointerEventType.Release) {
                        box1ReleaseCount++
                    }
                )
                Box(
                    Modifier.size(20.dp).onPointerEvent(PointerEventType.Release) {
                        box2ReleaseCount++
                    }
                )
            }
        }
        awaitIdle()

<<<<<<< HEAD
        window.sendMouseEvent(id = MOUSE_PRESSED, x = 1, y = 1)
        window.sendMouseEvent(id = MOUSE_RELEASED, x = 21, y = 1)

        assertThat(box1ReleaseCount).isEqualTo(0)
        assertThat(box2ReleaseCount).isEqualTo(1)
=======
        window.sendMousePress(BUTTON1, x = 1, y = 1)
        window.sendMouseRelease(BUTTON1, x = 21, y = 1)

        assertThat(box1ReleaseCount).isEqualTo(1)
        assertThat(box2ReleaseCount).isEqualTo(0)
>>>>>>> fdff00cc

        window.dispose()
    }

    private fun getLockingKeyStateSafe(
        mask: Int
    ): Boolean = try {
        Toolkit.getDefaultToolkit().getLockingKeyState(mask)
    } catch (_: Exception) {
        false
    }

    /**
     * Handle only the first received event and drop all the others that are received
     * in a single frame
     */
    private fun Modifier.onFirstPointerEvent(
        eventType: PointerEventType,
        onEvent: AwaitPointerEventScope.(event: PointerEvent) -> Unit
    ) = pointerInput(eventType, onEvent) {
        while (true) {
            awaitPointerEventScope {
                val event = awaitEvent(eventType)
                onEvent(event)
            }
        }
    }

    private suspend fun AwaitPointerEventScope.awaitEvent(
        eventType: PointerEventType
    ): PointerEvent {
        var event: PointerEvent
        do {
            event = awaitPointerEvent()
        } while (
            event.type != eventType
        )
        return event
    }

    private val PointerEvent.pressed get() = changes.first().pressed
    private val PointerEvent.position get() = changes.first().position
}<|MERGE_RESOLUTION|>--- conflicted
+++ resolved
@@ -16,15 +16,8 @@
 
 package androidx.compose.ui.window.window
 
-<<<<<<< HEAD
-import androidx.compose.foundation.layout.Box
-import androidx.compose.foundation.layout.Row
-import androidx.compose.foundation.layout.fillMaxSize
-import androidx.compose.foundation.layout.size
-=======
 import androidx.compose.foundation.layout.*
 import androidx.compose.material.Slider
->>>>>>> fdff00cc
 import androidx.compose.runtime.LaunchedEffect
 import androidx.compose.runtime.mutableStateOf
 import androidx.compose.runtime.remember
@@ -55,10 +48,7 @@
 import java.awt.Toolkit
 import java.awt.event.KeyEvent
 import java.awt.event.MouseEvent
-<<<<<<< HEAD
-=======
 import java.awt.event.MouseEvent.BUTTON1
->>>>>>> fdff00cc
 import java.awt.event.MouseEvent.BUTTON1_DOWN_MASK
 import java.awt.event.MouseEvent.BUTTON3_DOWN_MASK
 import java.awt.event.MouseEvent.CTRL_DOWN_MASK
@@ -69,14 +59,11 @@
 import java.awt.event.MouseWheelEvent.WHEEL_UNIT_SCROLL
 import org.jetbrains.skiko.hostOs
 import org.junit.Test
-<<<<<<< HEAD
-=======
 
 sealed class SliderValueEvent {
     object Change: SliderValueEvent()
     object ChangeFinished: SliderValueEvent()
 }
->>>>>>> fdff00cc
 
 @OptIn(ExperimentalComposeUiApi::class)
 class WindowInputEventTest {
@@ -343,11 +330,7 @@
         assertThat(events.last().pressed).isEqualTo(false)
         assertThat(events.last().position).isEqualTo(Offset(100 * density, 50 * density))
 
-<<<<<<< HEAD
-        window.sendMouseEvent(MOUSE_PRESSED, 100, 50, modifiers = BUTTON1_DOWN_MASK)
-=======
         window.sendMousePress(BUTTON1, 100, 50)
->>>>>>> fdff00cc
         awaitIdle()
         assertThat(events.size).isEqualTo(2)
         assertThat(events.last().pressed).isEqualTo(true)
@@ -359,11 +342,7 @@
         assertThat(events.last().pressed).isEqualTo(true)
         assertThat(events.last().position).isEqualTo(Offset(90 * density, 40 * density))
 
-<<<<<<< HEAD
-        window.sendMouseEvent(MOUSE_RELEASED, 80, 30)
-=======
         window.sendMouseRelease(BUTTON1, 80, 30)
->>>>>>> fdff00cc
         awaitIdle()
         // Synthetic move, because position of the Release isn't the same as in the previous event
         assertThat(events.size).isEqualTo(5)
@@ -421,15 +400,9 @@
         assertThat(onEnters).isEqualTo(1)
         assertThat(onExits).isEqualTo(0)
 
-<<<<<<< HEAD
-        window.sendMouseEvent(MOUSE_PRESSED, x = 90, y = 50, modifiers = BUTTON1_DOWN_MASK)
-        window.sendMouseEvent(MOUSE_DRAGGED, x = 80, y = 50, modifiers = BUTTON1_DOWN_MASK)
-        window.sendMouseEvent(MOUSE_RELEASED, x = 80, y = 50)
-=======
         window.sendMousePress(BUTTON1, x = 90, y = 50)
         window.sendMouseEvent(MOUSE_DRAGGED, x = 80, y = 50, modifiers = BUTTON1_DOWN_MASK)
         window.sendMouseRelease(BUTTON1, x = 80, y = 50)
->>>>>>> fdff00cc
         awaitIdle()
         assertThat(onMoves.size).isEqualTo(2)
         assertThat(onMoves.last()).isEqualTo(Offset(80 * density, 50 * density))
@@ -585,20 +558,12 @@
         awaitIdle()
 
         window.sendMouseEvent(
-<<<<<<< HEAD
-            MOUSE_PRESSED,
-            x = 100,
-            y = 50,
-            modifiers = SHIFT_DOWN_MASK or CTRL_DOWN_MASK or
-                BUTTON1_DOWN_MASK or BUTTON3_DOWN_MASK
-=======
             id = MOUSE_PRESSED,
             x = 100,
             y = 50,
             modifiers = SHIFT_DOWN_MASK or CTRL_DOWN_MASK or
                 BUTTON1_DOWN_MASK or BUTTON3_DOWN_MASK,
             button = BUTTON1
->>>>>>> fdff00cc
         )
 
         awaitIdle()
@@ -648,7 +613,6 @@
             )
         )
     }
-<<<<<<< HEAD
 
     @Test
     fun `send scroll into two boxes without intermediate move`() = runApplicationTest {
@@ -683,12 +647,16 @@
         window.sendMouseWheelEvent(x = 1, y = 1)
         window.sendMouseWheelEvent(x = 21, y = 1)
 
-=======
-
-    @Test
-    fun `send scroll into two boxes without intermediate move`() = runApplicationTest {
-        var box1ScrollCount = 0
-        var box2ScrollCount = 0
+        assertThat(box1ScrollCount).isEqualTo(1)
+        assertThat(box2ScrollCount).isEqualTo(1)
+
+        window.dispose()
+    }
+
+    @Test
+    fun `send release into first box without intermediate move`() = runApplicationTest {
+        var box1ReleaseCount = 0
+        var box2ReleaseCount = 0
 
         val windowSizeAwt = 100
         val window = ComposeWindow().apply {
@@ -702,50 +670,6 @@
         window.setContent {
             Row {
                 Box(
-                    Modifier.size(20.dp).onPointerEvent(PointerEventType.Scroll) {
-                        box1ScrollCount++
-                    }
-                )
-                Box(
-                    Modifier.size(20.dp).onPointerEvent(PointerEventType.Scroll) {
-                        box2ScrollCount++
-                    }
-                )
-            }
-        }
-        awaitIdle()
-
-        window.sendMouseWheelEvent(x = 1, y = 1)
-        window.sendMouseWheelEvent(x = 21, y = 1)
-
->>>>>>> fdff00cc
-        assertThat(box1ScrollCount).isEqualTo(1)
-        assertThat(box2ScrollCount).isEqualTo(1)
-
-        window.dispose()
-    }
-
-    @Test
-<<<<<<< HEAD
-    fun `send release into two boxes without intermediate move`() = runApplicationTest {
-=======
-    fun `send release into first box without intermediate move`() = runApplicationTest {
->>>>>>> fdff00cc
-        var box1ReleaseCount = 0
-        var box2ReleaseCount = 0
-
-        val windowSizeAwt = 100
-        val window = ComposeWindow().apply {
-            isUndecorated = true
-            isResizable = false
-            size = Dimension(windowSizeAwt, windowSizeAwt)
-        }
-
-        window.isVisible = true
-
-        window.setContent {
-            Row {
-                Box(
                     Modifier.size(20.dp).onPointerEvent(PointerEventType.Release) {
                         box1ReleaseCount++
                     }
@@ -759,19 +683,11 @@
         }
         awaitIdle()
 
-<<<<<<< HEAD
-        window.sendMouseEvent(id = MOUSE_PRESSED, x = 1, y = 1)
-        window.sendMouseEvent(id = MOUSE_RELEASED, x = 21, y = 1)
-
-        assertThat(box1ReleaseCount).isEqualTo(0)
-        assertThat(box2ReleaseCount).isEqualTo(1)
-=======
         window.sendMousePress(BUTTON1, x = 1, y = 1)
         window.sendMouseRelease(BUTTON1, x = 21, y = 1)
 
         assertThat(box1ReleaseCount).isEqualTo(1)
         assertThat(box2ReleaseCount).isEqualTo(0)
->>>>>>> fdff00cc
 
         window.dispose()
     }
