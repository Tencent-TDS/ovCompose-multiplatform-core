/*
 * Copyright 2023 The Android Open Source Project
 *
 * Licensed under the Apache License, Version 2.0 (the "License");
 * you may not use this file except in compliance with the License.
 * You may obtain a copy of the License at
 *
 *      http://www.apache.org/licenses/LICENSE-2.0
 *
 * Unless required by applicable law or agreed to in writing, software
 * distributed under the License is distributed on an "AS IS" BASIS,
 * WITHOUT WARRANTIES OR CONDITIONS OF ANY KIND, either express or implied.
 * See the License for the specific language governing permissions and
 * limitations under the License.
 */

package androidx.compose.ui.uikit

import androidx.compose.runtime.ExperimentalComposeApi
import androidx.compose.ui.platform.AccessibilitySyncOptions

/**
 * Configuration of ComposeUIViewController behavior.
 */
class ComposeUIViewControllerConfiguration {
    /**
     * Control Compose behaviour on focus changed inside Compose.
     */
    var onFocusBehavior: OnFocusBehavior = OnFocusBehavior.FocusableAboveKeyboard

    /**
     * Reassign this property with an object implementing [ComposeUIViewControllerDelegate] to receive
     * UIViewController lifetime events.
     */
    var delegate: ComposeUIViewControllerDelegate = object : ComposeUIViewControllerDelegate {}

    @ExperimentalComposeApi
<<<<<<< HEAD
    var platformLayers: Boolean = false

    /**
     * @see [AccessibilitySyncOptions]
     *
     * By default, accessibility sync is enabled when required by accessibility services and debug
     * logging is disabled.
     */
    @ExperimentalComposeApi
    var accessibilitySyncOptions: AccessibilitySyncOptions =
        AccessibilitySyncOptions.WhenRequiredByAccessibilityServices(isDebugLoggingEnabled = false)
=======
    var platformLayers: Boolean = true
>>>>>>> 8676e0cb
}

/**
 * Interface for UIViewController specific lifetime callbacks to allow injecting logic without overriding internal ComposeWindow.
 * All of those callbacks are invoked at the very end of overrided function implementation.
 */
interface ComposeUIViewControllerDelegate {
    fun viewDidLoad() = Unit
    fun viewWillAppear(animated: Boolean) = Unit
    fun viewDidAppear(animated: Boolean) = Unit
    fun viewWillDisappear(animated: Boolean) = Unit
    fun viewDidDisappear(animated: Boolean) = Unit
}

sealed interface OnFocusBehavior {
    /**
     * The Compose view will stay on the current position.
     */
    object DoNothing : OnFocusBehavior

    /**
     * The Compose view will be panned in "y" coordinates.
     * A focusable element should be displayed above the keyboard.
     */
    object FocusableAboveKeyboard : OnFocusBehavior

    // TODO Better to control OnFocusBehavior with existing WindowInsets.
    // Definition: object: FocusableBetweenInsets(insets: WindowInsets) : OnFocusBehavior
    // Usage: onFocusBehavior = FocusableBetweenInsets(WindowInsets.ime.union(WindowInsets.systemBars))
}<|MERGE_RESOLUTION|>--- conflicted
+++ resolved
@@ -35,8 +35,7 @@
     var delegate: ComposeUIViewControllerDelegate = object : ComposeUIViewControllerDelegate {}
 
     @ExperimentalComposeApi
-<<<<<<< HEAD
-    var platformLayers: Boolean = false
+    var platformLayers: Boolean = true
 
     /**
      * @see [AccessibilitySyncOptions]
@@ -47,9 +46,6 @@
     @ExperimentalComposeApi
     var accessibilitySyncOptions: AccessibilitySyncOptions =
         AccessibilitySyncOptions.WhenRequiredByAccessibilityServices(isDebugLoggingEnabled = false)
-=======
-    var platformLayers: Boolean = true
->>>>>>> 8676e0cb
 }
 
 /**
