--- conflicted
+++ resolved
@@ -34,17 +34,13 @@
     var delegate = object : ComposeUIViewControllerDelegate {}
 
     @ExperimentalComposeApi
-<<<<<<< HEAD
-    var platformLayers: Boolean = false
+    var platformLayers: Boolean = true
 
     /**
      * Determines whether the Compose view should have an opaque background.
      */
     @ExperimentalComposeApi
     var opaque: Boolean = true
-=======
-    var platformLayers: Boolean = true
->>>>>>> 8676e0cb
 }
 
 /**
