--- conflicted
+++ resolved
@@ -81,21 +81,17 @@
         rightEdgePanGestureRecognizer.enabled = listener != null
     }
 
-<<<<<<< HEAD
-    fun attachToView(view: UIView?) {
-=======
+    val isBackGestureActive: Boolean
+        get() =
+            leftEdgePanGestureRecognizer.state in activeGestureStates ||
+                rightEdgePanGestureRecognizer.state in activeGestureStates
+
     private val activeGestureStates = listOf(
         UIGestureRecognizerStateBegan,
         UIGestureRecognizerStateChanged
     )
 
-    val isBackGestureActive: Boolean
-        get() =
-            leftEdgePanGestureRecognizer.state in activeGestureStates ||
-                rightEdgePanGestureRecognizer.state in activeGestureStates
-
-    fun onDidMoveToWindow(window: UIWindow?, composeRootView: UIView) {
->>>>>>> c7be77f7
+    fun attachToView(view: UIView?) {
         if (enableBackGesture) {
             removeGestureListeners()
             if (view != null) {
