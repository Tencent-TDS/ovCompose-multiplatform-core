/*
 * Copyright 2023 The Android Open Source Project
 *
 * Licensed under the Apache License, Version 2.0 (the "License");
 * you may not use this file except in compliance with the License.
 * You may obtain a copy of the License at
 *
 *      http://www.apache.org/licenses/LICENSE-2.0
 *
 * Unless required by applicable law or agreed to in writing, software
 * distributed under the License is distributed on an "AS IS" BASIS,
 * WITHOUT WARRANTIES OR CONDITIONS OF ANY KIND, either express or implied.
 * See the License for the specific language governing permissions and
 * limitations under the License.
 */

package androidx.compose.ui.window

import androidx.compose.ui.util.fastForEach
import kotlinx.cinterop.*
import org.jetbrains.skia.*
import platform.Foundation.NSNotificationCenter
import platform.Foundation.NSRunLoop
import platform.Foundation.NSSelectorFromString
import platform.Metal.MTLCommandBufferProtocol
import platform.QuartzCore.*
import platform.UIKit.UIApplication
import platform.UIKit.UIApplicationDidEnterBackgroundNotification
import platform.UIKit.UIApplicationState
import platform.UIKit.UIApplicationWillEnterForegroundNotification
import platform.darwin.*
import kotlin.math.roundToInt
import platform.Foundation.NSThread
import platform.Foundation.NSTimeInterval

private class DisplayLinkConditions(
    val setPausedCallback: (Boolean) -> Unit
) {
    /**
     * see [MetalRedrawer.needsProactiveDisplayLink]
     */
    var needsToBeProactive: Boolean = false
        set(value) {
            field = value

            update()
        }

    /**
     * Indicates that application is running foreground now
     */
    var isApplicationActive: Boolean = false
        set(value) {
            field = value

            update()
        }

    /**
     * Number of subsequent vsync that will issue a draw
     */
    private var scheduledRedrawsCount = 0
        set(value) {
            field = value

            update()
        }

    /**
     * Handle display link callback by updating internal state and dispatching the draw, if needed.
     */
    inline fun onDisplayLinkTick(draw: () -> Unit) {
        if (scheduledRedrawsCount > 0) {
            scheduledRedrawsCount -= 1
            draw()
        }
    }

    /**
     * Mark next [FRAMES_COUNT_TO_SCHEDULE_ON_NEED_REDRAW] frames to issue a draw dispatch and unpause displayLink if needed.
     */
    fun needRedraw() {
        scheduledRedrawsCount = FRAMES_COUNT_TO_SCHEDULE_ON_NEED_REDRAW
    }

    private fun update() {
        val isUnpaused = isApplicationActive && (needsToBeProactive || scheduledRedrawsCount > 0)
        setPausedCallback(!isUnpaused)
    }

    companion object {
        /**
         * Right now `needRedraw` doesn't reentry from within `draw` callback during animation which leads to a situation where CADisplayLink is first paused
         * and then asynchronously unpaused. This effectively makes Pro Motion display lose a frame before running on highest possible frequency again.
         * To avoid this, we need to render at least two frames (instead of just one) after each `needRedraw` assuming that invalidation comes inbetween them and
         * displayLink is not paused by the end of RuntimeLoop tick.
         */
        const val FRAMES_COUNT_TO_SCHEDULE_ON_NEED_REDRAW = 2
    }
}

private class ApplicationStateListener(
    /**
     * Callback which will be called with `true` when the app becomes active, and `false` when the app goes background
     */
    private val callback: (Boolean) -> Unit
) : NSObject() {
    init {
        val notificationCenter = NSNotificationCenter.defaultCenter

        notificationCenter.addObserver(
            this,
            NSSelectorFromString(::applicationWillEnterForeground.name),
            UIApplicationWillEnterForegroundNotification,
            null
        )

        notificationCenter.addObserver(
            this,
            NSSelectorFromString(::applicationDidEnterBackground.name),
            UIApplicationDidEnterBackgroundNotification,
            null
        )
    }

    @ObjCAction
    fun applicationWillEnterForeground() {
        callback(true)
    }

    @ObjCAction
    fun applicationDidEnterBackground() {
        callback(false)
    }

    /**
     * Deregister from [NSNotificationCenter]
     */
    fun dispose() {
        val notificationCenter = NSNotificationCenter.defaultCenter

        notificationCenter.removeObserver(this, UIApplicationWillEnterForegroundNotification, null)
        notificationCenter.removeObserver(this, UIApplicationDidEnterBackgroundNotification, null)
    }
}

internal interface MetalRedrawerCallbacks {
    /**
     * Draw into a surface.
     *
     * @param surface The surface to be drawn.
     * @param targetTimestamp Timestamp indicating the expected draw result presentation time. Implementation should forward its internal time clock to this targetTimestamp to achieve smooth visual change cadence.
     */
    fun draw(surface: Surface, targetTimestamp: NSTimeInterval)

    /**
     * Retrieve a list of pending actions which need to be synchronized with Metal rendering using CATransaction mechanism.
     */
    fun retrieveCATransactionCommands(): List<() -> Unit>
}

internal class MetalRedrawer(
    private val metalLayer: CAMetalLayer,
    private val callbacks: MetalRedrawerCallbacks,
) {
    // Workaround for KN compiler bug
    // Type mismatch: inferred type is objcnames.protocols.MTLDeviceProtocol but platform.Metal.MTLDeviceProtocol was expected
    @Suppress("USELESS_CAST")
    private val device = metalLayer.device as platform.Metal.MTLDeviceProtocol?
        ?: throw IllegalStateException("CAMetalLayer.device can not be null")
    private val queue = device.newCommandQueue()
        ?: throw IllegalStateException("Couldn't create Metal command queue")
    private val context = DirectContext.makeMetal(device.objcPtr(), queue.objcPtr())
    private val inflightCommandBuffers = mutableListOf<MTLCommandBufferProtocol>()
    private var lastRenderTimestamp: NSTimeInterval = CACurrentMediaTime()

    // Semaphore for preventing command buffers count more than swapchain size to be scheduled/executed at the same time
    private val inflightSemaphore =
        dispatch_semaphore_create(metalLayer.maximumDrawableCount.toLong())

    var isForcedToPresentWithTransactionEveryFrame = false

    var maximumFramesPerSecond: NSInteger
        get() = caDisplayLink?.preferredFramesPerSecond ?: 0
        set(value) {
            caDisplayLink?.preferredFramesPerSecond = value
        }

    /**
     * Needs scheduling displayLink for forcing UITouch events to come at the fastest possible cadence.
     * Otherwise, touch events can come at rate lower than actual display refresh rate.
     */
    var needsProactiveDisplayLink: Boolean
        get() = displayLinkConditions.needsToBeProactive
        set(value) {
            displayLinkConditions.needsToBeProactive = value
        }

    /**
     * null after [dispose] call
     */
    private var caDisplayLink: CADisplayLink? = CADisplayLink.displayLinkWithTarget(
        target = DisplayLinkProxy {
            displayLinkConditions.onDisplayLinkTick {
                draw(DrawReason.DISPLAY_LINK_CALLBACK)
            }
        },
        selector = NSSelectorFromString(DisplayLinkProxy::handleDisplayLinkTick.name)
    )

    private val displayLinkConditions = DisplayLinkConditions { paused ->
        caDisplayLink?.paused = paused
    }

    private val applicationStateListener = ApplicationStateListener { isApplicationActive ->
        displayLinkConditions.isApplicationActive = isApplicationActive

        if (!isApplicationActive) {
            // If application goes background, synchronously schedule all inflightCommandBuffers, as per
            // https://developer.apple.com/documentation/metal/gpu_devices_and_work_submission/preparing_your_metal_app_to_run_in_the_background?language=objc
            inflightCommandBuffers.forEach {
                // Will immediately return for MTLCommandBuffer's which are not in `Commited` status
                it.waitUntilScheduled()
            }
        }
    }

    init {
        val caDisplayLink = caDisplayLink
            ?: throw IllegalStateException("caDisplayLink is null during redrawer init")

        // UIApplication can be in UIApplicationStateInactive state (during app launch before it gives control back to run loop)
        // and won't receive UIApplicationWillEnterForegroundNotification
        // so we compare the state with UIApplicationStateBackground instead of UIApplicationStateActive
        displayLinkConditions.isApplicationActive =
            UIApplication.sharedApplication.applicationState != UIApplicationState.UIApplicationStateBackground

        caDisplayLink.addToRunLoop(NSRunLoop.mainRunLoop, NSRunLoop.mainRunLoop.currentMode)
    }

    fun dispose() {
        check(caDisplayLink != null) { "MetalRedrawer.dispose() was called more than once" }

        applicationStateListener.dispose()

        caDisplayLink?.invalidate()
        caDisplayLink = null

        context.flush()
        context.close()
    }

    /**
     * Marks current state as dirty and unpauses display link if needed and enables draw dispatch operation on
     * next vsync
     */
<<<<<<< HEAD
    fun needRedraw() = displayLinkConditions.needRedraw()
=======
    fun needRedraw() {
        displayLinkConditions.needsRedrawOnNextVsync = true
    }

    private fun handleDisplayLinkTick() {
        if (displayLinkConditions.needsRedrawOnNextVsync) {
            displayLinkConditions.needsRedrawOnNextVsync = false

            val targetTimestamp = caDisplayLink?.targetTimestamp ?: return

            draw(waitUntilCompletion = false, targetTimestamp)
        }
    }
>>>>>>> 4ec63830

    /**
     * Immediately dispatch draw and block the thread until it's finished and presented on the screen.
     */
    fun drawSynchronously() {
        if (caDisplayLink == null) {
            return
        }

        draw(waitUntilCompletion = true, CACurrentMediaTime())
    }

    private fun draw(waitUntilCompletion: Boolean, targetTimestamp: NSTimeInterval) {
        check(NSThread.isMainThread)

        lastRenderTimestamp = maxOf(targetTimestamp, lastRenderTimestamp)

        autoreleasepool {
            val (width, height) = metalLayer.drawableSize.useContents {
                width.roundToInt() to height.roundToInt()
            }

            if (width <= 0 || height <= 0) {
                return@autoreleasepool
            }

            dispatch_semaphore_wait(inflightSemaphore, DISPATCH_TIME_FOREVER)

            val metalDrawable = metalLayer.nextDrawable()

            if (metalDrawable == null) {
                // TODO: anomaly, log
                // Logger.warn { "'metalLayer.nextDrawable()' returned null. 'metalLayer.allowsNextDrawableTimeout' should be set to false. Skipping the frame." }
                dispatch_semaphore_signal(inflightSemaphore)
                return@autoreleasepool
            }

            val renderTarget =
                BackendRenderTarget.makeMetal(width, height, metalDrawable.texture.objcPtr())

            val surface = Surface.makeFromBackendRenderTarget(
                context,
                renderTarget,
                SurfaceOrigin.TOP_LEFT,
                SurfaceColorFormat.BGRA_8888,
                ColorSpace.sRGB,
                SurfaceProps(pixelGeometry = PixelGeometry.UNKNOWN)
            )

            if (surface == null) {
                // TODO: anomaly, log
                // Logger.warn { "'Surface.makeFromBackendRenderTarget' returned null. Skipping the frame." }
                renderTarget.close()
                // TODO: manually release metalDrawable when K/N API arrives
                dispatch_semaphore_signal(inflightSemaphore)
                return@autoreleasepool
            }

            surface.canvas.clear(Color.WHITE)
            callbacks.draw(surface, lastRenderTimestamp)
            surface.flushAndSubmit()

            val caTransactionCommands = callbacks.retrieveCATransactionCommands()
            val presentsWithTransaction =
                isForcedToPresentWithTransactionEveryFrame || caTransactionCommands.isNotEmpty()

            metalLayer.presentsWithTransaction = presentsWithTransaction

            val commandBuffer = queue.commandBuffer()!!
            commandBuffer.label = "Present"

            if (!presentsWithTransaction) {
                // If there are no pending changes in UIKit interop, present the drawable ASAP
                commandBuffer.presentDrawable(metalDrawable)
            }

            commandBuffer.addCompletedHandler {
                // Signal work finish, allow a new command buffer to be scheduled
                dispatch_semaphore_signal(inflightSemaphore)
            }
            commandBuffer.commit()

            if (presentsWithTransaction) {
                // If there are pending changes in UIKit interop, [waitUntilScheduled](https://developer.apple.com/documentation/metal/mtlcommandbuffer/1443036-waituntilscheduled) is called
                // to ensure that transaction is available
                commandBuffer.waitUntilScheduled()
                metalDrawable.present()
                caTransactionCommands.fastForEach { it.invoke() }
                CATransaction.flush()
            }

            surface.close()
            renderTarget.close()
            // TODO manually release metalDrawable when K/N API arrives

            // Track current inflight command buffers to synchronously wait for their schedule in case app goes background
            if (inflightCommandBuffers.size == metalLayer.maximumDrawableCount.toInt()) {
                inflightCommandBuffers.removeAt(0)
            }

            inflightCommandBuffers.add(commandBuffer)

            if (waitUntilCompletion) {
                commandBuffer.waitUntilCompleted()
            }
        }
    }
}

private class DisplayLinkProxy(
    private val callback: () -> Unit
) : NSObject() {
    @ObjCAction
    fun handleDisplayLinkTick() {
        callback()
    }
}<|MERGE_RESOLUTION|>--- conflicted
+++ resolved
@@ -201,12 +201,17 @@
      */
     private var caDisplayLink: CADisplayLink? = CADisplayLink.displayLinkWithTarget(
         target = DisplayLinkProxy {
+            val targetTimestamp = this.caDisplayLink?.targetTimestamp ?: return@DisplayLinkProxy
+
             displayLinkConditions.onDisplayLinkTick {
-                draw(DrawReason.DISPLAY_LINK_CALLBACK)
+                draw(waitUntilCompletion = false, targetTimestamp)
             }
         },
         selector = NSSelectorFromString(DisplayLinkProxy::handleDisplayLinkTick.name)
     )
+
+    private val currentTargetTimestamp: NSTimeInterval?
+        get() = caDisplayLink?.targetTimestamp
 
     private val displayLinkConditions = DisplayLinkConditions { paused ->
         caDisplayLink?.paused = paused
@@ -254,23 +259,7 @@
      * Marks current state as dirty and unpauses display link if needed and enables draw dispatch operation on
      * next vsync
      */
-<<<<<<< HEAD
     fun needRedraw() = displayLinkConditions.needRedraw()
-=======
-    fun needRedraw() {
-        displayLinkConditions.needsRedrawOnNextVsync = true
-    }
-
-    private fun handleDisplayLinkTick() {
-        if (displayLinkConditions.needsRedrawOnNextVsync) {
-            displayLinkConditions.needsRedrawOnNextVsync = false
-
-            val targetTimestamp = caDisplayLink?.targetTimestamp ?: return
-
-            draw(waitUntilCompletion = false, targetTimestamp)
-        }
-    }
->>>>>>> 4ec63830
 
     /**
      * Immediately dispatch draw and block the thread until it's finished and presented on the screen.
