--- conflicted
+++ resolved
@@ -100,7 +100,8 @@
         windowInfo = windowInfo,
         coroutineContext = coroutineDispatcher,
         renderingUIViewFactory = ::createSkikoUIView,
-        composeSceneFactory = ::createComposeScene
+        composeSceneFactory = ::createComposeScene,
+        coroutineContext = coroutineDispatcher,
     )
 
     /*
@@ -311,49 +312,6 @@
 
     }
 
-<<<<<<< HEAD
-=======
-    private fun createSingleLayerComposeSceneMediator(): ComposeSceneMediator =
-        ComposeSceneMediator(
-            viewController = this,
-            configuration = configuration,
-            focusStack = focusStack,
-            windowInfo = windowInfo,
-            transparency = false,
-            coroutineContext = coroutineDispatcher,
-        ) { mediator: ComposeSceneMediator ->
-            SingleLayerComposeScene(
-                coroutineContext = coroutineDispatcher,
-                density = mediator.densityProvider(),
-                invalidate = mediator::onComposeSceneInvalidate,
-                layoutDirection = layoutDirection,
-                composeSceneContext = ComposeSceneContextImpl(
-                    platformContext = mediator.platformContext
-                ),
-            )
-        }
-
-    private fun createMultiLayerComposeSceneMediator(): ComposeSceneMediator =
-        ComposeSceneMediator(
-            viewController = this,
-            configuration = configuration,
-            focusStack = focusStack,
-            windowInfo = windowInfo,
-            transparency = false,
-            coroutineContext = coroutineDispatcher,
-        ) { mediator ->
-            MultiLayerComposeScene(
-                coroutineContext = coroutineDispatcher,
-                composeSceneContext = ComposeSceneContextImpl(
-                    platformContext = mediator.platformContext
-                ),
-                density = mediator.densityProvider(),
-                invalidate = mediator::onComposeSceneInvalidate,
-                layoutDirection = layoutDirection,
-            )
-        }
-
->>>>>>> d937e550
     fun attachLayer(layer: UIViewComposeSceneLayer) {
         layers.add(layer)
     }
