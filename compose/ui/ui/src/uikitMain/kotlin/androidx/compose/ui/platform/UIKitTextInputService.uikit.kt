--- conflicted
+++ resolved
@@ -125,11 +125,7 @@
     private var _tempCursorPos: Int? = null
     private val mainScope = MainScope()
 
-<<<<<<< HEAD
     fun startInput(
-=======
-    override fun startInput(
->>>>>>> d74c67a9
         value: TextFieldValue,
         imeOptions: ImeOptions,
         onEditCommand: (List<EditCommand>) -> Unit,
@@ -150,11 +146,7 @@
         onInputStarted()
     }
 
-<<<<<<< HEAD
     fun stopInput() {
-=======
-    override fun stopInput() {
->>>>>>> d74c67a9
         flushEditCommandsIfNeeded(force = true)
         currentInput = null
         _tempCurrentInputSession = null
