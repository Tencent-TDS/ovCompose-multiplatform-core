/*
 * Copyright 2023 The Android Open Source Project
 *
 * Licensed under the Apache License, Version 2.0 (the "License");
 * you may not use this file except in compliance with the License.
 * You may obtain a copy of the License at
 *
 *      http://www.apache.org/licenses/LICENSE-2.0
 *
 * Unless required by applicable law or agreed to in writing, software
 * distributed under the License is distributed on an "AS IS" BASIS,
 * WITHOUT WARRANTIES OR CONDITIONS OF ANY KIND, either express or implied.
 * See the License for the specific language governing permissions and
 * limitations under the License.
 */

package androidx.compose.ui.platform

import androidx.compose.runtime.ExperimentalComposeApi
import androidx.compose.ui.geometry.Offset
import androidx.compose.ui.geometry.Rect
import androidx.compose.ui.node.LayoutNode
import androidx.compose.ui.semantics.AccessibilityAction
import androidx.compose.ui.semantics.Role
import androidx.compose.ui.semantics.ScrollAxisRange
import androidx.compose.ui.semantics.SemanticsActions
import androidx.compose.ui.semantics.SemanticsConfiguration
import androidx.compose.ui.semantics.SemanticsNode
import androidx.compose.ui.semantics.SemanticsOwner
import androidx.compose.ui.semantics.SemanticsProperties
import androidx.compose.ui.semantics.SemanticsProperties.HideFromAccessibility
import androidx.compose.ui.semantics.SemanticsPropertyKey
import androidx.compose.ui.semantics.getOrNull
import androidx.compose.ui.state.ToggleableState
import androidx.compose.ui.uikit.utils.CMPAccessibilityContainer
import androidx.compose.ui.uikit.utils.CMPAccessibilityElement
import androidx.compose.ui.unit.LayoutDirection
import androidx.compose.ui.unit.toSize
import androidx.compose.ui.viewinterop.InteropWrappingView
import androidx.compose.ui.viewinterop.NativeAccessibilityViewSemanticsKey
import kotlin.coroutines.CoroutineContext
import kotlin.time.measureTime
import kotlinx.cinterop.BetaInteropApi
import kotlinx.cinterop.CValue
import kotlinx.cinterop.ExportObjCClass
import kotlinx.cinterop.ObjCAction
import kotlinx.cinterop.readValue
import kotlinx.coroutines.CoroutineScope
import kotlinx.coroutines.Job
import kotlinx.coroutines.channels.BufferOverflow
import kotlinx.coroutines.channels.Channel
import kotlinx.coroutines.delay
import kotlinx.coroutines.launch
import platform.CoreGraphics.CGRect
import platform.CoreGraphics.CGRectMake
import platform.CoreGraphics.CGRectZero
import platform.Foundation.NSNotFound
import platform.Foundation.NSNotificationCenter
import platform.Foundation.NSSelectorFromString
import platform.UIKit.NSStringFromCGRect
import platform.UIKit.UIAccessibilityCustomAction
import platform.UIKit.UIAccessibilityFocusedElement
import platform.UIKit.UIAccessibilityIsVoiceOverRunning
import platform.UIKit.UIAccessibilityLayoutChangedNotification
import platform.UIKit.UIAccessibilityPageScrolledNotification
import platform.UIKit.UIAccessibilityPostNotification
import platform.UIKit.UIAccessibilityScreenChangedNotification
import platform.UIKit.UIAccessibilityScrollDirection
import platform.UIKit.UIAccessibilityScrollDirectionDown
import platform.UIKit.UIAccessibilityScrollDirectionLeft
import platform.UIKit.UIAccessibilityScrollDirectionRight
import platform.UIKit.UIAccessibilityScrollDirectionUp
import platform.UIKit.UIAccessibilityTraitAdjustable
import platform.UIKit.UIAccessibilityTraitButton
import platform.UIKit.UIAccessibilityTraitHeader
import platform.UIKit.UIAccessibilityTraitImage
import platform.UIKit.UIAccessibilityTraitNone
import platform.UIKit.UIAccessibilityTraitNotEnabled
import platform.UIKit.UIAccessibilityTraitSelected
import platform.UIKit.UIAccessibilityTraitUpdatesFrequently
import platform.UIKit.UIAccessibilityTraits
import platform.UIKit.UIAccessibilityVoiceOverStatusChanged
import platform.UIKit.UIAccessibilityVoiceOverStatusDidChangeNotification
import platform.UIKit.UIView
import platform.UIKit.UIWindow
import platform.UIKit.accessibilityCustomActions
import platform.UIKit.accessibilityElements
import platform.UIKit.isAccessibilityElement
import platform.darwin.NSInteger
import platform.darwin.NSObject

private val DUMMY_UI_ACCESSIBILITY_CONTAINER = NSObject()

/**
 * Enum class representing different kinds of accessibility invalidation.
 */
private enum class SemanticsTreeInvalidationKind {
    /**
     * The tree was changed, need to recompute the whole tree.
     */
    COMPLETE,

    /**
     * Only bounds of the nodes were changed, need to recompute the bounds of the affected subtrees.
     */
    BOUNDS
}

private class CachedAccessibilityPropertyKey<V>

private object CachedAccessibilityPropertyKeys {
    val accessibilityLabel = CachedAccessibilityPropertyKey<String?>()
    val isAccessibilityElement = CachedAccessibilityPropertyKey<Boolean>()
    val accessibilityIdentifier = CachedAccessibilityPropertyKey<String>()
    val accessibilityHint = CachedAccessibilityPropertyKey<String?>()
    val accessibilityCustomActions = CachedAccessibilityPropertyKey<List<UIAccessibilityCustomAction>>()
    val accessibilityTraits = CachedAccessibilityPropertyKey<UIAccessibilityTraits>()
    val accessibilityValue = CachedAccessibilityPropertyKey<String?>()
    val accessibilityFrame = CachedAccessibilityPropertyKey<CValue<CGRect>>()
    val nativeAccessibilityView = CachedAccessibilityPropertyKey<InteropWrappingView?>()
}

/**
 * Represents a projection of the Compose semantics node to the iOS world.
 *
 * The object itself is a node in a generated tree that matches 1-to-1 with the [SemanticsNode]
 * tree. The actual tree that is communicated to iOS accessibility services is synthesized from it
 * lazily in [AccessibilityContainer] class.
 *
 * @param semanticsNode The semantics node with initial data that this element should represent
 *  (can be changed later via [updateWithNewSemanticsNode])
 * @param mediator The mediator that is associated with iOS accessibility tree where this element
 * resides.
 *
 */
@OptIn(BetaInteropApi::class)
@ExportObjCClass
private class AccessibilityElement(
    private var semanticsNode: SemanticsNode,
    private val mediator: AccessibilityMediator,

    // The super call below is needed because this constructor is designated in the Obj-C class,
    // the real container will be resolved dynamically by [accessibilityContainer] and
    // [resolveAccessibilityContainer]
) : CMPAccessibilityElement(DUMMY_UI_ACCESSIBILITY_CONTAINER) {
    val semanticsNodeId: Int
        get() = semanticsNode.id

    val hasChildren: Boolean
        get() = children.isNotEmpty()

    val childrenCount: NSInteger
        get() = children.size.toLong()

    var parent: AccessibilityElement? = null
        private set

    /**
     * Indicates whether this element is still present in the tree.
     */
    var isAlive = true
        private set

    /**
     * The latest configuration after the last sync with the Compose semantics tree.
     * It's used avoid unnecessary recomputation of merged configs when accessing
     * [SemanticsNode.config]
     */
    private val cachedConfig: SemanticsConfiguration
        get() {
            val config = _cachedConfig

            if (config != null) {
                return config
            } else {
                val newConfig = semanticsNode.config
                _cachedConfig = newConfig
                return newConfig
            }
        }
    private var _cachedConfig: SemanticsConfiguration? = null

    /**
     * A cache for the properties that are computed from the [SemanticsNode.config] and are communicated
     * to iOS Accessibility services.
     */
    private val cachedProperties = mutableMapOf<CachedAccessibilityPropertyKey<*>, Any?>()

    private var children = mutableListOf<AccessibilityElement>()

    /**
     * Cached [InteropWrappingView] for the element if it's present. AX services will be redirected
     * to this view if it's not null, other Compose semantics data for this element will be ignored.
     *
     * The specific type of [InteropWrappingView] is needed to allow to change the
     * [InteropWrappingView.actualAccessibilityContainer], which overrides defaults accessibility
     * containers of view (its superview) to be whatever container is resolved within Compose
     * hierarchy. This is required to allow the synthesized accessibility tree to be properly
     * traversed by AX services.
     */
    private val nativeAccessibilityView: InteropWrappingView?
        get() = getOrElse(CachedAccessibilityPropertyKeys.nativeAccessibilityView) {
            cachedConfig.getOrNull(NativeAccessibilityViewSemanticsKey)?.also {
                it.actualAccessibilityContainer = parent?.accessibilityContainer
            }
        }

    /**
     * Constructed lazily if :
     * - The element has children of its own
     * or
     * - The element is representing the root node
     */
    private val synthesizedAccessibilityContainer by lazy {
        AccessibilityContainer(
            wrappedElement = this,
            mediator = mediator
        )
    }

    /**
     * Returns accessibility element communicated to iOS Accessibility services for the given [index].
     * Takes a child at [index].
     * If the child is constructed from a [SemanticsNode] with [NativeAccessibilityViewSemanticsKey],
     * then the element at the given index is a native view.
     * If the child has its own children, then the element at the given index is the synthesized container
     * for the child. Otherwise, the element at the given index is the child itself.
     */
    fun childAccessibilityElementAtIndex(index: NSInteger): Any? {
        val i = index.toInt()

        return if (i in children.indices) {
            val child = children[i]

            val nativeView = child.nativeAccessibilityView

            if (nativeView != null) {
                return nativeView
            } else if (child.hasChildren) {
                child.accessibilityContainer
            } else {
                child
            }
        } else {
            null
        }
    }

    /**
     * Reverse of [childAccessibilityElementAtIndex]
     * Tries to match the given [element] with the actual hierarchy resolution callback from
     * iOS Accessibility services. If the element is found, returns its index in the children list.
     * Otherwise, returns null.
     */
    fun indexOfChildAccessibilityElement(element: Any): NSInteger? {
        for (index in 0 until children.size) {
            val child = children[index]

            if (element == child.nativeAccessibilityView) {
                return index.toLong()
            } else if (child.hasChildren && element == child.accessibilityContainer) {
                return index.toLong()
            } else if (element == child) {
                return index.toLong()
            }
        }

        return null
    }

    fun discardCache(invalidationKind: SemanticsTreeInvalidationKind) {
        when (invalidationKind) {
            SemanticsTreeInvalidationKind.COMPLETE -> {
                _cachedConfig = null
                cachedProperties.clear()
            }

            SemanticsTreeInvalidationKind.BOUNDS -> {
                discardCachedAccessibilityFrameRecursively()
            }
        }
    }
    private fun discardCachedAccessibilityFrameRecursively() {
        if (cachedProperties.remove(CachedAccessibilityPropertyKeys.accessibilityFrame) != null) {
            for (child in children) {
                child.discardCachedAccessibilityFrameRecursively()
            }
        } else {
            // Not calculated yet, or the subtree was already discarded. Do nothing.
        }
    }

    fun dispose() {
        check(isAlive) {
            "AccessibilityElement is already disposed"
        }

        isAlive = false
    }

    /**
     * Returns the value for the given [key] from the cache if it's present, otherwise computes the
     * value using the given [block] and caches it.
     */
    @Suppress("UNCHECKED_CAST") // cast is safe because the set value is constrained by the key T
    private inline fun <T>getOrElse(key: CachedAccessibilityPropertyKey<T>, crossinline block: () -> T): T {
        val value = cachedProperties.getOrElse(key) {
            val newValue = block()
            cachedProperties[key] = newValue
            newValue
        }

        return value as T
    }

    override fun accessibilityLabel(): String? =
        getOrElse(CachedAccessibilityPropertyKeys.accessibilityLabel) {
            val config = cachedConfig

            val contentDescription =
                config.getOrNull(SemanticsProperties.ContentDescription)?.joinToString("\n")

            if (contentDescription != null) {
                contentDescription
            } else {
                val editableText = config.getOrNull(SemanticsProperties.EditableText)?.text

                editableText ?: config.getOrNull(SemanticsProperties.Text)
                    ?.joinToString("\n") { it.text }
            }
        }

    override fun accessibilityActivate(): Boolean {
        if (!isAlive || !semanticsNode.isValid) {
            return false
        }

        val config = cachedConfig

        if (config.contains(SemanticsProperties.Disabled)) {
            return false
        }

        val onClick = config.getOrNull(SemanticsActions.OnClick) ?: return false
        val action = onClick.action ?: return false

        return action()
    }

    /**
     * This function is the final one called during the accessibility tree resolution for iOS services
     * and is invoked from underlying Obj-C library. If this node has children, then we return its
     * synthesized container, otherwise we look up the parent and return its container.
     */
    override fun resolveAccessibilityContainer(): Any? {
        if (!isAlive) {
            mediator.debugLogger?.log("resolveAccessibilityContainer failed because $semanticsNodeId was removed from the tree")
            return null
        }

        return if (hasChildren || semanticsNodeId == mediator.rootSemanticsNodeId) {
            synthesizedAccessibilityContainer
        } else {
            parent?.accessibilityContainer
        }
    }

    override fun accessibilityElementDidBecomeFocused() {
        super.accessibilityElementDidBecomeFocused()

        mediator.debugLogger?.apply {
            log(null)
            log("Focused on:")
            log(cachedConfig)
        }
    }

    override fun accessibilityScrollToVisible(): Boolean {
        if (!isAlive) {
            return false
        }

        scrollToIfPossible()

        return true
    }

    override fun accessibilityScrollToVisibleWithChild(child: Any): Boolean {
        if (!isAlive) {
            return false
        }

        if (child is AccessibilityElement && child.isAlive) {
            child.scrollToIfPossible()
            return true
        }

        return false
    }

    /**
     * Try to perform a scroll on any ancestor of this element if the element is not fully visible.
     */
    private fun scrollToIfPossible() {
        val scrollableAncestor = semanticsNode.scrollableByAncestor ?: return
        val scrollableAncestorRect = scrollableAncestor.boundsInWindow

        val unclippedRect = semanticsNode.unclippedBoundsInWindow

        mediator.debugLogger?.log(
            listOf(
                "scrollableAncestorRect: $scrollableAncestorRect",
                "unclippedRect: $unclippedRect"
            )
        )
<<<<<<< HEAD

        fun Float.invertIfNeeded() = if (isRTL) -this else this
=======
>>>>>>> e7dfb92c

        // TODO: consider safe areas?
        if (unclippedRect.top < scrollableAncestorRect.top) {
            // The element is above the screen, scroll up
            parent?.scrollByIfPossible(
                0f,
                unclippedRect.top - scrollableAncestorRect.top -
                    (scrollableAncestor.size.height - unclippedRect.size.height) / 2
            )
        } else if (unclippedRect.bottom > scrollableAncestorRect.bottom) {
            // The element is below the screen, scroll down
            parent?.scrollByIfPossible(
                0f,
                unclippedRect.bottom - scrollableAncestorRect.bottom +
                    (scrollableAncestor.size.height - unclippedRect.size.height) / 2
            )
        } else if (unclippedRect.left < scrollableAncestorRect.left) {
            // The element is to the left of the screen, scroll left
            parent?.scrollByIfPossible(
                (unclippedRect.left - scrollableAncestorRect.left -
                    (scrollableAncestor.size.width - unclippedRect.size.width) / 2).invertIfNeeded(),
                0f
            )
        } else if (unclippedRect.right > scrollableAncestorRect.right) {
            // The element is to the right of the screen, scroll right
            parent?.scrollByIfPossible(
                (unclippedRect.right - scrollableAncestorRect.right +
                    (scrollableAncestor.size.width - unclippedRect.size.width) / 2).invertIfNeeded(),
                0f
            )
        }
    }

    private fun scrollByIfPossible(dx: Float, dy: Float): Boolean {
        if (!isAlive) {
            return false
        }

        // if it has scrollBy action, invoke it, otherwise try to scroll the parent
        val action = cachedConfig.getOrNull(SemanticsActions.ScrollBy)?.action

        return if (action != null) {
            action(dx, dy)
        } else {
            parent?.scrollByIfPossible(dx, dy) ?: false
        }
    }

    private fun scrollIfPossible(
        direction: UIAccessibilityScrollDirection
    ): AccessibilityScrollEventResult? {
        val config = cachedConfig

<<<<<<< HEAD
=======
        val deltaX: Int
        val deltaY: Int
        val isForward: Boolean
        val pageAction: SemanticsPropertyKey<AccessibilityAction<() -> Boolean>>
>>>>>>> e7dfb92c
        val rangeProperty = if (direction.isHorizontal) {
            SemanticsProperties.HorizontalScrollAxisRange
        } else {
            SemanticsProperties.VerticalScrollAxisRange
        }
<<<<<<< HEAD

        val axisRange = config.getOrNull(rangeProperty)
        val normalisedDirection = when (direction) {
            UIAccessibilityScrollDirectionUp -> if (axisRange?.reverseScrolling == true) {
                UIAccessibilityScrollDirectionDown
            } else {
                UIAccessibilityScrollDirectionUp
            }

            UIAccessibilityScrollDirectionDown -> if (axisRange?.reverseScrolling == true) {
                UIAccessibilityScrollDirectionUp
            } else {
                UIAccessibilityScrollDirectionDown
            }

            UIAccessibilityScrollDirectionRight -> if (isRTL) {
                UIAccessibilityScrollDirectionLeft
            } else {
                UIAccessibilityScrollDirectionRight
            }

            UIAccessibilityScrollDirectionLeft -> if (isRTL) {
                UIAccessibilityScrollDirectionRight
            } else {
                UIAccessibilityScrollDirectionLeft
            }

            else -> return null
        }

        when (normalisedDirection) {
            UIAccessibilityScrollDirectionUp -> {
                var result = config.getOrNull(SemanticsActions.PageUp)?.action?.invoke()

                if (result != null) {
                    return if (result) this else null
                }
=======
>>>>>>> e7dfb92c

        // TODO: is RTL working properly?
        val axisRange = config.getOrNull(rangeProperty)
        val normalisedDirection = if (axisRange?.reverseScrolling == true) {
            when (direction) {
                UIAccessibilityScrollDirectionUp -> UIAccessibilityScrollDirectionDown
                UIAccessibilityScrollDirectionDown -> UIAccessibilityScrollDirectionUp
                UIAccessibilityScrollDirectionRight -> UIAccessibilityScrollDirectionLeft
                UIAccessibilityScrollDirectionLeft -> UIAccessibilityScrollDirectionRight
                else -> return null
            }
        } else {
            direction
        }

        when (normalisedDirection) {
            UIAccessibilityScrollDirectionUp -> {
                deltaX = 0
                deltaY = -semanticsNode.size.height
                isForward = false
                pageAction = SemanticsActions.PageUp
            }

            UIAccessibilityScrollDirectionDown -> {
                deltaX = 0
                deltaY = semanticsNode.size.height
                isForward = true
                pageAction = SemanticsActions.PageDown
            }

            UIAccessibilityScrollDirectionRight -> {
                deltaX = -semanticsNode.size.width
                deltaY = 0
                isForward = false
                pageAction = SemanticsActions.PageLeft
            }

            UIAccessibilityScrollDirectionLeft -> {
<<<<<<< HEAD
                var result = config.getOrNull(SemanticsActions.PageLeft)?.action?.invoke()

                if (result != null) {
                    return if (result) this else null
                }

                result = config.getOrNull(SemanticsActions.ScrollBy)?.action?.invoke(
                    semanticsNode.size.width.toFloat(),
                    0f,
                )

                if (result != null) {
                    return if (result) this else null
                }
=======
                deltaX = semanticsNode.size.width
                deltaY = 0
                isForward = true
                pageAction = SemanticsActions.PageRight
>>>>>>> e7dfb92c
            }

            else -> return null
        }

<<<<<<< HEAD
                result = config.getOrNull(SemanticsActions.ScrollBy)?.action?.invoke(
                    -semanticsNode.size.width.toFloat(),
                    0f,
                )
=======
        val succeeded = config.getOrNull(pageAction)?.action?.invoke()
            ?: config.getOrNull(SemanticsActions.ScrollBy)
                ?.action
                ?.invoke(deltaX.toFloat(), deltaY.toFloat())
>>>>>>> e7dfb92c

        return when (succeeded) {
            true -> AccessibilityScrollEventResult(
                announceMessage = {
                    announceMessage(isForward, cachedConfig.getOrNull(rangeProperty))
                }
            )

            false -> null
            null -> parent?.scrollIfPossible(direction)
        }
    }

    private fun announceMessage(isForward: Boolean, range: ScrollAxisRange?): String? {
        range ?: return null
        return if (range.value() == 0f) {
            getString(Strings.FirstPage)
        } else if (range.value() == range.maxValue()) {
            getString(Strings.LastPage)
        } else if (isForward) {
            getString(Strings.NextPage)
        } else {
            getString(Strings.PreviousPage)
        }
    }

    override fun accessibilityScroll(direction: UIAccessibilityScrollDirection): Boolean {
        if (!isAlive) {
            return false
        }

        if (cachedConfig.contains(SemanticsProperties.Disabled)) {
            return false
        }

        val frame = semanticsNode.boundsInWindow
        val approximateScrollAnimationDuration = 350L

        val result = scrollIfPossible(direction)
        return if (result != null) {
            mediator.notifyScrollCompleted(
                scrollResult = result,
                delay = approximateScrollAnimationDuration,
                focusedNode = semanticsNode,
                focusedRectInWindow = frame
            )
            true
        } else {
            false
        }
    }

    override fun isAccessibilityElement(): Boolean =
        getOrElse(CachedAccessibilityPropertyKeys.isAccessibilityElement) {
            val config = cachedConfig

            if (config.contains(SemanticsProperties.InvisibleToUser) ||
                config.contains(HideFromAccessibility)
            ) {
                false
            } else {
                // TODO: investigate if it can it be one of those _and_ contain properties that should
                //  be communicated to iOS?
                if (config.getOrNull(SemanticsProperties.IsTraversalGroup) == true
                    || config.contains(SemanticsProperties.IsPopup)
                    || config.contains(SemanticsProperties.IsDialog)
                ) {
                    false
                } else {
                    config.containsImportantForAccessibility()
                }
            }
        }

    override fun accessibilityIdentifier(): String =
        getOrElse(CachedAccessibilityPropertyKeys.accessibilityIdentifier) {
            cachedConfig.getOrNull(SemanticsProperties.TestTag)
                ?: "AccessibilityElement for SemanticsNode(id=$semanticsNodeId)"
        }

    override fun accessibilityHint(): String? =
        getOrElse(CachedAccessibilityPropertyKeys.accessibilityHint) {
            cachedConfig.getOrNull(SemanticsActions.OnClick)?.label
        }

    override fun accessibilityCustomActions(): List<UIAccessibilityCustomAction> {
        val config = cachedConfig

        return getOrElse(CachedAccessibilityPropertyKeys.accessibilityCustomActions) {
            config.getOrNull(SemanticsActions.CustomActions)?.let { actions ->
                actions.map {
                    UIAccessibilityCustomAction(
                        name = it.label,
                        actionHandler = { _ ->
                            if (config.contains(SemanticsProperties.Disabled)) {
                                false
                            } else {
                                it.action.invoke()
                            }
                        }
                    )
                }
            } ?: emptyList()
        }
    }

    override fun accessibilityTraits(): UIAccessibilityTraits =
        getOrElse(CachedAccessibilityPropertyKeys.accessibilityTraits) {
            var result = UIAccessibilityTraitNone

            val config = cachedConfig

            if (config.contains(SemanticsProperties.LiveRegion)) {
                // TODO: LiveRegionMode in the config is currently ignored.
                //  the default behavior due this flag set will actually do `Polite` announcements
                //  to do `Assertive` announcements, we need to post a notification explicitly on each change
                //  which we need to track manually
                result = result or UIAccessibilityTraitUpdatesFrequently
            }

            if (config.contains(SemanticsProperties.Disabled)) {
                result = result or UIAccessibilityTraitNotEnabled
            }

            if (config.contains(SemanticsProperties.Heading)) {
                result = result or UIAccessibilityTraitHeader
            }

            config.getOrNull(SemanticsProperties.ToggleableState)?.let { state ->
                when (state) {
                    ToggleableState.On -> {
                        result = result or UIAccessibilityTraitSelected
                    }

                    ToggleableState.Off, ToggleableState.Indeterminate -> {
                        // Do nothing
                    }
                }
            }

            config.getOrNull(SemanticsProperties.LiveRegion)?.let {
                result = result or UIAccessibilityTraitUpdatesFrequently
            }

            config.getOrNull(SemanticsActions.OnClick)?.let {
                result = result or UIAccessibilityTraitButton
            }

            config.getOrNull(SemanticsProperties.Role)?.let { role ->
                when (role) {
                    Role.Button, Role.RadioButton, Role.Checkbox, Role.Switch -> {
                        result = result or UIAccessibilityTraitButton
                    }

                    Role.DropdownList -> {
                        result = result or UIAccessibilityTraitAdjustable
                    }

                    Role.Image -> {
                        result = result or UIAccessibilityTraitImage
                    }
                }
            }

            result
        }


    override fun accessibilityValue(): String? =
        getOrElse(CachedAccessibilityPropertyKeys.accessibilityValue) {
            cachedConfig.getOrNull(SemanticsProperties.StateDescription)
        }

    override fun accessibilityFrame(): CValue<CGRect> =
        getOrElse(CachedAccessibilityPropertyKeys.accessibilityFrame) {
            // AX services expect the frame to be in the coordinate space of the root UIWindow
            // [semanticsNode.boundsInWindow] provide it in so called `window container` space,
            // which can be different from the root UIWindow space.
            mediator.convertToAppWindowCGRect(semanticsNode.boundsInWindow)
        }


    override fun accessibilityPerformEscape(): Boolean {
        if (!isAlive) {
            mediator.debugLogger?.log("accessibilityPerformEscape() called after $semanticsNodeId was removed from the tree")
            return false
        }

        if (mediator.performEscape()) {
            UIAccessibilityPostNotification(UIAccessibilityScreenChangedNotification, null)
            return true
        } else {
            return super.accessibilityPerformEscape()
        }
    }

    // TODO: check the reference/value semantics for SemanticsNode, perhaps it doesn't need
    //  recreation at all
    fun updateWithNewSemanticsNode(newSemanticsNode: SemanticsNode) {
        check(semanticsNode.id == newSemanticsNode.id)
        // TODO: track that SemanticsProperties.LiveRegion is present and conditionally start
        //  proactively comparing the the accessibilityLabel and accessibilityValue properties
        //  to post notifications about the changes.
        semanticsNode = newSemanticsNode
    }

    /**
     * Find the element that is eligible for focusing.
     */
    fun findFocusableElement(): AccessibilityElement? {
        // TODO: follow convention on refocusing on the first eligible element
        //  following the element with `Heading` trait
        check(isAlive)

        if (isAccessibilityElement) {
            return this
        }

        for (child in children) {
            val focusableElement = child.findFocusableElement()

            if (focusableElement != null) {
                return focusableElement
            }
        }

        return null
    }

    private fun removeFromParent() {
        val parent = parent ?: return

        val removed = parent.children.remove(this)
        check(removed) {
            "Corrupted tree. Can't remove the child from the parent, because it's not present in the parent's children list"
        }

        this.parent = null
    }

    fun removeAllChildren() {
        for (child in children) {
            child.parent = null
        }

        children.clear()
    }

    fun addChild(element: AccessibilityElement) {
        // If child was moved from another parent, remove it from there first
        // Perhaps this is excessive, but I can't prove, that situation where an
        // [AccessibilityElement] is contained in multiple parents is impossible, and that it won't
        // lead to issues
        element.removeFromParent()

        children.add(element)
        element.parent = this@AccessibilityElement
    }

    private fun debugContainmentChain() = debugContainmentChain(this)

    fun debugLog(logger: AccessibilityDebugLogger, depth: Int) {
        val indent = " ".repeat(depth * 2)

        val container = resolveAccessibilityContainer() as AccessibilityContainer
        val indexOfSelf = container.indexOfAccessibilityElement(this)

        check(indexOfSelf != NSNotFound)
        check(container.accessibilityElementAtIndex(indexOfSelf) == this)

        logger.apply {
            log("${indent}AccessibilityElement_$semanticsNodeId")
            log("$indent  containmentChain: ${debugContainmentChain()}")
            log("$indent  isAccessibilityElement: $isAccessibilityElement")
            log("$indent  accessibilityLabel: $accessibilityLabel")
            log("$indent  accessibilityValue: $accessibilityValue")
            log("$indent  accessibilityTraits: $accessibilityTraits")
            log("$indent  accessibilityFrame: ${NSStringFromCGRect(accessibilityFrame)}")
            log("$indent  accessibilityIdentifier: $accessibilityIdentifier")
            log("$indent  accessibilityCustomActions: $accessibilityCustomActions")
        }
    }

    fun hitTest(offsetInWindow: Offset): AccessibilityElement? {
        if (!isAlive) {
            return null
        }

        val containsPoint = semanticsNode.boundsInWindow.contains(offsetInWindow)
        if (containsPoint && isAccessibilityElement) {
            return this
        }

        children.forEach { child ->
            child.hitTest(offsetInWindow)?.let {
                return it
            }
        }
        return this.takeIf { containsPoint }
    }

    private val isRTL get() = semanticsNode.isRTL
}

/**
 * UIAccessibilityElement can't be a container and an element at the same time.
 * If [isAccessibilityElement] is true, iOS accessibility services won't access the object
 * UIAccessibilityContainer methods.
 * Thus, semantics tree like
 * ```
 * SemanticsNode_A
 *     SemanticsNode_B
 *         SemanticsNode_C
 * ```
 * Is expected by iOS Accessibility services to be represented as:
 * ```
 * AccessibilityContainer_A
 *     AccessibilityElement_A
 *     AccessibilityContainer_B
 *         AccessibilityElement_B
 *         AccessibilityElement_C
 * ```
 * The actual internal representation of the tree is:
 * ```
 * AccessibilityElement_A
 *   AccessibilityElement_B
 *      AccessibilityElement_C
 * ```
 * But the object we put into the accessibility root set is the synthesized [AccessibilityContainer]
 * for AccessibilityElement_A. The methods that are be called from iOS Accessibility services will
 * lazily resolve the hierarchy from the internal one to expected.
 *
 * This is needed, because the actual [SemanticsNode]s can be inserted and removed dynamically, so building
 * the whole container hierarchy in advance and maintaining it proactively will make the code even more
 * hard to follow than it is now.
 *
 * This implementation is inspired by Flutter's
 * https://github.com/flutter/engine/blob/main/shell/platform/darwin/ios/framework/Source/SemanticsObject.h
 *
 */
<<<<<<< HEAD
@OptIn(BetaInteropApi::class)
=======
>>>>>>> e7dfb92c
@ExportObjCClass
private class AccessibilityContainer(
    /**
     * The element wrapped by this container
     */
    private val wrappedElement: AccessibilityElement,
    private val mediator: AccessibilityMediator,

    // The super call below is needed because this constructor is designated in the Obj-C class,
    // the real parent container will be resolved dynamically by [accessibilityContainer]
) : CMPAccessibilityContainer(DUMMY_UI_ACCESSIBILITY_CONTAINER) {
    val semanticsNodeId by wrappedElement::semanticsNodeId
    private val isAlive by wrappedElement::isAlive

    /**
     * This function will be called by iOS Accessibility services to traverse the hierarchy of all
     * accessibility elements starting with the root one.
     *
     * The zero element is always the element wrapped by this container due to the restriction of
     * an object not being able to be a container and an element at the same time.
     */
    override fun accessibilityElementAtIndex(index: NSInteger): Any? {
        if (!isAlive) {
            mediator.debugLogger?.log("accessibilityElementAtIndex(NSInteger) called after $semanticsNodeId was removed from the tree")
            return null
        }

        if (index == 0L) {
            return wrappedElement
        }

        return wrappedElement.childAccessibilityElementAtIndex(index - 1)
    }

    override fun accessibilityFrame(): CValue<CGRect> {
        if (!isAlive) {
            return CGRectMake(0.0, 0.0, 0.0, 0.0)
        }

        // Same as wrapped element
        // iOS makes children of a container unreachable, if their frame is outside of
        // the container's frame
        return wrappedElement.accessibilityFrame
    }

    /**
     * The number of elements in the container:
     * The wrapped element itself + the number of children
     */
    override fun accessibilityElementCount(): NSInteger {
        if (!isAlive) {
            mediator.debugLogger?.log("accessibilityElementCount() called after $semanticsNodeId was removed from the tree")
            return 0
        }

        return wrappedElement.childrenCount + 1
    }

    /**
     * Reverse lookup of [accessibilityElementAtIndex]
     */
    override fun indexOfAccessibilityElement(element: Any): NSInteger {
        if (!isAlive) {
            mediator.debugLogger?.log("indexOfAccessibilityElement(Any) called after $semanticsNodeId was removed from the tree")
            return NSNotFound
        }

        if (element == wrappedElement) {
            return 0
        }

        return wrappedElement.indexOfChildAccessibilityElement(element)?.let { index ->
            index + 1
        } ?: NSNotFound
    }

    override fun accessibilityContainer(): Any? {
        if (!isAlive) {
            mediator.debugLogger?.log("accessibilityContainer() called after $semanticsNodeId was removed from the tree")
            return null
        }

        return if (semanticsNodeId == mediator.rootSemanticsNodeId) {
            mediator.view
        } else {
            wrappedElement.parent?.accessibilityContainer
        }
    }

    fun debugLog(logger: AccessibilityDebugLogger, depth: Int) {
        val indent = " ".repeat(depth * 2)
        logger.log("${indent}AccessibilityContainer_${semanticsNodeId}")
    }
}

private class NodesSyncResult(
    val newElementToFocus: Any?
)

/**
 * A sealed class that represents the options for syncing the Compose SemanticsNode tree with the iOS UIAccessibility tree.
 */
@ExperimentalComposeApi
enum class AccessibilitySyncOptions {
    /**
     * Never sync the tree.
     */
    Never,

    /**
     * Sync the tree only when the accessibility services are running.
     */
    WhenRequiredByAccessibilityServices,

    /**
     * Always sync the tree, can be quite handy for debugging and testing.
     * Be aware that there is a significant overhead associated with doing it that can degrade
     * the visual performance of the app.
     */
    Always
}

/**
 * An interface for logging accessibility debug messages.
 */
internal interface AccessibilityDebugLogger {
    /**
     * Logs the given [message].
     */
    fun log(message: Any?)
}

private val accessibilityDebugLogger: AccessibilityDebugLogger? = null
// Uncomment for debugging:
// private val accessibilityDebugLogger = object : AccessibilityDebugLogger {
//     override fun log(message: Any?) {
//         if (message == null) {
//             println()
//         } else {
//             println("[a11y]: $message")
//         }
//     }
// }

@OptIn(ExperimentalComposeApi::class)
private val AccessibilitySyncOptions.shouldPerformSync
    get() =
        when (this) {
            AccessibilitySyncOptions.Never -> false
            AccessibilitySyncOptions.WhenRequiredByAccessibilityServices -> UIAccessibilityIsVoiceOverRunning()
            AccessibilitySyncOptions.Always -> true
        }

/**
 * A class responsible for mediating between the tree of specific SemanticsOwner and the iOS accessibility tree.
 */
@OptIn(ExperimentalComposeApi::class)
internal class AccessibilityMediator(
    val view: UIView,
    val owner: SemanticsOwner,
    coroutineContext: CoroutineContext,
    private val getAccessibilitySyncOptions: () -> AccessibilitySyncOptions,

    /**
     * A function that converts the given [Rect] from the semantics tree coordinate space (window container for layers)
     * to the [CGRect] in coordinate space of the app window.
     */
    val convertToAppWindowCGRect: (Rect, UIWindow) -> CValue<CGRect>,
    val performEscape: () -> Boolean
): NSObject() {
    /**
     * Indicates that this mediator was just created and the accessibility focus should be set on the
     * first eligible element.
     */
    private var needsInitialRefocusing = true
    private var isAlive = true

    private var inflightScrollsCount = 0
    private val needsRedundantRefocusingOnSameElement: Boolean
        get() = inflightScrollsCount > 0

    private val notificationCenter = NSNotificationCenter.defaultCenter

    /**
     * The kind of invalidation that determines what kind of logic will be executed in the next sync.
     * `COMPLETE` invalidation means that the whole tree should be recomputed, `BOUNDS` means that only
     * the bounds of the nodes should be recomputed. A list of changed performed by `BOUNDS` path
     * is a strict subset of `COMPLETE`, so in the end of sync it will be reset to `BOUNDS`.
     * Executing sync assumes that at least one kind of invalidation happened, if it was triggered
     * by [onSemanticsChange] it will be automatically promoted to `COMPLETE`.
     */
    private var invalidationKind = SemanticsTreeInvalidationKind.COMPLETE

    /**
     * A set of node ids that had their bounds invalidated after the last sync.
     */
    private var invalidatedBoundsNodeIds = mutableSetOf<Int>()
    private val invalidationChannel = Channel<Unit>(1, onBufferOverflow = BufferOverflow.DROP_LATEST)

    /**
     * Remembered [AccessibilityDebugLogger] after last sync, if logging is enabled according to
     * [AccessibilitySyncOptions].
     */
    var debugLogger: AccessibilityDebugLogger? = null
        private set

    var rootSemanticsNodeId: Int = -1

    /**
     * Job to cancel tree syncing when the mediator is disposed.
     */
    private val job = Job()

    /**
     * CoroutineScope to launch the tree syncing job on.
     */
    private val coroutineScope = CoroutineScope(coroutineContext + job)

    /**
     * A map of all [SemanticsNode.id] currently present in the tree to corresponding
     * [AccessibilityElement].
     */
    private val accessibilityElementsMap = mutableMapOf<Int, AccessibilityElement>()

    init {
        accessibilityDebugLogger?.log("AccessibilityMediator for $view created")

        notificationCenter.addObserver(
            observer = this,
            selector = NSSelectorFromString(::voiceOverStatusDidChange.name),
            name = UIAccessibilityVoiceOverStatusDidChangeNotification,
            `object` = null
        )

        coroutineScope.launch {
            // The main loop that listens for invalidations and performs the tree syncing
            // Will exit on CancellationException from within await on `invalidationChannel.receive()`
            // when [job] is cancelled
            while (true) {
                invalidationChannel.receive()

                while (invalidationChannel.tryReceive().isSuccess) {
                    // Do nothing, just consume the channel
                    // Workaround for the channel buffering two invalidations despite the capacity of 1
                }

                val syncOptions = getAccessibilitySyncOptions()

                val shouldPerformSync = syncOptions.shouldPerformSync

                debugLogger = accessibilityDebugLogger.takeIf { shouldPerformSync }

                if (shouldPerformSync) {
                    var result: NodesSyncResult

                    val time = measureTime {
                        result = sync(invalidationKind)
                    }

                    debugLogger?.log("AccessibilityMediator.sync took $time")
                    debugLogger?.log("LayoutChanged, newElementToFocus: ${result.newElementToFocus}")

                    UIAccessibilityPostNotification(UIAccessibilityLayoutChangedNotification, result.newElementToFocus)
                }

                invalidationKind = SemanticsTreeInvalidationKind.BOUNDS
                invalidatedBoundsNodeIds.clear()
            }
        }
    }

    @OptIn(BetaInteropApi::class)
    @ObjCAction
    private fun voiceOverStatusDidChange() {
        invalidationKind = SemanticsTreeInvalidationKind.COMPLETE
        invalidationChannel.trySend(Unit)
    }

    fun convertToAppWindowCGRect(rect: Rect): CValue<CGRect> {
        val window = view.window ?: return CGRectZero.readValue()

        return convertToAppWindowCGRect(rect, window)
    }

    fun notifyScrollCompleted(
        scrollResult: AccessibilityScrollEventResult,
        delay: Long,
        focusedNode: SemanticsNode,
        focusedRectInWindow: Rect
    ) {
        inflightScrollsCount++

        coroutineScope.launch {
            delay(delay)

            inflightScrollsCount--

            UIAccessibilityPostNotification(
                UIAccessibilityPageScrolledNotification,
                scrollResult.announceMessage()
            )

            debugLogger?.log("PageScrolled")

            if (accessibilityElementsMap[focusedNode.id] == null) {
                findElementInRect(rect = focusedRectInWindow)?.let {
                    debugLogger?.log("LayoutChanged, result: $it")

                    UIAccessibilityPostNotification(
                        UIAccessibilityLayoutChangedNotification,
                        it
                    )
                }
            }
        }
    }

    fun onSemanticsChange() {
        debugLogger?.log("onSemanticsChange")

        invalidationKind = SemanticsTreeInvalidationKind.COMPLETE
        invalidationChannel.trySend(Unit)
    }

    fun onLayoutChange(nodeId: Int) {
        debugLogger?.log("onLayoutChange (nodeId=$nodeId)")

        // TODO: Properly implement layout invalidation, taking into account that semantics
        //  can also change after the `onLayoutChange` event.
        if (accessibilityElementsMap[nodeId] == null) {
            // Forcing tree recalculation when a node with unknown nodeId occurred.
            invalidationKind = SemanticsTreeInvalidationKind.COMPLETE
        } else {
            invalidatedBoundsNodeIds.add(nodeId)
        }

        invalidationChannel.trySend(Unit)
    }

    fun dispose() {
        check(isAlive) { "AccessibilityMediator is already disposed" }

        job.cancel()
        isAlive = false
        view.accessibilityElements = null

        for (element in accessibilityElementsMap.values) {
            element.dispose()
        }

        notificationCenter.removeObserver(
            observer = this,
            name = UIAccessibilityVoiceOverStatusChanged,
            `object` = null
        )
    }

    private fun createOrUpdateAccessibilityElementForSemanticsNode(node: SemanticsNode): AccessibilityElement {
        val element = accessibilityElementsMap[node.id]

        if (element != null) {
            element.updateWithNewSemanticsNode(node)
            return element
        }

        val newElement = AccessibilityElement(
            semanticsNode = node,
            mediator = this
        )

        accessibilityElementsMap[node.id] = newElement

        return newElement
    }

    /**
     * Traverses semantics tree starting from rootNode and returns an accessibility object which will
     * be put into iOS view's [accessibilityElements] property.
     *
     * Inserts new elements to [accessibilityElementsMap], updates the old ones, and removes the elements
     * that are not present in the tree anymore.
     */
    private fun traverseSemanticsTree(rootNode: SemanticsNode): Any {
        val presentIds = mutableSetOf<Int>()

        fun traverseSemanticsNode(node: SemanticsNode): AccessibilityElement {
            presentIds.add(node.id)
            val element = createOrUpdateAccessibilityElementForSemanticsNode(node)

            element.removeAllChildren()
            val childSemanticsNodesInAccessibilityOrder = node
                .replacedChildren
                .filter {
                    it.isValid
                }
                .sortedByAccessibilityOrder(node.isRTL)

            for (childNode in childSemanticsNodesInAccessibilityOrder) {
                val childElement = traverseSemanticsNode(childNode)
                element.addChild(childElement)
            }

            return element
        }

        val rootAccessibilityElement = traverseSemanticsNode(rootNode)

        // Filter out [AccessibilityElement] in [accessibilityElementsMap] that are not present in the tree anymore
        accessibilityElementsMap.keys.retainAll {
            val isPresent = it in presentIds

            if (!isPresent) {
                debugLogger?.log("$it removed")
                checkNotNull(accessibilityElementsMap[it]).dispose()
            }

            isPresent
        }

        for (element in accessibilityElementsMap.values) {
            element.discardCache(SemanticsTreeInvalidationKind.COMPLETE)
        }

        return checkNotNull(rootAccessibilityElement.resolveAccessibilityContainer()) {
            "Root element must always have an enclosing container"
        }
    }

    /**
     * Syncs the accessibility tree with the current semantics tree.
     */
    private fun sync(invalidationKind: SemanticsTreeInvalidationKind): NodesSyncResult {
        when (invalidationKind) {
            SemanticsTreeInvalidationKind.COMPLETE -> {
                return completeSync()
            }

            SemanticsTreeInvalidationKind.BOUNDS -> {
                for (id in invalidatedBoundsNodeIds) {
                    val element = accessibilityElementsMap[id]
                    element?.discardCache(SemanticsTreeInvalidationKind.BOUNDS)
                }

                return NodesSyncResult(null)
            }
        }
    }

    /**
     * Performs a complete sync of the accessibility tree with the current semantics tree.
     *
     * TODO: Does a full tree traversal on every sync, expect changes from Google, they are also aware
     *  of the issue and associated performance overhead.
     */

    private fun completeSync(): NodesSyncResult {
        // TODO: investigate what needs to be done to reflect that this hierarchy is probably covered
        //   by sibling overlay or another UIView hierarchy represented by other mediator
        val rootSemanticsNode = owner.rootSemanticsNode
        rootSemanticsNodeId = rootSemanticsNode.id

        check(!view.isAccessibilityElement) {
            "Root view must not be an accessibility element"
        }

        view.accessibilityElements = listOf(
            traverseSemanticsTree(rootSemanticsNode)
        )

        debugLogger?.let {
            debugTraverse(it, view)
        }

        val focusedElement = UIAccessibilityFocusedElement(null) as? AccessibilityElement

        // TODO: in future the focused element could be the interop UIView that is detached from the
        //  hierarchy, but still maintains the focus until the GC collects it, or AX services detect
        //  that it's not reachable anymore through containment chain
        val isFocusedElementAlive = focusedElement?.isAlive ?: false

        val isFocusedElementDead = !isFocusedElementAlive

        val needsRefocusing = needsInitialRefocusing || isFocusedElementDead

        val newElementToFocus = if (needsRefocusing) {
            debugLogger?.log("Needs refocusing")
            val refocusedElement = checkNotNull(accessibilityElementsMap[rootSemanticsNodeId])
                .findFocusableElement()

            if (refocusedElement != null) {
                needsInitialRefocusing = false
                debugLogger?.log("Refocusing on $refocusedElement")
            } else {
                debugLogger?.log("No focusable element found")
            }

            refocusedElement
        } else {
            if (needsRedundantRefocusingOnSameElement) {
                focusedElement?.semanticsNodeId?.let {
                    accessibilityElementsMap[it]
                }
            } else {
                null // No need to refocus to anything
            }
        }

        return NodesSyncResult(newElementToFocus)
    }

    private fun findElementInRect(rect: Rect): AccessibilityElement? {
        val offsetInWindow = Offset(
            x = (rect.right + rect.left) / 2,
            y = (rect.bottom + rect.top) / 2
        )
        return accessibilityElementsMap[rootSemanticsNodeId]?.hitTest(offsetInWindow)
    }
}

/**
 * Traverse the accessibility tree starting from [accessibilityObject] using the same(assumed) logic
 * as iOS Accessibility services, and prints its debug data.
 */
private fun debugTraverse(debugLogger: AccessibilityDebugLogger, accessibilityObject: Any, depth: Int = 0) {
    val indent = " ".repeat(depth * 2)

    when (accessibilityObject) {
        is UIView -> {
            debugLogger.log("${indent}View")

            accessibilityObject.accessibilityElements?.let { elements ->
                for (element in elements) {
                    element?.let {
                        debugTraverse(debugLogger, element, depth + 1)
                    }
                }
            }
        }

        is AccessibilityElement -> {
            accessibilityObject.debugLog(debugLogger, depth)
        }

        is AccessibilityContainer -> {
            accessibilityObject.debugLog(debugLogger, depth)

            val count = accessibilityObject.accessibilityElementCount()
            for (index in 0 until count) {
                val element = accessibilityObject.accessibilityElementAtIndex(index)
                element?.let {
                    debugTraverse(debugLogger, element, depth + 1)
                }
            }
        }

        else -> {
            throw IllegalStateException("Unexpected accessibility object type: ${accessibilityObject::class}")
        }
    }
}

private fun debugContainmentChain(accessibilityObject: Any): String {
    val strings = mutableListOf<String>()

    var currentObject = accessibilityObject as? Any

    while (currentObject != null) {
        when (val constCurrentObject = currentObject) {
            is AccessibilityElement -> {
                currentObject = constCurrentObject.resolveAccessibilityContainer()
            }

            is UIView -> {
                strings.add("View")
                currentObject = null
            }

            is AccessibilityContainer -> {
                strings.add("AccessibilityContainer_${constCurrentObject.semanticsNodeId}")
                currentObject = constCurrentObject.accessibilityContainer()
            }

            else -> {
                throw IllegalStateException("Unexpected accessibility object type: ${accessibilityObject::class}")
            }
        }
    }

    return strings.joinToString(" -> ")
}

/**
 * Sort the elements in their visual order using their bounds:
 * - from top to bottom,
 * - from left to right or from right to left, depending on language direction
 *
 * The sort is needed because [SemanticsNode.replacedChildren] order doesn't match the
 * expected order of the children in the accessibility tree.
 *
 * TODO: investigate if it's a bug, or some assumptions about the order are wrong.
 */
private fun List<SemanticsNode>.sortedByAccessibilityOrder(isRTL: Boolean): List<SemanticsNode> {
    return sortedWith { lhs, rhs ->
        val result = lhs.boundsInWindow.topLeft.y.compareTo(rhs.boundsInWindow.topLeft.y)

        if (result == 0) {
            fun Int.invertIfNeeded() = if (isRTL) -this else this
            lhs.boundsInWindow.topLeft.x.compareTo(rhs.boundsInWindow.topLeft.x).invertIfNeeded()
        } else {
            result
        }
    }
}

private val SemanticsNode.unclippedBoundsInWindow: Rect
    get() = Rect(positionInWindow, size.toSize())

/**
 * Returns true if corresponding [LayoutNode] is placed and attached, false otherwise.
 */
private val SemanticsNode.isValid: Boolean
    get() = layoutNode.isPlaced && layoutNode.isAttached

private val SemanticsNode.isRTL: Boolean
    get() = layoutInfo.layoutDirection == LayoutDirection.Rtl

private val UIAccessibilityScrollDirection.isHorizontal: Boolean
    get() = this == UIAccessibilityScrollDirectionLeft || this == UIAccessibilityScrollDirectionRight

/**
 * Closest ancestor that has [SemanticsActions.ScrollBy] action
 */
private val SemanticsNode.scrollableByAncestor: SemanticsNode?
    get() {
        var current = parent

        while (current != null) {
            if (current.config.getOrNull(SemanticsActions.ScrollBy) != null) {
                return current
            }

            current = current.parent
        }

        return null
    }

private val UIAccessibilityScrollDirection.isHorizontal get() =
    this == UIAccessibilityScrollDirectionRight || this == UIAccessibilityScrollDirectionLeft

internal data class AccessibilityScrollEventResult(
    val announceMessage: () -> String?,
)<|MERGE_RESOLUTION|>--- conflicted
+++ resolved
@@ -413,11 +413,6 @@
                 "unclippedRect: $unclippedRect"
             )
         )
-<<<<<<< HEAD
-
-        fun Float.invertIfNeeded() = if (isRTL) -this else this
-=======
->>>>>>> e7dfb92c
 
         // TODO: consider safe areas?
         if (unclippedRect.top < scrollableAncestorRect.top) {
@@ -471,19 +466,15 @@
     ): AccessibilityScrollEventResult? {
         val config = cachedConfig
 
-<<<<<<< HEAD
-=======
         val deltaX: Int
         val deltaY: Int
         val isForward: Boolean
         val pageAction: SemanticsPropertyKey<AccessibilityAction<() -> Boolean>>
->>>>>>> e7dfb92c
         val rangeProperty = if (direction.isHorizontal) {
             SemanticsProperties.HorizontalScrollAxisRange
         } else {
             SemanticsProperties.VerticalScrollAxisRange
         }
-<<<<<<< HEAD
 
         val axisRange = config.getOrNull(rangeProperty)
         val normalisedDirection = when (direction) {
@@ -516,30 +507,6 @@
 
         when (normalisedDirection) {
             UIAccessibilityScrollDirectionUp -> {
-                var result = config.getOrNull(SemanticsActions.PageUp)?.action?.invoke()
-
-                if (result != null) {
-                    return if (result) this else null
-                }
-=======
->>>>>>> e7dfb92c
-
-        // TODO: is RTL working properly?
-        val axisRange = config.getOrNull(rangeProperty)
-        val normalisedDirection = if (axisRange?.reverseScrolling == true) {
-            when (direction) {
-                UIAccessibilityScrollDirectionUp -> UIAccessibilityScrollDirectionDown
-                UIAccessibilityScrollDirectionDown -> UIAccessibilityScrollDirectionUp
-                UIAccessibilityScrollDirectionRight -> UIAccessibilityScrollDirectionLeft
-                UIAccessibilityScrollDirectionLeft -> UIAccessibilityScrollDirectionRight
-                else -> return null
-            }
-        } else {
-            direction
-        }
-
-        when (normalisedDirection) {
-            UIAccessibilityScrollDirectionUp -> {
                 deltaX = 0
                 deltaY = -semanticsNode.size.height
                 isForward = false
@@ -561,43 +528,19 @@
             }
 
             UIAccessibilityScrollDirectionLeft -> {
-<<<<<<< HEAD
-                var result = config.getOrNull(SemanticsActions.PageLeft)?.action?.invoke()
-
-                if (result != null) {
-                    return if (result) this else null
-                }
-
-                result = config.getOrNull(SemanticsActions.ScrollBy)?.action?.invoke(
-                    semanticsNode.size.width.toFloat(),
-                    0f,
-                )
-
-                if (result != null) {
-                    return if (result) this else null
-                }
-=======
                 deltaX = semanticsNode.size.width
                 deltaY = 0
                 isForward = true
                 pageAction = SemanticsActions.PageRight
->>>>>>> e7dfb92c
             }
 
             else -> return null
         }
 
-<<<<<<< HEAD
-                result = config.getOrNull(SemanticsActions.ScrollBy)?.action?.invoke(
-                    -semanticsNode.size.width.toFloat(),
-                    0f,
-                )
-=======
         val succeeded = config.getOrNull(pageAction)?.action?.invoke()
             ?: config.getOrNull(SemanticsActions.ScrollBy)
                 ?.action
                 ?.invoke(deltaX.toFloat(), deltaY.toFloat())
->>>>>>> e7dfb92c
 
         return when (succeeded) {
             true -> AccessibilityScrollEventResult(
@@ -938,10 +881,7 @@
  * https://github.com/flutter/engine/blob/main/shell/platform/darwin/ios/framework/Source/SemanticsObject.h
  *
  */
-<<<<<<< HEAD
 @OptIn(BetaInteropApi::class)
-=======
->>>>>>> e7dfb92c
 @ExportObjCClass
 private class AccessibilityContainer(
     /**
