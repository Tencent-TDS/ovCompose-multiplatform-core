/*
 * Copyright 2023 The Android Open Source Project
 *
 * Licensed under the Apache License, Version 2.0 (the "License");
 * you may not use this file except in compliance with the License.
 * You may obtain a copy of the License at
 *
 *      http://www.apache.org/licenses/LICENSE-2.0
 *
 * Unless required by applicable law or agreed to in writing, software
 * distributed under the License is distributed on an "AS IS" BASIS,
 * WITHOUT WARRANTIES OR CONDITIONS OF ANY KIND, either express or implied.
 * See the License for the specific language governing permissions and
 * limitations under the License.
 */

package androidx.compose.ui.platform

import androidx.compose.runtime.ExperimentalComposeApi
import androidx.compose.ui.geometry.Offset
import androidx.compose.ui.geometry.Rect
import androidx.compose.ui.semantics.Role
import androidx.compose.ui.semantics.SemanticsActions
import androidx.compose.ui.semantics.SemanticsConfiguration
import androidx.compose.ui.semantics.SemanticsNode
import androidx.compose.ui.semantics.SemanticsOwner
import androidx.compose.ui.semantics.SemanticsProperties
import androidx.compose.ui.semantics.getOrNull
import androidx.compose.ui.state.ToggleableState
import androidx.compose.ui.uikit.utils.*
import androidx.compose.ui.unit.toSize
import kotlin.coroutines.CoroutineContext
import kotlin.time.measureTime
import kotlinx.cinterop.CValue
import kotlinx.cinterop.ExportObjCClass
import kotlinx.cinterop.readValue
import kotlinx.coroutines.CoroutineScope
import kotlinx.coroutines.Job
import kotlinx.coroutines.channels.BufferOverflow
import kotlinx.coroutines.channels.Channel
import kotlinx.coroutines.launch
import platform.CoreGraphics.CGRect
import platform.CoreGraphics.CGRectMake
import platform.CoreGraphics.CGRectZero
import platform.Foundation.NSNotFound
import platform.UIKit.NSStringFromCGRect
import platform.UIKit.UIAccessibilityCustomAction
import platform.UIKit.UIAccessibilityFocusedElement
import platform.UIKit.UIAccessibilityIsVoiceOverRunning
import platform.UIKit.UIAccessibilityLayoutChangedNotification
import platform.UIKit.UIAccessibilityPageScrolledNotification
import platform.UIKit.UIAccessibilityPostNotification
import platform.UIKit.UIAccessibilityScreenChangedNotification
import platform.UIKit.UIAccessibilityScrollDirection
import platform.UIKit.UIAccessibilityScrollDirectionDown
import platform.UIKit.UIAccessibilityScrollDirectionLeft
import platform.UIKit.UIAccessibilityScrollDirectionRight
import platform.UIKit.UIAccessibilityScrollDirectionUp
import platform.UIKit.UIAccessibilityTraitAdjustable
import platform.UIKit.UIAccessibilityTraitButton
import platform.UIKit.UIAccessibilityTraitHeader
import platform.UIKit.UIAccessibilityTraitImage
import platform.UIKit.UIAccessibilityTraitNone
import platform.UIKit.UIAccessibilityTraitNotEnabled
import platform.UIKit.UIAccessibilityTraitSelected
import platform.UIKit.UIAccessibilityTraitUpdatesFrequently
import platform.UIKit.UIAccessibilityTraits
import platform.UIKit.UIView
import platform.UIKit.UIWindow
import platform.UIKit.accessibilityCustomActions
import platform.UIKit.accessibilityElements
import platform.UIKit.isAccessibilityElement
import platform.darwin.NSInteger
import platform.darwin.NSObject

private val DUMMY_UI_ACCESSIBILITY_CONTAINER = NSObject()

// TODO: Impl for UIKit interop views

/**
 * An interface for logging accessibility debug messages.
 */
@ExperimentalComposeApi
interface AccessibilityDebugLogger {
    /**
     * Logs the given [message].
     */
    fun log(message: Any?)
}

/**
 * Enum class representing different kinds of accessibility invalidation.
 */
private enum class SemanticsTreeInvalidationKind {
    /**
     * The tree was changed, need to recompute the whole tree.
     */
    COMPLETE,

    /**
     * Only bounds of the nodes were changed, need to recompute the bounds of the affected subtrees.
     */
    BOUNDS
}

private class CachedAccessibilityPropertyKey<V>

private object CachedAccessibilityPropertyKeys {
    val accessibilityLabel = CachedAccessibilityPropertyKey<String?>()
    val isAccessibilityElement = CachedAccessibilityPropertyKey<Boolean>()
    val accessibilityIdentifier = CachedAccessibilityPropertyKey<String>()
    val accessibilityHint = CachedAccessibilityPropertyKey<String?>()
    val accessibilityCustomActions = CachedAccessibilityPropertyKey<List<UIAccessibilityCustomAction>>()
    val accessibilityTraits = CachedAccessibilityPropertyKey<UIAccessibilityTraits>()
    val accessibilityValue = CachedAccessibilityPropertyKey<String?>()
    val accessibilityFrame = CachedAccessibilityPropertyKey<CValue<CGRect>>()
}

/**
 * Represents a projection of the Compose semantics node to the iOS world.
 *
 * The object itself is a node in a generated tree that matches 1-to-1 with the [SemanticsNode]
 * tree. The actual tree that is communicated to iOS accessibility services is synthesized from it
 * lazily in [AccessibilityContainer] class.
 *
 * @param semanticsNode The semantics node with initial data that this element should represent
 *  (can be changed later via [updateWithNewSemanticsNode])
 * @param mediator The mediator that is associated with iOS accessibility tree where this element
 * resides.
 *
 */
@OptIn(ExperimentalComposeApi::class)
@ExportObjCClass
private class AccessibilityElement(
    private var semanticsNode: SemanticsNode,
    private val mediator: AccessibilityMediator,

    // The super call below is needed because this constructor is designated in the Obj-C class,
    // the real container will be resolved dynamically by [accessibilityContainer] and
    // [resolveAccessibilityContainer]
) : CMPAccessibilityElement(DUMMY_UI_ACCESSIBILITY_CONTAINER) {
    val semanticsNodeId: Int
        get() = semanticsNode.id

    val hasChildren: Boolean
        get() = children.isNotEmpty()

    val childrenCount: NSInteger
        get() = children.size.toLong()

    var parent: AccessibilityElement? = null
        private set

    /**
     * Indicates whether this element is still present in the tree.
     */
    var isAlive = true
        private set

    /**
     * The latest configuration after the last sync with the Compose semantics tree.
     * It's used avoid unnecessary recomputation of merged configs when accessing
     * [SemanticsNode.config]
     */
    private val cachedConfig: SemanticsConfiguration
        get() {
            val config = _cachedConfig

            if (config != null) {
                return config
            } else {
                val newConfig = semanticsNode.config
                _cachedConfig = newConfig
                return newConfig
            }
        }
    private var _cachedConfig: SemanticsConfiguration? = null

    /**
     * A cache for the properties that are computed from the [SemanticsNode.config] and are communicated
     * to iOS Accessibility services.
     */
    private val cachedProperties = mutableMapOf<CachedAccessibilityPropertyKey<*>, Any?>()

    private var children = mutableListOf<AccessibilityElement>()


    /**
     * Constructed lazily if :
     * - The element has children of its own
     * or
     * - The element is representing the root node
     */
    private val synthesizedAccessibilityContainer by lazy {
        AccessibilityContainer(
            wrappedElement = this,
            mediator = mediator
        )
    }

    /**
     * Returns accessibility element communicated to iOS Accessibility services for the given [index].
     * Takes a child at [index].
     * If the child has its own children, then the element at the given index is the synthesized container
     * for the child. Otherwise, the element at the given index is the child itself.
     */
    fun childAccessibilityElementAtIndex(index: NSInteger): Any? {
        val i = index.toInt()

        return if (i in children.indices) {
            val child = children[i]

            if (child.hasChildren) {
                child.accessibilityContainer
            } else {
                child
            }
        } else {
            null
        }
    }

    /**
     * Reverse of [childAccessibilityElementAtIndex]
     * Tries to match the given [element] with the actual hierarchy resolution callback from
     * iOS Accessibility services. If the element is found, returns its index in the children list.
     * Otherwise, returns null.
     */
    fun indexOfChildAccessibilityElement(element: Any): NSInteger? {
        for (index in 0 until children.size) {
            val child = children[index]

            if (child.hasChildren) {
                if (element == child.accessibilityContainer) {
                    return index.toLong()
                }
            } else {
                if (element == child) {
                    return index.toLong()
                }
            }
        }

        return null
    }

    fun discardCache(invalidationKind: SemanticsTreeInvalidationKind) {
        when (invalidationKind) {
            SemanticsTreeInvalidationKind.COMPLETE -> {
                _cachedConfig = null
                cachedProperties.clear()
            }

            SemanticsTreeInvalidationKind.BOUNDS -> {
                discardCachedAccessibilityFrameRecursively()
            }
        }
    }
    private fun discardCachedAccessibilityFrameRecursively() {
        if (cachedProperties.remove(CachedAccessibilityPropertyKeys.accessibilityFrame) != null) {
            for (child in children) {
                child.discardCachedAccessibilityFrameRecursively()
            }
        } else {
            // Not calculated yet, or the subtree was already discarded. Do nothing.
        }
    }

    fun dispose() {
        check(isAlive) {
            "AccessibilityElement is already disposed"
        }

        isAlive = false
    }

    /**
     * Returns the value for the given [key] from the cache if it's present, otherwise computes the
     * value using the given [block] and caches it.
     */
    @Suppress("UNCHECKED_CAST") // cast is safe because the set value is constrained by the key T
    private inline fun <T>getOrElse(key: CachedAccessibilityPropertyKey<T>, crossinline block: () -> T): T {
        val value = cachedProperties.getOrElse(key) {
            val newValue = block()
            cachedProperties[key] = newValue
            newValue
        }

        return value as T
    }

    override fun accessibilityLabel(): String? =
        getOrElse(CachedAccessibilityPropertyKeys.accessibilityLabel) {
            val config = cachedConfig

            val contentDescription =
                config.getOrNull(SemanticsProperties.ContentDescription)?.joinToString("\n")

            if (contentDescription != null) {
                contentDescription
            } else {
                val editableText = config.getOrNull(SemanticsProperties.EditableText)?.text

                editableText ?: config.getOrNull(SemanticsProperties.Text)
                    ?.joinToString("\n") { it.text }
            }
        }

    override fun accessibilityActivate(): Boolean {
        if (!isAlive || !semanticsNode.isValid) {
            return false
        }

        val onClick = cachedConfig.getOrNull(SemanticsActions.OnClick) ?: return false
        val action = onClick.action ?: return false

        return action()
    }

    /**
     * This function is the final one called during the accessibility tree resolution for iOS services
     * and is invoked from underlying Obj-C library. If this node has children, then we return its
     * synthesized container, otherwise we look up the parent and return its container.
     */
    override fun resolveAccessibilityContainer(): Any? {
        if (!isAlive) {
            mediator.debugLogger?.log("resolveAccessibilityContainer failed because $semanticsNodeId was removed from the tree")
            return null
        }

        return if (hasChildren || semanticsNodeId == mediator.rootSemanticsNodeId) {
            synthesizedAccessibilityContainer
        } else {
            parent?.accessibilityContainer
        }
    }

    override fun accessibilityElementDidBecomeFocused() {
        super.accessibilityElementDidBecomeFocused()

        mediator.debugLogger?.apply {
            log(null)
            log("Focused on:")
            log(cachedConfig)
        }
    }

    override fun accessibilityScrollToVisible(): Boolean {
        if (!isAlive) {
            return false
        }

        scrollToIfPossible()

        return true
    }

    override fun accessibilityScrollToVisibleWithChild(child: Any): Boolean {
        if (!isAlive) {
            return false
        }

        if (child is AccessibilityElement && child.isAlive) {
            child.scrollToIfPossible()
            return true
        }

        return false
    }

    /**
     * Try to perform a scroll on any ancestor of this element if the element is not fully visible.
     */
    private fun scrollToIfPossible() {
        val scrollableAncestor = semanticsNode.scrollableByAncestor ?: return
        val scrollableAncestorRect = scrollableAncestor.boundsInWindow

        val unclippedRect = semanticsNode.unclippedBoundsInWindow

        mediator.debugLogger?.log(listOf(
            "scrollableAncestorRect: $scrollableAncestorRect",
            "unclippedRect: $unclippedRect"
        ))

        // TODO: consider safe areas?
        // TODO: is RTL working properly?
        if (unclippedRect.top < scrollableAncestorRect.top) {
            // The element is above the screen, scroll up
            parent?.scrollByIfPossible(
                0f,
                unclippedRect.top - scrollableAncestorRect.top - scrollableAncestor.size.height / 2
            )
        } else if (unclippedRect.bottom > scrollableAncestorRect.bottom) {
            // The element is below the screen, scroll down
            parent?.scrollByIfPossible(
                0f,
                unclippedRect.bottom - scrollableAncestorRect.bottom + scrollableAncestor.size.height / 2
            )
        } else if (unclippedRect.left < scrollableAncestorRect.left) {
            // The element is to the left of the screen, scroll left
            parent?.scrollByIfPossible(
                unclippedRect.left - scrollableAncestorRect.left - scrollableAncestor.size.width / 2,
                0f
            )
        } else if (unclippedRect.right > scrollableAncestorRect.right) {
            // The element is to the right of the screen, scroll right
            parent?.scrollByIfPossible(
                unclippedRect.right - scrollableAncestorRect.right + scrollableAncestor.size.width / 2,
                0f
            )
        }
    }

    private fun scrollByIfPossible(dx: Float, dy: Float) {
        if (!isAlive) {
            return
        }

        // if has scrollBy action, invoke it, otherwise try to scroll the parent
        val action = cachedConfig.getOrNull(SemanticsActions.ScrollBy)?.action

        if (action != null) {
            action(dx, dy)
        } else {
            parent?.scrollByIfPossible(dx, dy)
        }
    }

    private fun scrollIfPossible(direction: UIAccessibilityScrollDirection): AccessibilityElement? {
        val config = cachedConfig

        val (width, height) = semanticsNode.size

        when (direction) {
            UIAccessibilityScrollDirectionUp -> {
                var result = config.getOrNull(SemanticsActions.PageUp)?.action?.invoke()

                if (result != null) {
                    return if (result) this else null
                }

                result = config.getOrNull(SemanticsActions.ScrollBy)?.action?.invoke(
                    0F,
                    -height.toFloat()
                )

                if (result != null) {
                    return if (result) this else null
                }
            }

            UIAccessibilityScrollDirectionDown -> {
                var result = config.getOrNull(SemanticsActions.PageDown)?.action?.invoke()

                if (result != null) {
                    return if (result) this else null
                }

                result = config.getOrNull(SemanticsActions.ScrollBy)?.action?.invoke(
                    0f,
                    height.toFloat()
                )

                if (result != null) {
                    return if (result) this else null
                }
            }

            UIAccessibilityScrollDirectionLeft -> {
                var result = config.getOrNull(SemanticsActions.PageLeft)?.action?.invoke()

                if (result != null) {
                    return if (result) this else null
                }

                // TODO: check RTL support
                result = config.getOrNull(SemanticsActions.ScrollBy)?.action?.invoke(
                    -width.toFloat(),
                    0f,
                )

                if (result != null) {
                    return if (result) this else null
                }
            }

            UIAccessibilityScrollDirectionRight -> {
                var result = config.getOrNull(SemanticsActions.PageRight)?.action?.invoke()

                if (result != null) {
                    return if (result) this else null
                }

                // TODO: check RTL support
                result = config.getOrNull(SemanticsActions.ScrollBy)?.action?.invoke(
                    width.toFloat(),
                    0f,
                )

                if (result != null) {
                    return if (result) this else null
                }
            }

            else -> {
                // TODO: UIAccessibilityScrollDirectionPrevious, UIAccessibilityScrollDirectionNext
            }
        }

        parent?.let {
            return it.scrollIfPossible(direction)
        }

        return null
    }

    override fun accessibilityScroll(direction: UIAccessibilityScrollDirection): Boolean {
        if (!isAlive) {
            return false
        }

        val frame = semanticsNode.boundsInWindow
        val approximateScrollAnimationDuration = 350L

        val scrollableElement = scrollIfPossible(direction)
        return if (scrollableElement != null) {
            mediator.notifyScrollCompleted(
                delay = approximateScrollAnimationDuration,
                focusedNode = semanticsNode,
                focusedRectInWindow = frame
            )
            true
        } else {
            false
        }
    }

    override fun isAccessibilityElement(): Boolean =
        getOrElse(CachedAccessibilityPropertyKeys.isAccessibilityElement) {
            val config = cachedConfig

            if (config.contains(SemanticsProperties.InvisibleToUser)) {
                false
            } else {
                // TODO: investigate if it can it be one of those _and_ contain properties that should
                //  be communicated to iOS?
                if (config.getOrNull(SemanticsProperties.IsTraversalGroup) == true
                    || config.contains(SemanticsProperties.IsPopup)
                    || config.contains(SemanticsProperties.IsDialog)
                ) {
                    false
                } else {
                    config.containsImportantForAccessibility()
                }
            }
        }

    override fun accessibilityIdentifier(): String =
        getOrElse(CachedAccessibilityPropertyKeys.accessibilityIdentifier) {
            cachedConfig.getOrNull(SemanticsProperties.TestTag)
                ?: "AccessibilityElement for SemanticsNode(id=$semanticsNodeId)"
        }

    override fun accessibilityHint(): String? =
        getOrElse(CachedAccessibilityPropertyKeys.accessibilityHint) {
            cachedConfig.getOrNull(SemanticsActions.OnClick)?.label
        }

    override fun accessibilityCustomActions(): List<UIAccessibilityCustomAction> =
        getOrElse(CachedAccessibilityPropertyKeys.accessibilityCustomActions) {
            cachedConfig.getOrNull(SemanticsActions.CustomActions)?.let { actions ->
                actions.map {
                    UIAccessibilityCustomAction(
                        name = it.label,
                        actionHandler = { _ ->
                            it.action.invoke()
                        }
                    )
                }
            } ?: emptyList()
        }

    override fun accessibilityTraits(): UIAccessibilityTraits =
        getOrElse(CachedAccessibilityPropertyKeys.accessibilityTraits) {
            var result = UIAccessibilityTraitNone

            val config = cachedConfig

            if (config.contains(SemanticsProperties.LiveRegion)) {
                result = result or UIAccessibilityTraitUpdatesFrequently
            }

            if (config.contains(SemanticsProperties.Disabled)) {
                result = result or UIAccessibilityTraitNotEnabled
            }

            if (config.contains(SemanticsProperties.Heading)) {
                result = result or UIAccessibilityTraitHeader
            }

            config.getOrNull(SemanticsProperties.ToggleableState)?.let { state ->
                when (state) {
                    ToggleableState.On -> {
                        result = result or UIAccessibilityTraitSelected
                    }

                    ToggleableState.Off, ToggleableState.Indeterminate -> {
                        // Do nothing
                    }
                }
            }

            config.getOrNull(SemanticsActions.OnClick)?.let {
                result = result or UIAccessibilityTraitButton
            }

            config.getOrNull(SemanticsProperties.Role)?.let { role ->
                when (role) {
                    Role.Button, Role.RadioButton, Role.Checkbox, Role.Switch -> {
                        result = result or UIAccessibilityTraitButton
                    }

                    Role.DropdownList -> {
                        result = result or UIAccessibilityTraitAdjustable
                    }

                    Role.Image -> {
                        result = result or UIAccessibilityTraitImage
                    }
                }
            }

            result
        }


    override fun accessibilityValue(): String? =
        getOrElse(CachedAccessibilityPropertyKeys.accessibilityValue) {
            cachedConfig.getOrNull(SemanticsProperties.StateDescription)
        }

    override fun accessibilityFrame(): CValue<CGRect> =
        getOrElse(CachedAccessibilityPropertyKeys.accessibilityFrame) {
            // AX services expect the frame to be in the coordinate space of the root UIWindow
            // [semanticsNode.boundsInWindow] provide it in so called `window container` space,
            // which can be different from the root UIWindow space.
            mediator.convertToAppWindowCGRect(semanticsNode.boundsInWindow)
        }


    override fun accessibilityPerformEscape(): Boolean {
        if (!isAlive) {
            mediator.debugLogger?.log("accessibilityPerformEscape() called after $semanticsNodeId was removed from the tree")
            return false
        }

        if (mediator.performEscape()) {
            UIAccessibilityPostNotification(UIAccessibilityScreenChangedNotification, null)
            return true
        } else {
            return super.accessibilityPerformEscape()
        }
    }

    // TODO: check the reference/value semantics for SemanticsNode, perhaps it doesn't need
    //  recreation at all
    fun updateWithNewSemanticsNode(newSemanticsNode: SemanticsNode) {
        check(semanticsNode.id == newSemanticsNode.id)
        // TODO: track that SemanticsProperties.LiveRegion is present and conditionally start
        //  proactively comparing the the accessibilityLabel and accessibilityValue properties
        //  to post notifications about the changes.
        semanticsNode = newSemanticsNode
    }

    /**
     * Find the element that is eligible for focusing.
     */
    fun findFocusableElement(): AccessibilityElement? {
        // TODO: follow convention on refocusing on the first eligible element
        //  following the element with `Heading` trait
        check(isAlive)

        if (isAccessibilityElement) {
            return this
        }

        for (child in children) {
            val focusableElement = child.findFocusableElement()

            if (focusableElement != null) {
                return focusableElement
            }
        }

        return null
    }

    private fun removeFromParent() {
        val parent = parent ?: return

        val removed = parent.children.remove(this)
        check(removed) {
            "Corrupted tree. Can't remove the child from the parent, because it's not present in the parent's children list"
        }

        this.parent = null
    }

    fun removeAllChildren() {
        for (child in children) {
            child.parent = null
        }

        children.clear()
    }

    fun addChild(element: AccessibilityElement) {
        // If child was moved from another parent, remove it from there first
        // Perhaps this is excessive, but I can't prove, that situation where an
        // [AccessibilityElement] is contained in multiple parents is impossible, and that it won't
        // lead to issues
        element.removeFromParent()

        children.add(element)
        element.parent = this@AccessibilityElement
    }

    private fun debugContainmentChain() = debugContainmentChain(this)

    fun debugLog(logger: AccessibilityDebugLogger, depth: Int) {
        val indent = " ".repeat(depth * 2)

        val container = resolveAccessibilityContainer() as AccessibilityContainer
        val indexOfSelf = container.indexOfAccessibilityElement(this)

        check(indexOfSelf != NSNotFound)
        check(container.accessibilityElementAtIndex(indexOfSelf) == this)

        logger.apply {
            log("${indent}AccessibilityElement_$semanticsNodeId")
            log("$indent  containmentChain: ${debugContainmentChain()}")
            log("$indent  isAccessibilityElement: $isAccessibilityElement")
            log("$indent  accessibilityLabel: $accessibilityLabel")
            log("$indent  accessibilityValue: $accessibilityValue")
            log("$indent  accessibilityTraits: $accessibilityTraits")
            log("$indent  accessibilityFrame: ${NSStringFromCGRect(accessibilityFrame)}")
            log("$indent  accessibilityIdentifier: $accessibilityIdentifier")
            log("$indent  accessibilityCustomActions: $accessibilityCustomActions")
        }
    }

    fun hitTest(offsetInWindow: Offset): AccessibilityElement? {
        if (!isAlive) {
            return null
        }

        val containsPoint = semanticsNode.boundsInWindow.contains(offsetInWindow)
        if (containsPoint && isAccessibilityElement) {
            return this
        }

        children.forEach { child ->
            child.hitTest(offsetInWindow)?.let {
                return it
            }
        }
        return this.takeIf { containsPoint }
    }
}

/**
 * UIAccessibilityElement can't be a container and an element at the same time.
 * If [isAccessibilityElement] is true, iOS accessibility services won't access the object
 * UIAccessibilityContainer methods.
 * Thus, semantics tree like
 * ```
 * SemanticsNode_A
 *     SemanticsNode_B
 *         SemanticsNode_C
 * ```
 * Is expected by iOS Accessibility services to be represented as:
 * ```
 * AccessibilityContainer_A
 *     AccessibilityElement_A
 *     AccessibilityContainer_B
 *         AccessibilityElement_B
 *         AccessibilityElement_C
 * ```
 * The actual internal representation of the tree is:
 * ```
 * AccessibilityElement_A
 *   AccessibilityElement_B
 *      AccessibilityElement_C
 * ```
 * But the object we put into the accessibility root set is the synthesized [AccessibilityContainer]
 * for AccessibilityElement_A. The methods that are be called from iOS Accessibility services will
 * lazily resolve the hierarchy from the internal one to expected.
 *
 * This is needed, because the actual [SemanticsNode]s can be inserted and removed dynamically, so building
 * the whole container hierarchy in advance and maintaining it proactively will make the code even more
 * hard to follow than it is now.
 *
 * This implementation is inspired by Flutter's
 * https://github.com/flutter/engine/blob/main/shell/platform/darwin/ios/framework/Source/SemanticsObject.h
 *
 */
@OptIn(ExperimentalComposeApi::class)
@ExportObjCClass
private class AccessibilityContainer(
    /**
     * The element wrapped by this container
     */
    private val wrappedElement: AccessibilityElement,
    private val mediator: AccessibilityMediator,

    // The super call below is needed because this constructor is designated in the Obj-C class,
    // the real parent container will be resolved dynamically by [accessibilityContainer]
) : CMPAccessibilityContainer(DUMMY_UI_ACCESSIBILITY_CONTAINER) {
    val semanticsNodeId by wrappedElement::semanticsNodeId
    private val isAlive by wrappedElement::isAlive

    /**
     * This function will be called by iOS Accessibility services to traverse the hierarchy of all
     * accessibility elements starting with the root one.
     *
     * The zero element is always the element wrapped by this container due to the restriction of
     * an object not being able to be a container and an element at the same time.
     */
    override fun accessibilityElementAtIndex(index: NSInteger): Any? {
        if (!isAlive) {
            mediator.debugLogger?.log("accessibilityElementAtIndex(NSInteger) called after $semanticsNodeId was removed from the tree")
            return null
        }

        if (index == 0L) {
            return wrappedElement
        }

        return wrappedElement.childAccessibilityElementAtIndex(index - 1)
    }

    override fun accessibilityFrame(): CValue<CGRect> {
        if (!isAlive) {
            return CGRectMake(0.0, 0.0, 0.0, 0.0)
        }

        // Same as wrapped element
        // iOS makes children of a container unreachable, if their frame is outside of
        // the container's frame
        return wrappedElement.accessibilityFrame
    }

    /**
     * The number of elements in the container:
     * The wrapped element itself + the number of children
     */
    override fun accessibilityElementCount(): NSInteger {
        if (!isAlive) {
            mediator.debugLogger?.log("accessibilityElementCount() called after $semanticsNodeId was removed from the tree")
            return 0
        }

        return wrappedElement.childrenCount + 1
    }

    /**
     * Reverse lookup of [accessibilityElementAtIndex]
     */
    override fun indexOfAccessibilityElement(element: Any): NSInteger {
        if (!isAlive) {
            mediator.debugLogger?.log("indexOfAccessibilityElement(Any) called after $semanticsNodeId was removed from the tree")
            return NSNotFound
        }

        if (element == wrappedElement) {
            return 0
        }

        return wrappedElement.indexOfChildAccessibilityElement(element)?.let { index ->
            index + 1
        } ?: NSNotFound
    }

    override fun accessibilityContainer(): Any? {
        if (!isAlive) {
            mediator.debugLogger?.log("accessibilityContainer() called after $semanticsNodeId was removed from the tree")
            return null
        }

        return if (semanticsNodeId == mediator.rootSemanticsNodeId) {
            mediator.view
        } else {
            wrappedElement.parent?.accessibilityContainer
        }
    }

    fun debugLog(logger: AccessibilityDebugLogger, depth: Int) {
        val indent = " ".repeat(depth * 2)
        logger.log("${indent}AccessibilityContainer_${semanticsNodeId}")
    }
}

<<<<<<< HEAD
private sealed interface NodesSyncResult {
    object NoChanges : NodesSyncResult
    data class Success(val newElementToFocus: AccessibilityElement?) : NodesSyncResult
}
=======
private class NodesSyncResult(
    val newElementToFocus: Any?
)
>>>>>>> 27f314e3

/**
 * A sealed class that represents the options for syncing the Compose SemanticsNode tree with the iOS UIAccessibility tree.
 */
@ExperimentalComposeApi
sealed class AccessibilitySyncOptions(
    internal val debugLogger: AccessibilityDebugLogger?
) {
    /**
     * Never sync the tree.
     */
    data object Never: AccessibilitySyncOptions(debugLogger = null)

    /**
     * Sync the tree only when the accessibility services are running.
     *
     * @param debugLogger Optional [AccessibilityDebugLogger] to log into the info about the
     * accessibility tree syncing and interactions.
     */
    class WhenRequiredByAccessibilityServices(debugLogger: AccessibilityDebugLogger?): AccessibilitySyncOptions(debugLogger)

    /**
     * Always sync the tree, can be quite handy for debugging and testing.
     * Be aware that there is a significant overhead associated with doing it that can degrade
     * the visual performance of the app.
     *
     * @param debugLogger Optional [AccessibilityDebugLogger] to log into the info about the
     * accessibility tree syncing and interactions.
     */
    class Always(debugLogger: AccessibilityDebugLogger?): AccessibilitySyncOptions(debugLogger = debugLogger)
}

@OptIn(ExperimentalComposeApi::class)
private val AccessibilitySyncOptions.shouldPerformSync
    get() =
        when (this) {
            is AccessibilitySyncOptions.Never -> false
            is AccessibilitySyncOptions.WhenRequiredByAccessibilityServices -> UIAccessibilityIsVoiceOverRunning()
            is AccessibilitySyncOptions.Always -> true
        }

@OptIn(ExperimentalComposeApi::class)
private val AccessibilitySyncOptions.debugLoggerIfEnabled: AccessibilityDebugLogger?
    get() =
        if (shouldPerformSync) {
            debugLogger
        } else {
            null
        }


/**
 * A class responsible for mediating between the tree of specific SemanticsOwner and the iOS accessibility tree.
 */
@OptIn(ExperimentalComposeApi::class)
internal class AccessibilityMediator(
    val view: UIView,
    private val owner: SemanticsOwner,
    coroutineContext: CoroutineContext,
    private val getAccessibilitySyncOptions: () -> AccessibilitySyncOptions,

    /**
     * A function that converts the given [Rect] from the semantics tree coordinate space (window container for layers)
     * to the [CGRect] in coordinate space of the app window.
     */
    val convertToAppWindowCGRect: (Rect, UIWindow) -> CValue<CGRect>,
    val performEscape: () -> Boolean
) {
    /**
     * Indicates that this mediator was just created and the accessibility focus should be set on the
     * first eligible element.
     */
    private var needsInitialRefocusing = true
    private var isAlive = true

    /**
     * The kind of invalidation that determines what kind of logic will be executed in the next sync.
     * `COMPLETE` invalidation means that the whole tree should be recomputed, `BOUNDS` means that only
     * the bounds of the nodes should be recomputed. A list of changed performed by `BOUNDS` path
     * is a strict subset of `COMPLETE`, so in the end of sync it will be reset to `BOUNDS`.
     * Executing sync assumes that at least one kind of invalidation happened, if it was triggered
     * by [onSemanticsChange] it will be automatically promoted to `COMPLETE`.
     */
    private var invalidationKind = SemanticsTreeInvalidationKind.COMPLETE

    /**
     * A set of node ids that had their bounds invalidated after the last sync.
     */
    private var invalidatedBoundsNodeIds = mutableSetOf<Int>()
    private val invalidationChannel = Channel<Unit>(1, onBufferOverflow = BufferOverflow.DROP_LATEST)

    /**
     * Remembered [AccessibilityDebugLogger] after last sync, if logging is enabled according to
     * [AccessibilitySyncOptions].
     */
    var debugLogger: AccessibilityDebugLogger? = null
        private set

    var rootSemanticsNodeId: Int = -1

    /**
     * Job to cancel tree syncing when the mediator is disposed.
     */
    private val job = Job()

    /**
     * CoroutineScope to launch the tree syncing job on.
     */
    private val coroutineScope = CoroutineScope(coroutineContext + job)

    /**
     * A map of all [SemanticsNode.id] currently present in the tree to corresponding
     * [AccessibilityElement].
     */
    private val accessibilityElementsMap = mutableMapOf<Int, AccessibilityElement>()

    init {
        getAccessibilitySyncOptions().debugLoggerIfEnabled?.log("AccessibilityMediator for ${view} created")

        coroutineScope.launch {
<<<<<<< HEAD
            while (isAlive) {
=======
            // The main loop that listens for invalidations and performs the tree syncing
            // Will exit on CancellationException from within await on `invalidationChannel.receive()`
            // when [job] is cancelled
            while (true) {
                invalidationChannel.receive()

                while (invalidationChannel.tryReceive().isSuccess) {
                    // Do nothing, just consume the channel
                    // Workaround for the channel buffering two invalidations despite the capacity of 1
                }

>>>>>>> 27f314e3
                val syncOptions = getAccessibilitySyncOptions()

                val shouldPerformSync = syncOptions.shouldPerformSync

                debugLogger = if (shouldPerformSync) {
                    syncOptions.debugLogger
                } else {
                    null
                }

                if (shouldPerformSync) {
<<<<<<< HEAD
                    val result: NodesSyncResult
=======
                    var result: NodesSyncResult

>>>>>>> 27f314e3
                    val time = measureTime {
                        result = sync(invalidationKind)
                    }

                    debugLogger?.log("AccessibilityMediator.sync took $time")

<<<<<<< HEAD
                            UIAccessibilityPostNotification(
                                UIAccessibilityLayoutChangedNotification,
                                immutableResult.newElementToFocus
                            )
                        }
                    }
=======
                    UIAccessibilityPostNotification(UIAccessibilityLayoutChangedNotification, result.newElementToFocus)
>>>>>>> 27f314e3
                }

                invalidationKind = SemanticsTreeInvalidationKind.BOUNDS
                invalidatedBoundsNodeIds.clear()
            }
        }
    }

<<<<<<< HEAD
    fun notifyScrollCompleted(
        delay: Long,
        focusedNode: SemanticsNode,
        focusedRectInWindow: Rect
    ) {
        coroutineScope.launch {
            delay(delay)

            UIAccessibilityPostNotification(
                UIAccessibilityPageScrolledNotification,
                null
            )

            if (accessibilityElementsMap[focusedNode.id] == null) {
                findElementInRect(rect = focusedRectInWindow)?.let {
                    UIAccessibilityPostNotification(
                        UIAccessibilityLayoutChangedNotification,
                        it
                    )
                }
            }
        }
=======
    fun convertToAppWindowCGRect(rect: Rect): CValue<CGRect> {
        val window = view.window ?: return CGRectZero.readValue()

        return convertToAppWindowCGRect(rect, window)
>>>>>>> 27f314e3
    }

    fun onSemanticsChange() {
        debugLogger?.log("onSemanticsChange")

        invalidationKind = SemanticsTreeInvalidationKind.COMPLETE
        invalidationChannel.trySend(Unit)
    }

    fun onLayoutChange(nodeId: Int) {
        debugLogger?.log("onLayoutChange (nodeId=$nodeId)")

        invalidatedBoundsNodeIds.add(nodeId)

        // unprocessedInvalidationKind will be set to BOUNDS in sync(), it's a strict subset of COMPLETE
        invalidationChannel.trySend(Unit)
    }

    fun dispose() {
        check(isAlive) { "AccessibilityMediator is already disposed" }

        job.cancel()
        isAlive = false
        view.accessibilityElements = null

        for (element in accessibilityElementsMap.values) {
            element.dispose()
        }
    }

    private fun createOrUpdateAccessibilityElementForSemanticsNode(node: SemanticsNode): AccessibilityElement {
        val element = accessibilityElementsMap[node.id]

        if (element != null) {
            element.updateWithNewSemanticsNode(node)
            return element
        }

        val newElement = AccessibilityElement(
            semanticsNode = node,
            mediator = this
        )

        accessibilityElementsMap[node.id] = newElement

        return newElement
    }

    /**
     * Traverses semantics tree starting from rootNode and returns an accessibility object which will
     * be put into iOS view's [accessibilityElements] property.
     *
     * Inserts new elements to [accessibilityElementsMap], updates the old ones, and removes the elements
     * that are not present in the tree anymore.
     */
    private fun traverseSemanticsTree(rootNode: SemanticsNode): Any {
        val presentIds = mutableSetOf<Int>()

        fun traverseSemanticsNode(node: SemanticsNode): AccessibilityElement {
            presentIds.add(node.id)
            val element = createOrUpdateAccessibilityElementForSemanticsNode(node)

            element.removeAllChildren()
            val childSemanticsNodesInAccessibilityOrder = node
                .replacedChildren
                .filter {
                    it.isValid
                }
                .sortedByAccesibilityOrder()

            for (childNode in childSemanticsNodesInAccessibilityOrder) {
                val childElement = traverseSemanticsNode(childNode)
                element.addChild(childElement)
            }

            return element
        }

        val rootAccessibilityElement = traverseSemanticsNode(rootNode)

        // Filter out [AccessibilityElement] in [accessibilityElementsMap] that are not present in the tree anymore
        accessibilityElementsMap.keys.retainAll {
            val isPresent = it in presentIds

            if (!isPresent) {
                debugLogger?.log("$it removed")
                checkNotNull(accessibilityElementsMap[it]).dispose()
            }

            isPresent
        }

        for (element in accessibilityElementsMap.values) {
            element.discardCache(SemanticsTreeInvalidationKind.COMPLETE)
        }

        return checkNotNull(rootAccessibilityElement.resolveAccessibilityContainer()) {
            "Root element must always have an enclosing container"
        }
    }

    /**
     * Syncs the accessibility tree with the current semantics tree.
     */
    private fun sync(invalidationKind: SemanticsTreeInvalidationKind): NodesSyncResult {
        when (invalidationKind) {
            SemanticsTreeInvalidationKind.COMPLETE -> {
                return completeSync()
            }

            SemanticsTreeInvalidationKind.BOUNDS -> {
                for (id in invalidatedBoundsNodeIds) {
                    val element = accessibilityElementsMap[id]
                    element?.discardCache(SemanticsTreeInvalidationKind.BOUNDS)
                }

                return NodesSyncResult(null)
            }
        }
    }

    /**
     * Performs a complete sync of the accessibility tree with the current semantics tree.
     *
     * TODO: Does a full tree traversal on every sync, expect changes from Google, they are also aware
     *  of the issue and associated performance overhead.
     */

    private fun completeSync(): NodesSyncResult {
        // TODO: investigate what needs to be done to reflect that this hierarchy is probably covered
        //   by sibling overlay or another UIView hierarchy represented by other mediator
        val rootSemanticsNode = owner.rootSemanticsNode
        rootSemanticsNodeId = rootSemanticsNode.id

        check(!view.isAccessibilityElement) {
            "Root view must not be an accessibility element"
        }

        view.accessibilityElements = listOf(
            traverseSemanticsTree(rootSemanticsNode)
        )

        debugLogger?.let {
            debugTraverse(it, view)
        }

        val focusedElement = UIAccessibilityFocusedElement(null) as? AccessibilityElement

        // TODO: in future the focused element could be the interop UIView that is detached from the
        //  hierarchy, but still maintains the focus until the GC collects it, or AX services detect
        //  that it's not reachable anymore through containment chain
<<<<<<< HEAD
        val isFocusedElementAlive = focusedElement?.isAlive ?: false
        val needsRefocusing = needsInitialRefocusing || !isFocusedElementAlive
=======
        val isFocusedElementAlive = focusedElement?.let {
            val accessibilityElement = it as? AccessibilityElement
            accessibilityElement?.isAlive ?: false
        } ?: false

        val isFocusedElementDead = !isFocusedElementAlive

        val needsRefocusing = needsInitialRefocusing || isFocusedElementDead
>>>>>>> 27f314e3

        val newElementToFocus = if (needsRefocusing) {
            debugLogger?.log("Needs refocusing")
            val refocusedElement = checkNotNull(accessibilityElementsMap[rootSemanticsNodeId])
                .findFocusableElement()

            if (refocusedElement != null) {
                needsInitialRefocusing = false
                debugLogger?.log("Refocusing on $refocusedElement")
            } else {
                debugLogger?.log("No focusable element found")
            }

            refocusedElement
        } else {
            focusedElement?.semanticsNodeId?.let {
                accessibilityElementsMap[it]
            }
        }

        return NodesSyncResult(newElementToFocus)
    }

    private fun findElementInRect(rect: Rect): AccessibilityElement? {
        val offsetInWindow = Offset(
            x = (rect.right + rect.left) / 2,
            y = (rect.bottom + rect.top) / 2
        )
        return accessibilityElementsMap[rootSemanticsNodeId]?.hitTest(offsetInWindow)
    }
}

/**
 * Traverse the accessibility tree starting from [accessibilityObject] using the same(assumed) logic
 * as iOS Accessibility services, and prints its debug data.
 */
@OptIn(ExperimentalComposeApi::class)
private fun debugTraverse(debugLogger: AccessibilityDebugLogger, accessibilityObject: Any, depth: Int = 0) {
    val indent = " ".repeat(depth * 2)

    when (accessibilityObject) {
        is UIView -> {
            debugLogger.log("${indent}View")

            accessibilityObject.accessibilityElements?.let { elements ->
                for (element in elements) {
                    element?.let {
                        debugTraverse(debugLogger, element, depth + 1)
                    }
                }
            }
        }

        is AccessibilityElement -> {
            accessibilityObject.debugLog(debugLogger, depth)
        }

        is AccessibilityContainer -> {
            accessibilityObject.debugLog(debugLogger, depth)

            val count = accessibilityObject.accessibilityElementCount()
            for (index in 0 until count) {
                val element = accessibilityObject.accessibilityElementAtIndex(index)
                element?.let {
                    debugTraverse(debugLogger, element, depth + 1)
                }
            }
        }

        else -> {
            throw IllegalStateException("Unexpected accessibility object type: ${accessibilityObject::class}")
        }
    }
}

private fun debugContainmentChain(accessibilityObject: Any): String {
    val strings = mutableListOf<String>()

    var currentObject = accessibilityObject as? Any

    while (currentObject != null) {
        when (val constCurrentObject = currentObject) {
            is AccessibilityElement -> {
                currentObject = constCurrentObject.resolveAccessibilityContainer()
            }

            is UIView -> {
                strings.add("View")
                currentObject = null
            }

            is AccessibilityContainer -> {
                strings.add("AccessibilityContainer_${constCurrentObject.semanticsNodeId}")
                currentObject = constCurrentObject.accessibilityContainer()
            }

            else -> {
                throw IllegalStateException("Unexpected accessibility object type: ${accessibilityObject::class}")
            }
        }
    }

    return strings.joinToString(" -> ")
}

/**
 * Sort the elements in their visual order using their bounds:
 * - from top to bottom,
 * - from left to right // TODO: consider RTL layout
 *
 * The sort is needed because [SemanticsNode.replacedChildren] order doesn't match the
 * expected order of the children in the accessibility tree.
 *
 * TODO: investigate if it's a bug, or some assumptions about the order are wrong.
 */
private fun List<SemanticsNode>.sortedByAccesibilityOrder(): List<SemanticsNode> {
    return sortedWith { lhs, rhs ->
        val result = lhs.boundsInWindow.topLeft.y.compareTo(rhs.boundsInWindow.topLeft.y)

        if (result == 0) {
            lhs.boundsInWindow.topLeft.x.compareTo(rhs.boundsInWindow.topLeft.x)
        } else {
            result
        }
    }
}

private val SemanticsNode.unclippedBoundsInWindow: Rect
    get() = Rect(positionInWindow, size.toSize())

/**
 * Returns true if corresponding [LayoutNode] is placed and attached, false otherwise.
 */
private val SemanticsNode.isValid: Boolean
    get() = layoutNode.isPlaced && layoutNode.isAttached

/**
 * Closest ancestor that has [SemanticsActions.ScrollBy] action
 */
private val SemanticsNode.scrollableByAncestor: SemanticsNode?
    get() {
        var current = parent

        while (current != null) {
            if (current.config.getOrNull(SemanticsActions.ScrollBy) != null) {
                return current
            }

            current = current.parent
        }

        return null
    }<|MERGE_RESOLUTION|>--- conflicted
+++ resolved
@@ -17,7 +17,6 @@
 package androidx.compose.ui.platform
 
 import androidx.compose.runtime.ExperimentalComposeApi
-import androidx.compose.ui.geometry.Offset
 import androidx.compose.ui.geometry.Rect
 import androidx.compose.ui.semantics.Role
 import androidx.compose.ui.semantics.SemanticsActions
@@ -48,7 +47,6 @@
 import platform.UIKit.UIAccessibilityFocusedElement
 import platform.UIKit.UIAccessibilityIsVoiceOverRunning
 import platform.UIKit.UIAccessibilityLayoutChangedNotification
-import platform.UIKit.UIAccessibilityPageScrolledNotification
 import platform.UIKit.UIAccessibilityPostNotification
 import platform.UIKit.UIAccessibilityScreenChangedNotification
 import platform.UIKit.UIAccessibilityScrollDirection
@@ -343,35 +341,21 @@
             log("Focused on:")
             log(cachedConfig)
         }
-    }
-
-    override fun accessibilityScrollToVisible(): Boolean {
+
         if (!isAlive) {
-            return false
+            return
         }
 
         scrollToIfPossible()
-
-        return true
-    }
-
-    override fun accessibilityScrollToVisibleWithChild(child: Any): Boolean {
-        if (!isAlive) {
-            return false
-        }
-
-        if (child is AccessibilityElement && child.isAlive) {
-            child.scrollToIfPossible()
-            return true
-        }
-
-        return false
     }
 
     /**
      * Try to perform a scroll on any ancestor of this element if the element is not fully visible.
      */
     private fun scrollToIfPossible() {
+        // TODO: extremely clunky and unreliable, temporarily disabled
+        return
+
         val scrollableAncestor = semanticsNode.scrollableByAncestor ?: return
         val scrollableAncestorRect = scrollableAncestor.boundsInWindow
 
@@ -386,28 +370,20 @@
         // TODO: is RTL working properly?
         if (unclippedRect.top < scrollableAncestorRect.top) {
             // The element is above the screen, scroll up
-            parent?.scrollByIfPossible(
-                0f,
-                unclippedRect.top - scrollableAncestorRect.top - scrollableAncestor.size.height / 2
-            )
+            parent?.scrollByIfPossible(0f, unclippedRect.top - scrollableAncestorRect.top)
+            return
         } else if (unclippedRect.bottom > scrollableAncestorRect.bottom) {
             // The element is below the screen, scroll down
-            parent?.scrollByIfPossible(
-                0f,
-                unclippedRect.bottom - scrollableAncestorRect.bottom + scrollableAncestor.size.height / 2
-            )
+            parent?.scrollByIfPossible(0f, unclippedRect.bottom - scrollableAncestorRect.bottom)
+            return
         } else if (unclippedRect.left < scrollableAncestorRect.left) {
             // The element is to the left of the screen, scroll left
-            parent?.scrollByIfPossible(
-                unclippedRect.left - scrollableAncestorRect.left - scrollableAncestor.size.width / 2,
-                0f
-            )
+            parent?.scrollByIfPossible(unclippedRect.left - scrollableAncestorRect.left, 0f)
+            return
         } else if (unclippedRect.right > scrollableAncestorRect.right) {
             // The element is to the right of the screen, scroll right
-            parent?.scrollByIfPossible(
-                unclippedRect.right - scrollableAncestorRect.right + scrollableAncestor.size.width / 2,
-                0f
-            )
+            parent?.scrollByIfPossible(unclippedRect.right - scrollableAncestorRect.right, 0f)
+            return
         }
     }
 
@@ -426,26 +402,30 @@
         }
     }
 
-    private fun scrollIfPossible(direction: UIAccessibilityScrollDirection): AccessibilityElement? {
+    private fun scrollIfPossible(direction: UIAccessibilityScrollDirection): Boolean {
         val config = cachedConfig
 
         val (width, height) = semanticsNode.size
 
+        // TODO: reverse engineer proper dimension scale
+        val dimensionScale = 0.5f
+
+        // TODO: post notification about the scroll
         when (direction) {
             UIAccessibilityScrollDirectionUp -> {
                 var result = config.getOrNull(SemanticsActions.PageUp)?.action?.invoke()
 
                 if (result != null) {
-                    return if (result) this else null
+                    return result
                 }
 
                 result = config.getOrNull(SemanticsActions.ScrollBy)?.action?.invoke(
                     0F,
-                    -height.toFloat()
+                    -height.toFloat() * dimensionScale
                 )
 
                 if (result != null) {
-                    return if (result) this else null
+                    return result
                 }
             }
 
@@ -453,16 +433,16 @@
                 var result = config.getOrNull(SemanticsActions.PageDown)?.action?.invoke()
 
                 if (result != null) {
-                    return if (result) this else null
+                    return result
                 }
 
                 result = config.getOrNull(SemanticsActions.ScrollBy)?.action?.invoke(
                     0f,
-                    height.toFloat()
+                    height.toFloat() * dimensionScale
                 )
 
                 if (result != null) {
-                    return if (result) this else null
+                    return result
                 }
             }
 
@@ -470,17 +450,17 @@
                 var result = config.getOrNull(SemanticsActions.PageLeft)?.action?.invoke()
 
                 if (result != null) {
-                    return if (result) this else null
+                    return result
                 }
 
                 // TODO: check RTL support
                 result = config.getOrNull(SemanticsActions.ScrollBy)?.action?.invoke(
-                    -width.toFloat(),
+                    -width.toFloat() * dimensionScale,
                     0f,
                 )
 
                 if (result != null) {
-                    return if (result) this else null
+                    return result
                 }
             }
 
@@ -488,17 +468,17 @@
                 var result = config.getOrNull(SemanticsActions.PageRight)?.action?.invoke()
 
                 if (result != null) {
-                    return if (result) this else null
+                    return result
                 }
 
                 // TODO: check RTL support
                 result = config.getOrNull(SemanticsActions.ScrollBy)?.action?.invoke(
-                    width.toFloat(),
+                    width.toFloat() * dimensionScale,
                     0f,
                 )
 
                 if (result != null) {
-                    return if (result) this else null
+                    return result
                 }
             }
 
@@ -511,7 +491,7 @@
             return it.scrollIfPossible(direction)
         }
 
-        return null
+        return false
     }
 
     override fun accessibilityScroll(direction: UIAccessibilityScrollDirection): Boolean {
@@ -519,20 +499,7 @@
             return false
         }
 
-        val frame = semanticsNode.boundsInWindow
-        val approximateScrollAnimationDuration = 350L
-
-        val scrollableElement = scrollIfPossible(direction)
-        return if (scrollableElement != null) {
-            mediator.notifyScrollCompleted(
-                delay = approximateScrollAnimationDuration,
-                focusedNode = semanticsNode,
-                focusedRectInWindow = frame
-            )
-            true
-        } else {
-            false
-        }
+        return scrollIfPossible(direction)
     }
 
     override fun isAccessibilityElement(): Boolean =
@@ -747,24 +714,6 @@
             log("$indent  accessibilityIdentifier: $accessibilityIdentifier")
             log("$indent  accessibilityCustomActions: $accessibilityCustomActions")
         }
-    }
-
-    fun hitTest(offsetInWindow: Offset): AccessibilityElement? {
-        if (!isAlive) {
-            return null
-        }
-
-        val containsPoint = semanticsNode.boundsInWindow.contains(offsetInWindow)
-        if (containsPoint && isAccessibilityElement) {
-            return this
-        }
-
-        children.forEach { child ->
-            child.hitTest(offsetInWindow)?.let {
-                return it
-            }
-        }
-        return this.takeIf { containsPoint }
     }
 }
 
@@ -900,16 +849,9 @@
     }
 }
 
-<<<<<<< HEAD
-private sealed interface NodesSyncResult {
-    object NoChanges : NodesSyncResult
-    data class Success(val newElementToFocus: AccessibilityElement?) : NodesSyncResult
-}
-=======
 private class NodesSyncResult(
     val newElementToFocus: Any?
 )
->>>>>>> 27f314e3
 
 /**
  * A sealed class that represents the options for syncing the Compose SemanticsNode tree with the iOS UIAccessibility tree.
@@ -1030,9 +972,6 @@
         getAccessibilitySyncOptions().debugLoggerIfEnabled?.log("AccessibilityMediator for ${view} created")
 
         coroutineScope.launch {
-<<<<<<< HEAD
-            while (isAlive) {
-=======
             // The main loop that listens for invalidations and performs the tree syncing
             // Will exit on CancellationException from within await on `invalidationChannel.receive()`
             // when [job] is cancelled
@@ -1044,7 +983,6 @@
                     // Workaround for the channel buffering two invalidations despite the capacity of 1
                 }
 
->>>>>>> 27f314e3
                 val syncOptions = getAccessibilitySyncOptions()
 
                 val shouldPerformSync = syncOptions.shouldPerformSync
@@ -1056,28 +994,15 @@
                 }
 
                 if (shouldPerformSync) {
-<<<<<<< HEAD
-                    val result: NodesSyncResult
-=======
                     var result: NodesSyncResult
 
->>>>>>> 27f314e3
                     val time = measureTime {
                         result = sync(invalidationKind)
                     }
 
                     debugLogger?.log("AccessibilityMediator.sync took $time")
 
-<<<<<<< HEAD
-                            UIAccessibilityPostNotification(
-                                UIAccessibilityLayoutChangedNotification,
-                                immutableResult.newElementToFocus
-                            )
-                        }
-                    }
-=======
                     UIAccessibilityPostNotification(UIAccessibilityLayoutChangedNotification, result.newElementToFocus)
->>>>>>> 27f314e3
                 }
 
                 invalidationKind = SemanticsTreeInvalidationKind.BOUNDS
@@ -1086,35 +1011,10 @@
         }
     }
 
-<<<<<<< HEAD
-    fun notifyScrollCompleted(
-        delay: Long,
-        focusedNode: SemanticsNode,
-        focusedRectInWindow: Rect
-    ) {
-        coroutineScope.launch {
-            delay(delay)
-
-            UIAccessibilityPostNotification(
-                UIAccessibilityPageScrolledNotification,
-                null
-            )
-
-            if (accessibilityElementsMap[focusedNode.id] == null) {
-                findElementInRect(rect = focusedRectInWindow)?.let {
-                    UIAccessibilityPostNotification(
-                        UIAccessibilityLayoutChangedNotification,
-                        it
-                    )
-                }
-            }
-        }
-=======
     fun convertToAppWindowCGRect(rect: Rect): CValue<CGRect> {
         val window = view.window ?: return CGRectZero.readValue()
 
         return convertToAppWindowCGRect(rect, window)
->>>>>>> 27f314e3
     }
 
     fun onSemanticsChange() {
@@ -1261,15 +1161,11 @@
             debugTraverse(it, view)
         }
 
-        val focusedElement = UIAccessibilityFocusedElement(null) as? AccessibilityElement
+        val focusedElement = UIAccessibilityFocusedElement(null)
 
         // TODO: in future the focused element could be the interop UIView that is detached from the
         //  hierarchy, but still maintains the focus until the GC collects it, or AX services detect
         //  that it's not reachable anymore through containment chain
-<<<<<<< HEAD
-        val isFocusedElementAlive = focusedElement?.isAlive ?: false
-        val needsRefocusing = needsInitialRefocusing || !isFocusedElementAlive
-=======
         val isFocusedElementAlive = focusedElement?.let {
             val accessibilityElement = it as? AccessibilityElement
             accessibilityElement?.isAlive ?: false
@@ -1278,7 +1174,6 @@
         val isFocusedElementDead = !isFocusedElementAlive
 
         val needsRefocusing = needsInitialRefocusing || isFocusedElementDead
->>>>>>> 27f314e3
 
         val newElementToFocus = if (needsRefocusing) {
             debugLogger?.log("Needs refocusing")
@@ -1294,20 +1189,10 @@
 
             refocusedElement
         } else {
-            focusedElement?.semanticsNodeId?.let {
-                accessibilityElementsMap[it]
-            }
+            null
         }
 
         return NodesSyncResult(newElementToFocus)
-    }
-
-    private fun findElementInRect(rect: Rect): AccessibilityElement? {
-        val offsetInWindow = Offset(
-            x = (rect.right + rect.left) / 2,
-            y = (rect.bottom + rect.top) / 2
-        )
-        return accessibilityElementsMap[rootSemanticsNodeId]?.hitTest(offsetInWindow)
     }
 }
 
