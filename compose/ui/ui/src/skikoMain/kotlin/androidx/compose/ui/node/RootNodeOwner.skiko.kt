--- conflicted
+++ resolved
@@ -26,11 +26,6 @@
 import androidx.compose.ui.Modifier
 import androidx.compose.ui.autofill.Autofill
 import androidx.compose.ui.autofill.AutofillTree
-<<<<<<< HEAD
-import androidx.compose.ui.autofill.SemanticAutofill
-import androidx.compose.ui.draganddrop.DragAndDropManager
-=======
->>>>>>> 9a170158
 import androidx.compose.ui.focus.FocusDirection
 import androidx.compose.ui.focus.FocusOwner
 import androidx.compose.ui.focus.FocusOwnerImpl
@@ -88,8 +83,9 @@
 import androidx.compose.ui.unit.toRect
 import androidx.compose.ui.util.fastAll
 import androidx.compose.ui.util.trace
+import androidx.compose.ui.viewinterop.InteropPointerInputModifier
 import androidx.compose.ui.viewinterop.InteropView
-import androidx.compose.ui.viewinterop.InteropViewAnchorModifierNode
+import androidx.compose.ui.viewinterop.pointerInteropFilter
 import kotlin.coroutines.CoroutineContext
 import kotlin.math.max
 import kotlin.math.min
@@ -273,15 +269,16 @@
 
     /**
      * Perform hit test and return the [InteropView] associated with the resulting
-     * [PointerInputModifierNode] node in case it is a [InteropViewAnchorModifierNode], otherwise null.
+     * [PointerInputModifierNode] node in case it is a [Modifier.pointerInteropFilter],
+     * otherwise null.
      */
     fun hitTestInteropView(position: Offset): InteropView? {
         val result = HitTestResult()
         owner.root.hitTest(position, result, true)
 
-        val node = result.lastOrNull() as? InteropViewAnchorModifierNode ?: return null
-
-        return node.interopView
+        val last = result.lastOrNull() as? BackwardsCompatNode
+        val node = last?.element as? InteropPointerInputModifier
+        return node?.interopView
     }
 
     private fun isInBounds(localPosition: Offset): Boolean =
@@ -322,8 +319,6 @@
         override val textToolbar get() = platformContext.textToolbar
         override val autofillTree = AutofillTree()
         override val autofill: Autofill?  get() = null
-        // TODO https://youtrack.jetbrains.com/issue/CMP-1572/Support-SemanticAutofill
-        override val semanticAutofill: SemanticAutofill? get() = null
         override val density get() = this@RootNodeOwner.density
         override val textInputService = TextInputService(platformContext.textInputService)
         override val softwareKeyboardController =
@@ -466,7 +461,9 @@
         }
 
         @InternalComposeUiApi
-        override fun onInteropViewLayoutChange(view: InteropView) {}
+        override fun onInteropViewLayoutChange(view: InteropView) {
+            // TODO dispatch platform re-layout
+        }
 
         override fun getFocusDirection(keyEvent: KeyEvent): FocusDirection? {
             return when (keyEvent.key) {
