--- conflicted
+++ resolved
@@ -324,16 +324,9 @@
 
         override suspend fun textInputSession(
             session: suspend PlatformTextInputSessionScope.() -> Nothing
-<<<<<<< HEAD
-        ): Nothing {
-            awaitCancellation()
-        }
+        ) = platformContext.textInputSession(session)
+
         override val dragAndDropManager = this@RootNodeOwner.dragAndDropOwner
-=======
-        ) = platformContext.textInputSession(session)
-
-        override val dragAndDropManager = this@RootNodeOwner.dragAndDropManager
->>>>>>> 8c4c154a
         override val pointerIconService = PointerIconServiceImpl()
         override val focusOwner get() = this@RootNodeOwner.focusOwner
         override val windowInfo get() = platformContext.windowInfo
