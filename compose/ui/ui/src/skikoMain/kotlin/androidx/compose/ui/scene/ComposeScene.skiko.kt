/*
 * Copyright 2023 The Android Open Source Project
 *
 * Licensed under the Apache License, Version 2.0 (the "License");
 * you may not use this file except in compliance with the License.
 * You may obtain a copy of the License at
 *
 *      http://www.apache.org/licenses/LICENSE-2.0
 *
 * Unless required by applicable law or agreed to in writing, software
 * distributed under the License is distributed on an "AS IS" BASIS,
 * WITHOUT WARRANTIES OR CONDITIONS OF ANY KIND, either express or implied.
 * See the License for the specific language governing permissions and
 * limitations under the License.
 */

package androidx.compose.ui.scene

import androidx.compose.runtime.Composable
import androidx.compose.runtime.CompositionContext
import androidx.compose.runtime.CompositionLocal
import androidx.compose.runtime.CompositionLocalContext
import androidx.compose.runtime.LaunchedEffect
import androidx.compose.runtime.rememberCoroutineScope
import androidx.compose.runtime.staticCompositionLocalOf
import androidx.compose.runtime.withFrameNanos
import androidx.compose.ui.InternalComposeUiApi
import androidx.compose.ui.Modifier
import androidx.compose.ui.focus.FocusManager
import androidx.compose.ui.geometry.Offset
import androidx.compose.ui.graphics.Canvas
import androidx.compose.ui.input.key.KeyEvent
<<<<<<< HEAD
import androidx.compose.ui.viewinterop.InteropViewAnchorModifierNode
=======
>>>>>>> 3c1860f5
import androidx.compose.ui.input.pointer.PointerButton
import androidx.compose.ui.input.pointer.PointerButtons
import androidx.compose.ui.input.pointer.PointerEventType
import androidx.compose.ui.input.pointer.PointerKeyboardModifiers
import androidx.compose.ui.input.pointer.PointerType
import androidx.compose.ui.layout.onGloballyPositioned
import androidx.compose.ui.node.LayoutNode
import androidx.compose.ui.platform.LocalLayoutDirection
import androidx.compose.ui.platform.PlatformContext
import androidx.compose.ui.platform.setContent
import androidx.compose.ui.unit.Density
import androidx.compose.ui.unit.Dp
import androidx.compose.ui.unit.IntSize
import androidx.compose.ui.unit.LayoutDirection
import androidx.compose.ui.viewinterop.InteropView
<<<<<<< HEAD
=======
import androidx.compose.ui.viewinterop.pointerInteropFilter
>>>>>>> 3c1860f5
import androidx.compose.ui.window.Dialog
import androidx.compose.ui.window.Popup
import org.jetbrains.skiko.currentNanoTime

/**
 * Represents a static [CompositionLocal] key for a [ComposeScene] in Jetpack Compose.
 *
 * @see ComposeScene
 */
internal val LocalComposeScene = staticCompositionLocalOf<ComposeScene?> { null }

/**
 * The local [ComposeScene] is typically not-null. This extension can be used in these cases.
 */
@Composable
internal fun CompositionLocal<ComposeScene?>.requireCurrent(): ComposeScene {
    return current ?: error("CompositionLocal LocalComposeScene not provided")
}

/**
 * A virtual container that encapsulates Compose UI content. UI content can be constructed via
 * [setContent] method and with any Composable that manipulates [LayoutNode] tree.
 *
 * After [ComposeScene] will no longer needed, you should call [close] method, so all resources
 * and subscriptions will be properly closed. Otherwise, there can be a memory leak.
 *
 * It is marked as [InternalComposeUiApi] and used by default Compose entry points
 * (such as application, runComposeUiTest, ComposeWindow). While it can be used by
 * third-party users for integrating Compose into other platforms, it does not come
 * with any guarantee of stability.
 */
@InternalComposeUiApi
interface ComposeScene {
    /**
     * Density of the content which will be used to convert [Dp] units.
     */
    var density: Density

    /**
     * The layout direction of the content, provided to the composition via [LocalLayoutDirection].
     */
    var layoutDirection: LayoutDirection

    /**
     * The size (in pixels) is used to impose constraints on the content. If the size is undefined,
     * it can be set to `null`. In such a case, the content will be laid out without any
     * restrictions and the window size will be utilized to bounds verification.
     */
    var size: IntSize?

    /**
     * Top-level composition locals, which will be provided for the Composable content,
     * which is set by [setContent].
     *
     * `null` if no composition locals should be provided.
     */
    var compositionLocalContext: CompositionLocalContext?

    /**
     * The interface to manages focus within a [ComposeScene].
     *
     * This interface extends the [FocusManager] interface and provides additional functions
     * specific to managing focus within a [ComposeScene].
     * It can be used to request and release focus, as well as retrieve the coordinates of
     * the currently focused item.
     *
     * @see ComposeSceneFocusManager
     * @see FocusManager
     */
    val focusManager: ComposeSceneFocusManager

    /**
     * Close all resources and subscriptions. Not calling this method when [ComposeScene] is no
     * longer needed will cause a memory leak.
     *
     * All effects launched via [LaunchedEffect] or [rememberCoroutineScope] will be cancelled
     * (but not immediately).
     *
     * After calling this method, you cannot call any other method of this [ComposeScene].
     */
    fun close()

    /**
     * Returns the current content size (in pixels) in infinity constraints.
     *
     * @throws IllegalStateException when [ComposeScene] content has lazy layouts without maximum
     * size bounds (e.g. LazyColumn without maximum height).
     */
    fun calculateContentSize(): IntSize

    /**
     * Invalidates position of [ComposeScene] in window. It will trigger callbacks like
     * [Modifier.onGloballyPositioned] so they can recalculate actual position in the window.
     *
     * @see PlatformContext.convertLocalToWindowPosition
     * @see PlatformContext.convertWindowToLocalPosition
     */
    fun invalidatePositionInWindow()

    /**
     * Returns true if there are pending recompositions, renders or dispatched tasks.
     * Can be called from any thread.
     */
    fun hasInvalidations(): Boolean

    /**
     * Update the composition with the content described by the [content] composable. After this
     * has been called the changes to produce the initial composition has been calculated and
     * applied to the composition.
     *
     * Will throw an [IllegalStateException] if the composition has been disposed.
     *
     * @param content Content of the [ComposeScene]
     */
    fun setContent(content: @Composable () -> Unit)

    /**
     * Render the current content on [canvas]. Passed [nanoTime] will be used to drive all
     * animations in the content (or any other code, which uses [withFrameNanos]
     */
    fun render(canvas: Canvas, nanoTime: Long)

    /**
     * Send pointer event to the content.
     *
     * @param eventType Indicates the primary reason that the event was sent.
     * @param position The [Offset] of the current pointer event, relative to the content.
     * @param scrollDelta scroll delta for the PointerEventType.Scroll event
     * @param timeMillis The time of the current pointer event, in milliseconds. The start (`0`) time
     * is platform-dependent.
     * @param type The device type that produced the event, such as [mouse][PointerType.Mouse],
     * or [touch][PointerType.Touch].
     * @param buttons Contains the state of pointer buttons (e.g. mouse and stylus buttons) after the event.
     * @param keyboardModifiers Contains the state of modifier keys, such as Shift, Control,
     * and Alt, as well as the state of the lock keys, such as Caps Lock and Num Lock.
     * @param nativeEvent The original native event.
     * @param button Represents the index of a button which state changed in this event. It's null
     * when there was no change of the buttons state or when button is not applicable (e.g. touch event).
     */
    fun sendPointerEvent(
        eventType: PointerEventType,
        position: Offset,
        scrollDelta: Offset = Offset.Zero,
        timeMillis: Long = currentTimeForEvent(),
        type: PointerType = PointerType.Mouse,
        buttons: PointerButtons? = null,
        keyboardModifiers: PointerKeyboardModifiers? = null,
        nativeEvent: Any? = null,
        button: PointerButton? = null
    )

    /**
     * Send pointer event to the content. The more detailed version of [sendPointerEvent] that can accept
     * multiple pointers.
     *
     * @param eventType Indicates the primary reason that the event was sent.
     * @param pointers The current pointers with position relative to the content.
     * There can be multiple pointers, for example, if we use Touch and touch screen with multiple fingers.
     * Contains only the state of the active pointers.
     * Touch that is released still considered as active on PointerEventType.Release event (but with pressed=false). It
     * is no longer active after that, and shouldn't be passed to the scene.
     * @param buttons Contains the state of pointer buttons (e.g. mouse and stylus buttons) after the event.
     * @param keyboardModifiers Contains the state of modifier keys, such as Shift, Control,
     * and Alt, as well as the state of the lock keys, such as Caps Lock and Num Lock.
     * @param scrollDelta scroll delta for the PointerEventType.Scroll event
     * @param timeMillis The time of the current pointer event, in milliseconds. The start (`0`) time
     * is platform-dependent.
     * @param nativeEvent The original native event.
     * @param button Represents the index of a button which state changed in this event. It's null
     * when there was no change of the buttons state or when button is not applicable (e.g. touch event).
     */
    fun sendPointerEvent(
        eventType: PointerEventType,
        pointers: List<ComposeScenePointer>,
        buttons: PointerButtons = PointerButtons(),
        keyboardModifiers: PointerKeyboardModifiers = PointerKeyboardModifiers(),
        scrollDelta: Offset = Offset.Zero,
        timeMillis: Long = currentTimeForEvent(),
        nativeEvent: Any? = null,
        button: PointerButton? = null,
    )

    /**
     * Send [KeyEvent] to the content.
     * @return true if the event was consumed by the content
     */
    fun sendKeyEvent(keyEvent: KeyEvent): Boolean

    /**
     * Perform hit test and return the [InteropView] associated with the resulting node
<<<<<<< HEAD
     * in case it has a [InteropViewAnchorModifierNode], otherwise return null.
=======
     * in case it has a [Modifier.pointerInteropFilter], otherwise return null.
>>>>>>> 3c1860f5
     * @param position The position of the hit test.
     * @return The [InteropView] associated with the resulting node in case there is any, or null.
     */
    fun hitTestInteropView(position: Offset): InteropView?

    /**
     * Creates a new [ComposeSceneLayer] with the specified parameters.
     * It's used to create a new layer for [Popup] or [Dialog].
     *
     * @see rememberComposeSceneLayer
     *
     * @param density The density of the layer.
     * @param layoutDirection The layout direction of the layer.
     * @param focusable Indicates whether the layer is focusable.
     * @param compositionContext The composition context for the layer.
     * @return The created [ComposeSceneLayer].
     */
    fun createLayer(
        density: Density,
        layoutDirection: LayoutDirection,
        focusable: Boolean,
        compositionContext: CompositionContext,
    ): ComposeSceneLayer
}

private fun currentTimeForEvent(): Long =
    (currentNanoTime() / 1E6).toLong()<|MERGE_RESOLUTION|>--- conflicted
+++ resolved
@@ -30,10 +30,6 @@
 import androidx.compose.ui.geometry.Offset
 import androidx.compose.ui.graphics.Canvas
 import androidx.compose.ui.input.key.KeyEvent
-<<<<<<< HEAD
-import androidx.compose.ui.viewinterop.InteropViewAnchorModifierNode
-=======
->>>>>>> 3c1860f5
 import androidx.compose.ui.input.pointer.PointerButton
 import androidx.compose.ui.input.pointer.PointerButtons
 import androidx.compose.ui.input.pointer.PointerEventType
@@ -49,10 +45,7 @@
 import androidx.compose.ui.unit.IntSize
 import androidx.compose.ui.unit.LayoutDirection
 import androidx.compose.ui.viewinterop.InteropView
-<<<<<<< HEAD
-=======
 import androidx.compose.ui.viewinterop.pointerInteropFilter
->>>>>>> 3c1860f5
 import androidx.compose.ui.window.Dialog
 import androidx.compose.ui.window.Popup
 import org.jetbrains.skiko.currentNanoTime
@@ -243,11 +236,7 @@
 
     /**
      * Perform hit test and return the [InteropView] associated with the resulting node
-<<<<<<< HEAD
-     * in case it has a [InteropViewAnchorModifierNode], otherwise return null.
-=======
      * in case it has a [Modifier.pointerInteropFilter], otherwise return null.
->>>>>>> 3c1860f5
      * @param position The position of the hit test.
      * @return The [InteropView] associated with the resulting node in case there is any, or null.
      */
