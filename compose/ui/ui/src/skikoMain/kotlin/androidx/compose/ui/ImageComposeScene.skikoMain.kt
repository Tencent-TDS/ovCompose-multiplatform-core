--- conflicted
+++ resolved
@@ -203,13 +203,9 @@
     /**
      * Returns the current content size
      */
-<<<<<<< HEAD
+    @Deprecated("Use calculateContentSize() instead", replaceWith = ReplaceWith("calculateContentSize()"))
     val contentSize: IntSize
         get() = scene.calculateContentSize()
-=======
-    @Deprecated("Will be removed in 1.7", replaceWith = ReplaceWith("calculateContentSize()"))
-    val contentSize: IntSize get() = scene.contentSize
->>>>>>> f01d58e2
 
     /**
      * Returns the current content size in infinity constraints.
@@ -217,6 +213,7 @@
      * @throws IllegalStateException when [ComposeScene] content has lazy layouts without maximum size bounds
      * (e.g. LazyColumn without maximum height).
      */
+    @ExperimentalComposeUiApi
     fun calculateContentSize(): IntSize {
         return scene.calculateContentSize()
     }
