/*
 * Copyright 2024 The Android Open Source Project
 *
 * Licensed under the Apache License, Version 2.0 (the "License");
 * you may not use this file except in compliance with the License.
 * You may obtain a copy of the License at
 *
 *      http://www.apache.org/licenses/LICENSE-2.0
 *
 * Unless required by applicable law or agreed to in writing, software
 * distributed under the License is distributed on an "AS IS" BASIS,
 * WITHOUT WARRANTIES OR CONDITIONS OF ANY KIND, either express or implied.
 * See the License for the specific language governing permissions and
 * limitations under the License.
 */

package androidx.compose.ui

import androidx.compose.runtime.Composable
<<<<<<< HEAD
import androidx.compose.ui.window.ComposeWindow
import androidx.compose.ui.window.DefaultWindowState
=======
import androidx.compose.ui.window.ComposeViewport
>>>>>>> 4dde86f4
import kotlin.test.BeforeTest
import kotlinx.browser.document
import kotlinx.coroutines.CoroutineScope
import kotlinx.coroutines.Dispatchers
import kotlinx.coroutines.GlobalScope
import kotlinx.coroutines.channels.Channel
import kotlinx.coroutines.launch
import org.w3c.dom.HTMLCanvasElement
import org.w3c.dom.events.Event

/**
 * An interface with helper functions to initialise the tests
 */

private const val containerId: String = "canvasApp"

private external interface CanReplaceChildren {
    // this is a standard method for (among other things) emptying DOM element content
    // https://developer.mozilla.org/en-US/docs/Web/API/Element/replaceChildren
    // TODO: add this to our kotlin web external definitions
    fun replaceChildren()
}

internal interface OnCanvasTests {

    @BeforeTest
    fun beforeTest() {
        /** TODO: [kotlin.test.AfterTest] is fixed only in kotlin 2.0
        see https://youtrack.jetbrains.com/issue/KT-61888
         */
        resetCanvas()
    }

    private fun resetCanvas() {
        (getCanvasContainer() as CanReplaceChildren).replaceChildren()
    }

    private fun getCanvasContainer() = document.getElementById(containerId) ?: error("failed to get canvas with id ${containerId}")

    fun getCanvas(): HTMLCanvasElement {
        val canvas = (getCanvasContainer().querySelector("canvas") as? HTMLCanvasElement) ?: error("failed to get canvas")
        return canvas
    }

<<<<<<< HEAD
    fun createComposeWindow(content: @Composable () -> Unit): ComposeWindow {
        return ComposeWindow(
            canvas = getCanvas(),
            content = content,
            state = DefaultWindowState(document.documentElement!!)
        )
=======
    fun createComposeWindow(content: @Composable () -> Unit) {
        ComposeViewport(containerId, content = content)
>>>>>>> 4dde86f4
    }

    fun dispatchEvents(vararg events: Any) {
        val canvas = getCanvas()
        for (event in events) {
            canvas.dispatchEvent(event as Event)
        }
    }
}

internal fun <T> Channel<T>.sendFromScope(value: T, scope: CoroutineScope = GlobalScope) {
    scope.launch(Dispatchers.Unconfined) { send(value) }
}<|MERGE_RESOLUTION|>--- conflicted
+++ resolved
@@ -17,12 +17,8 @@
 package androidx.compose.ui
 
 import androidx.compose.runtime.Composable
-<<<<<<< HEAD
 import androidx.compose.ui.window.ComposeWindow
 import androidx.compose.ui.window.DefaultWindowState
-=======
-import androidx.compose.ui.window.ComposeViewport
->>>>>>> 4dde86f4
 import kotlin.test.BeforeTest
 import kotlinx.browser.document
 import kotlinx.coroutines.CoroutineScope
@@ -67,17 +63,8 @@
         return canvas
     }
 
-<<<<<<< HEAD
-    fun createComposeWindow(content: @Composable () -> Unit): ComposeWindow {
-        return ComposeWindow(
-            canvas = getCanvas(),
-            content = content,
-            state = DefaultWindowState(document.documentElement!!)
-        )
-=======
     fun createComposeWindow(content: @Composable () -> Unit) {
         ComposeViewport(containerId, content = content)
->>>>>>> 4dde86f4
     }
 
     fun dispatchEvents(vararg events: Any) {
