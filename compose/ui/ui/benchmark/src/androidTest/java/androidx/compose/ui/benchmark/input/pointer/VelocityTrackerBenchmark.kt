--- conflicted
+++ resolved
@@ -96,11 +96,7 @@
             velocityTracker.addDataPoint(dataPoint.timeMillis, dataPoint.motionValue)
         }
 
-<<<<<<< HEAD
-        benchmarkRule.measureRepeated { assert(velocityTracker.calculateVelocity() != 0f) }
-=======
         benchmarkRule.measureRepeated { assertTrue(velocityTracker.calculateVelocity() != 0f) }
->>>>>>> 3d4510a6
     }
 
     companion object {
