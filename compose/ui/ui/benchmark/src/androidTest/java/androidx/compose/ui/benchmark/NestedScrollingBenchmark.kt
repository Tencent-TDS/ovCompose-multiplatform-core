--- conflicted
+++ resolved
@@ -125,14 +125,8 @@
     }
 
     override fun toggleState() {
-<<<<<<< HEAD
-        scrollResult = dispatcher.dispatchPreScroll(delta, NestedScrollSource.UserInput)
-        scrollResult =
-            dispatcher.dispatchPostScroll(delta, scrollResult, NestedScrollSource.UserInput)
-=======
         val scrollResult = dispatcher.dispatchPreScroll(delta, NestedScrollSource.UserInput)
         dispatcher.dispatchPostScroll(delta, scrollResult, NestedScrollSource.UserInput)
->>>>>>> 3d4510a6
 
         runBlocking {
             velocityResult = dispatcher.dispatchPreFling(velocity)
