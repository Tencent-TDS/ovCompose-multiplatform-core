--- conflicted
+++ resolved
@@ -91,13 +91,8 @@
                 implementation("androidx.collection:collection:1.4.2")
                 implementation("androidx.customview:customview-poolingcontainer:1.0.0")
                 implementation("androidx.savedstate:savedstate-ktx:1.2.1")
-<<<<<<< HEAD
-                api("androidx.lifecycle:lifecycle-runtime-compose:2.8.3")
-                implementation("androidx.lifecycle:lifecycle-viewmodel:2.6.1")
-=======
                 implementation("androidx.lifecycle:lifecycle-viewmodel:2.8.7")
                 implementation("androidx.lifecycle:lifecycle-viewmodel-ktx:2.8.7")
->>>>>>> 8b9e74df
                 implementation("androidx.emoji2:emoji2:1.2.0")
 
                 implementation("androidx.profileinstaller:profileinstaller:1.4.0")
@@ -106,21 +101,13 @@
                 // converting `lifecycle-runtime-compose` to KMP triggered a Gradle bug. Adding
                 // the `livedata` dependency directly works around the issue.
                 // See https://github.com/gradle/gradle/issues/14220 for details.
-<<<<<<< HEAD
-                compileOnly("androidx.lifecycle:lifecycle-livedata-core:2.8.3")
-=======
                 compileOnly("androidx.lifecycle:lifecycle-livedata-core:2.8.7")
->>>>>>> 8b9e74df
 
                 // `compose-ui` has a transitive dependency on `lifecycle-viewmodel-savedstate`, and
                 // converting `lifecycle-runtime-compose` to KMP triggered a Gradle bug. Adding
                 // the `lifecycle-viewmodel-savedstate` dependency directly works around the issue.
                 // See https://github.com/gradle/gradle/issues/14220 for details.
-<<<<<<< HEAD
-                compileOnly("androidx.lifecycle:lifecycle-viewmodel-savedstate:2.8.3")
-=======
                 compileOnly("androidx.lifecycle:lifecycle-viewmodel-savedstate:2.8.7")
->>>>>>> 8b9e74df
             }
         }
 
@@ -209,12 +196,7 @@
         // A separate issue exists when foundation 1.6 is used with ui 1.7: overscroll stops
         // showing due to a behavior change in NestedScrollSource. This constraint ensures that
         // a version of foundation compatible with the new NestedScrollSource is used.
-<<<<<<< HEAD
-        // TODO: b/355439759 pin to 1.7.0 when released
-        commonMainImplementation(project(":compose:foundation:foundation")) {
-=======
         commonMainImplementation("androidx.compose.foundation:foundation:1.7.0") {
->>>>>>> 8b9e74df
             because 'prevents a regression in Overscroll'
         }
     }
