--- conflicted
+++ resolved
@@ -117,19 +117,12 @@
         """
         )
 
-<<<<<<< HEAD
-=======
     // Functional Interface for pointer input event handling
->>>>>>> 3d4510a6
     val PointerInputScope: TestFile =
         bytecodeStub(
             filename = "SuspendingPointerInputFilter.kt",
             filepath = "androidx/compose/ui/input/pointer",
-<<<<<<< HEAD
-            checksum = 0xa05e1a0a,
-=======
             checksum = 0x9c1bd41d,
->>>>>>> 3d4510a6
             """
             package androidx.compose.ui.input.pointer
             import androidx.compose.ui.unit.Density
@@ -149,56 +142,6 @@
                 key1: Any?,
                 block: PointerInputEventHandler
             ): Modifier = Modifier
-<<<<<<< HEAD
-        """,
-            """
-        META-INF/main.kotlin_module:
-        H4sIAAAAAAAA/2VMQQoCMRAbUQR7EOkDBMWThzl7F1dkL4J+oGzr7oDOlHYK
-        Pt/KejOQEBISAJgCwKRyAT+Yg9k59knIv7GTV5Qc8CGFvVMSxj5kLSlku2ok
-        nVw3nMegVXM0m79lISSORTEKsYZk17eSY2BP3F/H6PLtG3pWW0+WZqb10c7v
-        VVvdwh4+IfeLY6cAAAA=
-        """,
-            """
-        androidx/compose/ui/input/pointer/PointerInputScope.class:
-        H4sIAAAAAAAA/51Ty24TMRS9nsljklKYDlDSFtqSlpdQmRBg04SKClo1VYAq
-        idh05UzcyOnEjsae0O7yLSz4CBYo6pIf4S8Qd/JQSxsRxML28fXx9T328Y9f
-        374DwEt4SOAFFY1A8saJ68l2RyrmhtzlohNqtyO50CxwD4ZjKQpWPdlhSSAE
-        7BbtUtenoul+rLeYp5NgElidlC4UXLvvmFBcnyYhTmCefqZcj/LudJkY5iVQ
-        e1w+ltrnwm112+5RKDzNpVDu7gjlC+N1TwYy1Fww5b6VAkFII0LhSflyXQUC
-        P4uVzavxrWmHFTfK029ne6KUwsaUQosbtUphq/B0QlnTNI62TlS6XpZB020x
-        XQ8oRy1UCKnpUNeH0Pdp3WdIW/sbTeqIiay5cSHvmaYNqinGjHbXRO+QqEtF
-        HRAgxxg/4dEsh6jxnIDq97JpI2MMm2We46jZ/d4A9HvWUabfyxs5sv/aNhaN
-        PTMbs/o928w/smOLaxZxYo6RSzhpx4rQnplLOgknliE5Kxc/+5IwrNTe2dc3
-        EbLT0dF5Aq/+4dGuWBqVZSfuu+hdJJEKgXjdlx5KdsbXc+5OApv/bxn8PdPc
-        TaLrXh6zdk50VJgU4wJqp4M0K9VQdZhocNG8KHSX+wifHWsCqSpvCqrDAP/c
-        UiXEE9qsJLpccfTH9rkZ0FCXVw9oQNsME/1BS1dlGHgMj8CMC6M9n67kS+Ab
-        QQw1JCLjxAgkwQIT7uPMgBRkcUzgahrHNWyzBk5mBh6bGVDWB/0qPMCxjNFr
-        EIfZQzBLcL0EN0pgwxxCcEpwE24dAlFwG+YPYUbBHQUZBUkFCwoWFSwpuKvg
-        noJlBSsKrN90t5jzEwUAAA==
-        """,
-            """
-        androidx/compose/ui/input/pointer/SuspendingPointerInputFilterKt.class:
-        H4sIAAAAAAAA/61VW28bRRT+Zu34VkPcDSmJE9KUmObSpusYym2jiBJRycIN
-        BZe85Gm8nroTr2esnd0ofetv4RcgnhAPKOKR38JvQJzZOKnTBAehPuyZc/nm
-        3OYc+8+/f/sdwCfYZviKq26kZffYC/RgqI3wEulJNUxib6ilikXktRMzFKor
-        Ve/pqaZpzY9lSOy3cR6MoXLIj7gXctXzvuscioC0GYbycAzPMFxrXRXsie7K
-        51JEfutNJ36rr+NQKu/waOA9T1QQS62M93jENfz1yQ4Z/nrbIbc3r3R4sWHj
-        bWoHeij8zTO3gY50EksljLerFTEJt363zwE/Khn7O/69y5ntXF/uSktHPe9Q
-        xJ2IS0qbK6VjflrCno73kjAkVG0SiiC8EwqC5bbjF9LsFFBiWBrrSlqb4qHX
-        VHFE92Vg8igzzAYvRNAfhXnKIz4QBGRYXbuiy681beuk56/vl/Eupkt4BxWG
-        qU6og34BLsPipJrzeI+huEsGrih/hsnvXTtH+mXcwvtFzGKOwa3ZSmsXp3Xp
-        umZn++LlFl2+XB3D8nWTy3DzDPJExLzLY046Z3CUocVklhQtAQPrW8Yh47G0
-        XJ24LsU1J69qpZNXJWfOSY8KkZF4/lWckbn6NZmrTp1t0NcoVJxqdo7VM43V
-        Sra6UmBu1nXqObfkFlKuUM+7OTdF1Kf++CnnFIqWVko2dIPZrNyz7MdLevi/
-        dmOsW/+yHb59jRHkm+NY0MxpdRb42cvUx93/9u5527/bk37RHvTp8bO7uisY
-        pluUy14y6Ijomd0KW7cOeLjPI2nlkbLYlj3F4yQifuGHhBIfiKY6kkaS+dHr
-        7aLVe9N6vicXYOWmUiLaDbkxgsRSWydRICg/CjA/crF/yT224CCL07GZxxRy
-        JH1M0vekt6Mzs+He+BU377szRH/B/Almf7azRf8EIDDFxTQeEr98CkcVC6m7
-        GSziA7JbzsUS3fg0vZfHZ6ObBTo/t/bMSKCupNTyGXxBtETSFi3cLcrty/R6
-        Az6dLdLfpmyXD5Bp4k4THzaxgloTH+FuE6tYOwAzWMfGAW4YTBksGCwa3DNw
-        De4bbBo8SEXPIPcPJkHsLNsGAAA=
-        """
-=======
         """
                 .trimIndent(),
             """
@@ -260,7 +203,6 @@
                 fEb4DHU5e4CwjTkbd23cw7yNPO7bWMDiAZjGEpYPENUY0shpTGqsaGQ0pv8A
                 cjqS8TUFAAA=
                 """
->>>>>>> 3d4510a6
         )
 
     val Alignment: TestFile =
