--- conflicted
+++ resolved
@@ -64,32 +64,6 @@
         }
         """
         )
-<<<<<<< HEAD
-
-    private val CompositionLocalStub =
-        kotlin(
-            """
-            package androidx.compose.runtime
-
-            import java.lang.RuntimeException
-
-            class CompositionLocal<T>(defaultFactory: () -> T)
-
-            class ProvidedValue<T> internal constructor(
-                val compositionLocal: CompositionLocal<T>,
-                val value: T,
-                val canOverride: Boolean
-            )
-
-            fun <T> compositionLocalOf(defaultFactory: () -> T): CompositionLocal<T> =
-                throw RuntimeException("Not implemented in lint stubs.")
-
-            fun <T> staticCompositionLocalOf(defaultFactory: () -> T): CompositionLocal<T> =
-                throw RuntimeException("Not implemented in lint stubs.")
-        """
-        )
-=======
->>>>>>> 3d4510a6
 
     @Test
     fun testCompositionLocalReadInModifierAttachAndDetach() {
@@ -120,11 +94,7 @@
                 }
             """
                 ),
-<<<<<<< HEAD
-                CompositionLocalStub,
-=======
-                Stubs.CompositionLocal,
->>>>>>> 3d4510a6
+                Stubs.CompositionLocal,
                 CompositionLocalConsumerModifierStub,
                 ModifierNodeStub
             )
@@ -175,11 +145,7 @@
                 }
             """
                 ),
-<<<<<<< HEAD
-                CompositionLocalStub,
-=======
-                Stubs.CompositionLocal,
->>>>>>> 3d4510a6
+                Stubs.CompositionLocal,
                 CompositionLocalConsumerModifierStub,
                 ModifierNodeStub
             )
@@ -213,11 +179,7 @@
                 }
             """
                 ),
-<<<<<<< HEAD
-                CompositionLocalStub,
-=======
-                Stubs.CompositionLocal,
->>>>>>> 3d4510a6
+                Stubs.CompositionLocal,
                 CompositionLocalConsumerModifierStub,
                 ModifierNodeStub
             )
@@ -259,11 +221,7 @@
                 }
             """
                 ),
-<<<<<<< HEAD
-                CompositionLocalStub,
-=======
-                Stubs.CompositionLocal,
->>>>>>> 3d4510a6
+                Stubs.CompositionLocal,
                 CompositionLocalConsumerModifierStub,
                 ModifierNodeStub
             )
@@ -295,11 +253,7 @@
                 }
             """
                 ),
-<<<<<<< HEAD
-                CompositionLocalStub,
-=======
-                Stubs.CompositionLocal,
->>>>>>> 3d4510a6
+                Stubs.CompositionLocal,
                 CompositionLocalConsumerModifierStub,
                 ModifierNodeStub
             )
@@ -343,11 +297,7 @@
                 }
             """
                 ),
-<<<<<<< HEAD
-                CompositionLocalStub,
-=======
-                Stubs.CompositionLocal,
->>>>>>> 3d4510a6
+                Stubs.CompositionLocal,
                 CompositionLocalConsumerModifierStub,
                 ModifierNodeStub
             )
