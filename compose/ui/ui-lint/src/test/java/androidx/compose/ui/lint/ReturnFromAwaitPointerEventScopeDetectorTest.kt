--- conflicted
+++ resolved
@@ -87,11 +87,8 @@
             UiStubs.PointerEvent,
             ForEachGestureStub,
             UiStubs.Alignment,
-<<<<<<< HEAD
-=======
             CoroutineStubs.coroutineContextTestFile,
             CoroutineStubs.coroutineScopeTestFile
->>>>>>> 3d4510a6
         )
 
     @Test
