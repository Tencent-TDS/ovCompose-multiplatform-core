--- conflicted
+++ resolved
@@ -31,11 +31,8 @@
         get() =
             listOf(
                 ComposedModifierDetector.UnnecessaryComposedModifier,
-<<<<<<< HEAD
-=======
                 LocalContextConfigurationReadDetector.LocalContextConfigurationRead,
                 ConfigurationScreenWidthHeightDetector.ConfigurationScreenWidthHeight,
->>>>>>> 3d4510a6
                 ModifierDeclarationDetector.ModifierFactoryExtensionFunction,
                 ModifierDeclarationDetector.ModifierFactoryReturnType,
                 ModifierDeclarationDetector.ModifierFactoryUnreferencedReceiver,
