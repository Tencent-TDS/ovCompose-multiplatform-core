/*
 * Copyright 2018 The Android Open Source Project
 *
 * Licensed under the Apache License, Version 2.0 (the "License");
 * you may not use this file except in compliance with the License.
 * You may obtain a copy of the License at
 *
 *      http://www.apache.org/licenses/LICENSE-2.0
 *
 * Unless required by applicable law or agreed to in writing, software
 * distributed under the License is distributed on an "AS IS" BASIS,
 * WITHOUT WARRANTIES OR CONDITIONS OF ANY KIND, either express or implied.
 * See the License for the specific language governing permissions and
 * limitations under the License.
 */

package androidx.compose.ui.graphics

import androidx.compose.ui.geometry.Offset
import androidx.compose.ui.util.fastAny

/** A set of vertex data used by [Canvas.drawVertices]. */
class Vertices(
    val vertexMode: VertexMode,
    positions: List<Offset>,
    textureCoordinates: List<Offset>,
    colors: List<Color>,
    indices: List<Int>
) /*extends NativeFieldWrapperClass2*/ {

    val positions: FloatArray
    val textureCoordinates: FloatArray
    val colors: IntArray
    val indices: ShortArray

    init {
        if (textureCoordinates.size != positions.size)
            throwIllegalArgumentException("positions and textureCoordinates lengths must match.")
        if (colors.size != positions.size)
<<<<<<< HEAD
            throw IllegalArgumentException("positions and colors lengths must match.")
        if (indices.fastAny(outOfBounds))
            throw IllegalArgumentException(
=======
            throwIllegalArgumentException("positions and colors lengths must match.")
        if (indices.fastAny { it < 0 || it >= positions.size })
            throwIllegalArgumentException(
>>>>>>> 3d4510a6
                "indices values must be valid indices " + "in the positions list."
            )

        this.positions = encodePointList(positions)
        this.textureCoordinates = encodePointList(textureCoordinates)
        this.colors = encodeColorList(colors)
        this.indices = ShortArray(indices.size) { i -> indices[i].toShort() }
    }

    private fun encodeColorList(colors: List<Color>): IntArray {
        return IntArray(colors.size) { i -> colors[i].toArgb() }
    }

    private fun encodePointList(points: List<Offset>): FloatArray {
        return FloatArray(points.size * 2) { i ->
            val pointIndex = i / 2
            val point = points[pointIndex]
            if (i % 2 == 0) {
                point.x
            } else {
                point.y
            }
        }
    }
}<|MERGE_RESOLUTION|>--- conflicted
+++ resolved
@@ -37,15 +37,9 @@
         if (textureCoordinates.size != positions.size)
             throwIllegalArgumentException("positions and textureCoordinates lengths must match.")
         if (colors.size != positions.size)
-<<<<<<< HEAD
-            throw IllegalArgumentException("positions and colors lengths must match.")
-        if (indices.fastAny(outOfBounds))
-            throw IllegalArgumentException(
-=======
             throwIllegalArgumentException("positions and colors lengths must match.")
         if (indices.fastAny { it < 0 || it >= positions.size })
             throwIllegalArgumentException(
->>>>>>> 3d4510a6
                 "indices values must be valid indices " + "in the positions list."
             )
 
