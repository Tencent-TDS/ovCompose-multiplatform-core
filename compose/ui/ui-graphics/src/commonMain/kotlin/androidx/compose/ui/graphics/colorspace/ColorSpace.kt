/*
 * Copyright 2019 The Android Open Source Project
 *
 * Licensed under the Apache License, Version 2.0 (the "License");
 * you may not use this file except in compliance with the License.
 * You may obtain a copy of the License at
 *
 *      http://www.apache.org/licenses/LICENSE-2.0
 *
 * Unless required by applicable law or agreed to in writing, software
 * distributed under the License is distributed on an "AS IS" BASIS,
 * WITHOUT WARRANTIES OR CONDITIONS OF ANY KIND, either express or implied.
 * See the License for the specific language governing permissions and
 * limitations under the License.
 */
package androidx.compose.ui.graphics.colorspace

import androidx.annotation.IntRange
import androidx.annotation.Size
import androidx.compose.ui.graphics.Color
import androidx.compose.ui.util.packFloats
import kotlin.math.abs
import kotlin.math.pow
import kotlin.math.withSign

/**
 * A [ColorSpace] is used to identify a specific organization of colors. Each color space is
 * characterized by a [color model][ColorModel] that defines how a color value is represented (for
 * instance the [RGB][ColorModel.Rgb] color model defines a color value as a triplet of numbers).
 *
 * Each component of a color must fall within a valid range, specific to each color space, defined
 * by [getMinValue] and [getMaxValue] This range is commonly `[0..1]`. While it is recommended to
 * use values in the valid range, a color space always clamps input and output values when
 * performing operations such as converting to a different color space.
 *
 * ### Using color spaces
 *
 * This implementation provides a pre-defined set of common color spaces described in the
 * [ColorSpaces] object.
 *
 * The documentation of [ColorSpaces] provides a detailed description of the various characteristics
 * of each available color space.
 *
 * ### Color space conversions
 *
 * To allow conversion between color spaces, this implementation uses the CIE XYZ profile connection
 * space (PCS). Color values can be converted to and from this PCS using [toXyz] and [fromXyz].
 *
 * For color space with a non-RGB color model, the white point of the PCS *must be* the CIE standard
 * illuminant D50. RGB color spaces use their native white point (D65 for [sRGB][ColorSpaces.Srgb]
 * for instance and must undergo [chromatic adaptation][Adaptation] as necessary.
 *
 * Since the white point of the PCS is not defined for RGB color space, it is highly recommended to
 * use the [connect] method to perform conversions between color spaces. A color space can be
 * manually adapted to a specific white point using [adapt]. Please refer to the documentation of
 * [RGB color spaces][Rgb] for more information. Several common CIE standard illuminants are
 * provided in this class as reference (see [Illuminant.D65] or [Illuminant.D50] for instance).
 *
 * Here is an example of how to convert from a color space to another:
 *
 *     // Convert from DCI-P3 to Rec.2020
 *     val connector = ColorSpaces.DciP3.connect(ColorSpaces.BT2020)
 *     val bt2020Values = connector.transform(p3r, p3g, p3b);
 *
 * You can easily convert to [sRGB][ColorSpaces.Srgb] by omitting the color space parameter:
 *
 *     // Convert from DCI-P3 to sRGB
 *     val connector = ColorSpaces.DciP3.connect()
 *     val sRGBValues = connector.transform(p3r, p3g, p3b);
 *
 * Conversions also work between color spaces with different color models:
 *
 *     // Convert from CIE L*a*b* (color model Lab) to Rec.709 (color model RGB)
 *     val connector = ColorSpaces.CieLab.connect(ColorSpaces.Bt709)
 *
 * ### Color spaces and multi-threading
 *
 * Color spaces and other related classes ([Connector] for instance) are immutable and stateless.
 * They can be safely used from multiple concurrent threads.
 *
 * @see ColorSpaces
 * @see ColorModel
 * @see Connector
 * @see Adaptation
 */
abstract class ColorSpace
internal constructor(
    /**
     * Returns the name of this color space. The name is never null and contains always at least 1
     * character.
     *
     * Color space names are recommended to be unique but are not guaranteed to be. There is no
     * defined format but the name usually falls in one of the following categories:
     * * Generic names used to identify color spaces in non-RGB color models. For instance:
     *   [Generic L*a*b*][ColorSpaces.CieLab].
     * * Names tied to a particular specification. For instance:
     *   [sRGB IEC61966-2.1][ColorSpaces.Srgb] or [SMPTE ST 2065-1:2012 ACES][ColorSpaces.Aces].
     * * Ad-hoc names, often generated procedurally or by the user during a calibration workflow.
     *   These names often contain the make and model of the display.
     *
     * Because the format of color space names is not defined, it is not recommended to
     * programmatically identify a color space by its name alone. Names can be used as a first
     * approximation.
     *
     * It is however perfectly acceptable to display color space names to users in a UI, or in
     * debuggers and logs. When displaying a color space name to the user, it is recommended to add
     * extra information to avoid ambiguities: color model, a representation of the color space's
     * gamut, white point, etc.
     *
     * @return A non-null String of length >= 1
     */
    val name: String,

    /**
     * The color model of this color space.
     *
     * @see ColorModel
     * @see componentCount
     */
    val model: ColorModel,

    /**
     * The ID of this color space. Positive IDs match the color spaces enumerated in [ColorSpaces].
     * A negative ID indicates a color space created by calling one of the public constructors.
     */
    internal val id: Int
) {
    constructor(name: String, model: ColorModel) : this(name, model, MinId)

    /**
     * Returns the number of components that form a color value according to this color space's
     * color model.
     *
     * @return An integer between 1 and 4
     * @see ColorModel
     * @see model
     */
    val componentCount: Int
        @IntRange(from = 1, to = 4) get() = model.componentCount

    /**
     * Returns whether this color space is a wide-gamut color space. An RGB color space is
     * wide-gamut if its gamut entirely contains the [sRGB][ColorSpaces.Srgb] gamut and if the area
     * of its gamut is 90% of greater than the area of the [NTSC][ColorSpaces.Ntsc1953] gamut.
     *
     * @return True if this color space is a wide-gamut color space, false otherwise
     */
    abstract val isWideGamut: Boolean

    /**
     * Indicates whether this color space is the sRGB color space or equivalent to the sRGB color
     * space.
     *
     * A color space is considered sRGB if it meets all the following conditions:
     * * Its color model is [ColorModel.Rgb]. * Its primaries are within 1e-3 of the true
     *   [sRGB][ColorSpaces.Srgb] primaries.
     *     * Its white point is within 1e-3 of the CIE standard illuminant [D65][Illuminant.D65].
     * * Its opto-electronic transfer function is not linear.
     * * Its electro-optical transfer function is not linear.
     * * Its transfer functions yield values within 1e-3 of [ColorSpaces.Srgb].
     * * Its range is `[0..1]`.
     *
     * This method always returns true for [ColorSpaces.Srgb].
     *
     * @return True if this color space is the sRGB color space (or a close approximation), false
     *   otherwise
     */
    open val isSrgb: Boolean
        get() = false

    init { // ColorSpace init
        if (name.isEmpty()) {
            throw IllegalArgumentException(
                "The name of a color space cannot be null and " +
                    "must contain at least 1 character"
            )
        }

        if (id < MinId || id > MaxId) {
            throw IllegalArgumentException("The id must be between $MinId and $MaxId")
        }
    }

    /**
     * Returns the minimum valid value for the specified component of this color space's color
     * model.
     *
     * @param component The index of the component, from `0` to `3`, inclusive.
     * @return A floating point value less than [getMaxValue]
     * @see getMaxValue
     * @see ColorModel.componentCount
     */
    abstract fun getMinValue(@IntRange(from = 0, to = 3) component: Int): Float

    /**
     * Returns the maximum valid value for the specified component of this color space's color
     * model.
     *
     * @param component The index of the component, from `0` to `3`, inclusive
     * @return A floating point value greater than [getMinValue]
     * @see getMinValue
     * @see ColorModel.componentCount
     */
    abstract fun getMaxValue(@IntRange(from = 0, to = 3) component: Int): Float

    /**
     * Converts a color value from this color space's model to tristimulus CIE XYZ values. If the
     * color model of this color space is not [RGB][ColorModel.Rgb], it is assumed that the target
     * CIE XYZ space uses a [D50][Illuminant.D50] standard illuminant.
     *
     * This method is a convenience for color spaces with a model of 3 components
     * ([RGB][ColorModel.Rgb] or [ColorModel.Lab] for instance). With color spaces using fewer or
     * more components, use [toXyz] instead.
     *
     * @param r The first component of the value to convert from (typically R in RGB)
     * @param g The second component of the value to convert from (typically G in RGB)
     * @param b The third component of the value to convert from (typically B in RGB)
     * @return A new array of 3 floats, containing tristimulus XYZ values
     * @see toXyz
     * @see fromXyz
     */
    @Size(3)
    fun toXyz(r: Float, g: Float, b: Float): FloatArray {
        return toXyz(floatArrayOf(r, g, b))
    }

    /**
     * Converts a color value from this color space's model to tristimulus CIE XYZ values. If the
     * color model of this color space is not [RGB][ColorModel.Rgb], it is assumed that the target
     * CIE XYZ space uses a [D50][Illuminant.D50] standard illuminant.
     *
     * The specified array's length must be at least equal to to the number of color components as
     * returned by [ColorModel.componentCount].
     *
     * @param v An array of color components containing the color space's color value to convert to
     *   XYZ, and large enough to hold the resulting tristimulus XYZ values, at least 3 values.
     * @return The array passed in parameter [v].
     * @see toXyz
     * @see fromXyz
     */
    @Size(min = 3) abstract fun toXyz(@Size(min = 3) v: FloatArray): FloatArray

    /** Same as [toXyz], but returns only the x and y components packed into a long. */
    internal open fun toXy(v0: Float, v1: Float, v2: Float): Long {
        val xyz = toXyz(v0, v1, v2)
        return packFloats(xyz[0], xyz[1])
    }

    /** Same as [toXyz], but returns only the z component. */
    internal open fun toZ(v0: Float, v1: Float, v2: Float): Float {
        val xyz = toXyz(v0, v1, v2)
        return xyz[2]
    }

    /**
     * Converts [x], [y], [z] components to this ColorSpace and returns a color with the resulting
     * values, using [a] for alpha, and [colorSpace] for the color space.
     */
    internal open fun xyzaToColor(
        x: Float,
        y: Float,
        z: Float,
        a: Float,
        colorSpace: ColorSpace
    ): Color {
        val colors = fromXyz(x, y, z)
        return Color(colors[0], colors[1], colors[2], a, colorSpace)
    }

    /**
     * Converts tristimulus values from the CIE XYZ space to this color space's color model.
     *
     * @param x The X component of the color value
     * @param y The Y component of the color value
     * @param z The Z component of the color value
     * @return A new array whose size is equal to the number of color components as returned by
     *   [ColorModel.componentCount].
     * @see fromXyz
     * @see toXyz
     */
    @Size(min = 3)
    fun fromXyz(x: Float, y: Float, z: Float): FloatArray {
        val xyz = FloatArray(model.componentCount)
        xyz[0] = x
        xyz[1] = y
        xyz[2] = z
        return fromXyz(xyz)
    }

    /**
     * Converts tristimulus values from the CIE XYZ space to this color space's color model. The
     * resulting value is passed back in the specified array.
     *
     * The specified array's length must be at least equal to to the number of color components as
     * returned by [ColorModel.componentCount], and its first 3 values must be the XYZ components to
     * convert from.
     *
     * @param v An array of color components containing the XYZ values to convert from, and large
     *   enough to hold the number of components of this color space's model. The minimum size is 3,
     *   but most color spaces have 4 components.
     * @return The array passed in parameter [v].
     * @see fromXyz
     * @see toXyz
     */
    @Size(min = 3) abstract fun fromXyz(@Size(min = 3) v: FloatArray): FloatArray

    /**
     * Returns a string representation of the object. This method returns a string equal to the
     * value of:
     *
     *     "$name "(id=$id, model=$model)"
     *
     * For instance, the string representation of the [sRGB][ColorSpaces.Srgb] color space is equal
     * to the following value:
     *
     *     sRGB IEC61966-2.1 (id=0, model=RGB)
     *
     * @return A string representation of the object
     */
    override fun toString(): String {
        return "$name (id=$id, model=$model)"
    }

    override fun equals(other: Any?): Boolean {
        if (this === other) {
            return true
        }

        if (other == null || this::class != other::class) {
            return false
        }

        val that = other as ColorSpace

        if (id != that.id) return false

        return if (name != that.name) false else model == that.model
    }

    override fun hashCode(): Int {
        var result = name.hashCode()
        result = 31 * result + model.hashCode()
        result = 31 * result + id
        return result
    }

    internal companion object { // ColorSpace companion object

        /**
         * The minimum ID value a color space can have.
         *
         * @see id
         */
        internal const val MinId = -1 // Do not change

        /**
         * The maximum ID value a color space can have.
         *
         * @see id
         */
        internal const val MaxId = 63 // Do not change, used to encode in longs
    }
}

private fun createConnector(
    source: ColorSpace,
    destination: ColorSpace,
    intent: RenderIntent
): Connector {
    return if (source === destination) {
        Connector.identity(source)
    } else if (source.model == ColorModel.Rgb && destination.model == ColorModel.Rgb) {
        Connector.RgbConnector(source as Rgb, destination as Rgb, intent)
    } else {
        Connector(source, destination, intent)
    }
}

/**
 * Connects two color spaces to allow conversion from the source color space to the destination
 * color space. If the source and destination color spaces do not have the same profile connection
 * space (CIE XYZ with the same white point), they are chromatically adapted to use the CIE standard
 * illuminant [D50][Illuminant.D50] as needed.
 *
 * If the source and destination are the same, an optimized connector is returned to avoid
 * unnecessary computations and loss of precision.
 *
 * @param destination The color space to convert colors to
 * @param intent The render intent to map colors from the source to the destination
 * @return A non-null connector between the two specified color spaces
 */
fun ColorSpace.connect(
    destination: ColorSpace = ColorSpaces.Srgb,
    intent: RenderIntent = RenderIntent.Perceptual
): Connector {
    val srcId = id
    val dstId = destination.id
    return if ((srcId or dstId) < 0) { // User-supplied color spaces, don't cache
        createConnector(this, destination, intent)
    } else {
        Connectors.getOrPut(connectorKey(srcId, dstId, intent)) {
            createConnector(this, destination, intent)
        }
    }
}

/**
 * Performs the chromatic adaptation of a color space from its native white point to the specified
 * white point. If the specified color space does not have an [RGB][ColorModel.Rgb] color model, or
 * if the color space already has the target white point, the color space is returned unmodified.
 *
 * The chromatic adaptation is performed using the von Kries method described in the documentation
 * of [Adaptation].
 *
 * @param whitePoint The new white point
 * @param adaptation The adaptation matrix
 * @return A new color space if the specified color space has an RGB model and a white point
 *   different from the specified white point; the specified color space otherwise
 * @see Adaptation
 */
@kotlin.jvm.JvmOverloads
fun ColorSpace.adapt(
    whitePoint: WhitePoint,
    adaptation: Adaptation = Adaptation.Bradford
): ColorSpace {
    if (this.model == ColorModel.Rgb) {
        val rgb = this as Rgb
        if (compare(rgb.whitePoint, whitePoint)) {
            return this
        }

        val xyz = whitePoint.toXyz()
        val adaptationTransform =
            chromaticAdaptation(adaptation.transform, rgb.whitePoint.toXyz(), xyz)
        val transform = mul3x3(adaptationTransform, rgb.transform)

        return Rgb(rgb, transform, whitePoint)
    }
    return this
}

// Reciprocal piecewise gamma response
internal fun rcpResponse(x: Double, a: Double, b: Double, c: Double, d: Double, g: Double): Double {
    return if (x >= d * c) (x.pow(1.0 / g) - b) / a else x / c
}

// Piecewise gamma response
internal fun response(x: Double, a: Double, b: Double, c: Double, d: Double, g: Double): Double {
    return if (x >= d) (a * x + b).pow(g) else c * x
}

// Reciprocal piecewise gamma response
internal fun rcpResponse(
    x: Double,
    a: Double,
    b: Double,
    c: Double,
    d: Double,
    e: Double,
    f: Double,
    g: Double
): Double {
    return if (x >= d * c) ((x - e).pow(1.0 / g) - b) / a else (x - f) / c
}

// Piecewise gamma response
internal fun response(
    x: Double,
    a: Double,
    b: Double,
    c: Double,
    d: Double,
    e: Double,
    f: Double,
    g: Double
): Double {
    return if (x >= d) (a * x + b).pow(g) + e else c * x + f
}

// Reciprocal piecewise gamma response, encoded as sign(x).f(abs(x)) for color
// spaces that allow negative values
internal fun absRcpResponse(
    x: Double,
    a: Double,
    b: Double,
    c: Double,
    d: Double,
    g: Double
): Double {
    return rcpResponse(if (x < 0.0) -x else x, a, b, c, d, g).withSign(x)
}

// Piecewise gamma response, encoded as sign(x).f(abs(x)) for color spaces that
// allow negative values
internal fun absResponse(x: Double, a: Double, b: Double, c: Double, d: Double, g: Double): Double {
    return response(if (x < 0.0) -x else x, a, b, c, d, g).withSign(x)
}

/**
 * Compares two sets of parametric transfer functions parameters with a precision of 1e-3.
 *
 * @param a The first set of parameters to compare
 * @param b The second set of parameters to compare
 * @return True if the two sets are equal, false otherwise
 */
internal fun compare(a: TransferParameters, b: TransferParameters?): Boolean {
    return (b != null &&
        abs(a.a - b.a) < 1e-3 &&
        abs(a.b - b.b) < 1e-3 &&
        abs(a.c - b.c) < 1e-3 &&
        abs(a.d - b.d) < 2e-3 && // Special case for variations in sRGB OETF/EOTF
        abs(a.e - b.e) < 1e-3 &&
        abs(a.f - b.f) < 1e-3 &&
        abs(a.gamma - b.gamma) < 1e-3)
}

/**
 * Compares two WhitePoints with a precision of 1e-3.
 *
 * @param a The first WhitePoint to compare
 * @param b The second WhitePoint to compare
 * @return True if the two WhitePoints are equal, false otherwise
 */
internal fun compare(a: WhitePoint, b: WhitePoint): Boolean {
    if (a === b) return true
    return abs(a.x - b.x) < 1e-3f && abs(a.y - b.y) < 1e-3f
}

/**
 * Compares two arrays of float with a precision of 1e-3.
 *
 * @param a The first array to compare
 * @param b The second array to compare
 * @return True if the two arrays are equal, false otherwise
 */
internal fun compare(a: FloatArray, b: FloatArray): Boolean {
    if (a === b) return true
    for (i in a.indices) {
        // TODO: do we need the compareTo() here? Isn't the abs sufficient?
        if (a[i].compareTo(b[i]) != 0 && abs(a[i] - b[i]) > 1e-3f) return false
    }
    return true
}

/**
 * Inverts a 3x3 matrix. This method assumes the matrix is invertible.
 *
 * @param m A 3x3 matrix as a non-null array of 9 floats
 * @return A new array of 9 floats containing the inverse of the input matrix
 */
internal fun inverse3x3(m: FloatArray): FloatArray {
    val a = m[0]
    val b = m[3]
    val c = m[6]
    val d = m[1]
    val e = m[4]
    val f = m[7]
    val g = m[2]
    val h = m[5]
    val i = m[8]

    val xA = e * i - f * h
    val xB = f * g - d * i
    val xC = d * h - e * g

    val det = a * xA + b * xB + c * xC

    val inverted = FloatArray(m.size)
    inverted[0] = xA / det
    inverted[1] = xB / det
    inverted[2] = xC / det
    inverted[3] = (c * h - b * i) / det
    inverted[4] = (a * i - c * g) / det
    inverted[5] = (b * g - a * h) / det
    inverted[6] = (b * f - c * e) / det
    inverted[7] = (c * d - a * f) / det
    inverted[8] = (a * e - b * d) / det
    return inverted
}

/**
 * Multiplies two 3x3 matrices, represented as non-null arrays of 9 floats.
 *
 * @param lhs 3x3 matrix, as a non-null array of 9 floats
 * @param rhs 3x3 matrix, as a non-null array of 9 floats
 * @return A new array of 9 floats containing the result of the multiplication of rhs by lhs
 */
internal fun mul3x3(lhs: FloatArray, rhs: FloatArray): FloatArray {
    val r = FloatArray(9)
    // Compiler hint to bypass extra bound checks
    if (lhs.size < 9) return r
    if (rhs.size < 9) return r
    r[0] = lhs[0] * rhs[0] + lhs[3] * rhs[1] + lhs[6] * rhs[2]
    r[1] = lhs[1] * rhs[0] + lhs[4] * rhs[1] + lhs[7] * rhs[2]
    r[2] = lhs[2] * rhs[0] + lhs[5] * rhs[1] + lhs[8] * rhs[2]
    r[3] = lhs[0] * rhs[3] + lhs[3] * rhs[4] + lhs[6] * rhs[5]
    r[4] = lhs[1] * rhs[3] + lhs[4] * rhs[4] + lhs[7] * rhs[5]
    r[5] = lhs[2] * rhs[3] + lhs[5] * rhs[4] + lhs[8] * rhs[5]
    r[6] = lhs[0] * rhs[6] + lhs[3] * rhs[7] + lhs[6] * rhs[8]
    r[7] = lhs[1] * rhs[6] + lhs[4] * rhs[7] + lhs[7] * rhs[8]
    r[8] = lhs[2] * rhs[6] + lhs[5] * rhs[7] + lhs[8] * rhs[8]
    return r
}

/**
 * Multiplies a vector of 3 components by a 3x3 matrix and stores the result in the input vector.
 *
 * @param lhs 3x3 matrix, as a non-null array of 9 floats
 * @param rhs Vector of 3 components, as a non-null array of 3 floats
 * @return The array of 3 passed as the [rhs] parameter
 */
internal fun mul3x3Float3(lhs: FloatArray, rhs: FloatArray): FloatArray {
    // Compiler hint to bypass extra bounds checks
    if (lhs.size < 9) return rhs
    if (rhs.size < 3) return rhs

    val r0 = rhs[0]
    val r1 = rhs[1]
    val r2 = rhs[2]
    rhs[0] = lhs[0] * r0 + lhs[3] * r1 + lhs[6] * r2
    rhs[1] = lhs[1] * r0 + lhs[4] * r1 + lhs[7] * r2
    rhs[2] = lhs[2] * r0 + lhs[5] * r1 + lhs[8] * r2
    return rhs
}

/**
 * Multiplies a vector of 3 components by a 3x3 matrix and returns the first element. If [lhs] does
 * not contain at least 9 elements, returns [r0].
 *
 * @param lhs 3x3 matrix, as a non-null array of 9 floats
 * @param r0: The first element of the vector
 * @param r1: The second element of the vector
 * @param r2: The third element of the vector
 * @return The first element of the resulting multiplication.
 */
<<<<<<< HEAD
@Suppress("NOTHING_TO_INLINE")
=======
@Suppress("NOTHING_TO_INLINE", "KotlinRedundantDiagnosticSuppress")
>>>>>>> 3d4510a6
internal inline fun mul3x3Float3_0(lhs: FloatArray, r0: Float, r1: Float, r2: Float): Float {
    return lhs[0] * r0 + lhs[3] * r1 + lhs[6] * r2
}

/**
 * Multiplies a vector of 3 components by a 3x3 matrix and returns the second element. If [lhs] does
 * not contain at least 9 elements, returns [r0].
 *
 * @param lhs 3x3 matrix, as a non-null array of 9 floats
 * @param r0: The first element of the vector
 * @param r1: The second element of the vector
 * @param r2: The third element of the vector
 * @return The second element of the resulting multiplication.
 */
<<<<<<< HEAD
@Suppress("NOTHING_TO_INLINE")
=======
@Suppress("NOTHING_TO_INLINE", "KotlinRedundantDiagnosticSuppress")
>>>>>>> 3d4510a6
internal inline fun mul3x3Float3_1(lhs: FloatArray, r0: Float, r1: Float, r2: Float): Float {
    return lhs[1] * r0 + lhs[4] * r1 + lhs[7] * r2
}

/**
 * Multiplies a vector of 3 components by a 3x3 matrix and returns the third element. If [lhs] does
 * not contain at least 9 elements, returns [r0].
 *
 * @param lhs 3x3 matrix, as a non-null array of 9 floats
 * @param r0: The first element of the vector
 * @param r1: The second element of the vector
 * @param r2: The third element of the vector
 * @return The third element of the resulting multiplication.
 */
<<<<<<< HEAD
@Suppress("NOTHING_TO_INLINE")
=======
@Suppress("NOTHING_TO_INLINE", "KotlinRedundantDiagnosticSuppress")
>>>>>>> 3d4510a6
internal inline fun mul3x3Float3_2(lhs: FloatArray, r0: Float, r1: Float, r2: Float): Float {
    return lhs[2] * r0 + lhs[5] * r1 + lhs[8] * r2
}

/**
 * Multiplies a diagonal 3x3 matrix lhs, represented as an array of 3 floats, by a 3x3 matrix
 * represented as an array of 9 floats.
 *
 * @param lhs Diagonal 3x3 matrix, as a non-null array of 3 floats
 * @param rhs 3x3 matrix, as a non-null array of 9 floats
 * @return A new array of 9 floats containing the result of the multiplication of [rhs] by [lhs].
 */
internal fun mul3x3Diag(lhs: FloatArray, rhs: FloatArray): FloatArray {
    return floatArrayOf(
        lhs[0] * rhs[0],
        lhs[1] * rhs[1],
        lhs[2] * rhs[2],
        lhs[0] * rhs[3],
        lhs[1] * rhs[4],
        lhs[2] * rhs[5],
        lhs[0] * rhs[6],
        lhs[1] * rhs[7],
        lhs[2] * rhs[8]
    )
}

/**
 * Computes the chromatic adaptation transform from the specified source white point to the
 * specified destination white point.
 *
 * The transform is computed using the von Kries method, described in more details in the
 * documentation of [Adaptation]. The [Adaptation] enum provides different matrices that can be used
 * to perform the adaptation.
 *
 * @param matrix The adaptation matrix
 * @param srcWhitePoint The white point to adapt from, *will be modified*
 * @param dstWhitePoint The white point to adapt to, *will be modified*
 * @return A 3x3 matrix as a non-null array of 9 floats
 */
internal fun chromaticAdaptation(
    matrix: FloatArray,
    srcWhitePoint: FloatArray,
    dstWhitePoint: FloatArray
): FloatArray {
    val srcLMS = mul3x3Float3(matrix, srcWhitePoint)
    val dstLMS = mul3x3Float3(matrix, dstWhitePoint)
    // LMS is a diagonal matrix stored as a float[3]
    val LMS = floatArrayOf(dstLMS[0] / srcLMS[0], dstLMS[1] / srcLMS[1], dstLMS[2] / srcLMS[2])
    return mul3x3(inverse3x3(matrix), mul3x3Diag(LMS, matrix))
}<|MERGE_RESOLUTION|>--- conflicted
+++ resolved
@@ -633,11 +633,7 @@
  * @param r2: The third element of the vector
  * @return The first element of the resulting multiplication.
  */
-<<<<<<< HEAD
-@Suppress("NOTHING_TO_INLINE")
-=======
 @Suppress("NOTHING_TO_INLINE", "KotlinRedundantDiagnosticSuppress")
->>>>>>> 3d4510a6
 internal inline fun mul3x3Float3_0(lhs: FloatArray, r0: Float, r1: Float, r2: Float): Float {
     return lhs[0] * r0 + lhs[3] * r1 + lhs[6] * r2
 }
@@ -652,11 +648,7 @@
  * @param r2: The third element of the vector
  * @return The second element of the resulting multiplication.
  */
-<<<<<<< HEAD
-@Suppress("NOTHING_TO_INLINE")
-=======
 @Suppress("NOTHING_TO_INLINE", "KotlinRedundantDiagnosticSuppress")
->>>>>>> 3d4510a6
 internal inline fun mul3x3Float3_1(lhs: FloatArray, r0: Float, r1: Float, r2: Float): Float {
     return lhs[1] * r0 + lhs[4] * r1 + lhs[7] * r2
 }
@@ -671,11 +663,7 @@
  * @param r2: The third element of the vector
  * @return The third element of the resulting multiplication.
  */
-<<<<<<< HEAD
-@Suppress("NOTHING_TO_INLINE")
-=======
 @Suppress("NOTHING_TO_INLINE", "KotlinRedundantDiagnosticSuppress")
->>>>>>> 3d4510a6
 internal inline fun mul3x3Float3_2(lhs: FloatArray, r0: Float, r1: Float, r2: Float): Float {
     return lhs[2] * r0 + lhs[5] * r1 + lhs[8] * r2
 }
