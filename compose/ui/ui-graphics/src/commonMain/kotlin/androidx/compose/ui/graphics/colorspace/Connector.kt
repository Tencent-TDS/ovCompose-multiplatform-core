--- conflicted
+++ resolved
@@ -230,11 +230,7 @@
                         chromaticAdaptation(
                             Adaptation.Bradford.transform,
                             srcXYZ,
-<<<<<<< HEAD
-                            Illuminant.D50Xyz.copyOf()
-=======
                             Illuminant.newD50Xyz()
->>>>>>> 3d4510a6
                         )
                     transform = mul3x3(srcAdaptation, source.transform)
                 }
@@ -244,11 +240,7 @@
                         chromaticAdaptation(
                             Adaptation.Bradford.transform,
                             dstXYZ,
-<<<<<<< HEAD
-                            Illuminant.D50Xyz.copyOf()
-=======
                             Illuminant.newD50Xyz()
->>>>>>> 3d4510a6
                         )
                     inverseTransform = inverse3x3(mul3x3(dstAdaptation, destination.transform))
                 }
