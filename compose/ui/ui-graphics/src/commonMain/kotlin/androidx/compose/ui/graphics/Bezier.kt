/*
 * Copyright 2024 The Android Open Source Project
 *
 * Licensed under the Apache License, Version 2.0 (the "License");
 * you may not use this file except in compliance with the License.
 * You may obtain a copy of the License at
 *
 *      http://www.apache.org/licenses/LICENSE-2.0
 *
 * Unless required by applicable law or agreed to in writing, software
 * distributed under the License is distributed on an "AS IS" BASIS,
 * WITHOUT WARRANTIES OR CONDITIONS OF ANY KIND, either express or implied.
 * See the License for the specific language governing permissions and
 * limitations under the License.
 */

@file:Suppress("NOTHING_TO_INLINE", "KotlinRedundantDiagnosticSuppress")

package androidx.compose.ui.graphics

import androidx.annotation.RestrictTo
import androidx.collection.FloatFloatPair
import androidx.compose.ui.util.fastCbrt
import androidx.compose.ui.util.fastCoerceIn
import androidx.compose.ui.util.fastMaxOf
import androidx.compose.ui.util.fastMinOf
import androidx.compose.ui.util.lerp
import kotlin.math.PI
import kotlin.math.abs
import kotlin.math.acos
import kotlin.math.cos
import kotlin.math.max
import kotlin.math.min
import kotlin.math.sign
import kotlin.math.sqrt

private const val Tau = PI * 2.0
private const val Epsilon = 1e-7
// We use a fairly high epsilon here because it's post double->float conversion
// and because we use a fast approximation of cbrt(). The epsilon we use here is
// slightly larger than the max error of fastCbrt() in the -1f..1f range
// (8.3446500e-7f) but smaller than 1.0f.ulp * 10.
private const val FloatEpsilon = 1.05e-6f

/**
 * Evaluate the specified [segment] at position [t] and returns the X coordinate of the segment's
 * curve at that position.
 */
private fun evaluateX(segment: PathSegment, t: Float): Float {
    val points = segment.points

    return when (segment.type) {
        PathSegment.Type.Move -> points[0]
        PathSegment.Type.Line -> {
            evaluateLine(points[0], points[2], t)
        }
        PathSegment.Type.Quadratic -> {
            evaluateQuadratic(points[0], points[2], points[4], t)
        }
<<<<<<< HEAD

        // We convert all conics to cubics, won't happen
        PathSegment.Type.Conic -> Float.NaN
        PathSegment.Type.Cubic -> {
            evaluateCubic(points[0], points[2], points[4], points[6], t)
        }
        PathSegment.Type.Close -> Float.NaN
        PathSegment.Type.Done -> Float.NaN
=======
        PathSegment.Type.Cubic -> {
            evaluateCubic(points[0], points[2], points[4], points[6], t)
        }
        // Conic (converted to Cubic), Close, Done
        else -> Float.NaN
>>>>>>> 3d4510a6
    }
}

/**
 * Evaluate the specified [segment] at position [t] and returns the Y coordinate of the segment's
 * curve at that position.
 */
@RestrictTo(RestrictTo.Scope.LIBRARY_GROUP_PREFIX)
fun evaluateY(segment: PathSegment, t: Float): Float {
    val points = segment.points

    return when (segment.type) {
        PathSegment.Type.Move -> points[1]
        PathSegment.Type.Line -> {
            evaluateLine(points[1], points[3], t)
        }
        PathSegment.Type.Quadratic -> {
            evaluateQuadratic(points[1], points[3], points[5], t)
        }
<<<<<<< HEAD

        // We convert all conics to cubics, won't happen
        PathSegment.Type.Conic -> Float.NaN
        PathSegment.Type.Cubic -> {
            evaluateCubic(points[1], points[3], points[5], points[7], t)
        }
        PathSegment.Type.Close -> Float.NaN
        PathSegment.Type.Done -> Float.NaN
=======
        PathSegment.Type.Cubic -> {
            evaluateCubic(points[1], points[3], points[5], points[7], t)
        }
        // Conic (converted to Cubic), Close, Done
        else -> Float.NaN
>>>>>>> 3d4510a6
    }
}

private fun evaluateLine(p0y: Float, p1y: Float, t: Float) = (p1y - p0y) * t + p0y

private fun evaluateQuadratic(p0: Float, p1: Float, p2: Float, t: Float): Float {
    val by = 2.0f * (p1 - p0)
    val ay = p2 - 2.0f * p1 + p0
    return (ay * t + by) * t + p0
}

private fun evaluateCubic(p0: Float, p1: Float, p2: Float, p3: Float, t: Float): Float {
    val a = p3 + 3.0f * (p1 - p2) - p0
    val b = 3.0f * (p2 - 2.0f * p1 + p0)
    val c = 3.0f * (p1 - p0)
    return ((a * t + b) * t + c) * t + p0
}

/**
 * Evaluates a cubic Bézier curve at position [t] along the curve. The curve is defined by the start
 * point (0, 0), the end point (0, 0) and two control points of respective coordinates [p1] and
 * [p2].
 */
@Suppress("UnnecessaryVariable")
@RestrictTo(RestrictTo.Scope.LIBRARY_GROUP_PREFIX)
fun evaluateCubic(p1: Float, p2: Float, t: Float): Float {
    val a = 1.0f / 3.0f + (p1 - p2)
    val b = (p2 - 2.0f * p1)
    val c = p1
    return 3.0f * ((a * t + b) * t + c) * t
}

/**
 * Finds the first real root of the specified [segment]. If no root can be found, this method
 * returns [Float.NaN].
 */
@RestrictTo(RestrictTo.Scope.LIBRARY_GROUP_PREFIX)
fun findFirstRoot(segment: PathSegment, fraction: Float): Float {
    val points = segment.points
    return when (segment.type) {
        PathSegment.Type.Move -> Float.NaN
        PathSegment.Type.Line -> {
            findFirstLineRoot(
                points[0] - fraction,
                points[2] - fraction,
            )
        }
        PathSegment.Type.Quadratic ->
            findFirstQuadraticRoot(points[0] - fraction, points[2] - fraction, points[4] - fraction)

        // We convert all conics to cubics, won't happen
        PathSegment.Type.Conic -> Float.NaN
        PathSegment.Type.Cubic ->
            findFirstCubicRoot(
                points[0] - fraction,
                points[2] - fraction,
                points[4] - fraction,
                points[6] - fraction
            )
        PathSegment.Type.Close -> Float.NaN
        PathSegment.Type.Done -> Float.NaN
    }
}

private inline fun findFirstLineRoot(p0: Float, p1: Float) =
    clampValidRootInUnitRange(-p0 / (p1 - p0))

/**
 * Finds the first real root of a quadratic Bézier curve:
 * - [p0]: coordinate of the start point
 * - [p1]: coordinate of the control point
 * - [p2]: coordinate of the end point
 *
 * If no root can be found, this method returns [Float.NaN].
 */
private fun findFirstQuadraticRoot(p0: Float, p1: Float, p2: Float): Float {
    val a = p0.toDouble()
    val b = p1.toDouble()
    val c = p2.toDouble()
    val d = a - 2.0 * b + c

    if (d != 0.0) {
        val v1 = -sqrt(b * b - a * c)
        val v2 = -a + b

        val root = clampValidRootInUnitRange((-(v1 + v2) / d).toFloat())
        if (!root.isNaN()) return root

        return clampValidRootInUnitRange(((v1 - v2) / d).toFloat())
    } else if (b != c) {
        return clampValidRootInUnitRange(((2.0 * b - c) / (2.0 * b - 2.0 * c)).toFloat())
    }

    return Float.NaN
}

/**
 * Finds the first real root of a cubic Bézier curve:
 * - [p0]: coordinate of the start point
 * - [p1]: coordinate of the first control point
 * - [p2]: coordinate of the second control point
 * - [p3]: coordinate of the end point
 *
 * If no root can be found, this method returns [Float.NaN].
 */
@RestrictTo(RestrictTo.Scope.LIBRARY_GROUP_PREFIX)
fun findFirstCubicRoot(p0: Float, p1: Float, p2: Float, p3: Float): Float {
    // This function implements Cardano's algorithm as described in "A Primer on Bézier Curves":
    // https://pomax.github.io/bezierinfo/#yforx
    //
    // The math used to find the roots is explained in "Solving the Cubic Equation":
    // http://www.trans4mind.com/personal_development/mathematics/polynomials/cubicAlgebra.htm

    var a = 3.0 * (p0 - 2.0 * p1 + p2)
    var b = 3.0 * (p1 - p0)
    var c = p0.toDouble()
    val d = -p0 + 3.0 * (p1 - p2) + p3

    // Not a cubic
    if (d.closeTo(0.0)) {
        // Not a quadratic
        if (a.closeTo(0.0)) {
            // No solutions
            if (b.closeTo(0.0)) {
                return Float.NaN
            }
            return clampValidRootInUnitRange((-c / b).toFloat())
        } else {
            val q = sqrt(b * b - 4.0 * a * c)
            val a2 = 2.0 * a

            val root = clampValidRootInUnitRange(((q - b) / a2).toFloat())
            if (!root.isNaN()) return root

            return clampValidRootInUnitRange(((-b - q) / a2).toFloat())
        }
    }

    a /= d
    b /= d
    c /= d

    val o3 = (3.0 * b - a * a) / 9.0
    val q2 = (2.0 * a * a * a - 9.0 * a * b + 27.0 * c) / 54.0
    val discriminant = q2 * q2 + o3 * o3 * o3
    val a3 = a / 3.0

    if (discriminant < 0.0) {
        val mp33 = -(o3 * o3 * o3)
        val r = sqrt(mp33)
        val t = -q2 / r
        val cosPhi = t.fastCoerceIn(-1.0, 1.0)
        val phi = acos(cosPhi)
        val t1 = 2.0f * fastCbrt(r.toFloat())

        var root = clampValidRootInUnitRange((t1 * cos(phi / 3.0) - a3).toFloat())
        if (!root.isNaN()) return root

        root = clampValidRootInUnitRange((t1 * cos((phi + Tau) / 3.0) - a3).toFloat())
        if (!root.isNaN()) return root

        return clampValidRootInUnitRange((t1 * cos((phi + 2.0 * Tau) / 3.0) - a3).toFloat())
    } else if (discriminant == 0.0) { // TODO: closeTo(0.0)?
        val u1 = -fastCbrt(q2.toFloat())

        val root = clampValidRootInUnitRange(2.0f * u1 - a3.toFloat())
        if (!root.isNaN()) return root

        return clampValidRootInUnitRange(-u1 - a3.toFloat())
    }

    val sd = sqrt(discriminant)
    val u1 = fastCbrt((-q2 + sd).toFloat())
    val v1 = fastCbrt((q2 + sd).toFloat())

    return clampValidRootInUnitRange((u1 - v1 - a3).toFloat())
}

/**
 * Finds the real root of a line defined by the X coordinates of its start ([p0]) and end ([p1])
 * points. The root, if any, is written in the [roots] array at [index]. Returns 1 if a root was
 * found, 0 otherwise.
 */
private inline fun findLineRoot(p0: Float, p1: Float, roots: FloatArray, index: Int = 0) =
    writeValidRootInUnitRange(-p0 / (p1 - p0), roots, index)

/**
 * Finds the real roots of a quadratic Bézier curve. To find the roots, only the X coordinates of
 * the four points are required:
 * - [p0]: x coordinate of the start point
 * - [p1]: x coordinate of the control point
 * - [p2]: x coordinate of the end point
 *
 * Any root found is written in the [roots] array, starting at [index]. The function returns the
 * number of roots found and written to the array.
 */
private fun findQuadraticRoots(
    p0: Float,
    p1: Float,
    p2: Float,
    roots: FloatArray,
    index: Int = 0
): Int {
    val a = p0.toDouble()
    val b = p1.toDouble()
    val c = p2.toDouble()
    val d = a - 2.0 * b + c

    var rootCount = 0

    if (d != 0.0) {
        val v1 = -sqrt(b * b - a * c)
        val v2 = -a + b

        rootCount += writeValidRootInUnitRange((-(v1 + v2) / d).toFloat(), roots, index)
        rootCount += writeValidRootInUnitRange(((v1 - v2) / d).toFloat(), roots, index + rootCount)

        // Returns the roots sorted
        if (rootCount > 1) {
            val s = roots[index]
            val t = roots[index + 1]
            if (s > t) {
                roots[index] = t
                roots[index + 1] = s
            } else if (s == t) {
                // Don't report identical roots
                rootCount--
            }
        }
    } else if (b != c) {
        rootCount +=
            writeValidRootInUnitRange(((2.0 * b - c) / (2.0 * b - 2.0 * c)).toFloat(), roots, index)
    }

    return rootCount
}

/**
 * Finds the roots of the derivative of the curve described by [segment]. The roots, if any, are
 * written in the [roots] array starting at [index]. The function returns the number of roots founds
 * and written into the array. The [roots] array must be able to hold at least 5 floats starting at
 * [index].
 */
private fun findDerivativeRoots(
    segment: PathSegment,
    horizontal: Boolean,
    roots: FloatArray,
    index: Int
): Int {
    val offset = if (horizontal) 0 else 1
    val points = segment.points
    return when (segment.type) {
<<<<<<< HEAD
        PathSegment.Type.Move -> 0
        PathSegment.Type.Line -> 0
=======
>>>>>>> 3d4510a6
        PathSegment.Type.Quadratic -> {
            // Line derivative of a quadratic function
            // We do the computation inline to avoid using arrays of other data
            // structures to return the result
            val d0 = 2 * (points[offset + 2] - points[offset + 0])
            val d1 = 2 * (points[offset + 4] - points[offset + 2])
            findLineRoot(d0, d1, roots, index)
        }
<<<<<<< HEAD

        // We convert all conics to cubics, won't happen
        PathSegment.Type.Conic -> 0
=======
>>>>>>> 3d4510a6
        PathSegment.Type.Cubic -> {
            // Quadratic derivative of a cubic function
            // We do the computation inline to avoid using arrays of other data
            // structures to return the result
            val d0 = 3.0f * (points[offset + 2] - points[offset + 0])
            val d1 = 3.0f * (points[offset + 4] - points[offset + 2])
            val d2 = 3.0f * (points[offset + 6] - points[offset + 4])
            val count = findQuadraticRoots(d0, d1, d2, roots, index)

            // Compute the second derivative as a line
            val dd0 = 2.0f * (d1 - d0)
            val dd1 = 2.0f * (d2 - d1)
            // Return the sum of the roots count
            count + findLineRoot(dd0, dd1, roots, index + count)
        }
<<<<<<< HEAD
        PathSegment.Type.Close -> 0
        PathSegment.Type.Done -> 0
=======
        else -> 0
>>>>>>> 3d4510a6
    }
}

/**
 * Computes the horizontal bounds of the specified [segment] and returns a pair of floats containing
 * the lowest bound as the first value, and the highest bound as the second value.
 *
 * The [roots] array is used as a scratch array and must be able to hold at least 5 floats.
 */
@RestrictTo(RestrictTo.Scope.LIBRARY_GROUP_PREFIX)
fun computeHorizontalBounds(
    segment: PathSegment,
    roots: FloatArray,
    index: Int = 0
): FloatFloatPair {
    val count = findDerivativeRoots(segment, true, roots, index)
    var minX = min(segment.startX, segment.endX)
    var maxX = max(segment.startX, segment.endX)

    for (i in 0 until count) {
        val t = roots[i]
        val x = evaluateX(segment, t)
        minX = min(minX, x)
        maxX = max(maxX, x)
    }

    return FloatFloatPair(minX, maxX)
}

/**
 * Computes the vertical bounds of the specified [segment] and returns a pair of floats containing
 * the lowest bound as the first value, and the highest bound as the second value.
 *
 * The [roots] array is used as a scratch array and must be able to hold at least 5 floats.
 */
internal fun computeVerticalBounds(
    segment: PathSegment,
    roots: FloatArray,
    index: Int = 0
): FloatFloatPair {
    val count = findDerivativeRoots(segment, false, roots, index)
    var minY = min(segment.startY, segment.endY)
    var maxY = max(segment.startY, segment.endY)

    for (i in 0 until count) {
        val t = roots[i]
        val x = evaluateY(segment, t)
        minY = min(minY, x)
        maxY = max(maxY, x)
    }

    return FloatFloatPair(minY, maxY)
}

@RestrictTo(RestrictTo.Scope.LIBRARY_GROUP_PREFIX)
fun computeCubicVerticalBounds(
    p0y: Float,
    p1y: Float,
    p2y: Float,
    p3y: Float,
    roots: FloatArray,
    index: Int = 0
): FloatFloatPair {
    // Quadratic derivative of a cubic function
    // We do the computation inline to avoid using arrays of other data
    // structures to return the result
    val d0 = 3.0f * (p1y - p0y)
    val d1 = 3.0f * (p2y - p1y)
    val d2 = 3.0f * (p3y - p2y)
    var count = findQuadraticRoots(d0, d1, d2, roots, index)

    // Compute the second derivative as a line
    val dd0 = 2.0f * (d1 - d0)
    val dd1 = 2.0f * (d2 - d1)
    count += findLineRoot(dd0, dd1, roots, index + count)

    var minY = min(p0y, p3y)
    var maxY = max(p0y, p3y)

    for (i in 0 until count) {
        val t = roots[i]
        val y = evaluateCubic(p0y, p1y, p2y, p3y, t)
        minY = min(minY, y)
        maxY = max(maxY, y)
    }

    return FloatFloatPair(minY, maxY)
}

internal inline fun Double.closeTo(b: Double) = abs(this - b) < Epsilon

internal inline fun Float.closeTo(b: Float) = abs(this - b) < FloatEpsilon

/**
 * Returns [r] if it's in the [0..1] range, and [Float.NaN] otherwise. To account for numerical
 * imprecision in computations, values in the [-FloatEpsilon..1+FloatEpsilon] range are considered
 * to be in the [0..1] range and clamped appropriately.
 */
<<<<<<< HEAD
@Suppress("NOTHING_TO_INLINE")
private inline fun clampValidRootInUnitRange(r: Float): Float =
    if (r < 0.0f) {
        if (r >= -FloatEpsilon) 0.0f else Float.NaN
    } else if (r > 1.0f) {
        if (r <= 1.0f + FloatEpsilon) 1.0f else Float.NaN
    } else {
        r
    }
=======
private inline fun clampValidRootInUnitRange(r: Float): Float {
    // The code below is a branchless version of:
    // if (r < 0.0f) {
    //     if (r >= -FloatEpsilon) 0.0f else Float.NaN
    // } else if (r > 1.0f) {
    //     if (r <= 1.0f + FloatEpsilon) 1.0f else Float.NaN
    // } else {
    //     r
    // }
    val s = r.fastCoerceIn(0f, 1f)
    return if (abs(s - r) > FloatEpsilon) Float.NaN else s
}
>>>>>>> 3d4510a6

/**
 * Writes [r] in the [roots] array at [index], if it's in the [0..1] range. To account for numerical
 * imprecision in computations, values in the [-FloatEpsilon..1+FloatEpsilon] range are considered
 * to be in the [0..1] range and clamped appropriately. Returns 0 if no value was written, 1
 * otherwise.
 */
private fun writeValidRootInUnitRange(r: Float, roots: FloatArray, index: Int): Int {
    val v = clampValidRootInUnitRange(r)
    roots[index] = v
    return if (v.isNaN()) 0 else 1
}

/**
 * Computes the winding value for a position [x]/[y] and the line defined by the [points] array. The
 * array must contain at least 4 floats defining the start and end points of the line as pairs of
 * x/y coordinates.
 */
internal fun lineWinding(points: FloatArray, x: Float, y: Float): Int {
    if (points.size < 4) return 0

    val x0 = points[0]
    var y0 = points[1]
    val yo = y0
    val x1 = points[2]
    var y1 = points[3]

    // Compute dy before we swap
    val dy = y1 - y0
    var direction = 1

    if (y0 > y1) {
        y0 = y1
        y1 = yo
        direction = -1
    }

    // We exclude the end point
    if (y < y0 || y >= y1) {
        return 0
    }

    // TODO: check if on the curve

    val crossProduct = (x1 - x0) * (y - yo) - dy * (x - x0)
    // The point is on the line
    if (crossProduct == 0.0f) {
        // TODO: check if we are on the line but exclude x1 and y1
        direction = 0
    } else if (crossProduct.sign.toInt() == direction) {
        direction = 0
    }

    return direction
}

/**
 * Returns whether the quadratic Bézier curve defined the start, control, and points [y0], [y1], and
 * [y2] is monotonic on the Y axis.
 */
private fun isQuadraticMonotonic(y0: Float, y1: Float, y2: Float): Boolean =
    (y0 - y1).sign + (y1 - y2).sign != 0.0f

/**
 * Computes the winding value for a position [x]/[y] and the quadratic Bézier curve defined by the
 * [points] array. The array must contain at least 6 floats defining the start, control, and end
 * points of the curve as pairs of x/y coordinates.
 *
 * The [tmpQuadratics] array is a scratch array used to hold temporary values and must contain at
 * least 10 floats. Its content can be ignored after calling this function.
 *
 * The [tmpRoots] array is a scratch array that must contain at least 2 values. It is used to hold
 * temporary values and its content can be ignored after calling this function.
 */
internal fun quadraticWinding(
    points: FloatArray,
    x: Float,
    y: Float,
    tmpQuadratics: FloatArray,
    tmpRoots: FloatArray
): Int {
    val y0 = points[1]
    val y1 = points[3]
    val y2 = points[5]

    if (isQuadraticMonotonic(y0, y1, y2)) {
        return monotonicQuadraticWinding(points, 0, x, y, tmpRoots)
    }

    val rootCount = quadraticToMonotonicQuadratics(points, tmpQuadratics)

    var winding = monotonicQuadraticWinding(tmpQuadratics, 0, x, y, tmpRoots)
    if (rootCount > 0) {
        winding += monotonicQuadraticWinding(tmpQuadratics, 4, x, y, tmpRoots)
    }
    return winding
}

/**
 * Computes the winding value of a _monotonic_ quadratic Bézier curve for the given [x] and [y]
 * coordinates. The curve is defined as 6 floats in the [points] array corresponding to the start,
 * control, and end points. The floats are stored at position [offset] in the array, meaning the
 * array must hold at least [offset] + 6 values.
 *
 * The [tmpRoots] array is a scratch array that must contain at least 2 values. It is used to hold
 * temporary values and its content can be ignored after calling this function.
 */
private fun monotonicQuadraticWinding(
    points: FloatArray,
    offset: Int,
    x: Float,
    y: Float,
    tmpRoots: FloatArray
): Int {
    var y0 = points[offset + 1]
    var y2 = points[offset + 5]

    var direction = 1
    if (y0 > y2) {
        val swap = y2
        y2 = y0
        y0 = swap
        direction = -1
    }

    // Exclude the end point
    if (y < y0 || y >= y2) return 0

    // TODO: check if on the curve

    y0 = points[offset + 1]
    val y1 = points[offset + 3]
    y2 = points[offset + 5]

    val rootCount = findQuadraticRoots(y0 - 2.0f * y1 + y2, 2.0f * (y1 - y0), y0 - y, tmpRoots)

    val xt =
        if (rootCount == 0) {
            points[(1 - direction) * 2]
        } else {
            evaluateQuadratic(points[0], points[2], points[4], tmpRoots[0])
        }

    if (xt.closeTo(x)) {
        if (x != points[4] || y != y2) {
            // TODO: on the curve
            return 0
        }
    }

    return if (xt < x) direction else 0
}

/**
 * Splits the specified [quadratic] Bézier curve into 1 or 2 monotonic quadratic Bézier curves. The
 * results are stored in the [dst] array. Both the input [quadratic] and the output [dst] arrays
 * store the curves as 3 pairs of floats defined by the start, control, and end points. In the [dst]
 * array, successive curves share a point: the end point of the first curve is the start point of
 * the second curve. As a result this function will output at most 10 values in the [dst] array (6
 * floats per curve, minus 2 for a shared point).
 *
 * The function returns the number of splits: if 0 is returned, the [dst] array contains a single
 * quadratic curve, if 1 is returned, the array contains 2 curves with a shared point.
 */
private fun quadraticToMonotonicQuadratics(quadratic: FloatArray, dst: FloatArray): Int {
    if (quadratic.size < 6) return 0
    if (dst.size < 6) return 0

    val y0 = quadratic[1]
    var y1 = quadratic[3]
    val y2 = quadratic[5]

    if (!isQuadraticMonotonic(y0, y1, y2)) {
        val t = unitDivide(y0 - y1, y0 - y1 - y1 + y2)
        if (!t.isNaN()) {
            splitQuadraticAt(quadratic, dst, t)
            return 1
        }
        // force the curve to be monotonic since the division above failed
        y1 = if (abs(y0 - y1) < abs(y1 - y2)) y0 else y2
    }

    quadratic.copyInto(dst, 0, 0, 6)
    dst[3] = y1

    return 0
}

/**
 * Splits the specified [src] quadratic Bézier curve into two quadratic Bézier curves at position
 * [t] (in the range 0..1), and stores the results in [dst]. The [dst] array must hold at least 10
 * floats. See [quadraticToMonotonicQuadratics] for more details.
 */
private fun splitQuadraticAt(src: FloatArray, dst: FloatArray, t: Float) {
    if (src.size < 6) return
    if (dst.size < 10) return

    val p0x = src[0]
    val p0y = src[1]
    val p1x = src[2]
    val p1y = src[3]
    val p2x = src[4]
    val p2y = src[5]

    val abx = lerp(p0x, p1x, t)
    val aby = lerp(p0y, p1y, t)

    dst[0] = p0x
    dst[1] = p0y
    dst[2] = abx
    dst[3] = aby

    val bcx = lerp(p1x, p2x, t)
    val bcy = lerp(p1y, p2y, t)

    val abcx = lerp(abx, bcx, t)
    val abcy = lerp(aby, bcy, t)

    dst[4] = abcx
    dst[5] = abcy
    dst[6] = bcx
    dst[7] = bcy
    dst[8] = p2x
    dst[9] = p2y
}

/**
 * Performs the division [x]/[y] and returns the result. If the division is invalid, for instance if
 * it would leads to [Float.POSITIVE_INFINITY] or if it underflows, this function returns
 * [Float.NaN].
 */
private fun unitDivide(x: Float, y: Float): Float {
    var n = x
    var d = y

    if (n < 0) {
        n = -n
        d = -d
    }

    if (d == 0.0f || n == 0.0f || n >= d) {
        return Float.NaN
    }

    val r = n / d
    if (r == 0.0f) {
        return Float.NaN
    }

    return r
}

/**
 * Computes the winding value for a position [x]/[y] and the cubic Bézier curve defined by the
 * [points] array. The array must contain at least 8 floats defining the start, 2 control, and end
 * points of the curve as pairs of x/y coordinates.
 *
 * The [tmpCubics] array is a scratch array used to hold temporary values and must contain at least
 * 20 floats. Its content can be ignored after calling this function.
 *
 * The [tmpRoots] array is a scratch array that must contain at least 2 values. It is used to hold
 * temporary values and its content can be ignored after calling this function.
 */
internal fun cubicWinding(
    points: FloatArray,
    x: Float,
    y: Float,
    tmpCubics: FloatArray,
    tmpRoots: FloatArray
): Int {
    val splits = cubicToMonotonicCubics(points, tmpCubics, tmpRoots)

    var winding = 0
    for (i in 0..splits) {
        winding += monotonicCubicWinding(tmpCubics, i * 3 * 2, x, y)
    }
    return winding
}

/**
 * Computes the winding value for a position [x]/[y] and the cubic Bézier curve defined by the
 * [points] array, starting at the specified [offset]. The array must contain at least 10 floats
 * after [offset] defining the start, control, and end points of the curve as pairs of x/y
 * coordinates.
 */
private fun monotonicCubicWinding(points: FloatArray, offset: Int, x: Float, y: Float): Int {
    var y0 = points[offset + 1]
    var y3 = points[offset + 7]

    var direction = 1
    if (y0 > y3) {
        val swap = y3
        y3 = y0
        y0 = swap
        direction = -1
    }

    // Exclude the end point
    if (y < y0 || y >= y3) return 0

    // TODO: check if on the curve

    val x0 = points[offset + 0]
    val x1 = points[offset + 2]
    val x2 = points[offset + 4]
    val x3 = points[offset + 6]

    // Reject if outside of the bounds
    val min = fastMinOf(x0, x1, x2, x3)
    if (x < min) return 0

    val max = fastMaxOf(x0, x1, x2, x3)
    if (x > max) return direction

    // Re-fetch y0 and y3 since we may have swapped them
    y0 = points[offset + 1]
    val y1 = points[offset + 3]
    val y2 = points[offset + 5]
    y3 = points[offset + 7]

    val root =
        findFirstCubicRoot(
            y0 - y,
            y1 - y,
            y2 - y,
            y3 - y,
        )
    if (root.isNaN()) return 0

    val xt = evaluateCubic(x0, x1, x2, x3, root)
    if (xt.closeTo(x)) {
        if (x != x3 || y != y3) {
            // TODO: on the curve
            return 0
        }
    }

    return if (xt < x) direction else 0
}

/**
 * Splits the specified [cubic] Bézier curve into 1, 2, or 3 monotonic cubic Bézier curves. The
 * results are stored in the [dst] array. Both the input [cubic] and the output [dst] arrays store
 * the curves as 4 pairs of floats defined by the start, 2 control, and end points. In the [dst]
 * array, successive curves share a point: the end point of the first curve is the start point of
 * the second curve. As a result this function will output at most 20 values in the [dst] array (8
 * floats per curve, minus 2 for each shared point).
 *
 * The function returns the number of splits: if 0 is returned, the [dst] array contains a single
 * cubic curve, if 1 is returned, the array contains 2 curves with a shared point, and if 2 is
 * returned, the array contains 3 curves with 2 shared points.
 *
 * The [tmpRoot] array is a scratch array that must contain at least 2 values. It is used to hold
 * temporary values and its content can be ignored after calling this function.
 */
private fun cubicToMonotonicCubics(cubic: FloatArray, dst: FloatArray, tmpRoot: FloatArray): Int {
    val rootCount = findCubicExtremaY(cubic, tmpRoot)

    // Split the curve at the extrema
    if (rootCount == 0) {
        if (dst.size < 8) return 0
        // The cubic segment is already monotonic, copy it as-is
        cubic.copyInto(dst, 0, 0, 8)
    } else {
        var lastT = 0.0f
        var dstOffset = 0
        var src = cubic

        for (i in 0 until rootCount) {
            var t = tmpRoot[i]
            t = ((t - lastT) / (1.0f - lastT)).fastCoerceIn(0.0f, 1.0f)
            lastT = t
            splitCubicAt(src, dstOffset, dst, dstOffset, t)
            src = dst
            dstOffset += 6
        }
    }

    // NOTE: Should we flatten the extrema?

    return rootCount
}

/**
 * Finds the roots of the cubic function which coincide with the specified [cubic] Bézier curve's
 * extrema on the Y axis. The roots are written in the specified [dstRoots] array which must hold at
 * least 2 floats. This function returns the number of roots found: 0, 1, or 2.
 */
private fun findCubicExtremaY(cubic: FloatArray, dstRoots: FloatArray): Int {
    val a = cubic[1]
    val b = cubic[3]
    val c = cubic[5]
    val d = cubic[7]

    val A = d - a + 3.0f * (b - c)
    val B = 2.0f * (a - b - b - c)
    val C = b - a

    return findQuadraticRoots(A, B, C, dstRoots, 0)
}

/**
 * Splits the cubic Bézier curve, specified by 4 pairs of floats (8 values) in the [src] array
 * starting at the index [srcOffset], at position [t] (in the 0..1 range). The results are written
 * in the [dst] array starting at index [dstOffset]. This function always outputs 2 curves sharing a
 * point in the [dst] array, for a total of 14 float values: 8 for the first curve, 7 for the second
 * curve (the end point of the first curve is shared as the start point of the second curve).
 */
private fun splitCubicAt(
    src: FloatArray,
    srcOffset: Int,
    dst: FloatArray,
    dstOffset: Int,
    t: Float
) {
    if (src.size < srcOffset + 8) return
    if (dst.size < dstOffset + 14) return

    if (t >= 1.0f) {
        src.copyInto(dst, dstOffset, srcOffset, 8)
        val x = src[srcOffset + 6]
        val y = src[srcOffset + 7]
        dst[dstOffset + 8] = x
        dst[dstOffset + 9] = y
        dst[dstOffset + 10] = x
        dst[dstOffset + 11] = y
        dst[dstOffset + 12] = x
        dst[dstOffset + 13] = y
        return
    }

    val p0x = src[srcOffset + 0]
    val p0y = src[srcOffset + 1]

    dst[dstOffset + 0] = p0x
    dst[dstOffset + 1] = p0y

    val p1x = src[srcOffset + 2]
    val p1y = src[srcOffset + 3]

    val abx = lerp(p0x, p1x, t)
    val aby = lerp(p0y, p1y, t)

    dst[dstOffset + 2] = abx
    dst[dstOffset + 3] = aby

    val p2x = src[srcOffset + 4]
    val p2y = src[srcOffset + 5]

    val bcx = lerp(p1x, p2x, t)
    val bcy = lerp(p1y, p2y, t)
    val abcx = lerp(abx, bcx, t)
    val abcy = lerp(aby, bcy, t)

    dst[dstOffset + 4] = abcx
    dst[dstOffset + 5] = abcy

    val p3x = src[srcOffset + 6]
    val p3y = src[srcOffset + 7]

    val cdx = lerp(p2x, p3x, t)
    val cdy = lerp(p2y, p3y, t)
    val bcdx = lerp(bcx, cdx, t)
    val bcdy = lerp(bcy, cdy, t)
    val abcdx = lerp(abcx, bcdx, t)
    val abcdy = lerp(abcy, bcdy, t)

    dst[dstOffset + 6] = abcdx
    dst[dstOffset + 7] = abcdy

    dst[dstOffset + 8] = bcdx
    dst[dstOffset + 9] = bcdy

    dst[dstOffset + 10] = cdx
    dst[dstOffset + 11] = cdy

    dst[dstOffset + 12] = p3x
    dst[dstOffset + 13] = p3y
}

/**
 * Returns the signed area of the specified cubic Bézier curve.
 *
 * @param x0 The x coordinate of the curve's start point
 * @param y0 The y coordinate of the curve's start point
 * @param x1 The x coordinate of the curve's first control point
 * @param y1 The y coordinate of the curve's first control point
 * @param x2 The x coordinate of the curve's second control point
 * @param y2 The y coordinate of the curve's second control point
 * @param x3 The x coordinate of the curve's end point
 * @param y3 The y coordinate of the curve's end point
 */
internal fun cubicArea(
    x0: Float,
    y0: Float,
    x1: Float,
    y1: Float,
    x2: Float,
    y2: Float,
    x3: Float,
    y3: Float
): Float {
    // See "Computing the area and winding number for a Bézier curve", Jackowski 2012
    // https://tug.org/TUGboat/tb33-1/tb103jackowski.pdf
    return ((y3 - y0) * (x1 + x2) - (x3 - x0) * (y1 + y2) + y1 * (x0 - x2) - x1 * (y0 - y2) +
        y3 * (x2 + x0 / 3.0f) - x3 * (y2 + y0 / 3.0f)) * 3.0f / 20.0f
}

private inline val PathSegment.startX: Float
    get() = points[0]

private val PathSegment.endX: Float
    get() =
        points[
            when (type) {
<<<<<<< HEAD
                PathSegment.Type.Move -> 0
=======
>>>>>>> 3d4510a6
                PathSegment.Type.Line -> 2
                PathSegment.Type.Quadratic -> 4
                PathSegment.Type.Conic -> 4
                PathSegment.Type.Cubic -> 6
<<<<<<< HEAD
                PathSegment.Type.Close -> 0
                PathSegment.Type.Done -> 0
=======
                else -> 0
>>>>>>> 3d4510a6
            }]

private inline val PathSegment.startY: Float
    get() = points[1]

private val PathSegment.endY: Float
    get() =
        points[
            when (type) {
<<<<<<< HEAD
                PathSegment.Type.Move -> 0
=======
>>>>>>> 3d4510a6
                PathSegment.Type.Line -> 3
                PathSegment.Type.Quadratic -> 5
                PathSegment.Type.Conic -> 5
                PathSegment.Type.Cubic -> 7
<<<<<<< HEAD
                PathSegment.Type.Close -> 0
                PathSegment.Type.Done -> 0
=======
                else -> 0
>>>>>>> 3d4510a6
            }]<|MERGE_RESOLUTION|>--- conflicted
+++ resolved
@@ -57,22 +57,11 @@
         PathSegment.Type.Quadratic -> {
             evaluateQuadratic(points[0], points[2], points[4], t)
         }
-<<<<<<< HEAD
-
-        // We convert all conics to cubics, won't happen
-        PathSegment.Type.Conic -> Float.NaN
         PathSegment.Type.Cubic -> {
             evaluateCubic(points[0], points[2], points[4], points[6], t)
         }
-        PathSegment.Type.Close -> Float.NaN
-        PathSegment.Type.Done -> Float.NaN
-=======
-        PathSegment.Type.Cubic -> {
-            evaluateCubic(points[0], points[2], points[4], points[6], t)
-        }
         // Conic (converted to Cubic), Close, Done
         else -> Float.NaN
->>>>>>> 3d4510a6
     }
 }
 
@@ -92,22 +81,11 @@
         PathSegment.Type.Quadratic -> {
             evaluateQuadratic(points[1], points[3], points[5], t)
         }
-<<<<<<< HEAD
-
-        // We convert all conics to cubics, won't happen
-        PathSegment.Type.Conic -> Float.NaN
         PathSegment.Type.Cubic -> {
             evaluateCubic(points[1], points[3], points[5], points[7], t)
         }
-        PathSegment.Type.Close -> Float.NaN
-        PathSegment.Type.Done -> Float.NaN
-=======
-        PathSegment.Type.Cubic -> {
-            evaluateCubic(points[1], points[3], points[5], points[7], t)
-        }
         // Conic (converted to Cubic), Close, Done
         else -> Float.NaN
->>>>>>> 3d4510a6
     }
 }
 
@@ -360,11 +338,6 @@
     val offset = if (horizontal) 0 else 1
     val points = segment.points
     return when (segment.type) {
-<<<<<<< HEAD
-        PathSegment.Type.Move -> 0
-        PathSegment.Type.Line -> 0
-=======
->>>>>>> 3d4510a6
         PathSegment.Type.Quadratic -> {
             // Line derivative of a quadratic function
             // We do the computation inline to avoid using arrays of other data
@@ -373,12 +346,6 @@
             val d1 = 2 * (points[offset + 4] - points[offset + 2])
             findLineRoot(d0, d1, roots, index)
         }
-<<<<<<< HEAD
-
-        // We convert all conics to cubics, won't happen
-        PathSegment.Type.Conic -> 0
-=======
->>>>>>> 3d4510a6
         PathSegment.Type.Cubic -> {
             // Quadratic derivative of a cubic function
             // We do the computation inline to avoid using arrays of other data
@@ -394,12 +361,7 @@
             // Return the sum of the roots count
             count + findLineRoot(dd0, dd1, roots, index + count)
         }
-<<<<<<< HEAD
-        PathSegment.Type.Close -> 0
-        PathSegment.Type.Done -> 0
-=======
         else -> 0
->>>>>>> 3d4510a6
     }
 }
 
@@ -498,17 +460,6 @@
  * imprecision in computations, values in the [-FloatEpsilon..1+FloatEpsilon] range are considered
  * to be in the [0..1] range and clamped appropriately.
  */
-<<<<<<< HEAD
-@Suppress("NOTHING_TO_INLINE")
-private inline fun clampValidRootInUnitRange(r: Float): Float =
-    if (r < 0.0f) {
-        if (r >= -FloatEpsilon) 0.0f else Float.NaN
-    } else if (r > 1.0f) {
-        if (r <= 1.0f + FloatEpsilon) 1.0f else Float.NaN
-    } else {
-        r
-    }
-=======
 private inline fun clampValidRootInUnitRange(r: Float): Float {
     // The code below is a branchless version of:
     // if (r < 0.0f) {
@@ -521,7 +472,6 @@
     val s = r.fastCoerceIn(0f, 1f)
     return if (abs(s - r) > FloatEpsilon) Float.NaN else s
 }
->>>>>>> 3d4510a6
 
 /**
  * Writes [r] in the [roots] array at [index], if it's in the [0..1] range. To account for numerical
@@ -1037,20 +987,11 @@
     get() =
         points[
             when (type) {
-<<<<<<< HEAD
-                PathSegment.Type.Move -> 0
-=======
->>>>>>> 3d4510a6
                 PathSegment.Type.Line -> 2
                 PathSegment.Type.Quadratic -> 4
                 PathSegment.Type.Conic -> 4
                 PathSegment.Type.Cubic -> 6
-<<<<<<< HEAD
-                PathSegment.Type.Close -> 0
-                PathSegment.Type.Done -> 0
-=======
                 else -> 0
->>>>>>> 3d4510a6
             }]
 
 private inline val PathSegment.startY: Float
@@ -1060,18 +1001,9 @@
     get() =
         points[
             when (type) {
-<<<<<<< HEAD
-                PathSegment.Type.Move -> 0
-=======
->>>>>>> 3d4510a6
                 PathSegment.Type.Line -> 3
                 PathSegment.Type.Quadratic -> 5
                 PathSegment.Type.Conic -> 5
                 PathSegment.Type.Cubic -> 7
-<<<<<<< HEAD
-                PathSegment.Type.Close -> 0
-                PathSegment.Type.Done -> 0
-=======
                 else -> 0
->>>>>>> 3d4510a6
             }]