--- conflicted
+++ resolved
@@ -339,14 +339,6 @@
         }
     }
 
-<<<<<<< HEAD
-    internal enum class TreeColor {
-        Red,
-        Black
-    }
-
-=======
->>>>>>> 3d4510a6
     internal inner class Node(start: Float, end: Float, data: T?, var color: TreeColor) :
         Interval<T>(start, end, data) {
         var min: Float = start
