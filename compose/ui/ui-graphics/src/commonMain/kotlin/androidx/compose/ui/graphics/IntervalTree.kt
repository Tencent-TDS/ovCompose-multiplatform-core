/*
 * Copyright 2024 The Android Open Source Project
 *
 * Licensed under the Apache License, Version 2.0 (the "License");
 * you may not use this file except in compliance with the License.
 * You may obtain a copy of the License at
 *
 *      http://www.apache.org/licenses/LICENSE-2.0
 *
 * Unless required by applicable law or agreed to in writing, software
 * distributed under the License is distributed on an "AS IS" BASIS,
 * WITHOUT WARRANTIES OR CONDITIONS OF ANY KIND, either express or implied.
 * See the License for the specific language governing permissions and
 * limitations under the License.
 */

package androidx.compose.ui.graphics

import androidx.annotation.RestrictTo
import kotlin.jvm.JvmField
import kotlin.math.max
import kotlin.math.min

// TODO: We should probably move this to androidx.collection

/**
 * Interval in an [IntervalTree]. The interval is defined between a [start] and an [end] coordinate,
 * whose meanings are defined by the caller. An interval can also hold arbitrary [data] to be used
 * to looking at the result of queries with [IntervalTree.findOverlaps].
 */
@RestrictTo(RestrictTo.Scope.LIBRARY_GROUP_PREFIX)
open class Interval<T>(val start: Float, val end: Float, val data: T? = null) {
    /** Returns trues if this interval overlaps with another interval. */
    fun overlaps(other: Interval<T>) = start <= other.end && end >= other.start

    /**
     * Returns trues if this interval overlaps with the interval defined by [start] and [end].
     * [start] must be less than or equal to [end].
     */
    fun overlaps(start: Float, end: Float) = this.start <= end && this.end >= start

    /** Returns true if this interval contains [value]. */
    operator fun contains(value: Float) = value in start..end

    override fun equals(other: Any?): Boolean {
        if (this === other) return true
        if (other == null || this::class != other::class) return false

        other as Interval<*>

        if (start != other.start) return false
        if (end != other.end) return false
        if (data != other.data) return false

        return true
    }

    override fun hashCode(): Int {
        var result = start.hashCode()
        result = 31 * result + end.hashCode()
        result = 31 * result + (data?.hashCode() ?: 0)
        return result
    }

    override fun toString(): String {
        return "Interval(start=$start, end=$end, data=$data)"
    }
}

/** Represents an empty/invalid interval. */
internal val EmptyInterval: Interval<Any?> = Interval(Float.MAX_VALUE, Float.MIN_VALUE, null)

/**
 * An interval tree holds a list of intervals and allows for fast queries of intervals that overlap
 * any given interval. This can be used for instance to perform fast spatial queries like finding
 * all the segments in a path that overlap with a given vertical interval.
 */
@RestrictTo(RestrictTo.Scope.LIBRARY_GROUP_PREFIX)
class IntervalTree<T> {
    // Note: this interval tree is implemented as a binary red/black tree that gets
    // re-balanced on updates. There's nothing notable about this particular data
    // structure beyond what can be found in various descriptions of binary search
    // trees and red/black trees

    @JvmField internal val terminator = Node(Float.MAX_VALUE, Float.MIN_VALUE, null, TreeColorBlack)
    @JvmField internal var root = terminator
    @JvmField internal val stack = ArrayList<Node>()

    /**
     * Clears this tree and prepares it for reuse. After calling [clear], any call to [findOverlaps]
     * returns false.
     */
    fun clear() {
        root = terminator
    }

    /**
     * Finds the first interval that overlaps with the specified [interval]. If no overlap can be
     * found, return [EmptyInterval].
     */
    fun findFirstOverlap(interval: ClosedFloatingPointRange<Float>) =
        findFirstOverlap(interval.start, interval.endInclusive)

    /**
     * Finds the first interval that overlaps with the interval defined by [start] and [end]. If no
     * overlap can be found, return [EmptyInterval]. [start] *must* be lesser than or equal to
     * [end].
     */
    fun findFirstOverlap(start: Float, end: Float = start): Interval<T> {
        if (root !== terminator) {
            forEach(start, end) { interval ->
                return interval
            }
        }
        @Suppress("UNCHECKED_CAST") return EmptyInterval as Interval<T>
    }

    /**
     * Finds all the intervals that overlap with the specified [interval]. If [results] is
     * specified, [results] is returned, otherwise a new [MutableList] is returned.
     */
    fun findOverlaps(
        interval: ClosedFloatingPointRange<Float>,
        results: MutableList<Interval<T>> = mutableListOf()
    ) = findOverlaps(interval.start, interval.endInclusive, results)

    /**
     * Finds all the intervals that overlap with the interval defined by [start] and [end]. [start]
     * *must* be lesser than or equal to [end]. If [results] is specified, [results] is returned,
     * otherwise a new [MutableList] is returned.
     */
    fun findOverlaps(
        start: Float,
        end: Float = start,
        results: MutableList<Interval<T>> = mutableListOf()
    ): MutableList<Interval<T>> {
        forEach(start, end) { interval -> results.add(interval) }
        return results
    }

    /** Executes [block] for each interval that overlaps the specified [interval]. */
    internal inline fun forEach(
        interval: ClosedFloatingPointRange<Float>,
        block: (Interval<T>) -> Unit
    ) = forEach(interval.start, interval.endInclusive, block)

    /**
     * Executes [block] for each interval that overlaps with the interval defined by [start] and
     * [end]. [start] *must* be lesser than or equal to [end].
     */
    internal inline fun forEach(start: Float, end: Float = start, block: (Interval<T>) -> Unit) {
        if (root !== terminator) {
            val s = stack
            s.add(root)
            while (s.size > 0) {
                val node = s.removeAt(s.size - 1)
                if (node.overlaps(start, end)) block(node)
                if (node.left !== terminator && node.left.max >= start) {
                    s.add(node.left)
                }
                if (node.right !== terminator && node.right.min <= end) {
                    s.add(node.right)
                }
            }
            s.clear()
        }
    }

    /** Returns true if [value] is inside any of the intervals in this tree. */
    operator fun contains(value: Float) = findFirstOverlap(value, value) !== EmptyInterval

    /** Returns true if the specified [interval] overlaps with any of the intervals in this tree. */
    operator fun contains(interval: ClosedFloatingPointRange<Float>) =
        findFirstOverlap(interval.start, interval.endInclusive) !== EmptyInterval

    operator fun iterator(): Iterator<Interval<T>> {
        return object : Iterator<Interval<T>> {
<<<<<<< HEAD
            var _next = root.lowestNode()
=======
            private var next = root.lowestNode()
>>>>>>> 7a145e05

            override fun hasNext(): Boolean {
                return _next !== terminator
            }

            override fun next(): Interval<T> {
                val node = _next
                _next = _next.next()
                return node
            }
        }
    }

    /** Adds the specified [Interval] to the interval tree. */
    operator fun plusAssign(interval: Interval<T>) {
        addInterval(interval.start, interval.end, interval.data)
    }

    /**
     * Adds the interval defined between a [start] and an [end] coordinate.
     *
     * @param start The start coordinate of the interval
     * @param end The end coordinate of the interval, must be >= [start]
     * @param data Data to associate with the interval
     */
    fun addInterval(start: Float, end: Float, data: T?) {
        val node = Node(start, end, data, TreeColorRed)

        // Update the tree without doing any balancing
        var current = root
        var parent = terminator

        while (current !== terminator) {
            parent = current
            current =
                if (node.start <= current.start) {
                    current.left
                } else {
                    current.right
                }
        }

        node.parent = parent

        if (parent === terminator) {
            root = node
        } else {
            if (node.start <= parent.start) {
                parent.left = node
            } else {
                parent.right = node
            }
        }

        updateNodeData(node)

        rebalance(node)
    }

    private fun rebalance(target: Node) {
        var node = target

        while (node !== root && node.parent.color == TreeColorRed) {
            val ancestor = node.parent.parent
            if (node.parent === ancestor.left) {
                val right = ancestor.right
                if (right.color == TreeColorRed) {
                    right.color = TreeColorBlack
                    node.parent.color = TreeColorBlack
                    ancestor.color = TreeColorRed
                    node = ancestor
                } else {
                    if (node === node.parent.right) {
                        node = node.parent
                        rotateLeft(node)
                    }
                    node.parent.color = TreeColorBlack
                    ancestor.color = TreeColorRed
                    rotateRight(ancestor)
                }
            } else {
                val left = ancestor.left
                if (left.color == TreeColorRed) {
                    left.color = TreeColorBlack
                    node.parent.color = TreeColorBlack
                    ancestor.color = TreeColorRed
                    node = ancestor
                } else {
                    if (node === node.parent.left) {
                        node = node.parent
                        rotateRight(node)
                    }
                    node.parent.color = TreeColorBlack
                    ancestor.color = TreeColorRed
                    rotateLeft(ancestor)
                }
            }
        }

        root.color = TreeColorBlack
    }

    private fun rotateLeft(node: Node) {
        val right = node.right
        node.right = right.left

        if (right.left !== terminator) {
            right.left.parent = node
        }

        right.parent = node.parent

        if (node.parent === terminator) {
            root = right
        } else {
            if (node.parent.left === node) {
                node.parent.left = right
            } else {
                node.parent.right = right
            }
        }

        right.left = node
        node.parent = right

        updateNodeData(node)
    }

    private fun rotateRight(node: Node) {
        val left = node.left
        node.left = left.right

        if (left.right !== terminator) {
            left.right.parent = node
        }

        left.parent = node.parent

        if (node.parent === terminator) {
            root = left
        } else {
            if (node.parent.right === node) {
                node.parent.right = left
            } else {
                node.parent.left = left
            }
        }

        left.right = node
        node.parent = left

        updateNodeData(node)
    }

    private fun updateNodeData(node: Node) {
        var current = node
        while (current !== terminator) {
            current.min = min(current.start, min(current.left.min, current.right.min))
            current.max = max(current.end, max(current.left.max, current.right.max))
            current = current.parent
        }
    }

    internal inner class Node(start: Float, end: Float, data: T?, var color: TreeColor) :
        Interval<T>(start, end, data) {
        var min: Float = start
        var max: Float = end

        var left: Node = terminator
        var right: Node = terminator
        var parent: Node = terminator

        fun lowestNode(): Node {
            var node = this
            while (node.left !== terminator) {
                node = node.left
            }
            return node
        }

        fun next(): Node {
            if (right !== terminator) {
                return right.lowestNode()
            }

            var a = this
            var b = parent
            while (b !== terminator && a === b.right) {
                a = b
                b = b.parent
            }

            return b
        }
    }
}

private typealias TreeColor = Int

private const val TreeColorRed = 0
private const val TreeColorBlack = 1<|MERGE_RESOLUTION|>--- conflicted
+++ resolved
@@ -175,11 +175,7 @@
 
     operator fun iterator(): Iterator<Interval<T>> {
         return object : Iterator<Interval<T>> {
-<<<<<<< HEAD
-            var _next = root.lowestNode()
-=======
-            private var next = root.lowestNode()
->>>>>>> 7a145e05
+            private var _next = root.lowestNode()
 
             override fun hasNext(): Boolean {
                 return _next !== terminator
