/*
 * Copyright 2019 The Android Open Source Project
 *
 * Licensed under the Apache License, Version 2.0 (the "License");
 * you may not use this file except in compliance with the License.
 * You may obtain a copy of the License at
 *
 *      http://www.apache.org/licenses/LICENSE-2.0
 *
 * Unless required by applicable law or agreed to in writing, software
 * distributed under the License is distributed on an "AS IS" BASIS,
 * WITHOUT WARRANTIES OR CONDITIONS OF ANY KIND, either express or implied.
 * See the License for the specific language governing permissions and
 * limitations under the License.
 */

@file:Suppress("NOTHING_TO_INLINE")

package androidx.compose.ui.graphics.colorspace

import androidx.annotation.Size
import kotlin.math.exp
import kotlin.math.ln
import kotlin.math.max
import kotlin.math.pow

object ColorSpaces {
    internal val SrgbPrimaries = floatArrayOf(0.640f, 0.330f, 0.300f, 0.600f, 0.150f, 0.060f)
    internal val Ntsc1953Primaries = floatArrayOf(0.67f, 0.33f, 0.21f, 0.71f, 0.14f, 0.08f)
    internal val Bt2020Primaries = floatArrayOf(0.708f, 0.292f, 0.170f, 0.797f, 0.131f, 0.046f)
    internal val SrgbTransferParameters =
        TransferParameters(2.4, 1 / 1.055, 0.055 / 1.055, 1 / 12.92, 0.04045)
    private val NoneTransferParameters =
        TransferParameters(2.2, 1 / 1.055, 0.055 / 1.055, 1 / 12.92, 0.04045)

    // HLG transfer with an SDR whitepoint of 203 nits
    internal val Bt2020HlgTransferParameters =
        TransferParameters(
            gamma = TypeHLGish,
            a = 2.0,
            b = 2.0,
            c = 1 / 0.17883277,
            d = 0.28466892,
            e = 0.55991073,
            f = -0.685490157
        )

    // PQ transfer with an SDR whitepoint of 203 nits
    internal val Bt2020PqTransferParameters =
        TransferParameters(
            gamma = TypePQish,
            a = -1.555223,
            b = 1.860454,
            c = 32 / 2523.0,
            d = 2413 / 128.0,
            e = -2392 / 128.0,
            f = 8192 / 1305.0
        )

    /**
     * [RGB][Rgb] color space sRGB standardized as IEC 61966-2.1:1999.
     * [See details on sRGB color space](https://d.android.com/reference/android/graphics/ColorSpace.Named.html#SRGB)
     */
    val Srgb =
        Rgb("sRGB IEC61966-2.1", SrgbPrimaries, Illuminant.D65, SrgbTransferParameters, id = 0)

    /**
     * [RGB][Rgb] color space sRGB standardized as IEC 61966-2.1:1999.
     * [See details on Linear sRGB color space](https://d.android.com/reference/android/graphics/ColorSpace.Named.html#LINEAR_SRGB)
     */
    val LinearSrgb =
        Rgb("sRGB IEC61966-2.1 (Linear)", SrgbPrimaries, Illuminant.D65, 1.0, 0.0f, 1.0f, id = 1)

    /**
     * [RGB][Rgb] color space scRGB-nl standardized as IEC 61966-2-2:2003.
     * [See details on Extended sRGB color space](https://d.android.com/reference/android/graphics/ColorSpace.Named.html#EXTENDED_SRGB)
     */
    val ExtendedSrgb =
        Rgb(
            "scRGB-nl IEC 61966-2-2:2003",
            SrgbPrimaries,
            Illuminant.D65,
            null,
            { x -> absRcpResponse(x, 1 / 1.055, 0.055 / 1.055, 1 / 12.92, 0.04045, 2.4) },
            { x -> absResponse(x, 1 / 1.055, 0.055 / 1.055, 1 / 12.92, 0.04045, 2.4) },
            -0.799f,
            2.399f,
            SrgbTransferParameters,
            id = 2
        )

    /**
     * [RGB][Rgb] color space scRGB standardized as IEC 61966-2-2:2003.
     * [See details on Linear Extended sRGB color space](https://d.android.com/reference/android/graphics/ColorSpace.Named.html#LINEAR_EXTENDED_SRGB)
     */
    val LinearExtendedSrgb =
        Rgb("scRGB IEC 61966-2-2:2003", SrgbPrimaries, Illuminant.D65, 1.0, -0.5f, 7.499f, id = 3)

    /**
     * [RGB][Rgb] color space BT.709 standardized as Rec. ITU-R BT.709-5.
     * [See details on BT.709 color space](https://d.android.com/reference/android/graphics/ColorSpace.Named.html#BT_709)
     */
    val Bt709 =
        Rgb(
            "Rec. ITU-R BT.709-5",
            floatArrayOf(0.640f, 0.330f, 0.300f, 0.600f, 0.150f, 0.060f),
            Illuminant.D65,
            TransferParameters(1 / 0.45, 1 / 1.099, 0.099 / 1.099, 1 / 4.5, 0.081),
            id = 4
        )

    /**
     * [RGB][Rgb] color space BT.2020 standardized as Rec. ITU-R BT.2020-1.
     * [See details on BT.2020 color space](https://d.android.com/reference/android/graphics/ColorSpace.Named.html#BT_2020)
     */
    val Bt2020 =
        Rgb(
            "Rec. ITU-R BT.2020-1",
            floatArrayOf(0.708f, 0.292f, 0.170f, 0.797f, 0.131f, 0.046f),
            Illuminant.D65,
            TransferParameters(1 / 0.45, 1 / 1.0993, 0.0993 / 1.0993, 1 / 4.5, 0.08145),
            id = 5
        )

    /**
     * [RGB][Rgb] color space DCI-P3 standardized as SMPTE RP 431-2-2007.
     * [See details on DCI-P3 color space](https://d.android.com/reference/android/graphics/ColorSpace.Named.html#DCI_P3)
     */
    val DciP3 =
        Rgb(
            "SMPTE RP 431-2-2007 DCI (P3)",
            floatArrayOf(0.680f, 0.320f, 0.265f, 0.690f, 0.150f, 0.060f),
            WhitePoint(0.314f, 0.351f),
            2.6,
            0.0f,
            1.0f,
            id = 6
        )

    /**
     * [RGB][Rgb] color space Display P3 based on SMPTE RP 431-2-2007 and IEC 61966-2.1:1999.
     * [See details on Display P3 color space](https://d.android.com/reference/android/graphics/ColorSpace.Named.html#DISPLAY_P3)
     */
    val DisplayP3 =
        Rgb(
            "Display P3",
            floatArrayOf(0.680f, 0.320f, 0.265f, 0.690f, 0.150f, 0.060f),
            Illuminant.D65,
            SrgbTransferParameters,
            id = 7
        )

    /**
     * [RGB][Rgb] color space NTSC, 1953 standard.
     * [See details on NTSC 1953 color space](https://d.android.com/reference/android/graphics/ColorSpace.Named.html#NTSC_1953)
     */
    val Ntsc1953 =
        Rgb(
            "NTSC (1953)",
            Ntsc1953Primaries,
            Illuminant.C,
            TransferParameters(1 / 0.45, 1 / 1.099, 0.099 / 1.099, 1 / 4.5, 0.081),
            id = 8
        )

    /**
     * [RGB][Rgb] color space SMPTE C.
     * [See details on SMPTE C color space](https://d.android.com/reference/android/graphics/ColorSpace.Named.html#SMPTE_C)
     */
    val SmpteC =
        Rgb(
            "SMPTE-C RGB",
            floatArrayOf(0.630f, 0.340f, 0.310f, 0.595f, 0.155f, 0.070f),
            Illuminant.D65,
            TransferParameters(1 / 0.45, 1 / 1.099, 0.099 / 1.099, 1 / 4.5, 0.081),
            id = 9
        )

    /**
     * [RGB][Rgb] color space Adobe RGB (1998).
     * [See details on Adobe RGB (1998) color space](https://d.android.com/reference/android/graphics/ColorSpace.Named.html#ADOBE_RGB)
     */
    val AdobeRgb =
        Rgb(
            "Adobe RGB (1998)",
            floatArrayOf(0.64f, 0.33f, 0.21f, 0.71f, 0.15f, 0.06f),
            Illuminant.D65,
            2.2,
            0.0f,
            1.0f,
            id = 10
        )

    /**
     * [RGB][Rgb] color space ProPhoto RGB standardized as ROMM RGB ISO 22028-2:2013.
     * [See details on ProPhoto RGB color space](https://d.android.com/reference/android/graphics/ColorSpace.Named.html#PRO_PHOTO_RGB)
     */
    val ProPhotoRgb =
        Rgb(
            "ROMM RGB ISO 22028-2:2013",
            floatArrayOf(0.7347f, 0.2653f, 0.1596f, 0.8404f, 0.0366f, 0.0001f),
            Illuminant.D50,
            TransferParameters(1.8, 1.0, 0.0, 1 / 16.0, 0.031248),
            id = 11
        )

    /**
     * [RGB][Rgb] color space ACES standardized as SMPTE ST 2065-1:2012.
     * [See details on ACES color space](https://d.android.com/reference/android/graphics/ColorSpace.Named.html#ACES)
     */
    val Aces =
        Rgb(
            "SMPTE ST 2065-1:2012 ACES",
            floatArrayOf(0.73470f, 0.26530f, 0.0f, 1.0f, 0.00010f, -0.0770f),
            Illuminant.D60,
            1.0,
            -65504.0f,
            65504.0f,
            id = 12
        )

    /**
     * [RGB][Rgb] color space ACEScg standardized as Academy S-2014-004.
     * [See details on ACEScg color space](https://d.android.com/reference/android/graphics/ColorSpace.Named.html#ACES_CG)
     */
    val Acescg =
        Rgb(
            "Academy S-2014-004 ACEScg",
            floatArrayOf(0.713f, 0.293f, 0.165f, 0.830f, 0.128f, 0.044f),
            Illuminant.D60,
            1.0,
            -65504.0f,
            65504.0f,
            id = 13
        )

    /**
     * [XYZ][ColorModel.Xyz] color space CIE XYZ. This color space assumes standard illuminant D50
     * as its white point.
     *
     * ```
     * | Property                | Value                 |
     * |-------------------------|-----------------------|
     * | Name                    | Generic XYZ           |
     * | CIE standard illuminant | [D50][Illuminant.D50] |
     * | Range                   | `[-2.0, 2.0]`         |
     * ```
     */
    val CieXyz: ColorSpace = Xyz("Generic XYZ", id = 14)

    /**
     * [Lab][ColorModel.Lab] color space CIE L*a*b*. This color space uses CIE XYZ D50 as a profile
     * conversion space.
     *
     * ```
     * | Property                | Value                                                   |
     * |-------------------------|---------------------------------------------------------|
     * | Name                    | Generic L*a*b*                                          |
     * | CIE standard illuminant | [D50][Illuminant.D50]                                   |
     * | Range                   | (L: `[0.0, 100.0]`, a: `[-128, 128]`, b: `[-128, 128]`) |
     * ```
     */
    val CieLab: ColorSpace = Lab("Generic L*a*b*", id = 15)
<<<<<<< HEAD

    /** This identifies the 'None' color. */
    internal val Unspecified =
        Rgb("None", SrgbPrimaries, Illuminant.D65, NoneTransferParameters, id = 16)

    /**
=======

    /** This identifies the 'None' color. */
    internal val Unspecified =
        Rgb("None", SrgbPrimaries, Illuminant.D65, NoneTransferParameters, id = 16)

    /**
     * [RGB][Rgb] color space BT.2100 standardized as Hybrid Log Gamma encoding
     *
     * ```
     * | Property                | Value                                                   |
     * |-------------------------|---------------------------------------------------------|
     * | Name                    | Hybrid Log Gamma encoding                               |
     * | CIE standard illuminant | [D65][Illuminant.D65]                                   |
     * | Range                   | `[0.0, 1.0]`                                            |
     * ```
     */
    val Bt2020Hlg =
        Rgb(
            "Hybrid Log Gamma encoding",
            Bt2020Primaries,
            Illuminant.D65,
            null,
            { x -> transferHlgOetf(Bt2020HlgTransferParameters, x) },
            { x -> transferHlgEotf(Bt2020HlgTransferParameters, x) },
            0.0f,
            1.0f,
            Bt2020HlgTransferParameters,
            id = 17
        )

    /**
     * [RGB][Rgb] color space BT.2100 standardized as Perceptual Quantizer encoding
     *
     * ```
     * | Property                | Value                                                   |
     * |-------------------------|---------------------------------------------------------|
     * | Name                    | Perceptual Quantizer encoding                             |
     * | CIE standard illuminant | [D65][Illuminant.D65]                                   |
     * | Range                   | `[0.0, 1.0]`                                            |
     * ```
     */
    val Bt2020Pq =
        Rgb(
            "Perceptual Quantizer encoding",
            Bt2020Primaries,
            Illuminant.D65,
            null,
            { x -> transferSt2048Oetf(Bt2020PqTransferParameters, x) },
            { x -> transferSt2048Eotf(Bt2020PqTransferParameters, x) },
            0.0f,
            1.0f,
            Bt2020PqTransferParameters,
            id = 18
        )

    /**
>>>>>>> 3d4510a6
     * [Lab][ColorModel.Lab] color space Oklab. This color space uses Oklab D65 as a profile
     * conversion space.
     *
     * ```
     * | Property                | Value                                                   |
     * |-------------------------|---------------------------------------------------------|
     * | Name                    | Oklab                                                   |
     * | CIE standard illuminant | [D65][Illuminant.D65]                                   |
     * | Range                   | (L: `[0.0, 1.0]`, a: `[-2, 2]`, b: `[-2, 2]`)           |
     * ```
     */
<<<<<<< HEAD
    val Oklab: ColorSpace = Oklab("Oklab", id = 17)
=======
    val Oklab: ColorSpace = Oklab("Oklab", id = 19)
>>>>>>> 3d4510a6

    /**
     * Returns a [ColorSpaces] instance of [ColorSpace] that matches the specified RGB to CIE XYZ
     * transform and transfer functions. If no instance can be found, this method returns null.
     *
     * The color transform matrix is assumed to target the CIE XYZ space a [D50][Illuminant.D50]
     * standard illuminant.
     *
     * @param toXYZD50 3x3 column-major transform matrix from RGB to the profile connection space
     *   CIE XYZ as an array of 9 floats, cannot be null
     * @param function Parameters for the transfer functions
     * @return A non-null [ColorSpace] if a match is found, null otherwise
     */
    fun match(@Size(9) toXYZD50: FloatArray, function: TransferParameters): ColorSpace? {
        for (colorSpace in ColorSpacesArray) {
            if (colorSpace.model == ColorModel.Rgb) {
                val rgb = colorSpace.adapt(Illuminant.D50) as Rgb
                if (
                    (compare(toXYZD50, rgb.transform) && compare(function, rgb.transferParameters))
                ) {
                    return colorSpace
                }
            }
        }

        return null
    }

    internal inline fun getColorSpace(id: Int): ColorSpace = ColorSpacesArray[id]

    /** These MUST be in the order of their IDs */
    internal val ColorSpacesArray =
        arrayOf(
            Srgb,
            LinearSrgb,
            ExtendedSrgb,
            LinearExtendedSrgb,
            Bt709,
            Bt2020,
            DciP3,
            DisplayP3,
            Ntsc1953,
            SmpteC,
            AdobeRgb,
            ProPhotoRgb,
            Aces,
            Acescg,
            CieXyz,
            CieLab,
            Unspecified,
<<<<<<< HEAD
            Oklab
        )
=======
            Bt2020Hlg,
            Bt2020Pq,
            Oklab
        )

    internal fun transferHlgOetf(params: TransferParameters, x: Double): Double {
        val sign = if (x < 0) -1.0 else 1.0
        var absX = x * sign

        // Unpack the transfer params matching skia's packing & invert R, G, and a
        val R = 1.0 / params.a
        val G = 1.0 / params.b
        val a = 1.0 / params.c
        val b = params.d
        val c = params.e
        val K = params.f + 1.0

        absX /= K
        val result =
            if (absX <= 1) {
                R * absX.pow(G)
            } else {
                a * ln(absX - b) + c
            }
        return sign * result
    }

    internal fun transferHlgEotf(params: TransferParameters, x: Double): Double {
        val sign = if (x < 0) -1.0 else 1.0
        val absX = x * sign

        // Unpack the transfer params matching skia's packing
        val R = params.a
        val G = params.b
        val a = params.c
        val b = params.d
        val c = params.e
        val K = params.f + 1.0

        val result =
            if (absX * R <= 1) {
                (absX * R).pow(G)
            } else {
                exp((absX - c) * a) + b
            }
        return K * sign * result
    }

    internal fun transferSt2048Oetf(params: TransferParameters, x: Double): Double {
        val sign = if (x < 0) -1.0 else 1.0
        val absX = x * sign

        val a = -params.a
        val b = params.d
        val c = 1.0 / params.f
        val d = params.b
        val e = -params.e
        val f = 1.0 / params.c

        val tmp = max(a + b * absX.pow(c), 0.0)
        return sign * (tmp / (d + e * absX.pow(c))).pow(f)
    }

    internal fun transferSt2048Eotf(pq: TransferParameters, x: Double): Double {
        val sign = if (x < 0) -1.0 else 1.0
        val absX = x * sign

        val tmp = (pq.a + pq.b * absX.pow(pq.c)).coerceAtLeast(0.0)
        return sign * (tmp / (pq.d + pq.e * absX.pow(pq.c))).pow(pq.f)
    }
>>>>>>> 3d4510a6
}<|MERGE_RESOLUTION|>--- conflicted
+++ resolved
@@ -261,14 +261,6 @@
      * ```
      */
     val CieLab: ColorSpace = Lab("Generic L*a*b*", id = 15)
-<<<<<<< HEAD
-
-    /** This identifies the 'None' color. */
-    internal val Unspecified =
-        Rgb("None", SrgbPrimaries, Illuminant.D65, NoneTransferParameters, id = 16)
-
-    /**
-=======
 
     /** This identifies the 'None' color. */
     internal val Unspecified =
@@ -325,7 +317,6 @@
         )
 
     /**
->>>>>>> 3d4510a6
      * [Lab][ColorModel.Lab] color space Oklab. This color space uses Oklab D65 as a profile
      * conversion space.
      *
@@ -337,11 +328,7 @@
      * | Range                   | (L: `[0.0, 1.0]`, a: `[-2, 2]`, b: `[-2, 2]`)           |
      * ```
      */
-<<<<<<< HEAD
-    val Oklab: ColorSpace = Oklab("Oklab", id = 17)
-=======
     val Oklab: ColorSpace = Oklab("Oklab", id = 19)
->>>>>>> 3d4510a6
 
     /**
      * Returns a [ColorSpaces] instance of [ColorSpace] that matches the specified RGB to CIE XYZ
@@ -392,10 +379,6 @@
             CieXyz,
             CieLab,
             Unspecified,
-<<<<<<< HEAD
-            Oklab
-        )
-=======
             Bt2020Hlg,
             Bt2020Pq,
             Oklab
@@ -466,5 +449,4 @@
         val tmp = (pq.a + pq.b * absX.pow(pq.c)).coerceAtLeast(0.0)
         return sign * (tmp / (pq.d + pq.e * absX.pow(pq.c))).pow(pq.f)
     }
->>>>>>> 3d4510a6
 }