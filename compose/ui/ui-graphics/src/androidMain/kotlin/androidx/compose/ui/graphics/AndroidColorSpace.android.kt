--- conflicted
+++ resolved
@@ -35,8 +35,6 @@
 @RequiresApi(Build.VERSION_CODES.O)
 fun android.graphics.ColorSpace.toComposeColorSpace() =
     with(ColorSpaceVerificationHelper) { composeColorSpace() }
-<<<<<<< HEAD
-=======
 
 @RequiresApi(Build.VERSION_CODES.UPSIDE_DOWN_CAKE)
 private object ColorSpaceVerificationHelperV34 {
@@ -57,7 +55,6 @@
             else -> ColorSpaces.Unspecified
         }
 }
->>>>>>> 3d4510a6
 
 @RequiresApi(Build.VERSION_CODES.O)
 private object ColorSpaceVerificationHelper {
