--- conflicted
+++ resolved
@@ -437,9 +437,6 @@
                 val pictureCanvas = p.beginRecording(size.width, size.height)
                 try {
                     pictureCanvasHolder?.drawInto(pictureCanvas) {
-<<<<<<< HEAD
-                        pictureDrawScope?.draw(density, layoutDirection, this, size.toSize(), block)
-=======
                         pictureDrawScope?.draw(
                             density,
                             layoutDirection,
@@ -448,7 +445,6 @@
                             layer,
                             block
                         )
->>>>>>> 8b9e74df
                     }
                 } finally {
                     p.endRecording()
@@ -541,10 +537,6 @@
         view.outlineSpotShadowColor = target
     }
 
-<<<<<<< HEAD
-    @androidx.annotation.DoNotInline
-=======
->>>>>>> 8b9e74df
     fun resetPivot(view: View) {
         view.resetPivot()
     }
