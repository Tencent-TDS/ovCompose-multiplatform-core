/*
 * Copyright 2024 The Android Open Source Project
 *
 * Licensed under the Apache License, Version 2.0 (the "License");
 * you may not use this file except in compliance with the License.
 * You may obtain a copy of the License at
 *
 *      http://www.apache.org/licenses/LICENSE-2.0
 *
 * Unless required by applicable law or agreed to in writing, software
 * distributed under the License is distributed on an "AS IS" BASIS,
 * WITHOUT WARRANTIES OR CONDITIONS OF ANY KIND, either express or implied.
 * See the License for the specific language governing permissions and
 * limitations under the License.
 */
package androidx.compose.ui.graphics.layer

import android.graphics.Outline as AndroidOutline
import android.graphics.RectF
import android.os.Build
import androidx.annotation.RequiresApi
import androidx.compose.ui.geometry.CornerRadius
import androidx.compose.ui.geometry.Offset
import androidx.compose.ui.geometry.Rect
import androidx.compose.ui.geometry.RoundRect
import androidx.compose.ui.geometry.Size
import androidx.compose.ui.geometry.isUnspecified
import androidx.compose.ui.graphics.BlendMode
import androidx.compose.ui.graphics.BlurEffect
import androidx.compose.ui.graphics.Canvas
import androidx.compose.ui.graphics.Color
import androidx.compose.ui.graphics.ColorFilter
import androidx.compose.ui.graphics.ImageBitmap
import androidx.compose.ui.graphics.Outline
import androidx.compose.ui.graphics.Paint
import androidx.compose.ui.graphics.Path
import androidx.compose.ui.graphics.RenderEffect
import androidx.compose.ui.graphics.asAndroidPath
import androidx.compose.ui.graphics.asImageBitmap
import androidx.compose.ui.graphics.drawscope.CanvasDrawScope
import androidx.compose.ui.graphics.drawscope.DefaultDensity
import androidx.compose.ui.graphics.drawscope.DrawScope
import androidx.compose.ui.graphics.drawscope.clipPath
<<<<<<< HEAD
=======
import androidx.compose.ui.graphics.drawscope.draw
>>>>>>> f83b2287
import androidx.compose.ui.graphics.layer.LayerManager.Companion.isRobolectric
import androidx.compose.ui.graphics.nativeCanvas
import androidx.compose.ui.unit.Density
import androidx.compose.ui.unit.IntOffset
import androidx.compose.ui.unit.IntSize
import androidx.compose.ui.unit.LayoutDirection
import androidx.compose.ui.unit.roundToIntSize
import androidx.compose.ui.unit.toSize
import androidx.compose.ui.util.fastRoundToInt
import org.jetbrains.annotations.TestOnly

@Suppress("NotCloseable")
actual class GraphicsLayer
internal constructor(
    internal val impl: GraphicsLayerImpl,
    private val layerManager: LayerManager?
) {
    private var density = DefaultDensity
    private var layoutDirection = LayoutDirection.Ltr
    private var drawBlock: DrawScope.() -> Unit = {}

    // Wrapper draw lambda used to record path clipping operations within the displaylist of
    // the layer itself. This is used in cases where an unsupported outline is
    private val clipDrawBlock: DrawScope.() -> Unit = {
        val path = outlinePath
        if (usePathForClip && clip && path != null) {
<<<<<<< HEAD
            clipPath(path, block = drawBlock)
        } else {
            drawBlock()
=======
            clipPath(path) { drawWithChildTracking() }
        } else {
            drawWithChildTracking()
>>>>>>> f83b2287
        }
    }

    private var androidOutline: AndroidOutline? = null
    private var outlineDirty = true
    private var roundRectOutlineTopLeft: Offset = Offset.Zero
    private var roundRectOutlineSize: Size = Size.Unspecified
    private var roundRectCornerRadius: Float = 0f

    private var internalOutline: Outline? = null
    private var outlinePath: Path? = null
    private var roundRectClipPath: Path? = null
    private var usePathForClip = false
    private var softwareDrawScope: CanvasDrawScope? = null

    // Paint used only in Software rendering scenarios for API 21 when rendering to a Bitmap
    private var softwareLayerPaint: Paint? = null

    /** Tracks the amount of the parent layers currently drawing this layer as a child. */
    private var parentLayerUsages = 0

    /** Keeps track of the child layers we currently draw into this layer. */
    private val childDependenciesTracker = ChildLayerDependenciesTracker()

    init {
        impl.clip = false
    }

    /**
     * Determines if this [GraphicsLayer] has been released. Any attempts to use a [GraphicsLayer]
     * after it has been released is an error.
     */
    actual var isReleased: Boolean = false
        private set

    /**
     * [CompositingStrategy] determines whether or not the contents of this layer are rendered into
     * an offscreen buffer. This is useful in order to optimize alpha usages with
     * [CompositingStrategy.ModulateAlpha] which will skip the overhead of an offscreen buffer but
     * can generate different rendering results depending on whether or not the contents of the
     * layer are overlapping. Similarly leveraging [CompositingStrategy.Offscreen] is useful in
     * situations where creating an offscreen buffer is preferred usually in conjunction with
     * [BlendMode] usage.
     */
    actual var compositingStrategy: CompositingStrategy
        get() = impl.compositingStrategy
        set(value) {
            if (impl.compositingStrategy != value) {
                impl.compositingStrategy = value
            }
        }

    /**
     * Offset in pixels where this [GraphicsLayer] will render within a provided canvas when
     * [drawLayer] is called. This is configured by calling [record]
     *
     * @sample androidx.compose.ui.graphics.samples.GraphicsLayerTopLeftSample
     */
    actual var topLeft: IntOffset = IntOffset.Zero
        set(value) {
            if (field != value) {
                field = value
                setPosition(value, size)
            }
        }

    /**
     * Size in pixels of the [GraphicsLayer]. By default [GraphicsLayer] contents can draw outside
     * of the bounds specified by [topLeft] and [size], however, rasterization of this layer into an
     * offscreen buffer will be sized according to the specified size. This is configured by calling
     * [record]
     *
     * @sample androidx.compose.ui.graphics.samples.GraphicsLayerSizeSample
     */
    actual var size: IntSize = IntSize.Zero
        private set(value) {
            if (field != value) {
                field = value
                setPosition(topLeft, value)
                if (roundRectOutlineSize.isUnspecified) {
                    outlineDirty = true
                    configureOutlineAndClip()
                }
            }
        }

    /**
     * Alpha of the content of the [GraphicsLayer] between 0f and 1f. Any value between 0f and 1f
     * will be translucent, where 0f will cause the layer to be completely invisible and 1f will be
     * entirely opaque.
     *
     * @sample androidx.compose.ui.graphics.samples.GraphicsLayerAlphaSample
     */
    actual var alpha: Float
        get() = impl.alpha
        set(value) {
            if (impl.alpha != value) {
                impl.alpha = value
            }
        }

    /**
     * BlendMode to use when drawing this layer to the destination in [drawLayer]. The default is
     * [BlendMode.SrcOver]. Any value other than [BlendMode.SrcOver] will force this [GraphicsLayer]
     * to use an offscreen compositing layer for rendering and is equivalent to using
     * [CompositingStrategy.Offscreen].
     *
     * @sample androidx.compose.ui.graphics.samples.GraphicsLayerBlendModeSample
     */
    actual var blendMode: BlendMode
        get() = impl.blendMode
        set(value) {
            if (impl.blendMode != value) {
                impl.blendMode = value
            }
        }

    /**
     * ColorFilter applied when drawing this layer to the destination in [drawLayer]. Setting of
     * this to any non-null will force this [GraphicsLayer] to use an offscreen compositing layer
     * for rendering and is equivalent to using [CompositingStrategy.Offscreen]
     *
     * @sample androidx.compose.ui.graphics.samples.GraphicsLayerColorFilterSample
     */
    actual var colorFilter: ColorFilter?
        get() = impl.colorFilter
        set(value) {
            if (impl.colorFilter != value) {
                impl.colorFilter = value
            }
        }

    /**
     * [Offset] in pixels used as the center for any rotation or scale transformation. If this value
     * is [Offset.Unspecified], then the center of the [GraphicsLayer] is used relative to [topLeft]
     * and [size]
     *
     * @sample androidx.compose.ui.graphics.samples.GraphicsLayerScaleAndPivotSample
     */
    actual var pivotOffset: Offset = Offset.Unspecified
        set(value) {
            if (field != value) {
                field = value
                impl.pivotOffset = value
            }
        }

    /**
     * The horizontal scale of the drawn area. Default value is `1`.
     *
     * @sample androidx.compose.ui.graphics.samples.GraphicsLayerScaleAndPivotSample
     */
    actual var scaleX: Float
        get() = impl.scaleX
        set(value) {
            if (impl.scaleX != value) {
                impl.scaleX = value
            }
        }

    /**
     * The vertical scale of the drawn area. Default value is `1`.
     *
     * @sample androidx.compose.ui.graphics.samples.GraphicsLayerScaleAndPivotSample
     */
    actual var scaleY: Float
        get() = impl.scaleY
        set(value) {
            if (impl.scaleY != value) {
                impl.scaleY = value
            }
        }

    /**
     * Horizontal pixel offset of the layer relative to its left bound. Default value is `0`.
     *
     * @sample androidx.compose.ui.graphics.samples.GraphicsLayerTranslateSample
     */
    actual var translationX: Float
        get() = impl.translationX
        set(value) {
            if (impl.translationX != value) {
                impl.translationX = value
            }
        }

    /**
     * Vertical pixel offset of the layer relative to its top bound. Default value is `0`
     *
     * @sample androidx.compose.ui.graphics.samples.GraphicsLayerTranslateSample
     */
    actual var translationY: Float
        get() = impl.translationY
        set(value) {
            if (impl.translationY != value) {
                impl.translationY = value
            }
        }

    /**
     * Sets the elevation for the shadow in pixels. With the [shadowElevation] > 0f and [Outline]
     * set, a shadow is produced. Default value is `0` and the value must not be negative.
     * Configuring a non-zero [shadowElevation] enables clipping of [GraphicsLayer] content.
     *
     * Note that if you provide a non-zero [shadowElevation] and if the passed [Outline] is concave
     * the shadow will not be drawn on Android versions less than 10.
     *
     * @sample androidx.compose.ui.graphics.samples.GraphicsLayerShadowSample
     */
    actual var shadowElevation: Float
        get() = impl.shadowElevation
        set(value) {
            if (impl.shadowElevation != value) {
                impl.shadowElevation = value
                outlineDirty = true
                configureOutlineAndClip()
            }
        }

    /**
     * The rotation, in degrees, of the contents around the horizontal axis in degrees. Default
     * value is `0`.
     *
     * @sample androidx.compose.ui.graphics.samples.GraphicsLayerRotationX
     */
    actual var rotationX: Float
        get() = impl.rotationX
        set(value) {
            if (impl.rotationX != value) {
                impl.rotationX = value
            }
        }

    /**
     * The rotation, in degrees, of the contents around the vertical axis in degrees. Default value
     * is `0`.
     *
     * @sample androidx.compose.ui.graphics.samples.GraphicsLayerRotationYWithCameraDistance
     */
    actual var rotationY: Float
        get() = impl.rotationY
        set(value) {
            if (impl.rotationY != value) {
                impl.rotationY = value
            }
        }

    /**
     * The rotation, in degrees, of the contents around the Z axis in degrees. Default value is `0`.
     */
    actual var rotationZ: Float
        get() = impl.rotationZ
        set(value) {
            if (impl.rotationZ != value) {
                impl.rotationZ = value
            }
        }

    /**
     * Sets the distance along the Z axis (orthogonal to the X/Y plane on which layers are drawn)
     * from the camera to this layer. The camera's distance affects 3D transformations, for instance
     * rotations around the X and Y axis. If the rotationX or rotationY properties are changed and
     * this view is large (more than half the size of the screen), it is recommended to always use a
     * camera distance that's greater than the height (X axis rotation) or the width (Y axis
     * rotation) of this view.
     *
     * The distance of the camera from the drawing plane can have an affect on the perspective
     * distortion of the layer when it is rotated around the x or y axis. For example, a large
     * distance will result in a large viewing angle, and there will not be much perspective
     * distortion of the view as it rotates. A short distance may cause much more perspective
     * distortion upon rotation, and can also result in some drawing artifacts if the rotated view
     * ends up partially behind the camera (which is why the recommendation is to use a distance at
     * least as far as the size of the view, if the view is to be rotated.)
     *
     * The distance is expressed in pixels and must always be positive. Default value is
     * [DefaultCameraDistance]
     *
     * @sample androidx.compose.ui.graphics.samples.GraphicsLayerRotationYWithCameraDistance
     */
    actual var cameraDistance: Float
        get() = impl.cameraDistance
        set(value) {
            if (impl.cameraDistance != value) {
                impl.cameraDistance = value
            }
        }

    /**
     * Determines if the [GraphicsLayer] should be clipped to the rectangular bounds specified by
     * [topLeft] and [size] or to the Outline if one is provided. The default is false. Note if
     * elevation is provided then clipping will be enabled.
     */
    @Suppress("GetterSetterNames")
    @get:Suppress("GetterSetterNames")
    actual var clip: Boolean = false
        set(value) {
            if (field != value) {
                field = value
                outlineDirty = true
                configureOutlineAndClip()
            }
        }

    /**
     * Configure the [RenderEffect] to apply to this [GraphicsLayer]. This will apply a visual
     * effect to the results of the [GraphicsLayer] before it is drawn. For example if [BlurEffect]
     * is provided, the contents will be drawn in a separate layer, then this layer will be blurred
     * when this [GraphicsLayer] is drawn.
     *
     * Note this parameter is only supported on Android 12 and above. Attempts to use this Modifier
     * on older Android versions will be ignored.
     *
     * @sample androidx.compose.ui.graphics.samples.GraphicsLayerRenderEffectSample
     */
    actual var renderEffect: RenderEffect?
        get() = impl.renderEffect
        set(value) {
            if (impl.renderEffect != value) {
                impl.renderEffect = value
            }
        }

    /**
     * Configures the [topLeft] and [size] of this [GraphicsLayer]. For covenience in use cases
     *
     * @param topLeft Offset of the [GraphicsLayer]. For convenience, this is set to [topLeft] for
     *   use cases where only the [size] is desired to be changed.
     * @param size Size of the [GraphicsLayer]. For convenience, this is set to [size] for use cases
     *   where only the [topLeft] is desired to be changed
     */
    private fun setPosition(topLeft: IntOffset, size: IntSize) {
        impl.setPosition(topLeft.x, topLeft.y, size)
    }

    /**
     * Constructs the display list of drawing commands into this layer that will be rendered when
     * this [GraphicsLayer] is drawn elsewhere with [drawLayer].
     *
     * @param density [Density] used to assist in conversions of density independent pixels to raw
     *   pixels to draw.
     * @param layoutDirection [LayoutDirection] of the layout being drawn in.
     * @param size [Size] of the [GraphicsLayer]
     * @param block lambda that is called to issue drawing commands on this [DrawScope]
     * @sample androidx.compose.ui.graphics.samples.GraphicsLayerTopLeftSample
     * @sample androidx.compose.ui.graphics.samples.GraphicsLayerBlendModeSample
     * @sample androidx.compose.ui.graphics.samples.GraphicsLayerTranslateSample
     */
    actual fun record(
        density: Density,
        layoutDirection: LayoutDirection,
        size: IntSize,
        block: DrawScope.() -> Unit
    ) {
        this.size = size
        this.density = density
        this.layoutDirection = layoutDirection
        this.drawBlock = block
        impl.isInvalidated = true
        recordInternal()
    }

    private fun recordInternal() {
        impl.record(density, layoutDirection, this, clipDrawBlock)
    }

    private fun DrawScope.drawWithChildTracking() {
        childDependenciesTracker.withTracking(
            onDependencyRemoved = { it.onRemovedFromParentLayer() }
        ) {
<<<<<<< HEAD
            impl.record(density, layoutDirection, this, clipDrawBlock)
=======
            drawBlock()
>>>>>>> f83b2287
        }
    }

    private fun addSubLayer(graphicsLayer: GraphicsLayer) {
        if (childDependenciesTracker.onDependencyAdded(graphicsLayer)) {
            graphicsLayer.onAddedToParentLayer()
        }
    }

    private fun transformCanvas(androidCanvas: android.graphics.Canvas) {
        val left = topLeft.x.toFloat()
        val top = topLeft.y.toFloat()
        val right = topLeft.x + size.width.toFloat()
        val bottom = topLeft.y + size.height.toFloat()
        // If there is alpha applied, we must render into an offscreen buffer to
        // properly blend the contents of this layer against the background content
        val layerAlpha = alpha
        val layerColorFilter = colorFilter
        val layerBlendMode = blendMode
        val useSaveLayer =
            layerAlpha < 1.0f ||
                layerBlendMode != BlendMode.SrcOver ||
                layerColorFilter != null ||
                compositingStrategy == CompositingStrategy.Offscreen
        if (useSaveLayer) {
            val paint =
                (softwareLayerPaint ?: Paint().also { softwareLayerPaint = it }).apply {
                    alpha = layerAlpha
                    blendMode = layerBlendMode
                    colorFilter = layerColorFilter
                }
            androidCanvas.saveLayer(left, top, right, bottom, paint.asFrameworkPaint())
        } else {
            androidCanvas.save()
        }
        // If we are software rendered we must translate the canvas based on the offset provided
        // in the move call which operates directly on the RenderNode
        androidCanvas.translate(left, top)
        androidCanvas.concat(impl.calculateMatrix())
    }

    internal fun drawForPersistence(canvas: Canvas) {
        if (canvas.nativeCanvas.isHardwareAccelerated || impl.supportsSoftwareRendering) {
            recreateDisplayListIfNeeded()
            impl.draw(canvas)
        }
    }

    private fun recreateDisplayListIfNeeded() {
        // If the displaylist has been discarded from underneath us, attempt to recreate it.
        // This can happen if the application resumes from a background state after a trim memory
        // callback has been invoked with a level greater than or equal to hidden. During which
        // HWUI attempts to cull out resources that can be recreated quickly.
        // Because recording instructions invokes the draw lambda again, there can be the potential
        // for the objects referenced to be invalid for example in the case of a lazylist removal
        // animation for a Composable that has been disposed, but the GraphicsLayer is drawn
        // for a transient animation. However, when the application is backgrounded, animations are
        // stopped anyway so attempts to recreate the displaylist from the draw lambda should
        // be safe as the draw lambdas should still be valid. If not catch potential exceptions
        // and continue as UI state would be recreated on resume anyway.
        if (!impl.hasDisplayList) {
            try {
                recordInternal()
            } catch (_: Throwable) {
                // NO-OP
            }
        }
    }

    /** Draw the contents of this [GraphicsLayer] into the specified [Canvas] */
    internal actual fun draw(canvas: Canvas, parentLayer: GraphicsLayer?) {
        if (isReleased) {
            return
        }

        configureOutlineAndClip()
        recreateDisplayListIfNeeded()

        val useZ = shadowElevation > 0f
        if (useZ) {
            canvas.enableZ()
        }
        val androidCanvas = canvas.nativeCanvas
        val softwareRendered = !androidCanvas.isHardwareAccelerated
        if (softwareRendered) {
            transformCanvas(androidCanvas)
        }

        val willClipPath = softwareRendered && clip
        if (willClipPath) {
            canvas.save()
            when (val tmpOutline = outline) {
                is Outline.Rectangle -> {
                    canvas.clipRect(tmpOutline.bounds)
                }
                is Outline.Rounded -> {
                    val rRectPath =
                        roundRectClipPath?.apply { rewind() }
                            ?: Path().also { roundRectClipPath = it }
                    rRectPath.addRoundRect(tmpOutline.roundRect)
                    canvas.clipPath(rRectPath)
                }
                is Outline.Generic -> {
                    canvas.clipPath(tmpOutline.path)
                }
            }
        }

        parentLayer?.addSubLayer(this)

        if (canvas.nativeCanvas.isHardwareAccelerated || impl.supportsSoftwareRendering) {
            impl.draw(canvas)
        } else {
            val drawScope = softwareDrawScope ?: CanvasDrawScope().also { softwareDrawScope = it }
            drawScope.draw(density, layoutDirection, canvas, size.toSize(), this) {
                drawWithChildTracking()
            }
        }

        if (willClipPath) {
            canvas.restore()
        }
        if (useZ) {
            canvas.disableZ()
        }
        if (softwareRendered) {
            androidCanvas.restore()
        }
    }

    private fun onAddedToParentLayer() {
        parentLayerUsages++
    }

    private fun onRemovedFromParentLayer() {
        parentLayerUsages--
        discardContentIfReleasedAndHaveNoParentLayerUsages()
    }

    private var pathBounds: RectF? = null

    private fun obtainPathBounds(): RectF = pathBounds ?: RectF().also { pathBounds = it }

    // Suppress deprecation for Path#computeBounds(RectF, boolean) as new API is hidden behind
    // flag currently
    @Suppress("deprecation")
    private fun configureOutlineAndClip() {
        if (outlineDirty) {
            val outlineIsNeeded = clip || shadowElevation > 0f
            if (!outlineIsNeeded) {
                impl.clip = false
                impl.setOutline(null, IntSize.Zero)
            } else {
                val tmpPath = outlinePath
                if (tmpPath != null) {
                    val bounds = obtainPathBounds()
                    tmpPath.asAndroidPath().computeBounds(bounds, false)
                    val androidOutline =
                        updatePathOutline(tmpPath)?.apply { alpha = this@GraphicsLayer.alpha }
                    impl.setOutline(
                        androidOutline,
                        IntSize(bounds.width().fastRoundToInt(), bounds.height().fastRoundToInt())
                    )
                    if (usePathForClip && clip) {
                        impl.clip = false
                        // We are clipping manually so we need to re-record the displaylist
                        impl.discardDisplayList()
                    } else {
                        impl.clip = clip
                    }
                } else {
                    impl.clip = clip
                    var tmpOutlineSize = Size.Zero
                    val roundRectOutline =
                        obtainAndroidOutline()
                            .apply {
                                resolveOutlinePosition { outlineTopLeft, outlineSize ->
                                    tmpOutlineSize = outlineSize
                                    val left = outlineTopLeft.x.fastRoundToInt()
                                    val top = outlineTopLeft.y.fastRoundToInt()
                                    val right =
                                        (outlineTopLeft.x + outlineSize.width).fastRoundToInt()
                                    val bottom =
                                        (outlineTopLeft.y + outlineSize.height).fastRoundToInt()
                                    setRoundRect(left, top, right, bottom, roundRectCornerRadius)
                                }
                            }
                            .apply { alpha = this@GraphicsLayer.alpha }
                    impl.setOutline(roundRectOutline, tmpOutlineSize.roundToIntSize())
                }
            }
        }
        outlineDirty = false
    }

    private inline fun <T> resolveOutlinePosition(block: (Offset, Size) -> T): T {
        val layerSize = this.size.toSize()
        val rRectTopLeft = roundRectOutlineTopLeft
        val rRectSize = roundRectOutlineSize

        val outlineSize =
            if (rRectSize.isUnspecified) {
                layerSize
            } else {
                rRectSize
            }
        return block(rRectTopLeft, outlineSize)
    }

    // Suppress deprecation for usage of setConvexPath in favor of setPath on API levels that
    // previously only supported convex path outlines
    @Suppress("deprecation")
    private fun updatePathOutline(path: Path): AndroidOutline? {
        val resultOutline: AndroidOutline?
        if (Build.VERSION.SDK_INT > Build.VERSION_CODES.P || path.isConvex) {
            resultOutline = obtainAndroidOutline()
            if (Build.VERSION.SDK_INT >= Build.VERSION_CODES.R) {
                OutlineVerificationHelper.setPath(resultOutline, path)
            } else {
                resultOutline.setConvexPath(path.asAndroidPath())
            }
            usePathForClip = !resultOutline.canClip()
        } else { // Concave outlines are not supported on older API levels
            androidOutline?.setEmpty()
            resultOutline = null
            usePathForClip = true
            impl.isInvalidated = true
        }
        outlinePath = path
        return resultOutline
    }

    /**
     * Helper method to return the previously created [AndroidOutline] instance or creates and
     * caches it if it was not created previously.
     */
    private fun obtainAndroidOutline(): AndroidOutline =
        androidOutline ?: AndroidOutline().also { androidOutline = it }

    /**
     * Determines if this [GraphicsLayer] has been released. Any attempts to use a [GraphicsLayer]
     * after it has been released is an error.
     */
    internal fun release() {
        if (!isReleased) {
            isReleased = true
            discardContentIfReleasedAndHaveNoParentLayerUsages()
        }
    }

    private fun discardContentIfReleasedAndHaveNoParentLayerUsages() {
        if (isReleased && parentLayerUsages == 0) {
            if (layerManager != null) {
                layerManager.release(this)
            } else {
                discardDisplayList()
            }
        }
    }

    /**
     * Discards the displaylist of the GraphicsLayer. Used internally for management of
     * GraphicsLayer resources
     */
    internal fun discardDisplayList() {
        // discarding means we don't draw children layer anymore and need to remove dependencies:
        childDependenciesTracker.removeDependencies { it.onRemovedFromParentLayer() }
        impl.discardDisplayList()
    }

    /**
     * When the system is sending trim memory request all the render nodes will discard their
     * display list. in this case we are not being notified about that and don't update
     * [childDependenciesTracker], as it is done when we call [discardDisplayList] manually
     */
    @TestOnly
    internal fun emulateTrimMemory() {
        impl.discardDisplayList()
    }

    /**
     * The ID of the layer. This is used by tooling to match a layer to the associated LayoutNode.
     */
    val layerId: Long
        get() = impl.layerId

    /**
     * The uniqueDrawingId of the owner view of this graphics layer. This is used by tooling to
     * match a layer to the associated owner View.
     */
    val ownerViewId: Long
        get() = impl.ownerId

    actual val outline: Outline
        get() {
            val tmpOutline = internalOutline
            val tmpPath = outlinePath
            return if (tmpOutline != null) {
                tmpOutline
            } else if (tmpPath != null) {
                Outline.Generic(tmpPath).also { internalOutline = it }
            } else {
                resolveOutlinePosition { outlineTopLeft, outlineSize ->
                        val left = outlineTopLeft.x
                        val top = outlineTopLeft.y
                        val right = left + outlineSize.width
                        val bottom = top + outlineSize.height
                        val cornerRadius = this.roundRectCornerRadius
                        if (cornerRadius > 0f) {
                            Outline.Rounded(
                                RoundRect(left, top, right, bottom, CornerRadius(cornerRadius))
                            )
                        } else {
                            Outline.Rectangle(Rect(left, top, right, bottom))
                        }
                    }
<<<<<<< HEAD
                }
=======
>>>>>>> f83b2287
                    .also { internalOutline = it }
            }
        }

    private fun resetOutlineParams() {
        internalOutline = null
        outlinePath = null
        roundRectOutlineSize = Size.Unspecified
        roundRectOutlineTopLeft = Offset.Zero
        roundRectCornerRadius = 0f
        outlineDirty = true
        usePathForClip = false
    }

    /**
     * Specifies the given path to be configured as the outline for this [GraphicsLayer]. When
     * [shadowElevation] is non-zero a shadow is produced using this [Outline].
     *
     * @param path Path to be used as the Outline for the [GraphicsLayer]
     * @sample androidx.compose.ui.graphics.samples.GraphicsLayerOutlineSample
     */
    actual fun setPathOutline(path: Path) {
        resetOutlineParams()
        this.outlinePath = path
        configureOutlineAndClip()
    }

    /**
     * Configures a rounded rect outline for this [GraphicsLayer]. By default, [topLeft] is set to
     * [Size.Zero] and [size] is set to [Size.Unspecified] indicating that the outline should match
     * the size of the [GraphicsLayer]. When [shadowElevation] is non-zero a shadow is produced
     * using an [Outline] created from the round rect parameters provided. Additionally if [clip] is
     * true, the contents of this [GraphicsLayer] will be clipped to this geometry.
     *
     * @param topLeft The top left of the rounded rect outline
     * @param size The size of the rounded rect outline
     * @param cornerRadius The corner radius of the rounded rect outline
     * @sample androidx.compose.ui.graphics.samples.GraphicsLayerRoundRectOutline
     */
    actual fun setRoundRectOutline(topLeft: Offset, size: Size, cornerRadius: Float) {
        if (
            this.roundRectOutlineTopLeft != topLeft ||
            this.roundRectOutlineSize != size ||
            this.roundRectCornerRadius != cornerRadius ||
            this.outlinePath != null
        ) {
            resetOutlineParams()
            this.roundRectOutlineTopLeft = topLeft
            this.roundRectOutlineSize = size
            this.roundRectCornerRadius = cornerRadius
            configureOutlineAndClip()
        }
    }

    /**
     * Configures a rectangular outline for this [GraphicsLayer]. By default, both [topLeft] and
     * [size] are set to [Offset.Unspecified] and [Size.Unspecified] indicating that the outline
     * should match the bounds of the [GraphicsLayer]. When [shadowElevation] is non-zero a shadow
     * is produced using with an [Outline] created from the rect parameters provided. Additionally
     * if [clip] is true, the contents of this [GraphicsLayer] will be clipped to this geometry.
     *
     * @param topLeft The top left of the rounded rect outline
     * @param size The size of the rounded rect outline
     * @sample androidx.compose.ui.graphics.samples.GraphicsLayerRectOutline
     */
    actual fun setRectOutline(topLeft: Offset, size: Size) {
        setRoundRectOutline(topLeft, size, 0f)
    }

    /**
     * Sets the color of the ambient shadow that is drawn when [shadowElevation] > 0f.
     *
     * By default the shadow color is black. Generally, this color will be opaque so the intensity
     * of the shadow is consistent between different graphics layers with different colors.
     *
     * The opacity of the final ambient shadow is a function of the shadow caster height, the alpha
     * channel of the [ambientShadowColor] (typically opaque), and the
     * [android.R.attr.ambientShadowAlpha] theme attribute.
     *
     * Note that this parameter is only supported on Android 9 (Pie) and above. On older versions,
     * this property always returns [Color.Black] and setting new values is ignored.
     */
    actual var ambientShadowColor: Color
        get() = impl.ambientShadowColor
        set(value) {
            if (value != impl.ambientShadowColor) {
                impl.ambientShadowColor = value
            }
        }

    /**
     * Sets the color of the spot shadow that is drawn when [shadowElevation] > 0f.
     *
     * By default the shadow color is black. Generally, this color will be opaque so the intensity
     * of the shadow is consistent between different graphics layers with different colors.
     *
     * The opacity of the final spot shadow is a function of the shadow caster height, the alpha
     * channel of the [spotShadowColor] (typically opaque), and the [android.R.attr.spotShadowAlpha]
     * theme attribute.
     *
     * Note that this parameter is only supported on Android 9 (Pie) and above. On older versions,
     * this property always returns [Color.Black] and setting new values is ignored.
     */
    actual var spotShadowColor: Color
        get() = impl.spotShadowColor
        set(value) {
            if (value != impl.spotShadowColor) {
                impl.spotShadowColor = value
            }
        }

    /**
     * Create an [ImageBitmap] with the contents of this [GraphicsLayer] instance. Note that
     * [GraphicsLayer.record] must be invoked first to record drawing operations before invoking
     * this method.
     *
     * @sample androidx.compose.ui.graphics.samples.GraphicsLayerToImageBitmap
     */
    actual suspend fun toImageBitmap(): ImageBitmap = SnapshotImpl.toBitmap(this).asImageBitmap()

    companion object {

        // See b/340578758, fallback to software rendering for Robolectric tests
        private val SnapshotImpl =
            if (isRobolectric) {
                LayerSnapshotV21
            } else if (Build.VERSION.SDK_INT >= Build.VERSION_CODES.P) {
                LayerSnapshotV28
            } else if (
                Build.VERSION.SDK_INT >= Build.VERSION_CODES.LOLLIPOP_MR1 &&
<<<<<<< HEAD
                SurfaceUtils.isLockHardwareCanvasAvailable()
=======
                    SurfaceUtils.isLockHardwareCanvasAvailable()
>>>>>>> f83b2287
            ) {
                LayerSnapshotV22
            } else {
                LayerSnapshotV21
            }
    }
}

internal interface GraphicsLayerImpl {

    /**
     * The ID of the layer. This is used by tooling to match a layer to the associated LayoutNode.
     */
    val layerId: Long

    /**
     * The uniqueDrawingId of the owner view of this graphics layer. This is used by tooling to
     * match a layer to the associated owner AndroidComposeView.
     */
    val ownerId: Long

    /** @see GraphicsLayer.compositingStrategy */
    var compositingStrategy: CompositingStrategy

    /** @see GraphicsLayer.pivotOffset */
    var pivotOffset: Offset

    /** @see GraphicsLayer.alpha */
    var alpha: Float

    /** @see GraphicsLayer.blendMode */
    var blendMode: BlendMode

    /** @see GraphicsLayer.colorFilter */
    var colorFilter: ColorFilter?

    /** @see GraphicsLayer.scaleX */
    var scaleX: Float

    /** @see GraphicsLayer.scaleY */
    var scaleY: Float

    /** @see GraphicsLayer.translationX */
    var translationX: Float

    /** @see GraphicsLayer.translationY */
    var translationY: Float

    /** @see GraphicsLayer.shadowElevation */
    var shadowElevation: Float

    /** @see GraphicsLayer.ambientShadowColor */
    var ambientShadowColor: Color

    /** @see GraphicsLayer.spotShadowColor */
    var spotShadowColor: Color

    /** @see GraphicsLayer.rotationX */
    var rotationX: Float

    /** @see GraphicsLayer.rotationY */
    var rotationY: Float

    /** @see GraphicsLayer.rotationZ */
    var rotationZ: Float

    /** @see GraphicsLayer.cameraDistance */
    var cameraDistance: Float

    /** @see GraphicsLayer.clip */
    var clip: Boolean

    /** @see GraphicsLayer.renderEffect */
    var renderEffect: RenderEffect?

    /** Determine whether the GraphicsLayer implementation should invalidate itself */
    var isInvalidated: Boolean

    /** @see GraphicsLayer.setPosition */
    fun setPosition(x: Int, y: Int, size: IntSize)

    /**
     * @see GraphicsLayer.setPathOutline
     * @see GraphicsLayer.setRoundRectOutline
     */
    fun setOutline(outline: AndroidOutline?, outlineSize: IntSize)

<<<<<<< HEAD
=======
    /**
     * Flag to determine if the layer implementation has a software backed implementation On Android
     * L we conditionally also record drawing commands into a Picture as it does not natively
     * support rendering into a Bitmap with hardware acceleration
     */
    val supportsSoftwareRendering: Boolean
        get() = false

>>>>>>> f83b2287
    /** Draw the GraphicsLayer into the provided canvas */
    fun draw(canvas: Canvas)

    /** @see GraphicsLayer.record */
    fun record(
        density: Density,
        layoutDirection: LayoutDirection,
        layer: GraphicsLayer,
        block: DrawScope.() -> Unit
    )

    val hasDisplayList: Boolean
        get() = true

    /** @see GraphicsLayer.discardDisplayList */
    fun discardDisplayList()

    /** Calculate the current transformation matrix for the layer implementation */
    fun calculateMatrix(): android.graphics.Matrix

    companion object {
        val DefaultDrawBlock: DrawScope.() -> Unit = { drawRect(Color.Transparent) }
    }
}

@RequiresApi(Build.VERSION_CODES.R)
internal object OutlineVerificationHelper {

    fun setPath(outline: AndroidOutline, path: Path) {
        outline.setPath(path.asAndroidPath())
    }
}<|MERGE_RESOLUTION|>--- conflicted
+++ resolved
@@ -41,10 +41,7 @@
 import androidx.compose.ui.graphics.drawscope.DefaultDensity
 import androidx.compose.ui.graphics.drawscope.DrawScope
 import androidx.compose.ui.graphics.drawscope.clipPath
-<<<<<<< HEAD
-=======
 import androidx.compose.ui.graphics.drawscope.draw
->>>>>>> f83b2287
 import androidx.compose.ui.graphics.layer.LayerManager.Companion.isRobolectric
 import androidx.compose.ui.graphics.nativeCanvas
 import androidx.compose.ui.unit.Density
@@ -71,15 +68,9 @@
     private val clipDrawBlock: DrawScope.() -> Unit = {
         val path = outlinePath
         if (usePathForClip && clip && path != null) {
-<<<<<<< HEAD
-            clipPath(path, block = drawBlock)
-        } else {
-            drawBlock()
-=======
             clipPath(path) { drawWithChildTracking() }
         } else {
             drawWithChildTracking()
->>>>>>> f83b2287
         }
     }
 
@@ -449,11 +440,7 @@
         childDependenciesTracker.withTracking(
             onDependencyRemoved = { it.onRemovedFromParentLayer() }
         ) {
-<<<<<<< HEAD
-            impl.record(density, layoutDirection, this, clipDrawBlock)
-=======
             drawBlock()
->>>>>>> f83b2287
         }
     }
 
@@ -770,10 +757,6 @@
                             Outline.Rectangle(Rect(left, top, right, bottom))
                         }
                     }
-<<<<<<< HEAD
-                }
-=======
->>>>>>> f83b2287
                     .also { internalOutline = it }
             }
         }
@@ -816,9 +799,9 @@
     actual fun setRoundRectOutline(topLeft: Offset, size: Size, cornerRadius: Float) {
         if (
             this.roundRectOutlineTopLeft != topLeft ||
-            this.roundRectOutlineSize != size ||
-            this.roundRectCornerRadius != cornerRadius ||
-            this.outlinePath != null
+                this.roundRectOutlineSize != size ||
+                this.roundRectCornerRadius != cornerRadius ||
+                this.outlinePath != null
         ) {
             resetOutlineParams()
             this.roundRectOutlineTopLeft = topLeft
@@ -904,11 +887,7 @@
                 LayerSnapshotV28
             } else if (
                 Build.VERSION.SDK_INT >= Build.VERSION_CODES.LOLLIPOP_MR1 &&
-<<<<<<< HEAD
-                SurfaceUtils.isLockHardwareCanvasAvailable()
-=======
                     SurfaceUtils.isLockHardwareCanvasAvailable()
->>>>>>> f83b2287
             ) {
                 LayerSnapshotV22
             } else {
@@ -996,8 +975,6 @@
      */
     fun setOutline(outline: AndroidOutline?, outlineSize: IntSize)
 
-<<<<<<< HEAD
-=======
     /**
      * Flag to determine if the layer implementation has a software backed implementation On Android
      * L we conditionally also record drawing commands into a Picture as it does not natively
@@ -1006,7 +983,6 @@
     val supportsSoftwareRendering: Boolean
         get() = false
 
->>>>>>> f83b2287
     /** Draw the GraphicsLayer into the provided canvas */
     fun draw(canvas: Canvas)
 
