--- conflicted
+++ resolved
@@ -61,13 +61,7 @@
 
 @RequiresApi(Build.VERSION_CODES.S)
 private object TileModeVerificationHelper {
-<<<<<<< HEAD
-    @DoNotInline fun getFrameworkTileModeDecal() = Shader.TileMode.DECAL
-
-    @DoNotInline fun getComposeTileModeDecal() = TileMode.Decal
-=======
     fun getFrameworkTileModeDecal() = Shader.TileMode.DECAL
 
     fun getComposeTileModeDecal() = TileMode.Decal
->>>>>>> 3d4510a6
 }