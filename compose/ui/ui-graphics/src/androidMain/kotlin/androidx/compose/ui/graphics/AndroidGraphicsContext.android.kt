--- conflicted
+++ resolved
@@ -45,81 +45,90 @@
 private class AndroidGraphicsContext(private val ownerView: ViewGroup) : GraphicsContext {
 
     private val lock = Any()
-    private val layerManager = LayerManager(CanvasHolder())
+    private val layerManager: LayerManager?
     private var viewLayerContainer: DrawChildContainer? = null
     private var componentCallbackRegistered = false
     private var predrawListenerRegistered = false
 
-    private val componentCallback =
-        object : ComponentCallbacks2 {
-            override fun onConfigurationChanged(newConfig: Configuration) {
-                // NO-OP
-            }
-
-<<<<<<< HEAD
-            override fun onLowMemory() {
-                // NO-OP
-            }
-=======
+    private val componentCallback: ComponentCallbacks2?
+
+    init {
+        // Register the component callbacks when the GraphicsContext is created
+        if (enableLayerPersistence) {
+            layerManager = LayerManager(CanvasHolder())
+            componentCallback =
+                object : ComponentCallbacks2 {
+                    override fun onConfigurationChanged(newConfig: Configuration) {
+                        // NO-OP
+                    }
+
                     @Suppress("OVERRIDE_DEPRECATION")
                     override fun onLowMemory() {
                         // NO-OP
                     }
->>>>>>> 3d4510a6
-
-            override fun onTrimMemory(level: Int) {
-                // See CacheManager.cpp. HWUI releases graphics resources whenever the trim memory
-                // callback exceed the level of TRIM_MEMORY_BACKGROUND so do the same here to
-                // release and recreate the internal ImageReader used to increment the ref count
-                // of internal RenderNodes
-                // Some devices skip straight to TRIM_COMPLETE so ensure we persist layers if
-                // we receive any trim memory callback that exceeds TRIM_MEMORY_BACKGROUND
-                if (level >= ComponentCallbacks2.TRIM_MEMORY_BACKGROUND) {
-                    // HardwareRenderer instances would be discarded by HWUI so we need to discard
-                    // the existing underlying ImageReader instance and do a placeholder render
-                    // to increment the refcount of any outstanding layers again the next time the
-                    // content is drawn
-                    if (!predrawListenerRegistered) {
+
+                    override fun onTrimMemory(level: Int) {
+                        // See CacheManager.cpp. HWUI releases graphics resources whenever the trim
+                        // memory
+                        // callback exceed the level of TRIM_MEMORY_BACKGROUND so do the same here
+                        // to
+                        // release and recreate the internal ImageReader used to increment the ref
+                        // count
+                        // of internal RenderNodes
+                        // Some devices skip straight to TRIM_COMPLETE so ensure we persist layers
+                        // if
+                        // we receive any trim memory callback that exceeds TRIM_MEMORY_BACKGROUND
+                        if (level >= ComponentCallbacks2.TRIM_MEMORY_BACKGROUND) {
+                            // HardwareRenderer instances would be discarded by HWUI so we need to
+                            // discard
+                            // the existing underlying ImageReader instance and do a placeholder
+                            // render
+                            // to increment the refcount of any outstanding layers again the next
+                            // time the
+                            // content is drawn
+                            if (!predrawListenerRegistered) {
+                                layerManager.destroy()
+                                ownerView.viewTreeObserver.addOnPreDrawListener(
+                                    object : ViewTreeObserver.OnPreDrawListener {
+                                        override fun onPreDraw(): Boolean {
+                                            layerManager.updateLayerPersistence()
+                                            ownerView.viewTreeObserver.removeOnPreDrawListener(this)
+                                            predrawListenerRegistered = false
+                                            return true
+                                        }
+                                    }
+                                )
+                                predrawListenerRegistered = true
+                            }
+                        }
+                    }
+                }
+            if (ownerView.isAttachedToWindow) {
+                registerComponentCallback(ownerView.context)
+            }
+            ownerView.addOnAttachStateChangeListener(
+                object : OnAttachStateChangeListener {
+                    override fun onViewAttachedToWindow(v: View) {
+                        // If the View is attached to the window again, re-add the component
+                        // callbacks
+                        registerComponentCallback(v.context)
+                    }
+
+                    override fun onViewDetachedFromWindow(v: View) {
+                        // When the View is detached from the window, remove the component callbacks
+                        // used to listen to trim memory signals
+                        unregisterComponentCallback(v.context)
                         layerManager.destroy()
-                        ownerView.viewTreeObserver.addOnPreDrawListener(
-                            object : ViewTreeObserver.OnPreDrawListener {
-                                override fun onPreDraw(): Boolean {
-                                    layerManager.updateLayerPersistence()
-                                    ownerView.viewTreeObserver.removeOnPreDrawListener(this)
-                                    predrawListenerRegistered = false
-                                    return true
-                                }
-                            }
-                        )
-                        predrawListenerRegistered = true
                     }
                 }
-            }
-        }
-
-    init {
-        // Register the component callbacks when the GraphicsContext is created
-        if (ownerView.isAttachedToWindow) {
-            registerComponentCallback(ownerView.context)
-        }
-        ownerView.addOnAttachStateChangeListener(
-            object : OnAttachStateChangeListener {
-                override fun onViewAttachedToWindow(v: View) {
-                    // If the View is attached to the window again, re-add the component callbacks
-                    registerComponentCallback(v.context)
-                }
-
-                override fun onViewDetachedFromWindow(v: View) {
-                    // When the View is detached from the window, remove the component callbacks
-                    // used to listen to trim memory signals
-                    unregisterComponentCallback(v.context)
-                    layerManager.destroy()
-                }
-            }
-        )
-    }
-
-    fun isLayerManagerInitialized(): Boolean = layerManager.hasImageReader()
+            )
+        } else {
+            layerManager = null
+            componentCallback = null
+        }
+    }
+
+    fun isLayerManagerInitialized(): Boolean = layerManager?.hasImageReader() ?: false
 
     private fun registerComponentCallback(context: Context) {
         if (!componentCallbackRegistered) {
@@ -138,36 +147,32 @@
     override fun createGraphicsLayer(): GraphicsLayer {
         synchronized(lock) {
             val ownerId = getUniqueDrawingId(ownerView)
-            val reusedLayer = layerManager.takeFromCache(ownerId)
-            val layer =
-                if (reusedLayer != null) {
-                    reusedLayer
+            val layerImpl =
+                if (Build.VERSION.SDK_INT >= Build.VERSION_CODES.Q) {
+                    GraphicsLayerV29(ownerId)
+                } else if (
+                    isRenderNodeCompatible && Build.VERSION.SDK_INT >= Build.VERSION_CODES.M
+                ) {
+                    try {
+                        GraphicsLayerV23(ownerView, ownerId)
+                    } catch (_: Throwable) {
+                        // If we ever failed to create an instance of the RenderNode stub
+                        // based
+                        // GraphicsLayer, always fallback to creation of View based layers
+                        // as it is
+                        // unlikely that subsequent attempts to create a GraphicsLayer with
+                        // RenderNode
+                        // stubs would be successful.
+                        isRenderNodeCompatible = false
+                        GraphicsViewLayer(obtainViewLayerContainer(ownerView), ownerId)
+                    }
                 } else {
-                    val layerImpl =
-                        if (Build.VERSION.SDK_INT >= Build.VERSION_CODES.Q) {
-                            GraphicsLayerV29()
-                        } else if (
-                            isRenderNodeCompatible && Build.VERSION.SDK_INT >= Build.VERSION_CODES.M
-                        ) {
-                            try {
-                                GraphicsLayerV23(ownerView)
-                            } catch (_: Throwable) {
-                                // If we ever failed to create an instance of the RenderNode stub
-                                // based
-                                // GraphicsLayer, always fallback to creation of View based layers
-                                // as it is
-                                // unlikely that subsequent attempts to create a GraphicsLayer with
-                                // RenderNode
-                                // stubs would be successful.
-                                isRenderNodeCompatible = false
-                                GraphicsViewLayer(obtainViewLayerContainer(ownerView))
-                            }
-                        } else {
-                            GraphicsViewLayer(obtainViewLayerContainer(ownerView))
-                        }
-                    GraphicsLayer(layerImpl, layerManager, ownerId)
+                    GraphicsViewLayer(obtainViewLayerContainer(ownerView), ownerId)
                 }
-            layerManager.persist(layer)
+            val layer = GraphicsLayer(layerImpl, layerManager)
+            if (enableLayerPersistence) {
+                layerManager?.persist(layer)
+            }
             return layer
         }
     }
@@ -197,6 +202,8 @@
 
     internal companion object {
         var isRenderNodeCompatible: Boolean = true
+
+        const val enableLayerPersistence = false
     }
 
     @RequiresApi(29)
@@ -206,4 +213,7 @@
 }
 
 internal fun GraphicsContext.isLayerManagerInitialized(): Boolean =
-    (this as AndroidGraphicsContext).isLayerManagerInitialized()+    (this as AndroidGraphicsContext).isLayerManagerInitialized()
+
+internal val isLayerPersistenceEnabled: Boolean
+    get() = AndroidGraphicsContext.enableLayerPersistence