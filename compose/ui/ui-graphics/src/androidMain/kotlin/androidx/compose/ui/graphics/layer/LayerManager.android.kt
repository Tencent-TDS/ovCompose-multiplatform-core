/*
 * Copyright 2024 The Android Open Source Project
 *
 * Licensed under the Apache License, Version 2.0 (the "License");
 * you may not use this file except in compliance with the License.
 * You may obtain a copy of the License at
 *
 *      http://www.apache.org/licenses/LICENSE-2.0
 *
 * Unless required by applicable law or agreed to in writing, software
 * distributed under the License is distributed on an "AS IS" BASIS,
 * WITHOUT WARRANTIES OR CONDITIONS OF ANY KIND, either express or implied.
 * See the License for the specific language governing permissions and
 * limitations under the License.
 */

package androidx.compose.ui.graphics.layer

import android.graphics.PixelFormat
import android.media.ImageReader
import android.os.Build
import android.os.Looper
import android.os.Message
import android.view.Surface
import androidx.annotation.RequiresApi
import androidx.collection.MutableObjectList
import androidx.collection.ScatterSet
import androidx.collection.mutableObjectListOf
import androidx.collection.mutableScatterSetOf
import androidx.compose.ui.graphics.CanvasHolder
import androidx.core.os.HandlerCompat

/**
 * Class responsible for managing the layer lifecycle to support persisting of displaylist content.
 * HWUI aggressively releases resources from a displaylist if it is not used to render a single
 * frame from a HardwareRenderer instance
 */
internal class LayerManager(val canvasHolder: CanvasHolder) {

    private val layerSet = mutableScatterSetOf<GraphicsLayer>()

    /**
     * Create a placeholder ImageReader instance that we will use to issue a single draw call for
     * each GraphicsLayer. This placeholder draw will increase the ref count of each RenderNode
     * instance within HWUI therefore persisting it across frames as there is another internal
     * CanvasContext instance owned by the internal HwuiContext instance of a Surface
     */
    private var imageReader: ImageReader? = null

    private val handler =
        HandlerCompat.createAsync(Looper.getMainLooper()) {
            persistLayers(layerSet)
            true
        }

    private var postponedReleaseRequests: MutableObjectList<GraphicsLayer>? = null
    private var persistenceIterationInProgress = false

    fun persist(layer: GraphicsLayer) {
        layerSet.add(layer)
        if (!handler.hasMessages(0)) {
            // we don't run persistLayers() synchronously in order to do less work as there
            // might be a lot of new layers created during one frame. however we also want
            // to execute it as soon as possible to be able to persist the layers before
            // they discard their content. it is possible that there is some other work
            // scheduled on the main thread which is going to change what layers are drawn.
            // we use sendMessageAtFrontOfQueue() in order to be executed before that.
            handler.sendMessageAtFrontOfQueue(Message.obtain())
        }
    }

    fun release(layer: GraphicsLayer) {
        if (!persistenceIterationInProgress) {
            if (layerSet.remove(layer)) {
                layer.discardDisplayList()
            }
        } else {
            // we can't remove an item from a list, which is currently being iterated.
            // so we use a second list to remember such requests
            val requests =
                postponedReleaseRequests
                    ?: mutableObjectListOf<GraphicsLayer>().also { postponedReleaseRequests = it }
            requests.add(layer)
        }
    }

    private fun persistLayers(layers: ScatterSet<GraphicsLayer>) {
        /**
         * Create a placeholder ImageReader instance that we will use to issue a single draw call
         * for each GraphicsLayer. This placeholder draw will increase the ref count of each
         * RenderNode instance within HWUI therefore persisting it across frames as there is another
         * internal CanvasContext instance owned by the internal HwuiContext instance of a Surface.
         * This is only necessary for Android M and above.
         */
        val requiredOsVersion = Build.VERSION.SDK_INT >= Build.VERSION_CODES.M
        // On Robolectric even Surface#lockHardwareCanvas is not hardware accelerated and
        // drawing render nodes are not supported. Additionally robolectric mistakenly flags
        // surfaces as not being released even though the owning ImageReader does release the
        // surface in ImageReader#close
        // See b/340578758
        val shouldPersistLayers = requiredOsVersion && layers.isNotEmpty() && !isRobolectric
        if (shouldPersistLayers) {
            val reader =
                imageReader
<<<<<<< HEAD
                // 3 buffers is the default max buffers amount for a swapchain. The buffers are
                // lazily allocated only if one is not available when it is requested.
=======
                    // 3 buffers is the default max buffers amount for a swapchain. The buffers are
                    // lazily allocated only if one is not available when it is requested.
>>>>>>> 8b9e74df
                    ?: ImageReader.newInstance(1, 1, PixelFormat.RGBA_8888, 3)
                        .apply {
                            // We don't care about the result, but release the buffer back to the
                            // queue
                            // for subsequent renders to ensure the RenderThread is free as much as
                            // possible
                            setOnImageAvailableListener(
                                { it?.acquireLatestImage()?.close() },
                                handler
                            )
                        }
                        .also { imageReader = it }
            val surface = reader.surface
            val canvas = LockHardwareCanvasHelper.lockHardwareCanvas(surface)

            persistenceIterationInProgress = true
            canvasHolder.drawInto(canvas) {
                canvas.save()
                canvas.clipRect(0, 0, 1, 1)
                layers.forEach { layer -> layer.drawForPersistence(this) }
                canvas.restore()
            }
            persistenceIterationInProgress = false
            val requests = postponedReleaseRequests
            if (requests != null && requests.isNotEmpty()) {
                requests.forEach { release(it) }
                requests.clear()
            }
            surface.unlockCanvasAndPost(canvas)
        }
    }

    fun destroy() {
        imageReader?.close()
        imageReader = null
    }

    fun hasImageReader(): Boolean = imageReader != null

    /**
     * Discards the corresponding ImageReader used to increment the ref count of each layer and
     * persists the current layer list creating a new ImageReader. This is useful in scenarios where
     * HWUI releases graphics resources in response to onTrimMemory often when the application is
     * backgrounded
     */
    fun updateLayerPersistence() {
        destroy()
        persistLayers(layerSet)
    }

    companion object {
        val isRobolectric = Build.FINGERPRINT.lowercase() == "robolectric"
    }
}

@RequiresApi(Build.VERSION_CODES.M)
private object LockHardwareCanvasHelper {

<<<<<<< HEAD
    @androidx.annotation.DoNotInline
=======
>>>>>>> 8b9e74df
    fun lockHardwareCanvas(surface: Surface): android.graphics.Canvas = surface.lockHardwareCanvas()
}<|MERGE_RESOLUTION|>--- conflicted
+++ resolved
@@ -102,13 +102,8 @@
         if (shouldPersistLayers) {
             val reader =
                 imageReader
-<<<<<<< HEAD
-                // 3 buffers is the default max buffers amount for a swapchain. The buffers are
-                // lazily allocated only if one is not available when it is requested.
-=======
                     // 3 buffers is the default max buffers amount for a swapchain. The buffers are
                     // lazily allocated only if one is not available when it is requested.
->>>>>>> 8b9e74df
                     ?: ImageReader.newInstance(1, 1, PixelFormat.RGBA_8888, 3)
                         .apply {
                             // We don't care about the result, but release the buffer back to the
@@ -167,9 +162,5 @@
 @RequiresApi(Build.VERSION_CODES.M)
 private object LockHardwareCanvasHelper {
 
-<<<<<<< HEAD
-    @androidx.annotation.DoNotInline
-=======
->>>>>>> 8b9e74df
     fun lockHardwareCanvas(surface: Surface): android.graphics.Canvas = surface.lockHardwareCanvas()
 }