/*
 * Copyright 2021 The Android Open Source Project
 *
 * Licensed under the Apache License, Version 2.0 (the "License");
 * you may not use this file except in compliance with the License.
 * You may obtain a copy of the License at
 *
 *      http://www.apache.org/licenses/LICENSE-2.0
 *
 * Unless required by applicable law or agreed to in writing, software
 * distributed under the License is distributed on an "AS IS" BASIS,
 * WITHOUT WARRANTIES OR CONDITIONS OF ANY KIND, either express or implied.
 * See the License for the specific language governing permissions and
 * limitations under the License.
 */

package androidx.compose.ui.graphics

import kotlin.test.BeforeTest
import kotlin.test.Test
import kotlin.test.assertEquals
import kotlin.test.assertTrue

class ColorMatrixTest {
    private val tolerance = 1e-6f

<<<<<<< HEAD
    private val tolerance = 0.0000001f

=======
>>>>>>> 3d4510a6
    private val source =
        floatArrayOf(
            0f,
            1f,
            2f,
            3f,
            4f,
            5f,
            6f,
            7f,
            8f,
            9f,
            10f,
            11f,
            12f,
            13f,
            14f,
            15f,
            16f,
            17f,
            18f,
            19f
        )

    private var colorMatrix = ColorMatrix(source)

    @BeforeTest
    fun setup() {
        colorMatrix = ColorMatrix(source)
    }

    @Test
    fun testGetOperator() {
        var i = 0
        for (row in 0 until 4) {
            for (col in 0 until 5) {
                assertEquals(colorMatrix[row, col], source[i++])
            }
        }
    }

    @Test
    fun testSetOperator() {
        val matrix = ColorMatrix(source.copyOf())
        var i = 0
        for (row in 0 until 4) {
            for (col in 0 until 5) {
                matrix[row, col]++
                assertEquals(matrix[row, col], source[i++] + 1)
            }
        }
    }

    @Test
    fun testColorMatrix() {
        ColorMatrix()
        val cM1 = ColorMatrix(source)
        val fA1: FloatArray = cM1.values
        assertTrue(source.contentEquals(fA1))
        assertTrue(source.contentEquals(fA1))
        val cM2 = ColorMatrix(cM1.values)
        val fA2: FloatArray = cM2.values
        assertTrue(fA1.contentEquals(fA2))
    }

    @Test
    fun testReset() {
        var ret: FloatArray = colorMatrix.values
        preCompare(ret)
        colorMatrix.reset()
        ret = colorMatrix.values
        assertEquals(20, ret.size)
        for (i in 0..19) {
            if (0 == i % 6) {
                assertEquals(1.0f, ret[i], 0.0f)
                continue
            }
            assertEquals(0.0f, ret[i], 0.0f)
        }
    }

    @Test
    fun testSet1() {
        var ret: FloatArray = colorMatrix.values
        preCompare(ret)
        val fArray =
            floatArrayOf(
                19f,
                18f,
                17f,
                16f,
                15f,
                14f,
                13f,
                12f,
                11f,
                10f,
                9f,
                8f,
                7f,
                6f,
                5f,
                4f,
                3f,
                2f,
                1f,
                0f
            )
        colorMatrix.set(ColorMatrix(fArray))
        ret = colorMatrix.values
        assertTrue(fArray.contentEquals(ret))
    }

    @Test
    fun testSet2() {
        var ret: FloatArray = colorMatrix.values
        preCompare(ret)
        val fArray =
            floatArrayOf(
                19f,
                18f,
                17f,
                16f,
                15f,
                14f,
                13f,
                12f,
                11f,
                10f,
                9f,
                8f,
                7f,
                6f,
                5f,
                4f,
                3f,
                2f,
                1f,
                0f
            )
        colorMatrix.set(ColorMatrix(fArray))
        ret = colorMatrix.values
        assertTrue(fArray.contentEquals(ret))
    }

    @Test
    fun testSetRotate() {
        val cm1 = ColorMatrix().apply { setToRotateRed(180f) }
        assertEquals(-1.0f, cm1.values[6], tolerance)
        assertEquals(-1.0f, cm1.values[12], tolerance)
        assertEquals(0f, cm1.values[7], tolerance)
        assertEquals(0f, cm1.values[11], tolerance)
        val cm2 = ColorMatrix().apply { setToRotateGreen(180f) }
        assertEquals(-1.0f, cm2.values[0], tolerance)
        assertEquals(-1.0f, cm2.values[12], tolerance)
        assertEquals(0f, cm2.values[2], tolerance)
        assertEquals(0f, cm2.values[10], tolerance)
        val cm3 = ColorMatrix().apply { setToRotateBlue(180f) }
        assertEquals(-1.0f, cm3.values[0], tolerance)
        assertEquals(-1.0f, cm3.values[6], tolerance)
        assertEquals(0f, cm3.values[1], tolerance)
        assertEquals(0f, cm3.values[5], tolerance)
    }

    @Test
    fun testSetSaturation() {
        colorMatrix.setToSaturation(0.5f)
        val ret: FloatArray = colorMatrix.values
        val expected =
            floatArrayOf(
                0.6065f,
                0.3575f,
                0.036f,
                0.0f,
                0.0f,
                0.1065f,
                0.85749996f,
                0.036f,
                0.0f,
                0.0f,
                0.1065f,
                0.3575f,
                0.536f,
                0.0f,
                0.0f,
                0.0f,
                0.0f,
                0.0f,
                1.0f,
                0.0f
            )
        for (i in ret.indices) {
            assertEquals(
                expected[i],
                ret[i],
                tolerance,
                "Expected: $expected[i] at index: $i received: $ret[i]"
            )
        }
    }

    @Test
    fun testSetScale() {
        val values =
            ColorMatrix()
                .apply {
                    setToScale(redScale = 2f, greenScale = 3f, blueScale = 4f, alphaScale = 5f)
                }
                .values
        assertEquals(20, values.size)
        assertEquals(2.0f, values[0], 0.0f)
        assertEquals(3.0f, values[6], 0.0f)
        assertEquals(4.0f, values[12], 0.0f)
        assertEquals(5.0f, values[18], 0.0f)
        for (i in 1..19) {
            if (0 == i % 6) {
                continue
            }
            assertEquals(0.0f, values[i], 0.0f)
        }
    }

    @Test
    fun testSetRGB2YUV() {
        colorMatrix.convertRgbToYuv()
        assertTrue(
            floatArrayOf(
                    0.299f,
                    0.587f,
                    0.114f,
                    0.0f,
                    0.0f,
                    -0.16874f,
                    -0.33126f,
                    0.5f,
                    0.0f,
                    0.0f,
                    0.5f,
                    -0.41869f,
                    -0.08131f,
                    0.0f,
                    0.0f,
                    0.0f,
                    0.0f,
                    0.0f,
                    1.0f,
                    0.0f
                )
                .contentEquals(colorMatrix.values)
        )
    }

    @Test
    fun testSetYUV2RGB() {
        colorMatrix.convertYuvToRgb()
        assertTrue(
            floatArrayOf(
                    1.0f,
                    0.0f,
                    1.402f,
                    0.0f,
                    0.0f,
                    1.0f,
                    -0.34414f,
                    -0.71414f,
                    0.0f,
                    0.0f,
                    1.0f,
                    1.772f,
                    0.0f,
                    0.0f,
                    0.0f,
                    0.0f,
                    0.0f,
                    0.0f,
                    1.0f,
                    0.0f
                )
                .contentEquals(colorMatrix.values)
        )
    }

    @Test
    fun testTimesAssignPostConcat() {
        colorMatrix *= ColorMatrix()
        val ret: FloatArray = colorMatrix.values
        for (i in 0..19) {
            assertEquals(i.toFloat(), ret[i], 0.0f)
        }
    }

    @Test
    fun testTimesAssignPreConcat() {
        val target = ColorMatrix()
        target *= colorMatrix
        val ret: FloatArray = colorMatrix.values
        for (i in 0..19) {
            assertEquals(i.toFloat(), ret[i], 0.0f)
        }
    }

    @Test
    fun testTimesAssign() {
        val floatA =
            floatArrayOf(
                0f,
                1f,
                2f,
                3f,
                4f,
                5f,
                6f,
                7f,
                8f,
                9f,
                9f,
                8f,
                7f,
                6f,
                5f,
                4f,
                3f,
                2f,
                1f,
                0f
            )
        val floatB =
            floatArrayOf(
                1f,
                1f,
                1f,
                1f,
                1f,
                1f,
                1f,
                1f,
                1f,
                1f,
                1f,
                1f,
                1f,
                1f,
                1f,
                1f,
                1f,
                1f,
                1f,
                1f
            )
        val matrix = ColorMatrix(floatA)
        matrix *= ColorMatrix(floatB)
        val ret: FloatArray = matrix.values
        assertTrue(
            floatArrayOf(
                    6.0f,
                    6.0f,
                    6.0f,
                    6.0f,
                    10f,
                    26.0f,
                    26.0f,
                    26.0f,
                    26.0f,
                    35.0f,
                    30.0f,
                    30.0f,
                    30.0f,
                    30.0f,
                    35.0f,
                    10.0f,
                    10.0f,
                    10.0f,
                    10.0f,
                    10.0f
                )
                .contentEquals(ret)
        )
    }

    private fun preCompare(ret: FloatArray) {
        assertEquals(20, ret.size)
        for (i in 0..19) {
            assertEquals(i.toFloat(), ret[i], 0.0f)
        }
    }
}<|MERGE_RESOLUTION|>--- conflicted
+++ resolved
@@ -24,11 +24,6 @@
 class ColorMatrixTest {
     private val tolerance = 1e-6f
 
-<<<<<<< HEAD
-    private val tolerance = 0.0000001f
-
-=======
->>>>>>> 3d4510a6
     private val source =
         floatArrayOf(
             0f,
