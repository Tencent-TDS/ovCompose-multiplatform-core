/*
 * Copyright 2019 The Android Open Source Project
 *
 * Licensed under the Apache License, Version 2.0 (the "License");
 * you may not use this file except in compliance with the License.
 * You may obtain a copy of the License at
 *
 *      http://www.apache.org/licenses/LICENSE-2.0
 *
 * Unless required by applicable law or agreed to in writing, software
 * distributed under the License is distributed on an "AS IS" BASIS,
 * WITHOUT WARRANTIES OR CONDITIONS OF ANY KIND, either express or implied.
 * See the License for the specific language governing permissions and
 * limitations under the License.
 */

package androidx.compose.ui.graphics

import androidx.compose.ui.graphics.colorspace.Adaptation
import androidx.compose.ui.graphics.colorspace.ColorModel
import androidx.compose.ui.graphics.colorspace.ColorSpace
import androidx.compose.ui.graphics.colorspace.ColorSpaces
import androidx.compose.ui.graphics.colorspace.ColorSpaces.ColorSpacesArray
import androidx.compose.ui.graphics.colorspace.ColorSpaces.SrgbTransferParameters
import androidx.compose.ui.graphics.colorspace.ColorSpaces.getColorSpace
import androidx.compose.ui.graphics.colorspace.Connector
import androidx.compose.ui.graphics.colorspace.Illuminant
import androidx.compose.ui.graphics.colorspace.RenderIntent
import androidx.compose.ui.graphics.colorspace.Rgb
import androidx.compose.ui.graphics.colorspace.TransferParameters
import androidx.compose.ui.graphics.colorspace.WhitePoint
import androidx.compose.ui.graphics.colorspace.adapt
import androidx.compose.ui.graphics.colorspace.connect
import kotlin.math.abs
import kotlin.math.pow
import kotlin.math.sqrt
import kotlin.test.Test
import kotlin.test.assertEquals
import kotlin.test.assertFailsWith
import kotlin.test.assertFalse
import kotlin.test.assertNotNull
import kotlin.test.assertSame
import kotlin.test.assertTrue
import kotlin.test.fail

class ColorSpaceTest {

    @Test
    fun testNamedColorSpaces() {
        ColorSpaces.ColorSpacesArray.forEachIndexed { index, colorSpace ->
            assertNotNull(colorSpace.name)
            assertNotNull(colorSpace)
            assertEquals(index, colorSpace.id)
            assertTrue(colorSpace.componentCount >= 1)
            assertTrue(colorSpace.componentCount <= 4)
        }
    }

    @Test
    fun testEmptyName() {
        assertFailsWith<IllegalArgumentException> {
            Rgb("", FloatArray(6), WhitePoint(0f, 0f), sIdentity, sIdentity, 0.0f, 1.0f)
        }
    }

    @Test
    fun testName() {
        val cs = Rgb("Test", FloatArray(6), WhitePoint(0f, 0f), sIdentity, sIdentity, 0.0f, 1.0f)
        assertEquals("Test", cs.name)
    }

    @Test
    fun testPrimariesLength() {
        assertFailsWith<IllegalArgumentException> {
            Rgb("Test", FloatArray(7), WhitePoint(0f, 0f), sIdentity, sIdentity, 0.0f, 1.0f)
        }
    }

    @Test
    fun testOETF() {
        val op: (Double) -> Double = { x -> sqrt(x) }
        val cs = Rgb("Test", FloatArray(6), WhitePoint(0f, 0f), op, sIdentity, 0.0f, 1.0f)
        assertEquals(0.5, cs.oetfFunc.invoke(0.25), 1e-5)
    }

    @Test
    fun testEOTF() {
        val op: (Double) -> Double = { x -> x * x }
        val cs = Rgb("Test", FloatArray(6), WhitePoint(0f, 0f), sIdentity, op, 0.0f, 1.0f)
        assertEquals(0.0625, cs.eotfFunc.invoke(0.25), 1e-5)
    }

    @Test
    fun testInvalidRange() {
        assertFailsWith<IllegalArgumentException> {
            Rgb("Test", FloatArray(6), WhitePoint(0f, 0f), sIdentity, sIdentity, 2.0f, 1.0f)
        }
    }

    @Test
    fun testRanges() {
        var cs: ColorSpace = ColorSpaces.Srgb

        var m1 = cs.getMinValue(0)
        var m2 = cs.getMinValue(1)
        var m3 = cs.getMinValue(2)

        assertEquals(0.0f, m1, 1e-9f)
        assertEquals(0.0f, m2, 1e-9f)
        assertEquals(0.0f, m3, 1e-9f)

        m1 = cs.getMaxValue(0)
        m2 = cs.getMaxValue(1)
        m3 = cs.getMaxValue(2)

        assertEquals(1.0f, m1, 1e-9f)
        assertEquals(1.0f, m2, 1e-9f)
        assertEquals(1.0f, m3, 1e-9f)

        cs = ColorSpaces.CieLab

        m1 = cs.getMinValue(0)
        m2 = cs.getMinValue(1)
        m3 = cs.getMinValue(2)

        assertEquals(0.0f, m1, 1e-9f)
        assertEquals(-128.0f, m2, 1e-9f)
        assertEquals(-128.0f, m3, 1e-9f)

        m1 = cs.getMaxValue(0)
        m2 = cs.getMaxValue(1)
        m3 = cs.getMaxValue(2)

        assertEquals(100.0f, m1, 1e-9f)
        assertEquals(128.0f, m2, 1e-9f)
        assertEquals(128.0f, m3, 1e-9f)

        cs = ColorSpaces.CieXyz

        m1 = cs.getMinValue(0)
        m2 = cs.getMinValue(1)
        m3 = cs.getMinValue(2)

        assertEquals(-2.0f, m1, 1e-9f)
        assertEquals(-2.0f, m2, 1e-9f)
        assertEquals(-2.0f, m3, 1e-9f)

        m1 = cs.getMaxValue(0)
        m2 = cs.getMaxValue(1)
        m3 = cs.getMaxValue(2)

        assertEquals(2.0f, m1, 1e-9f)
        assertEquals(2.0f, m2, 1e-9f)
        assertEquals(2.0f, m3, 1e-9f)
    }

    @Test
    fun testMat3x3() {
        val cs = Rgb("Test", SRGB_TO_XYZ, sIdentity, sIdentity)

        val rgbToXYZ = cs.getTransform()
        for (i in 0..8) {
            assertEquals(SRGB_TO_XYZ[i], rgbToXYZ[i], 1e-5f)
        }
    }

    @Test
    fun testMat3x3Inverse() {
        val cs = Rgb("Test", SRGB_TO_XYZ, sIdentity, sIdentity)

        val xyzToRGB = cs.getInverseTransform()
        for (i in 0..8) {
            assertEquals(XYZ_TO_SRGB[i], xyzToRGB[i], 1e-5f)
        }
    }

    @Test
    fun testMat3x3Primaries() {
        val cs = Rgb("Test", SRGB_TO_XYZ, sIdentity, sIdentity)

        val primaries = cs.getPrimaries()

        assertNotNull(primaries)
        assertEquals(6, primaries.size.toLong())

        assertEquals(SRGB_PRIMARIES_xyY[0], primaries[0], 1e-5f)
        assertEquals(SRGB_PRIMARIES_xyY[1], primaries[1], 1e-5f)
        assertEquals(SRGB_PRIMARIES_xyY[2], primaries[2], 1e-5f)
        assertEquals(SRGB_PRIMARIES_xyY[3], primaries[3], 1e-5f)
        assertEquals(SRGB_PRIMARIES_xyY[4], primaries[4], 1e-5f)
        assertEquals(SRGB_PRIMARIES_xyY[5], primaries[5], 1e-5f)
    }

    @Test
    fun testMat3x3WhitePoint() {
        val cs = Rgb("Test", SRGB_TO_XYZ, sIdentity, sIdentity)

        val whitePoint = cs.whitePoint

        assertNotNull(whitePoint)

        assertEquals(SRGB_WHITE_POINT_xyY.x, whitePoint.x, 1e-5f)
        assertEquals(SRGB_WHITE_POINT_xyY.y, whitePoint.y, 1e-5f)
    }

    @Test
    fun testXYZFromPrimaries_xyY() {
        val cs =
            Rgb("Test", SRGB_PRIMARIES_xyY, SRGB_WHITE_POINT_xyY, sIdentity, sIdentity, 0.0f, 1.0f)

        val rgbToXYZ = cs.getTransform()
        for (i in 0..8) {
            assertEquals(SRGB_TO_XYZ[i], rgbToXYZ[i], 1e-5f)
        }

        val xyzToRGB = cs.getInverseTransform()
        for (i in 0..8) {
            assertEquals(XYZ_TO_SRGB[i], xyzToRGB[i], 1e-5f)
        }
    }

    @Test
    fun testXYZFromPrimaries_XYZ() {
        val cs =
            Rgb("Test", SRGB_PRIMARIES_XYZ, SRGB_WHITE_POINT_XYZ, sIdentity, sIdentity, 0.0f, 1.0f)

        val primaries = cs.getPrimaries()

        assertNotNull(primaries)
        assertEquals(6, primaries.size.toLong())

        // SRGB_PRIMARIES_xyY only has 1e-3 of precision, match it
        assertEquals(SRGB_PRIMARIES_xyY[0], primaries[0], 1e-3f)
        assertEquals(SRGB_PRIMARIES_xyY[1], primaries[1], 1e-3f)
        assertEquals(SRGB_PRIMARIES_xyY[2], primaries[2], 1e-3f)
        assertEquals(SRGB_PRIMARIES_xyY[3], primaries[3], 1e-3f)
        assertEquals(SRGB_PRIMARIES_xyY[4], primaries[4], 1e-3f)
        assertEquals(SRGB_PRIMARIES_xyY[5], primaries[5], 1e-3f)

        val whitePoint = cs.whitePoint

        assertNotNull(whitePoint)

        // SRGB_WHITE_POINT_xyY only has 1e-3 of precision, match it
        assertEquals(SRGB_WHITE_POINT_xyY.x, whitePoint.x, 1e-3f)
        assertEquals(SRGB_WHITE_POINT_xyY.y, whitePoint.y, 1e-3f)

        val rgbToXYZ = cs.getTransform()
        for (i in 0..8) {
            assertEquals(SRGB_TO_XYZ[i], rgbToXYZ[i], 1e-5f)
        }

        val xyzToRGB = cs.getInverseTransform()
        for (i in 0..8) {
            assertEquals(XYZ_TO_SRGB[i], xyzToRGB[i], 1e-5f)
        }
    }

    @Test
    fun testGetComponentCount() {
        assertEquals(3, ColorSpaces.Srgb.componentCount.toLong())
        assertEquals(3, ColorSpaces.LinearSrgb.componentCount.toLong())
        assertEquals(3, ColorSpaces.ExtendedSrgb.componentCount.toLong())
        assertEquals(3, ColorSpaces.LinearExtendedSrgb.componentCount.toLong())
        assertEquals(3, ColorSpaces.DisplayP3.componentCount.toLong())
        assertEquals(3, ColorSpaces.CieLab.componentCount.toLong())
        assertEquals(3, ColorSpaces.CieXyz.componentCount.toLong())
    }

    @Test
    fun testIsSRGB() {
        for (colorSpace in ColorSpacesArray) {
            if (colorSpace === ColorSpaces.Srgb) {
                assertTrue(colorSpace.isSrgb)
            } else {
                assertFalse(colorSpace.isSrgb, "Incorrectly treating $colorSpace as SRGB!")
            }
        }

        val cs = Rgb("Almost sRGB", SRGB_TO_XYZ, { x -> x.pow(1.0 / 2.2) }, { x -> x.pow(2.2) })
        assertFalse(cs.isSrgb)
    }

    @Test
    fun testIsWideGamut() {
        assertFalse(ColorSpaces.Srgb.isWideGamut)
        assertFalse(ColorSpaces.Bt709.isWideGamut)
        assertTrue(ColorSpaces.ExtendedSrgb.isWideGamut)
        assertTrue(ColorSpaces.DciP3.isWideGamut)
        assertTrue(ColorSpaces.Bt2020.isWideGamut)
        assertTrue(ColorSpaces.Aces.isWideGamut)
        assertTrue(ColorSpaces.CieLab.isWideGamut)
        assertTrue(ColorSpaces.CieXyz.isWideGamut)
    }

    @Test
    fun testWhitePoint() {
        val cs = ColorSpaces.Srgb

        val whitePoint = cs.whitePoint
        assertEquals(Illuminant.D65, whitePoint)
    }

    @Test
    fun testPrimaries() {
        val cs = ColorSpaces.Srgb

        val primaries = cs.getPrimaries()

        assertNotNull(primaries)
        assertEquals(6, primaries.size.toLong())

        // Make sure a copy is returned
        primaries.fill(Float.NaN)
        assertArrayNotEquals(primaries, cs.getPrimaries(), 1e-5f)
        assertSame(primaries, cs.getPrimaries(primaries))
        assertArrayEquals(primaries, cs.getPrimaries(), 1e-5f)
    }

    @Test
    fun testRGBtoXYZMatrix() {
        val cs = ColorSpaces.Srgb

        val rgbToXYZ = cs.getTransform()

        assertNotNull(rgbToXYZ)
        assertEquals(9, rgbToXYZ.size.toLong())

        // Make sure a copy is returned
        rgbToXYZ.fill(Float.NaN)
        assertArrayNotEquals(rgbToXYZ, cs.getTransform(), 1e-5f)
        assertSame(rgbToXYZ, cs.getTransform(rgbToXYZ))
        assertArrayEquals(rgbToXYZ, cs.getTransform(), 1e-5f)
    }

    @Test
    fun testXYZtoRGBMatrix() {
        val cs = ColorSpaces.Srgb

        val xyzToRGB = cs.getInverseTransform()

        assertNotNull(xyzToRGB)
        assertEquals(9, xyzToRGB.size.toLong())

        // Make sure a copy is returned
        xyzToRGB.fill(Float.NaN)
        assertArrayNotEquals(xyzToRGB, cs.getInverseTransform(), 1e-5f)
        assertSame(xyzToRGB, cs.getInverseTransform(xyzToRGB))
        assertArrayEquals(xyzToRGB, cs.getInverseTransform(), 1e-5f)
    }

    @Test
    fun testRGBtoXYZ() {
        val cs = ColorSpaces.Srgb

        val source = floatArrayOf(0.75f, 0.5f, 0.25f)
        val expected = floatArrayOf(0.3012f, 0.2679f, 0.0840f)

        val r1 = cs.toXyz(source[0], source[1], source[2])
        assertNotNull(r1)
        assertEquals(3, r1.size.toLong())
        assertArrayNotEquals(source, r1, 1e-5f)
        assertArrayEquals(expected, r1, 1e-3f)

        val r3 = floatArrayOf(source[0], source[1], source[2])
        assertSame(r3, cs.toXyz(r3))
        assertEquals(3, r3.size.toLong())
        assertArrayEquals(r1, r3, 1e-5f)
    }

    @Test
    fun testXYZtoRGB() {
        val cs = ColorSpaces.Srgb

        val source = floatArrayOf(0.3012f, 0.2679f, 0.0840f)
        val expected = floatArrayOf(0.75f, 0.5f, 0.25f)

        val r1 = cs.fromXyz(source[0], source[1], source[2])
        assertNotNull(r1)
        assertEquals(3, r1.size.toLong())
        assertArrayNotEquals(source, r1, 1e-5f)
        assertArrayEquals(expected, r1, 1e-3f)

        val r3 = floatArrayOf(source[0], source[1], source[2])
        assertSame(r3, cs.fromXyz(r3))
        assertEquals(3, r3.size.toLong())
        assertArrayEquals(r1, r3, 1e-5f)
    }

    @Test
    fun testConnect() {
        var connector: Connector = ColorSpaces.Srgb.connect(ColorSpaces.DciP3)

        assertSame(ColorSpaces.Srgb, connector.source)
        assertSame(ColorSpaces.DciP3, connector.destination)
        assertEquals(RenderIntent.Perceptual, connector.renderIntent)

        connector = ColorSpaces.Srgb.connect(ColorSpaces.Srgb)

        assertSame(connector.destination, connector.source)
        assertEquals(RenderIntent.Relative, connector.renderIntent)

        connector = ColorSpaces.DciP3.connect()
        assertSame(ColorSpaces.Srgb, connector.destination)

        connector = ColorSpaces.Srgb.connect()
        assertSame(connector.source, connector.destination)
    }

    @Test
    fun testConnector() {
        // Connect color spaces with same white points
        var connector: Connector = ColorSpaces.Srgb.connect(ColorSpaces.AdobeRgb)

        var source = floatArrayOf(1.0f, 0.5f, 0.0f)
        var expected = floatArrayOf(0.8912f, 0.4962f, 0.1164f)

        var r1 = connector.transform(source[0], source[1], source[2])
        assertNotNull(r1)
        assertEquals(3, r1.size.toLong())
        assertArrayNotEquals(source, r1, 1e-5f)
        assertArrayEquals(expected, r1, 1e-3f)

        var r3 = floatArrayOf(source[0], source[1], source[2])
        assertSame(r3, connector.transform(r3))
        assertEquals(3, r3.size.toLong())
        assertArrayEquals(r1, r3, 1e-5f)

        connector = ColorSpaces.AdobeRgb.connect(ColorSpaces.Srgb)

        val tmp = source
        source = expected
        expected = tmp

        r1 = connector.transform(source[0], source[1], source[2])
        assertNotNull(r1)
        assertEquals(3, r1.size.toLong())
        assertArrayNotEquals(source, r1, 1e-5f)
        assertArrayEquals(expected, r1, 1e-3f)

        r3 = floatArrayOf(source[0], source[1], source[2])
        assertSame(r3, connector.transform(r3))
        assertEquals(3, r3.size.toLong())
        assertArrayEquals(r1, r3, 1e-5f)
    }

    @Test
    fun testAdaptedConnector() {
        // Connect color spaces with different white points
        val connector = ColorSpaces.Srgb.connect(ColorSpaces.ProPhotoRgb)

        val source = floatArrayOf(1.0f, 0.0f, 0.0f)
        val expected = floatArrayOf(0.70226f, 0.2757f, 0.1036f)

        val r = connector.transform(source[0], source[1], source[2])
        assertNotNull(r)
        assertEquals(3, r.size.toLong())
        assertArrayNotEquals(source, r, 1e-5f)
        assertArrayEquals(expected, r, 1e-4f)
    }

    @Test
    fun testAdaptedConnectorWithRenderIntent() {
        // Connect a wider color space to a narrow color space
        var connector: Connector =
            ColorSpaces.DciP3.connect(ColorSpaces.Srgb, RenderIntent.Relative)

        val source = floatArrayOf(0.9f, 0.9f, 0.9f)

        val relative = connector.transform(source[0], source[1], source[2])
        assertNotNull(relative)
        assertEquals(3, relative.size.toLong())
        assertArrayNotEquals(source, relative, 1e-5f)
        assertArrayEquals(floatArrayOf(0.8862f, 0.8862f, 0.8862f), relative, 1e-4f)

        connector = ColorSpaces.DciP3.connect(ColorSpaces.Srgb, RenderIntent.Absolute)

        val absolute = connector.transform(source[0], source[1], source[2])
        assertNotNull(absolute)
        assertEquals(3, absolute.size.toLong())
        assertArrayNotEquals(source, absolute, 1e-5f)
        assertArrayNotEquals(relative, absolute, 1e-5f)
        assertArrayEquals(floatArrayOf(0.8475f, 0.9217f, 0.8203f), absolute, 1e-4f)
    }

    @Test
    fun testIdentityConnector() {
        val connector = ColorSpaces.Srgb.connect(ColorSpaces.Srgb)

        assertSame(connector.source, connector.destination)
        assertEquals(RenderIntent.Relative, connector.renderIntent)

        val source = floatArrayOf(0.11112f, 0.22227f, 0.444448f)

        val r = connector.transform(source[0], source[1], source[2])
        assertNotNull(r)
        assertEquals(3, r.size.toLong())
        assertArrayEquals(source, r, 1e-5f)
    }

    @Test
    fun testConnectorTransformIdentity() {
        val connector = ColorSpaces.DciP3.connect(ColorSpaces.DciP3)

        val source = floatArrayOf(1.0f, 0.0f, 0.0f)
        val expected = floatArrayOf(1.0f, 0.0f, 0.0f)

        val r1 = connector.transform(source[0], source[1], source[2])
        assertNotNull(r1)
        assertEquals(3, r1.size.toLong())
        assertArrayEquals(expected, r1, 1e-3f)

        val r3 = floatArrayOf(source[0], source[1], source[2])
        assertSame(r3, connector.transform(r3))
        assertEquals(3, r3.size.toLong())
        assertArrayEquals(r1, r3, 1e-5f)
    }

    @Test
    fun testAdaptation() {
        var adapted = ColorSpaces.Srgb.adapt(Illuminant.D50)

        val sRGBD50 =
            floatArrayOf(
                0.43602175f,
                0.22247513f,
                0.01392813f,
                0.38510883f,
                0.71690667f,
                0.09710153f,
                0.14308129f,
                0.06061824f,
                0.71415880f
            )

        assertArrayEquals(sRGBD50, (adapted as Rgb).getTransform(), 1e-6f)

        adapted = ColorSpaces.Srgb.adapt(Illuminant.D50, Adaptation.Bradford)
<<<<<<< HEAD
        assertArrayEquals(sRGBD50, (adapted as Rgb).getTransform(), 1e-7f)
=======
        assertArrayEquals(sRGBD50, (adapted as Rgb).getTransform(), 1e-6f)
>>>>>>> 3d4510a6
    }

    @Test
    fun testImplicitSRGBConnector() {
        val connector1 = ColorSpaces.DciP3.connect()

        assertSame(ColorSpaces.Srgb, connector1.destination)

        val connector2 = ColorSpaces.DciP3.connect(ColorSpaces.Srgb)

        val source = floatArrayOf(0.6f, 0.9f, 0.7f)
        assertArrayEquals(
            connector1.transform(source[0], source[1], source[2]),
            connector2.transform(source[0], source[1], source[2]),
            1e-7f
        )
    }

    @Test
    fun testLab() {
        var connector: Connector = ColorSpaces.CieLab.connect()

        var source = floatArrayOf(100.0f, 0.0f, 0.0f)
        var expected = floatArrayOf(1.0f, 1.0f, 1.0f)

        var r1 = connector.transform(source[0], source[1], source[2])
        assertNotNull(r1)
        assertEquals(3, r1.size.toLong())
        assertArrayEquals(expected, r1, 1e-3f)

        source = floatArrayOf(100.0f, 0.0f, 54.0f)
        expected = floatArrayOf(1.0f, 0.9925f, 0.5762f)

        var r2 = connector.transform(source[0], source[1], source[2])
        assertNotNull(r2)
        assertEquals(3, r2.size.toLong())
        assertArrayEquals(expected, r2, 1e-3f)

        connector = ColorSpaces.CieLab.connect(intent = RenderIntent.Absolute)

        source = floatArrayOf(100.0f, 0.0f, 0.0f)
        expected = floatArrayOf(1.0f, 0.9910f, 0.8651f)

        r1 = connector.transform(source[0], source[1], source[2])
        assertNotNull(r1)
        assertEquals(3, r1.size.toLong())
        assertArrayEquals(expected, r1, 1e-3f)

        source = floatArrayOf(100.0f, 0.0f, 54.0f)
        expected = floatArrayOf(1.0f, 0.9853f, 0.4652f)

        r2 = connector.transform(source[0], source[1], source[2])
        assertNotNull(r2)
        assertEquals(3, r2.size.toLong())
        assertArrayEquals(expected, r2, 1e-3f)
    }

    @Test
    fun testOkLab() {
        val connector = ColorSpaces.Oklab.connect()

        // Red+green
        val source1 = floatArrayOf(1.000f, -0.065f, 0.241f)
        val expected1 = floatArrayOf(1.000f, 1.000f, 0.000f)

        val r1 = connector.transform(source1[0], source1[1], source1[2])
        assertArrayEquals(expected1, r1, 1e-3f)

        // Green+blue
        val source2 = floatArrayOf(1.000f, -0.125f, -0.217f)
        val expected2 = floatArrayOf(0.000f, 1.000f, 1.000f)

        val r2 = connector.transform(source2[0], source2[1], source2[2])
        assertArrayEquals(expected2, r2, 1e-3f)

        // Red+blue
        val source3 = floatArrayOf(0.500f, 0.250f, 0.000f)
        val expected3 = floatArrayOf(0.768f, 0.000f, 0.366f)

        val r3 = connector.transform(source3[0], source3[1], source3[2])
        assertArrayEquals(expected3, r3, 1e-3f)

        // White
        val source4 = floatArrayOf(1.000f, 0.000f, 0.000f)
        val expected4 = floatArrayOf(1.000f, 1.000f, 1.000f)

        val r4 = connector.transform(source4[0], source4[1], source4[2])
        assertArrayEquals(expected4, r4, 1e-3f)

        // Black
        val source5 = floatArrayOf(0.000f, 0.000f, 0.000f)
        val expected5 = floatArrayOf(0.000f, 0.000f, 0.000f)

        val r5 = connector.transform(source5[0], source5[1], source5[2])
        assertArrayEquals(expected5, r5, 1e-3f)
    }

    @Test
    fun testXYZ() {
        val xyz = ColorSpaces.CieXyz

        val source = floatArrayOf(0.32f, 0.43f, 0.54f)

        val r1 = xyz.toXyz(source[0], source[1], source[2])
        assertNotNull(r1)
        assertEquals(3, r1.size.toLong())
        assertArrayEquals(source, r1, 1e-7f)

        val r2 = xyz.fromXyz(source[0], source[1], source[2])
        assertNotNull(r2)
        assertEquals(3, r2.size.toLong())
        assertArrayEquals(source, r2, 1e-7f)

        val connector = ColorSpaces.CieXyz.connect()

        val expected = floatArrayOf(0.2280f, 0.7541f, 0.8453f)

        val r3 = connector.transform(source[0], source[1], source[2])
        assertNotNull(r3)
        assertEquals(3, r3.size.toLong())
        assertArrayEquals(expected, r3, 1e-3f)
    }

    @Test
    fun testIDs() {
        // These cannot change
        assertEquals(0, ColorSpaces.Srgb.id.toLong())
        assertEquals(-1, ColorSpace.MinId.toLong())
        assertEquals(63, ColorSpace.MaxId.toLong())
    }

    @Test
    fun testFromLinear() {
        val colorSpace = ColorSpaces.Srgb

        val source = floatArrayOf(0.0f, 0.5f, 1.0f)
        val expected = floatArrayOf(0.0f, 0.7354f, 1.0f)

        val r1 = colorSpace.fromLinear(source[0], source[1], source[2])
        assertNotNull(r1)
        assertEquals(3, r1.size.toLong())
        assertArrayEquals(expected, r1, 1e-3f)

        val r2 = floatArrayOf(source[0], source[1], source[2])
        assertSame(r2, colorSpace.fromLinear(r2))
        assertEquals(3, r2.size.toLong())
        assertArrayEquals(r1, r2, 1e-5f)
    }

    @Test
    fun testToLinear() {
        val colorSpace = ColorSpaces.Srgb

        val source = floatArrayOf(0.0f, 0.5f, 1.0f)
        val expected = floatArrayOf(0.0f, 0.2140f, 1.0f)

        val r1 = colorSpace.toLinear(source[0], source[1], source[2])
        assertNotNull(r1)
        assertEquals(3, r1.size.toLong())
        assertArrayEquals(expected, r1, 1e-3f)

        val r2 = floatArrayOf(source[0], source[1], source[2])
        assertSame(r2, colorSpace.toLinear(r2))
        assertEquals(3, r2.size.toLong())
        assertArrayEquals(r1, r2, 1e-5f)
    }

    @Test
    fun testTransferParameters() {
        var colorSpace = ColorSpaces.Srgb
        assertNotNull(colorSpace.transferParameters)

        colorSpace = ColorSpaces.ExtendedSrgb
        assertSame(SrgbTransferParameters, colorSpace.transferParameters)
    }

    @Test
    fun testIdempotentTransferFunctions() {
        ColorSpacesArray.filter { cs -> cs.model == ColorModel.Rgb }
            .map { cs -> cs as Rgb }
            .forEach { cs ->
                val source = floatArrayOf(0.0f, 0.5f, 1.0f)
                val r = cs.fromLinear(cs.toLinear(source[0], source[1], source[2]))
                assertArrayEquals(source, r, 1e-3f)
            }
    }

    @Test
    fun testMatch() {
        for (cs in ColorSpacesArray) {
            if (cs.model == ColorModel.Rgb) {
                var rgb = cs as Rgb
                // match() cannot match extended sRGB
                if (rgb !== ColorSpaces.ExtendedSrgb && rgb !== ColorSpaces.LinearExtendedSrgb) {
                    // match() uses CIE XYZ D50
                    rgb = rgb.adapt(Illuminant.D50) as Rgb
                    assertSame(cs, ColorSpaces.match(rgb.getTransform(), rgb.transferParameters!!))
                }
            }
        }

        assertSame(
            ColorSpaces.Srgb,
            ColorSpaces.match(
                SRGB_TO_XYZ_D50,
                TransferParameters(2.4, 1 / 1.055, 0.055 / 1.055, 1 / 12.92, 0.04045)
            )
        )
    }

    @Test
    fun identitySrgbConnector() {
        val connector1 = ColorSpaces.Srgb.connect()
        val connector2 = ColorSpaces.Srgb.connect()

        assertSame(connector1, connector2)
        assertEquals(ColorSpaces.Srgb, connector1.source)
        assertEquals(ColorSpaces.Srgb, connector1.destination)
    }

    @Test
    fun srgbToOklabConnector() {
        val connector1 = ColorSpaces.Srgb.connect(ColorSpaces.Oklab)
        val connector2 = ColorSpaces.Srgb.connect(ColorSpaces.Oklab)

        assertSame(connector1, connector2)
        assertEquals(ColorSpaces.Srgb, connector1.source)
        assertEquals(ColorSpaces.Oklab, connector1.destination)
        assertEquals(RenderIntent.Perceptual, connector1.renderIntent)
    }

    @Test
    fun oklabToSrgbConnector() {
        val connector1 = ColorSpaces.Oklab.connect()
        val connector2 = ColorSpaces.Oklab.connect()

        assertSame(connector1, connector2)
        assertEquals(ColorSpaces.Oklab, connector1.source)
        assertEquals(ColorSpaces.Srgb, connector1.destination)
        assertEquals(RenderIntent.Perceptual, connector1.renderIntent)
    }

    @Test
    fun testGetColorSpace() {
        assertEquals(ColorSpaces.Srgb, getColorSpace(0))
        assertEquals(ColorSpaces.LinearSrgb, getColorSpace(1))
        assertEquals(ColorSpaces.ExtendedSrgb, getColorSpace(2))
        assertEquals(ColorSpaces.LinearExtendedSrgb, getColorSpace(3))
        assertEquals(ColorSpaces.Bt709, getColorSpace(4))
        assertEquals(ColorSpaces.Bt2020, getColorSpace(5))
        assertEquals(ColorSpaces.DciP3, getColorSpace(6))
        assertEquals(ColorSpaces.DisplayP3, getColorSpace(7))
        assertEquals(ColorSpaces.Ntsc1953, getColorSpace(8))
        assertEquals(ColorSpaces.SmpteC, getColorSpace(9))
        assertEquals(ColorSpaces.AdobeRgb, getColorSpace(10))
        assertEquals(ColorSpaces.ProPhotoRgb, getColorSpace(11))
        assertEquals(ColorSpaces.Aces, getColorSpace(12))
        assertEquals(ColorSpaces.Acescg, getColorSpace(13))
        assertEquals(ColorSpaces.CieXyz, getColorSpace(14))
        assertEquals(ColorSpaces.CieLab, getColorSpace(15))
        assertEquals(ColorSpaces.Unspecified, getColorSpace(16))
        assertEquals(ColorSpaces.Bt2020Hlg, getColorSpace(17))
        assertEquals(ColorSpaces.Bt2020Pq, getColorSpace(18))
        assertEquals(ColorSpaces.Oklab, getColorSpace(19))
    }

    companion object {
        // Column-major RGB->XYZ transform matrix for the sRGB color space
        private val SRGB_TO_XYZ =
            floatArrayOf(
                0.412391f,
                0.212639f,
                0.019331f,
                0.357584f,
                0.715169f,
                0.119195f,
                0.180481f,
                0.072192f,
                0.950532f
            )
        // Column-major XYZ->RGB transform matrix for the sRGB color space
        private val XYZ_TO_SRGB =
            floatArrayOf(
                3.240970f,
                -0.969244f,
                0.055630f,
                -1.537383f,
                1.875968f,
                -0.203977f,
                -0.498611f,
                0.041555f,
                1.056971f
            )

        // Column-major RGB->XYZ transform matrix for the sRGB color space and a D50 white point
        private val SRGB_TO_XYZ_D50 =
            floatArrayOf(
                0.4360747f,
                0.2225045f,
                0.0139322f,
                0.3850649f,
                0.7168786f,
                0.0971045f,
                0.1430804f,
                0.0606169f,
                0.7141733f
            )

        private val SRGB_PRIMARIES_xyY =
            floatArrayOf(0.640f, 0.330f, 0.300f, 0.600f, 0.150f, 0.060f)
        private val SRGB_WHITE_POINT_xyY = WhitePoint(0.3127f, 0.3290f)

        private val SRGB_PRIMARIES_XYZ =
            floatArrayOf(
                1.939394f,
                1.000000f,
                0.090909f,
                0.500000f,
                1.000000f,
                0.166667f,
                2.500000f,
                1.000000f,
                13.166667f
            )
        private val SRGB_WHITE_POINT_XYZ = WhitePoint(0.950456f, 1.000f, 1.089058f)

        private val sIdentity: (Double) -> Double = { x -> x }

        private fun assertArrayNotEquals(a: FloatArray, b: FloatArray, eps: Float) {
            for (i in a.indices) {
                if (a[i].compareTo(b[i]) == 0 || abs(a[i] - b[i]) < eps) {
                    fail("Expected " + a[i] + ", received " + b[i])
                }
            }
        }

        private fun assertArrayEquals(a: FloatArray, b: FloatArray, eps: Float) {
            for (i in a.indices) {
                if (a[i].compareTo(b[i]) != 0 && abs(a[i] - b[i]) > eps) {
                    fail("Expected " + a[i] + ", received " + b[i])
                }
            }
        }
    }
}<|MERGE_RESOLUTION|>--- conflicted
+++ resolved
@@ -536,11 +536,7 @@
         assertArrayEquals(sRGBD50, (adapted as Rgb).getTransform(), 1e-6f)
 
         adapted = ColorSpaces.Srgb.adapt(Illuminant.D50, Adaptation.Bradford)
-<<<<<<< HEAD
-        assertArrayEquals(sRGBD50, (adapted as Rgb).getTransform(), 1e-7f)
-=======
         assertArrayEquals(sRGBD50, (adapted as Rgb).getTransform(), 1e-6f)
->>>>>>> 3d4510a6
     }
 
     @Test
