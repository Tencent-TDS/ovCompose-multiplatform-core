/*
 * Copyright 2019 The Android Open Source Project
 *
 * Licensed under the Apache License, Version 2.0 (the "License");
 * you may not use this file except in compliance with the License.
 * You may obtain a copy of the License at
 *
 *      http://www.apache.org/licenses/LICENSE-2.0
 *
 * Unless required by applicable law or agreed to in writing, software
 * distributed under the License is distributed on an "AS IS" BASIS,
 * WITHOUT WARRANTIES OR CONDITIONS OF ANY KIND, either express or implied.
 * See the License for the specific language governing permissions and
 * limitations under the License.
 */

import androidx.build.AndroidXComposePlugin
import androidx.build.JetbrainsAndroidXPlugin
import androidx.build.LibraryType
import org.jetbrains.kotlin.gradle.tasks.KotlinCompile

plugins {
    id("AndroidXPlugin")
    id("com.android.library")
    id("AndroidXComposePlugin")
    id("JetbrainsAndroidXPlugin")
}

AndroidXComposePlugin.applyAndConfigureKotlinPlugin(project)
JetbrainsAndroidXPlugin.applyAndConfigure(project)

android {
    if (!AndroidXComposePlugin.isMultiplatformEnabled(project)) {
        sourceSets {
            test.java.srcDirs += "src/androidCommonTest/kotlin"
            androidTest.java.srcDirs += "src/androidCommonTest/kotlin"
        }
    }

    lintOptions {
        disable("InvalidPackage")
    }
    namespace "androidx.compose.ui.test"
}

dependencies {

    if (!AndroidXComposePlugin.isMultiplatformEnabled(project)) {
        api("androidx.compose.runtime:runtime:1.2.1")
        api(project(":compose:ui:ui"))
        api(project(":compose:ui:ui-graphics"))
        api(project(":compose:ui:ui-text"))
        api(project(":compose:ui:ui-unit"))
        api(libs.kotlinCoroutinesCore)
        api(libs.kotlinCoroutinesTest)
        api(libs.kotlinStdlib)
        api(libs.kotlinStdlibCommon)

        implementation(project(":compose:ui:ui-util"))
        implementation("androidx.annotation:annotation:1.1.0")
        implementation("androidx.core:core-ktx:1.1.0")
        implementation("androidx.test.espresso:espresso-core:3.5.0")
        implementation("androidx.test:monitor:1.6.0")

        testImplementation(project(":compose:test-utils"))
        testImplementation(libs.truth)
        testImplementation(libs.robolectric)
        testImplementation(libs.mockitoCore4)
        testImplementation(libs.mockitoKotlin4)

        androidTestImplementation("androidx.activity:activity-compose:1.3.1")
        androidTestImplementation(project(":compose:material:material"))
        androidTestImplementation(project(":compose:test-utils"))
        androidTestImplementation(project(":compose:ui:ui-test-junit4"))
        androidTestImplementation(libs.truth)
        androidTestImplementation(libs.mockitoCore)
        androidTestImplementation(libs.dexmakerMockito)
        androidTestImplementation(libs.mockitoKotlin)
        androidTestImplementation(libs.kotlinTest)

        samples(project(":compose:ui:ui-test:ui-test-samples"))
    }
}


if (AndroidXComposePlugin.isMultiplatformEnabled(project)) {
    androidXComposeMultiplatform {
        android()
        desktop()
        darwin()
        js()
        wasm()
    }

    kotlin {
        sourceSets {
            commonMain.dependencies {
                api(project(":compose:ui:ui"))
                api(project(":compose:ui:ui-text"))
                api(project(":compose:ui:ui-unit"))
                api(libs.kotlinCoroutinesCore)
                api(libs.kotlinCoroutinesTest)
                api(libs.kotlinStdlib)

                implementation(project(":annotation:annotation"))
                implementation(project(":collection:collection"))
                implementation(project(":compose:ui:ui-util"))
            }

            jvmMain.dependencies {
                api(project(":compose:runtime:runtime"))
                api(libs.kotlinCoroutinesCore)
                api(libs.kotlinCoroutinesTest)
                api(libs.kotlinStdlibCommon)
<<<<<<< HEAD
=======

                implementation("org.jetbrains.compose.annotation-internal:annotation:1.7.1")
>>>>>>> 92105b81
            }

            androidMain.dependencies {
                api(project(":compose:ui:ui-graphics"))

                implementation("androidx.annotation:annotation:1.1.0")
                implementation("androidx.core:core-ktx:1.2.0")
                implementation("androidx.test.espresso:espresso-core:3.3.0")
                implementation(libs.testMonitor)
            }

            androidCommonTest.dependencies {
                implementation(project(":compose:test-utils"))
                implementation(libs.truth)
            }

            // TODO(b/214407011): These dependencies leak into instrumented tests as well. If you
            //  need to add Robolectric (which must be kept out of androidAndroidTest), use a top
            //  level dependencies block instead:
            //  `dependencies { testImplementation(libs.robolectric) }`
            androidTest.dependencies {
                implementation(libs.mockitoCore4)
                implementation(libs.mockitoKotlin4)
            }

            androidAndroidTest.dependencies {
                implementation(project(":compose:material:material"))
                implementation(project(":compose:ui:ui-test-junit4"))
//                implementation("androidx.activity:activity-compose:1.3.1") // removed because ui-test module doesn't sync in IDEA with it
                implementation(libs.mockitoCore)
                implementation(libs.mockitoKotlin)
                implementation(libs.dexmakerMockito)
                implementation(libs.kotlinTest)
            }

            skikoMain {
                dependsOn(commonMain)
                dependencies {
                    implementation(libs.atomicFu)
                }
            }

            desktopMain.dependsOn(skikoMain)
            jsNativeMain.dependsOn(skikoMain)
            jsMain.dependsOn(jsNativeMain)
            wasmJsMain.dependsOn(jsNativeMain)
            nativeMain.dependsOn(jsNativeMain)
            uikitMain.dependsOn(nativeMain)
            macosMain.dependsOn(nativeMain)

            desktopMain.dependencies {
                implementation(libs.junit)
                implementation(libs.truth)
                implementation(libs.skiko)
            }

            skikoTest.dependencies {
                api(project(":compose:foundation:foundation"))
                api(project(":compose:material:material"))
                implementation(libs.kotlinTest)
                implementation(libs.atomicFu)
            }
            skikoTest.dependsOn(commonTest)

            desktopTest.dependencies {
                implementation(libs.skikoCurrentOs)
            }
            desktopTest.dependsOn(skikoTest)
            desktopTest.dependsOn(jvmTest)

            wasmJsTest.dependsOn(skikoTest)
            jsTest.dependsOn(skikoTest)
            nativeTest.dependsOn(skikoTest)

            androidCommonTest.dependsOn(commonTest)
            androidTest.dependsOn(androidCommonTest)
            androidAndroidTest.dependsOn(androidCommonTest)
        }
    }

    dependencies {
        // Can't declare this in kotlin { sourceSets { androidTest.dependencies { .. } } } as that
        // leaks into instrumented tests (b/214407011)
        testImplementation(libs.robolectric)

        samples(project(":compose:ui:ui-test:ui-test-samples"))
    }
}

androidx {
    name = "Compose Testing"
    type = LibraryType.PUBLISHED_TEST_LIBRARY
    inceptionYear = "2019"
    description = "Compose testing library"
    legacyDisableKotlinStrictApiMode = true
}<|MERGE_RESOLUTION|>--- conflicted
+++ resolved
@@ -102,7 +102,7 @@
                 api(libs.kotlinCoroutinesTest)
                 api(libs.kotlinStdlib)
 
-                implementation(project(":annotation:annotation"))
+                implementation("org.jetbrains.compose.annotation-internal:annotation:1.7.1")
                 implementation(project(":collection:collection"))
                 implementation(project(":compose:ui:ui-util"))
             }
@@ -112,11 +112,6 @@
                 api(libs.kotlinCoroutinesCore)
                 api(libs.kotlinCoroutinesTest)
                 api(libs.kotlinStdlibCommon)
-<<<<<<< HEAD
-=======
-
-                implementation("org.jetbrains.compose.annotation-internal:annotation:1.7.1")
->>>>>>> 92105b81
             }
 
             androidMain.dependencies {
