/*
 * Copyright 2022 The Android Open Source Project
 *
 * Licensed under the Apache License, Version 2.0 (the "License");
 * you may not use this file except in compliance with the License.
 * You may obtain a copy of the License at
 *
 *      http://www.apache.org/licenses/LICENSE-2.0
 *
 * Unless required by applicable law or agreed to in writing, software
 * distributed under the License is distributed on an "AS IS" BASIS,
 * WITHOUT WARRANTIES OR CONDITIONS OF ANY KIND, either express or implied.
 * See the License for the specific language governing permissions and
 * limitations under the License.
 */

package androidx.compose.ui.test.samples

import androidx.annotation.Sampled
import androidx.compose.ui.test.click
import androidx.compose.ui.test.dragAndDrop
import androidx.compose.ui.test.onNodeWithTag
import androidx.compose.ui.test.performMultiModalInput

@Sampled
fun multiModalInputClickDragDrop() {
    composeTestRule.onNodeWithTag("myComponent").performMultiModalInput {
        touch { click(center) }
        advanceEventTime(500)
<<<<<<< HEAD
        @OptIn(ExperimentalTestApi::class) mouse { dragAndDrop(topLeft, bottomRight) }
=======
        mouse { dragAndDrop(topLeft, bottomRight) }
>>>>>>> 3d4510a6
    }
}<|MERGE_RESOLUTION|>--- conflicted
+++ resolved
@@ -27,10 +27,6 @@
     composeTestRule.onNodeWithTag("myComponent").performMultiModalInput {
         touch { click(center) }
         advanceEventTime(500)
-<<<<<<< HEAD
-        @OptIn(ExperimentalTestApi::class) mouse { dragAndDrop(topLeft, bottomRight) }
-=======
         mouse { dragAndDrop(topLeft, bottomRight) }
->>>>>>> 3d4510a6
     }
 }