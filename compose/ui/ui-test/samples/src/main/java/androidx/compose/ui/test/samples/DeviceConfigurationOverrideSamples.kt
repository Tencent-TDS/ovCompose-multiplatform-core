--- conflicted
+++ resolved
@@ -113,10 +113,6 @@
     }
 }
 
-<<<<<<< HEAD
-@Composable private fun MyScreen() = Unit
-
-=======
 @Sampled
 @Composable
 fun DeviceConfigurationOverrideWindowInsetsSample() {
@@ -152,5 +148,4 @@
 
 @Composable private fun MyScreen() = Unit
 
->>>>>>> 3d4510a6
 @Composable private fun MyComponent() = Unit