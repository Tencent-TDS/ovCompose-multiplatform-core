/*
 * Copyright 2024 The Android Open Source Project
 *
 * Licensed under the Apache License, Version 2.0 (the "License");
 * you may not use this file except in compliance with the License.
 * You may obtain a copy of the License at
 *
 *      http://www.apache.org/licenses/LICENSE-2.0
 *
 * Unless required by applicable law or agreed to in writing, software
 * distributed under the License is distributed on an "AS IS" BASIS,
 * WITHOUT WARRANTIES OR CONDITIONS OF ANY KIND, either express or implied.
 * See the License for the specific language governing permissions and
 * limitations under the License.
 */

package androidx.compose.ui.test

import androidx.activity.ComponentActivity
import androidx.compose.runtime.LaunchedEffect
import androidx.compose.runtime.rememberCoroutineScope
import androidx.compose.runtime.withFrameNanos
import androidx.compose.ui.MotionDurationScale
import androidx.test.ext.junit.runners.AndroidJUnit4
import androidx.test.filters.LargeTest
import com.google.common.truth.Truth
import com.google.common.truth.Truth.assertThat
import kotlin.coroutines.CoroutineContext
import kotlinx.coroutines.CoroutineDispatcher
import kotlinx.coroutines.CoroutineScope
import kotlinx.coroutines.ExperimentalCoroutinesApi
import kotlinx.coroutines.launch
import kotlinx.coroutines.test.StandardTestDispatcher
import kotlinx.coroutines.test.TestCoroutineScheduler
import org.junit.Test
import org.junit.runner.RunWith

/**
 * Tests for passing a custom CoroutineContext when [running a ComposeUiTest][runComposeUiTest].
 * Similar tests are available for ComposeTestRule in compose:ui:ui-test-junit4
 */
@LargeTest
@RunWith(AndroidJUnit4::class)
@OptIn(ExperimentalTestApi::class)
class CustomEffectContextTest {

    @Test
    fun effectContextPropagatedToComposition_runComposeUiTest() {
        val testElement = TestCoroutineContextElement()
        runComposeUiTest(effectContext = testElement) {
            lateinit var compositionScope: CoroutineScope
            setContent { compositionScope = rememberCoroutineScope() }

            runOnIdle {
                val elementFromComposition =
                    compositionScope.coroutineContext[TestCoroutineContextElement]
                assertThat(elementFromComposition).isSameInstanceAs(testElement)
            }
        }
    }

    @Test
    fun motionDurationScale_defaultValue() = runComposeUiTest {
        var lastRecordedMotionDurationScale: Float? = null
        setContent {
            val context = rememberCoroutineScope().coroutineContext
            lastRecordedMotionDurationScale = context[MotionDurationScale]?.scaleFactor
        }

        runOnIdle { Truth.assertThat(lastRecordedMotionDurationScale).isNull() }
    }

    @Test
    fun motionDurationScale_propagatedToCoroutines() {
        val motionDurationScale =
            object : MotionDurationScale {
                override val scaleFactor: Float
                    get() = 0f
            }
        runComposeUiTest(effectContext = motionDurationScale) {
            var lastRecordedMotionDurationScale: Float? = null
            setContent {
                val context = rememberCoroutineScope().coroutineContext
                lastRecordedMotionDurationScale = context[MotionDurationScale]?.scaleFactor
            }

            runOnIdle { Truth.assertThat(lastRecordedMotionDurationScale).isEqualTo(0f) }
        }
    }

    @Test
    fun customDispatcher_ignoredWhenNotSubclassOfTestDispatcher() {
<<<<<<< HEAD
        class CustomNonTestDispatcher : CoroutineDispatcher() {
            private var queuedTasks = mutableListOf<Runnable>()

            override fun dispatch(context: CoroutineContext, block: Runnable) {
                queuedTasks.add(block)
            }

            fun runQueuedTasks() {
                val tasksToRun = queuedTasks
                queuedTasks = mutableListOf()
                tasksToRun.forEach { it.run() }
=======
        val notATestDispatcher =
            object : CoroutineDispatcher() {
                override fun dispatch(context: CoroutineContext, block: Runnable) {
                    throw AssertionError("This dispatcher should be unused")
                }
>>>>>>> 3d4510a6
            }

<<<<<<< HEAD
        val customDispatcher = CustomNonTestDispatcher()

        var expectCounter = 0
        fun expect(value: Int) {
            Truth.assertWithMessage("Expected sequence").that(expectCounter).isEqualTo(value)
            expectCounter++
        }

        runComposeUiTest(effectContext = customDispatcher) {
            setContent {
                LaunchedEffect(Unit) {
                    expect(2)
                    withFrameNanos { expect(4) }
                    expect(6)
                }
            }
            expect(0)

            // None of these will actually start the effect, because we control tasks.
            waitForIdle()
            mainClock.advanceTimeByFrame()
            waitForIdle()
            expect(1)

            // This will actually start the effect.
            customDispatcher.runQueuedTasks()
            expect(3)

            // This runs the first withFrameNanos.
            mainClock.advanceTimeByFrame()
            expect(5)

            // And this resumes the effect coroutine after withFrameNanos.
            customDispatcher.runQueuedTasks()
            expect(7)
=======
        // The custom dispatcher is not a TestDispatcher, so should be completely discarded.
        // The custom dispatcher throws when it is used, so running the below is enough
        runComposeUiTest(effectContext = notATestDispatcher) {
            setContent { LaunchedEffect(Unit) { withFrameNanos {} } }
>>>>>>> 3d4510a6
        }
    }

    @Test
    fun customDispatcher_usedWhenSubclassesTestDispatcher() {
        var expectCounter = 0
        fun expect(value: Int) {
            Truth.assertWithMessage("Expected sequence").that(expectCounter).isEqualTo(value)
            expectCounter++
        }

        val customDispatcher = StandardTestDispatcher()

        // TestDispatcher has an internal constructor so we can't make our own subclass.
        // StandardTestDispatcher was the only other subclass of TestDispatcher at the time this
        // test was initially written.
        runAndroidComposeUiTest<ComponentActivity>(effectContext = customDispatcher) {
            // b/328299124: sometimes the timing of window focus can change the order or execution
            waitForWindowFocus()
            setContent {
                LaunchedEffect(Unit) {
                    expect(2)
                    withFrameNanos { expect(3) }
                    expect(4)
                }
            }
            expect(0)

            // This won't wait for the effect to launch…
            waitForIdle()
            expect(1)

            // …but this will, because Compose detected the custom TestDispatcher and wired the
            // clock to it.
            mainClock.advanceTimeByFrame()
            expect(5)
        }
    }

    @Test
    @OptIn(ExperimentalCoroutinesApi::class)
    fun scheduler_usedWhenPresent() {
        val scheduler = TestCoroutineScheduler()
        val startTime = scheduler.currentTime

        // We don't need any content, we only need to trigger the scheduler
        runComposeUiTest(scheduler) {
            setContent { rememberCoroutineScope().launch { withFrameNanos {} } }
        }

        // Only if it is used will the scheduler's time be changed
        assertThat(scheduler.currentTime).isNotEqualTo(startTime)
    }

    private class TestCoroutineContextElement : CoroutineContext.Element {
        override val key: CoroutineContext.Key<*>
            get() = Key

        companion object Key : CoroutineContext.Key<TestCoroutineContextElement>
    }
}

@OptIn(ExperimentalTestApi::class)
private fun AndroidComposeUiTest<ComponentActivity>.waitForWindowFocus() {
    val activity = activity ?: error("no activity")
    waitUntil("did not get window focus") { activity.hasWindowFocus() }
}<|MERGE_RESOLUTION|>--- conflicted
+++ resolved
@@ -90,69 +90,17 @@
 
     @Test
     fun customDispatcher_ignoredWhenNotSubclassOfTestDispatcher() {
-<<<<<<< HEAD
-        class CustomNonTestDispatcher : CoroutineDispatcher() {
-            private var queuedTasks = mutableListOf<Runnable>()
-
-            override fun dispatch(context: CoroutineContext, block: Runnable) {
-                queuedTasks.add(block)
-            }
-
-            fun runQueuedTasks() {
-                val tasksToRun = queuedTasks
-                queuedTasks = mutableListOf()
-                tasksToRun.forEach { it.run() }
-=======
         val notATestDispatcher =
             object : CoroutineDispatcher() {
                 override fun dispatch(context: CoroutineContext, block: Runnable) {
                     throw AssertionError("This dispatcher should be unused")
                 }
->>>>>>> 3d4510a6
             }
 
-<<<<<<< HEAD
-        val customDispatcher = CustomNonTestDispatcher()
-
-        var expectCounter = 0
-        fun expect(value: Int) {
-            Truth.assertWithMessage("Expected sequence").that(expectCounter).isEqualTo(value)
-            expectCounter++
-        }
-
-        runComposeUiTest(effectContext = customDispatcher) {
-            setContent {
-                LaunchedEffect(Unit) {
-                    expect(2)
-                    withFrameNanos { expect(4) }
-                    expect(6)
-                }
-            }
-            expect(0)
-
-            // None of these will actually start the effect, because we control tasks.
-            waitForIdle()
-            mainClock.advanceTimeByFrame()
-            waitForIdle()
-            expect(1)
-
-            // This will actually start the effect.
-            customDispatcher.runQueuedTasks()
-            expect(3)
-
-            // This runs the first withFrameNanos.
-            mainClock.advanceTimeByFrame()
-            expect(5)
-
-            // And this resumes the effect coroutine after withFrameNanos.
-            customDispatcher.runQueuedTasks()
-            expect(7)
-=======
         // The custom dispatcher is not a TestDispatcher, so should be completely discarded.
         // The custom dispatcher throws when it is used, so running the below is enough
         runComposeUiTest(effectContext = notATestDispatcher) {
             setContent { LaunchedEffect(Unit) { withFrameNanos {} } }
->>>>>>> 3d4510a6
         }
     }
 
