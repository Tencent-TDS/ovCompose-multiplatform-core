/*
 * Copyright 2021 The Android Open Source Project
 *
 * Licensed under the Apache License, Version 2.0 (the "License");
 * you may not use this file except in compliance with the License.
 * You may obtain a copy of the License at
 *
 *      http://www.apache.org/licenses/LICENSE-2.0
 *
 * Unless required by applicable law or agreed to in writing, software
 * distributed under the License is distributed on an "AS IS" BASIS,
 * WITHOUT WARRANTIES OR CONDITIONS OF ANY KIND, either express or implied.
 * See the License for the specific language governing permissions and
 * limitations under the License.
 */

package androidx.compose.ui.test.injectionscope.touch

import androidx.compose.foundation.ScrollState
import androidx.compose.foundation.layout.Box
import androidx.compose.foundation.layout.Column
import androidx.compose.foundation.layout.fillMaxSize
import androidx.compose.foundation.layout.requiredSize
import androidx.compose.foundation.layout.wrapContentSize
import androidx.compose.foundation.verticalScroll
import androidx.compose.runtime.Composable
import androidx.compose.testutils.WithTouchSlop
import androidx.compose.ui.Alignment
import androidx.compose.ui.ExperimentalComposeUiApi
import androidx.compose.ui.Modifier
import androidx.compose.ui.geometry.Offset
import androidx.compose.ui.input.pointer.util.VelocityTrackerAddPointsFix
import androidx.compose.ui.platform.LocalDensity
import androidx.compose.ui.platform.testTag
import androidx.compose.ui.test.ExperimentalTestApi
import androidx.compose.ui.test.junit4.createComposeRule
import androidx.compose.ui.test.onNodeWithTag
import androidx.compose.ui.test.performTouchInput
import androidx.compose.ui.test.util.ClickableTestBox
import androidx.compose.ui.test.util.SinglePointerInputRecorder
import androidx.test.ext.junit.runners.AndroidJUnit4
import androidx.test.filters.MediumTest
import com.google.common.truth.Truth
import kotlin.math.roundToInt
import org.junit.Rule
import org.junit.Test
import org.junit.runner.RunWith

@OptIn(ExperimentalComposeUiApi::class)
@MediumTest
@RunWith(AndroidJUnit4::class)
class MoveWithHistoryTest {
    companion object {
        private const val tag = "widget"
    }

    @get:Rule val rule = createComposeRule()

    private val recorder = SinglePointerInputRecorder()

    @Composable
    fun Ui(alignment: Alignment) {
<<<<<<< HEAD
        Box(
            Modifier
                .fillMaxSize()
                .wrapContentSize(alignment)) {
=======
        Box(Modifier.fillMaxSize().wrapContentSize(alignment)) {
>>>>>>> 8b9e74df
            ClickableTestBox(modifier = recorder, tag = tag)
        }
    }

    @Test
    fun flingScrollableWithHistorical() {
        val scrollState = ScrollState(initial = 0)

        flingScrollableImpl(scrollState, useHistoricalEvents = true)

        // Scrolled a large amount after the fling animation (caused by historical events) ends.
        Truth.assertThat(scrollState.value).isGreaterThan(500)
    }

    @Test
    fun flingScrollableWithoutHistorical() {
        val scrollState = ScrollState(initial = 0)

        flingScrollableImpl(scrollState, useHistoricalEvents = false)

        // We expect only finger-distance scrolling for this sequence without historical events.
        // This test is intended as a verification that the flingScrollableWithHistorical
        // is actually testing historical events plumbing instead of accidentally passing
        // due to fling velocity tracker implementation details.
        Truth.assertThat(scrollState.value).isLessThan(101)
    }

    fun flingScrollableImpl(scrollState: ScrollState, useHistoricalEvents: Boolean) {
        val touchSlop = 18f
        rule.setContent {
            WithTouchSlop(touchSlop) {
                with(LocalDensity.current) {
                    // Scrollable with a viewport the size of 10 boxes
                    Column(
                        Modifier.testTag("scrollable")
                            .requiredSize(100.toDp(), 1000.toDp())
                            .verticalScroll(scrollState)
                    ) {
                        repeat(100) { ClickableTestBox() }
                    }
                }
            }
        }

        Truth.assertThat(scrollState.value).isEqualTo(0)
        // numBoxes * boxHeight - viewportHeight = 100 * 100 - 1000
        Truth.assertThat(scrollState.maxValue).isEqualTo(9000)

        val swipeDistance = 20f - touchSlop
        rule.onNodeWithTag("scrollable").performTouchInput {
            // Simulate a rapid back and forth gesture which only moves 20px in 100ms if you
            // only compare beginning and end, but much faster (70px in 16ms) when the intermediate
            // historical events are included.
            val from = topCenter + Offset(0f, 120f)
            val to = topCenter + Offset(0f, 100f)

<<<<<<< HEAD
            val historicalTimes = if (VelocityTrackerAddPointsFix) {
                listOf(-16L, -12L, -8L)
            } else {
                listOf(-16L, -8L)
            }
            val historicalCoordinates = if (VelocityTrackerAddPointsFix) {
                listOf(to + Offset(0f, 70f), to + Offset(0f, 55f), to + Offset(0f, 35f))
            } else {
                listOf(to + Offset(0f, 70f), to + Offset(0f, 35f))
            }
=======
            val historicalTimes =
                if (VelocityTrackerAddPointsFix) {
                    listOf(-16L, -12L, -8L)
                } else {
                    listOf(-16L, -8L)
                }
            val historicalCoordinates =
                if (VelocityTrackerAddPointsFix) {
                    listOf(to + Offset(0f, 70f), to + Offset(0f, 55f), to + Offset(0f, 35f))
                } else {
                    listOf(to + Offset(0f, 70f), to + Offset(0f, 35f))
                }
>>>>>>> 8b9e74df
            val delayMillis = 100L

            down(from)
            updatePointerTo(0, to)
            if (useHistoricalEvents) {
                @OptIn(ExperimentalTestApi::class)
                moveWithHistory(historicalTimes, historicalCoordinates, delayMillis)
            } else {
                move(delayMillis)
            }
            up()
        }
        // Equal to swipe distance before fling animation starts
        Truth.assertThat(scrollState.value).isEqualTo(swipeDistance.roundToInt())

        rule.waitForIdle()
    }
}<|MERGE_RESOLUTION|>--- conflicted
+++ resolved
@@ -60,14 +60,7 @@
 
     @Composable
     fun Ui(alignment: Alignment) {
-<<<<<<< HEAD
-        Box(
-            Modifier
-                .fillMaxSize()
-                .wrapContentSize(alignment)) {
-=======
         Box(Modifier.fillMaxSize().wrapContentSize(alignment)) {
->>>>>>> 8b9e74df
             ClickableTestBox(modifier = recorder, tag = tag)
         }
     }
@@ -124,18 +117,6 @@
             val from = topCenter + Offset(0f, 120f)
             val to = topCenter + Offset(0f, 100f)
 
-<<<<<<< HEAD
-            val historicalTimes = if (VelocityTrackerAddPointsFix) {
-                listOf(-16L, -12L, -8L)
-            } else {
-                listOf(-16L, -8L)
-            }
-            val historicalCoordinates = if (VelocityTrackerAddPointsFix) {
-                listOf(to + Offset(0f, 70f), to + Offset(0f, 55f), to + Offset(0f, 35f))
-            } else {
-                listOf(to + Offset(0f, 70f), to + Offset(0f, 35f))
-            }
-=======
             val historicalTimes =
                 if (VelocityTrackerAddPointsFix) {
                     listOf(-16L, -12L, -8L)
@@ -148,7 +129,6 @@
                 } else {
                     listOf(to + Offset(0f, 70f), to + Offset(0f, 35f))
                 }
->>>>>>> 8b9e74df
             val delayMillis = 100L
 
             down(from)
