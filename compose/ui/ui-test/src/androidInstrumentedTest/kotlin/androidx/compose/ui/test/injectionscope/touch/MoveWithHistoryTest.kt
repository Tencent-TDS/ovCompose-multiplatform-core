--- conflicted
+++ resolved
@@ -29,6 +29,7 @@
 import androidx.compose.ui.ExperimentalComposeUiApi
 import androidx.compose.ui.Modifier
 import androidx.compose.ui.geometry.Offset
+import androidx.compose.ui.input.pointer.util.VelocityTrackerAddPointsFix
 import androidx.compose.ui.platform.LocalDensity
 import androidx.compose.ui.platform.testTag
 import androidx.compose.ui.test.ExperimentalTestApi
@@ -116,11 +117,6 @@
             val from = topCenter + Offset(0f, 120f)
             val to = topCenter + Offset(0f, 100f)
 
-<<<<<<< HEAD
-            val historicalTimes = listOf(-16L, -12L, -8L)
-            val historicalCoordinates =
-                listOf(to + Offset(0f, 70f), to + Offset(0f, 55f), to + Offset(0f, 35f))
-=======
             val historicalTimes =
                 if (VelocityTrackerAddPointsFix) {
                     listOf(-16L, -12L, -8L)
@@ -133,7 +129,6 @@
                 } else {
                     listOf(to + Offset(0f, 70f), to + Offset(0f, 35f))
                 }
->>>>>>> 3d4510a6
             val delayMillis = 100L
 
             down(from)
