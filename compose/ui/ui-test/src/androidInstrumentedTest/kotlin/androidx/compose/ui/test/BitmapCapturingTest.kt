/*
 * Copyright 2020 The Android Open Source Project
 *
 * Licensed under the Apache License, Version 2.0 (the "License");
 * you may not use this file except in compliance with the License.
 * You may obtain a copy of the License at
 *
 *      http://www.apache.org/licenses/LICENSE-2.0
 *
 * Unless required by applicable law or agreed to in writing, software
 * distributed under the License is distributed on an "AS IS" BASIS,
 * WITHOUT WARRANTIES OR CONDITIONS OF ANY KIND, either express or implied.
 * See the License for the specific language governing permissions and
 * limitations under the License.
 */

package androidx.compose.ui.test

import android.os.Build
import androidx.activity.ComponentActivity
import androidx.compose.foundation.background
import androidx.compose.foundation.layout.Box
import androidx.compose.foundation.layout.Column
import androidx.compose.foundation.layout.Row
import androidx.compose.foundation.layout.padding
import androidx.compose.foundation.layout.size
import androidx.compose.material.AlertDialog
import androidx.compose.material.Text
import androidx.compose.runtime.Composable
import androidx.compose.testutils.assertContainsColor
import androidx.compose.testutils.assertDoesNotContainColor
import androidx.compose.testutils.assertPixels
import androidx.compose.ui.Modifier
import androidx.compose.ui.graphics.Color
import androidx.compose.ui.platform.testTag
import androidx.compose.ui.test.junit4.createAndroidComposeRule
import androidx.compose.ui.unit.Density
import androidx.compose.ui.unit.Dp
import androidx.compose.ui.unit.IntOffset
import androidx.compose.ui.unit.IntSize
import androidx.compose.ui.unit.dp
import androidx.compose.ui.window.Dialog
import androidx.compose.ui.window.Popup
import androidx.test.filters.MediumTest
import androidx.test.filters.SdkSuppress
import com.google.common.truth.Truth.assertThat
import kotlin.math.roundToInt
import org.junit.Ignore
import org.junit.Rule
import org.junit.Test
import org.junit.runner.RunWith
import org.junit.runners.Parameterized

@MediumTest
@RunWith(Parameterized::class)
@SdkSuppress(minSdkVersion = Build.VERSION_CODES.O)
class BitmapCapturingTest(val config: TestConfig) {
    data class TestConfig(val activityClass: Class<out ComponentActivity>)

    companion object {
        @JvmStatic
        @Parameterized.Parameters(name = "{0}")
        fun createTestSet(): List<TestConfig> =
            listOf(
                TestConfig(ComponentActivity::class.java),
<<<<<<< HEAD
                TestConfig(ActivityWithActionBar::class.java)
=======
                TestConfig(CustomComposeHostActivity::class.java)
>>>>>>> 3d4510a6
            )
    }

    @get:Rule val rule = createAndroidComposeRule(config.activityClass)

    private val rootTag = "Root"
    private val tagTopLeft = "TopLeft"
    private val tagTopRight = "TopRight"
    private val tagBottomLeft = "BottomLeft"
    private val tagBottomRight = "BottomRight"

    private val colorTopLeft = Color.Red
    private val colorTopRight = Color.Blue
    private val colorBottomLeft = Color.Green
    private val colorBottomRight = Color.Yellow
    private val colorBg = Color.Black

    @Test
    fun captureIndividualRects_checkSizeAndColors() {
        composeCheckerboard()

        var calledCount = 0
        rule.onNodeWithTag(tagTopLeft).captureToImage().assertPixels(
            expectedSize = IntSize(100, 50)
        ) {
            calledCount++
            colorTopLeft
        }
        assertThat(calledCount).isEqualTo((100 * 50))

        rule.onNodeWithTag(tagTopRight).captureToImage().assertPixels(
            expectedSize = IntSize(100, 50)
        ) {
            colorTopRight
        }
        rule.onNodeWithTag(tagBottomLeft).captureToImage().assertPixels(
            expectedSize = IntSize(100, 50)
        ) {
            colorBottomLeft
        }
        rule.onNodeWithTag(tagBottomRight).captureToImage().assertPixels(
            expectedSize = IntSize(100, 50)
        ) {
            colorBottomRight
        }
    }

    @Test
    fun captureRootContainer_checkSizeAndColors() {
        composeCheckerboard()

        rule.onNodeWithTag(rootTag).captureToImage().assertPixels(
            expectedSize = IntSize(200, 100)
        ) {
            expectedColorProvider(it)
        }
    }

    @Test
    @SdkSuppress(minSdkVersion = Build.VERSION_CODES.P) // b/163023027
    fun captureDialog_verifyBackground() {
        // Test that we are really able to capture dialogs to bitmap.
        setContent {
            AlertDialog(onDismissRequest = {}, confirmButton = {}, backgroundColor = Color.Red)
        }

        rule.onNode(isDialog()).captureToImage().assertContainsColor(Color.Red)
    }

    @Ignore // b/266737024
    @Test
    fun capturePopup_verifyBackground() {
        setContent { Box { Popup { Box(Modifier.background(Color.Red)) { Text("Hello") } } } }

        rule.onNode(isPopup()).captureToImage().assertContainsColor(Color.Red)
    }

    @Test
    fun captureComposable_withPopUp_verifyBackground() {
        setContent {
            Box(Modifier.testTag(rootTag).size(300.dp).background(Color.Yellow)) {
                Popup { Box(Modifier.background(Color.Red)) { Text("Hello") } }
            }
        }

        rule
            .onNodeWithTag(rootTag)
            .captureToImage()
            .assertContainsColor(Color.Yellow)
            .assertDoesNotContainColor(Color.Red)
    }

    @Test
    fun captureComposable_withDialog_verifyBackground() {
        setContent {
            Box(Modifier.testTag(rootTag).size(300.dp).background(Color.Yellow)) {
                Dialog({}) { Box(Modifier.size(300.dp).background(Color.Red)) { Text("Hello") } }
            }
        }
        rule
            .onNodeWithTag(rootTag)
            .captureToImage()
            .assertContainsColor(Color.Yellow)
            .assertDoesNotContainColor(Color.Red)
    }

    @Test
    fun capturePopup_verifySize() {
        val boxSize = 200.dp
        val boxSizePx = boxSize.toPixel(rule.density).roundToInt()
        setContent { Box { Popup { Box(Modifier.size(boxSize)) { Text("Hello") } } } }

        rule.onNode(isPopup()).captureToImage().let {
            assertThat(IntSize(it.width, it.height)).isEqualTo(IntSize(boxSizePx, boxSizePx))
        }
    }

    private fun Dp.toPixel(density: Density) = this.value * density.density

    private fun expectedColorProvider(pos: IntOffset): Color {
        if (pos.y < 50) {
            if (pos.x < 100) {
                return colorTopLeft
            } else if (pos.x < 200) {
                return colorTopRight
            }
        } else if (pos.y < 100) {
            if (pos.x < 100) {
                return colorBottomLeft
            } else if (pos.x < 200) {
                return colorBottomRight
            }
        }
        throw IllegalArgumentException("Expected color undefined for position $pos")
    }

    private fun composeCheckerboard() {
        with(rule.density) {
            setContent {
                Box(Modifier.background(colorBg)) {
                    Box(Modifier.padding(top = 20.toDp()).background(colorBg)) {
                        Column(Modifier.testTag(rootTag)) {
                            Row {
                                Box(
                                    Modifier.testTag(tagTopLeft)
                                        .size(100.toDp(), 50.toDp())
                                        .background(color = colorTopLeft)
                                )
                                Box(
                                    Modifier.testTag(tagTopRight)
                                        .size(100.toDp(), 50.toDp())
                                        .background(colorTopRight)
                                )
                            }
                            Row {
                                Box(
                                    Modifier.testTag(tagBottomLeft)
                                        .size(100.toDp(), 50.toDp())
                                        .background(colorBottomLeft)
                                )
                                Box(
                                    Modifier.testTag(tagBottomRight)
                                        .size(100.toDp(), 50.toDp())
                                        .background(colorBottomRight)
                                )
                            }
                        }
                    }
                }
            }
        }
    }

    private fun setContent(content: @Composable () -> Unit) {
        when (val activity = rule.activity) {
            is CustomComposeHostActivity -> activity.setContent(content)
            else -> rule.setContent(content)
        }
    }
}<|MERGE_RESOLUTION|>--- conflicted
+++ resolved
@@ -63,11 +63,7 @@
         fun createTestSet(): List<TestConfig> =
             listOf(
                 TestConfig(ComponentActivity::class.java),
-<<<<<<< HEAD
-                TestConfig(ActivityWithActionBar::class.java)
-=======
                 TestConfig(CustomComposeHostActivity::class.java)
->>>>>>> 3d4510a6
             )
     }
 
