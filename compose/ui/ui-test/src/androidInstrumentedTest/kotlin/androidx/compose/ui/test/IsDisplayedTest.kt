/*
 * Copyright 2019 The Android Open Source Project
 *
 * Licensed under the Apache License, Version 2.0 (the "License");
 * you may not use this file except in compliance with the License.
 * You may obtain a copy of the License at
 *
 *      http://www.apache.org/licenses/LICENSE-2.0
 *
 * Unless required by applicable law or agreed to in writing, software
 * distributed under the License is distributed on an "AS IS" BASIS,
 * WITHOUT WARRANTIES OR CONDITIONS OF ANY KIND, either express or implied.
 * See the License for the specific language governing permissions and
 * limitations under the License.
 */

package androidx.compose.ui.test

import android.view.View
import android.view.ViewGroup
import android.widget.FrameLayout
import androidx.activity.ComponentActivity
import androidx.compose.foundation.background
import androidx.compose.foundation.layout.Box
import androidx.compose.foundation.layout.Column
import androidx.compose.foundation.layout.Row
import androidx.compose.foundation.layout.fillMaxHeight
import androidx.compose.foundation.layout.fillMaxWidth
import androidx.compose.foundation.layout.requiredHeight
import androidx.compose.foundation.layout.requiredSize
import androidx.compose.foundation.layout.requiredWidth
import androidx.compose.foundation.rememberScrollState
import androidx.compose.foundation.verticalScroll
import androidx.compose.runtime.Composable
import androidx.compose.runtime.getValue
import androidx.compose.runtime.mutableStateOf
import androidx.compose.runtime.setValue
import androidx.compose.ui.Modifier
import androidx.compose.ui.graphics.Color
import androidx.compose.ui.layout.Layout
import androidx.compose.ui.platform.ComposeView
import androidx.compose.ui.test.junit4.createAndroidComposeRule
import androidx.compose.ui.test.util.BoundaryNode
import androidx.compose.ui.unit.Dp
import androidx.compose.ui.unit.dp
import androidx.test.espresso.Espresso.onView
import androidx.test.espresso.ViewInteraction
import androidx.test.espresso.assertion.ViewAssertions.matches
import androidx.test.espresso.matcher.ViewMatchers.isDisplayed
import androidx.test.espresso.matcher.ViewMatchers.withId
import androidx.test.espresso.matcher.ViewMatchers.withParent
import androidx.test.filters.MediumTest
import com.google.common.truth.Truth.assertThat
import kotlin.test.assertFailsWith
import org.hamcrest.CoreMatchers.allOf
import org.hamcrest.CoreMatchers.not
import org.junit.Rule
import org.junit.Test
import org.junit.runner.RunWith
import org.junit.runners.Parameterized

@MediumTest
@RunWith(Parameterized::class)
class IsDisplayedTest(val config: TestConfig) {
    data class TestConfig(val activityClass: Class<out ComponentActivity>)

    companion object {
        @JvmStatic
        @Parameterized.Parameters(name = "{0}")
        fun createTestSet(): List<TestConfig> =
            listOf(
                TestConfig(ComponentActivity::class.java),
<<<<<<< HEAD
                TestConfig(ActivityWithActionBar::class.java)
=======
                TestConfig(CustomComposeHostActivity::class.java)
>>>>>>> 3d4510a6
            )
    }

    @get:Rule val rule = createAndroidComposeRule(config.activityClass)

    private val colors = listOf(Color.Red, Color.Green, Color.Blue)

    @Composable
    private fun Item(i: Int, width: Dp? = null, height: Dp? = null) {
        BoundaryNode("item$i") {
            Box(
                modifier =
                    with(Modifier) { width?.let { requiredWidth(it) } ?: fillMaxWidth() }
<<<<<<< HEAD
                        .then(
                            with(Modifier) { height?.let { requiredHeight(it) } ?: fillMaxHeight() }
                        )
                        .background(colors[i % colors.size])
=======
                        .let {
                            with(it) { height?.let { requiredHeight(it) } ?: fillMaxHeight() }
                                .background(colors[i % colors.size])
                        }
>>>>>>> 3d4510a6
            )
        }
    }

    @Composable
    fun PlaceConditionally(place: Boolean, content: @Composable () -> Unit) {
        Layout(content = content) { measurables, constraints ->
            if (place) {
                val placeable = measurables[0].measure(constraints)
                layout(placeable.width, placeable.height) { placeable.placeRelative(0, 0) }
            } else {
                layout(0, 0) {}
            }
        }
    }

    @Test
    fun componentInScrollable_isDisplayed() {
        setContent {
            Column(modifier = Modifier.requiredSize(100.dp).verticalScroll(rememberScrollState())) {
                repeat(10) { Item(it, height = 30.dp) }
            }
        }

        rule.onNodeWithTag("item0").assertIsDisplayed()
    }

    @Test
    fun componentInScrollable_isNotDisplayed() {
        setContent {
            Column(modifier = Modifier.requiredSize(100.dp).verticalScroll(rememberScrollState())) {
                repeat(10) { Item(it, height = 30.dp) }
            }
        }

        rule.onNodeWithTag("item4").assertIsNotDisplayed()
    }

    @Test
    fun togglePlacement() {
        var place by mutableStateOf(true)

        setContent {
            PlaceConditionally(place) {
                // Item instead of BoundaryNode because we need non-zero size
                Item(0)
            }
        }

        rule.onNodeWithTag("item0").assertIsDisplayed()

        rule.runOnIdle { place = false }

        rule.onNodeWithTag("item0").assertIsNotDisplayed()
    }

    @Test
    fun toggleParentPlacement() {
        var place by mutableStateOf(true)

        setContent {
            PlaceConditionally(place) {
                Box {
                    // Item instead of BoundaryNode because we need non-zero size
                    Item(0)
                }
            }
        }

        rule.onNodeWithTag("item0").assertIsDisplayed()

        rule.runOnIdle { place = false }

        rule.onNodeWithTag("item0").assertIsNotDisplayed()
    }

    @Test
    fun rowTooSmall() {
        setContent {
            Row(modifier = Modifier.requiredSize(100.dp)) { repeat(10) { Item(it, width = 30.dp) } }
        }

        rule.onNodeWithTag("item9").assertIsNotDisplayed()
    }

    @Test
    fun viewVisibility_androidComposeView() {
        lateinit var androidComposeView: View
        rule.activityRule.scenario.onActivity { activity ->
            // FrameLayout(id=100, w=100, h=100)
            // '- AndroidComposeView
            androidComposeView =
                ComposeView(activity)
                    .apply {
                        id = 100
                        layoutParams = ViewGroup.MarginLayoutParams(100, 100)
                        activity.setContentView(this)
                        setContent { Item(0) }
                    }
                    .getChildAt(0)
        }

        fun onComposeView(): ViewInteraction {
            return onView(allOf(withParent(withId(100))))
        }

        onComposeView().check(matches(isDisplayed()))
        rule.onNodeWithTag("item0").assertIsDisplayed()

        rule.runOnIdle { androidComposeView.visibility = View.GONE }

        onComposeView().check(matches(not(isDisplayed())))
        rule.onNodeWithTag("item0").assertIsNotDisplayed()
    }

    @Test
    fun viewVisibility_parentView() {
        lateinit var composeContainer: View
        rule.activityRule.scenario.onActivity { activity ->
            // FrameLayout
            // '- FrameLayout(id=100, w=100, h=100) -> composeContainer
            //    '- AndroidComposeView
            composeContainer =
                ComposeView(activity).apply {
                    id = 100
                    layoutParams = ViewGroup.MarginLayoutParams(100, 100)
                    activity.setContentView(FrameLayout(activity).also { it.addView(this) })
                    setContent { Item(0) }
                }
        }

        fun onComposeView(): ViewInteraction {
            return onView(allOf(withParent(withId(100))))
        }

        onComposeView().check(matches(isDisplayed()))
        rule.onNodeWithTag("item0").assertIsDisplayed()

        rule.runOnIdle { composeContainer.visibility = View.GONE }

        onComposeView().check(matches(not(isDisplayed())))
        rule.onNodeWithTag("item0").assertIsNotDisplayed()
    }

    @Test
    fun isDisplayed_throws_whenMultipleNodesMatch() {
        setContent {
            Item(0)
            Item(0)
        }

        val interaction = rule.onNodeWithTag("item0")

        assertFailsWith<AssertionError> { interaction.isDisplayed() }
    }

    @Test
    fun isNotDisplayed_throws_whenMultipleNodesMatch() {
        setContent {
            Item(0)
            Item(0)
        }

        val interaction = rule.onNodeWithTag("item0")

        assertFailsWith<AssertionError> { interaction.isNotDisplayed() }
    }

    @Test
    fun isDisplayed_returnsFalse_whenNodeNotFound() {
        setContent {}

        assertThat(rule.onNodeWithTag("doesn't exist").isDisplayed()).isFalse()
    }

    @Test
    fun isNotDisplayed_returnsTrue_whenNodeNotFound() {
        setContent {}

        assertThat(rule.onNodeWithTag("doesn't exist").isNotDisplayed()).isTrue()
    }

    @Test
    fun isDisplayed_returnsFalse_whenNodeIsFullyHidden() {
        setContent { Box(Modifier.requiredSize(0.dp)) { Item(0, width = 10.dp, height = 10.dp) } }

        assertThat(rule.onNodeWithTag("item0").isDisplayed()).isFalse()
    }

    @Test
    fun isNotDisplayed_returnsTrue_whenNodeIsFullyHidden() {
        setContent { Box(Modifier.requiredSize(0.dp)) { Item(0, width = 10.dp, height = 10.dp) } }

        assertThat(rule.onNodeWithTag("item0").isNotDisplayed()).isTrue()
    }

    @Test
    fun isDisplayed_returnsTrue_whenNodeIsPartiallyVisible() {
        setContent { Box(Modifier.requiredSize(5.dp)) { Item(0, width = 10.dp, height = 10.dp) } }

        assertThat(rule.onNodeWithTag("item0").isDisplayed()).isTrue()
    }

    @Test
    fun isNotDisplayed_returnsFalse_whenNodeIsPartiallyVisible() {
        setContent { Box(Modifier.requiredSize(5.dp)) { Item(0, width = 10.dp, height = 10.dp) } }

        assertThat(rule.onNodeWithTag("item0").isNotDisplayed()).isFalse()
    }

    @Test
    fun isDisplayed_returnsTrue_whenNodeIsFullyVisible() {
        setContent { Item(0) }

        assertThat(rule.onNodeWithTag("item0").isDisplayed()).isTrue()
    }

    @Test
    fun isNotDisplayed_returnsFalse_whenNodeIsFullyVisible() {
        setContent { Item(0) }

        assertThat(rule.onNodeWithTag("item0").isNotDisplayed()).isFalse()
    }

    private fun setContent(content: @Composable () -> Unit) {
        when (val activity = rule.activity) {
            is CustomComposeHostActivity -> activity.setContent(content)
            else -> rule.setContent(content)
        }
    }
}<|MERGE_RESOLUTION|>--- conflicted
+++ resolved
@@ -70,11 +70,7 @@
         fun createTestSet(): List<TestConfig> =
             listOf(
                 TestConfig(ComponentActivity::class.java),
-<<<<<<< HEAD
-                TestConfig(ActivityWithActionBar::class.java)
-=======
                 TestConfig(CustomComposeHostActivity::class.java)
->>>>>>> 3d4510a6
             )
     }
 
@@ -88,17 +84,10 @@
             Box(
                 modifier =
                     with(Modifier) { width?.let { requiredWidth(it) } ?: fillMaxWidth() }
-<<<<<<< HEAD
-                        .then(
-                            with(Modifier) { height?.let { requiredHeight(it) } ?: fillMaxHeight() }
-                        )
-                        .background(colors[i % colors.size])
-=======
                         .let {
                             with(it) { height?.let { requiredHeight(it) } ?: fillMaxHeight() }
                                 .background(colors[i % colors.size])
                         }
->>>>>>> 3d4510a6
             )
         }
     }
