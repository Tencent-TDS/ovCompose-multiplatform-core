--- conflicted
+++ resolved
@@ -138,11 +138,7 @@
                     |    MergeDescendants = 'true'
                     |-Node #X at (l=X, t=X, r=X, b=X)px
                       Text = '[Hello]'
-<<<<<<< HEAD
-                      Actions = [SetTextSubstitution, ShowTextSubstitution, ClearTextSubstitution, GetTextLayoutResult]
-=======
                       Actions = [ClearTextSubstitution, GetTextLayoutResult, SetTextSubstitution, ShowTextSubstitution]
->>>>>>> 3d4510a6
             """
                     .trimIndent()
             )
@@ -267,11 +263,7 @@
                  | Actions = [ClearTextSubstitution, GetTextLayoutResult, SetTextSubstitution, ShowTextSubstitution]
                  |-Node #X at (l=X, t=X, r=X, b=X)px
                    Text = '[second]'
-<<<<<<< HEAD
-                   Actions = [SetTextSubstitution, ShowTextSubstitution, ClearTextSubstitution, GetTextLayoutResult]
-=======
                    Actions = [ClearTextSubstitution, GetTextLayoutResult, SetTextSubstitution, ShowTextSubstitution]
->>>>>>> 3d4510a6
             """
                     .trimIndent()
             )
