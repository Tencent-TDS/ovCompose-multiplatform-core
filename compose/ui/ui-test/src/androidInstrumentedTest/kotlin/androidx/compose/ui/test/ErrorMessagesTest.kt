--- conflicted
+++ resolved
@@ -176,11 +176,7 @@
         expectErrorMessage(
             """
                 Failed to assert count of nodes.
-<<<<<<< HEAD
-                Reason: Expected '3' nodes but could not find any node that satisfies: (Text + EditableText contains 'Toggle2' (ignoreCase: false))
-=======
                 Reason: Expected '3' nodes but could not find any node that satisfies: (Text + InputText + EditableText contains 'Toggle2' (ignoreCase: false))
->>>>>>> 3d4510a6
             """
                 .trimIndent()
         ) {
@@ -204,11 +200,7 @@
                 Text = '[Hello]'
                 Actions = [ClearTextSubstitution, GetTextLayoutResult, SetTextSubstitution, ShowTextSubstitution]
                 Has 1 sibling
-<<<<<<< HEAD
-                Original selector: Text + EditableText contains 'Hello' (ignoreCase: false)
-=======
                 Original selector: Text + InputText + EditableText contains 'Hello' (ignoreCase: false)
->>>>>>> 3d4510a6
             """
                 .trimIndent()
         ) {
@@ -233,11 +225,7 @@
                 Text = '[Hello]'
                 Actions = [ClearTextSubstitution, GetTextLayoutResult, SetTextSubstitution, ShowTextSubstitution]
                 Has 1 sibling
-<<<<<<< HEAD
-                Original selector: Text + EditableText contains 'Hello' (ignoreCase: false)
-=======
                 Original selector: Text + InputText + EditableText contains 'Hello' (ignoreCase: false)
->>>>>>> 3d4510a6
             """
                 .trimIndent()
         ) {
@@ -262,11 +250,7 @@
                 Text = '[Hello]'
                 Actions = [ClearTextSubstitution, GetTextLayoutResult, SetTextSubstitution, ShowTextSubstitution]
                 Has 1 sibling
-<<<<<<< HEAD
-                Original selector: Text + EditableText contains 'Hello' (ignoreCase: false)
-=======
                 Original selector: Text + InputText + EditableText contains 'Hello' (ignoreCase: false)
->>>>>>> 3d4510a6
             """
                 .trimIndent()
         ) {
