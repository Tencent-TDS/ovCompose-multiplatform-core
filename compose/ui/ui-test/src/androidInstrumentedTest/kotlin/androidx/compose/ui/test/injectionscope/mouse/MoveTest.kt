--- conflicted
+++ resolved
@@ -199,11 +199,7 @@
     @Test
     fun animatePointerTo() =
         runMouseInputInjectionTest(
-<<<<<<< HEAD
-            mouseInput = { animateTo(position1, durationMillis = steps * T) },
-=======
             mouseInput = { animateMoveTo(position1, durationMillis = steps * T) },
->>>>>>> 3d4510a6
             eventVerifiers =
                 arrayOf(
                     { verifyMouseEvent(1 * T, Enter, false, distancePerStep * 1f) },
@@ -218,11 +214,7 @@
         runMouseInputInjectionTest(
             mouseInput = {
                 moveTo(position2)
-<<<<<<< HEAD
-                animateBy(distance, durationMillis = steps * T)
-=======
                 animateMoveBy(distance, durationMillis = steps * T)
->>>>>>> 3d4510a6
             },
             eventVerifiers =
                 arrayOf(
@@ -237,11 +229,7 @@
     @Test
     fun animateAlong_fromCurrentPosition() =
         runMouseInputInjectionTest(
-<<<<<<< HEAD
-            mouseInput = { animateAlong(curveFromHere, durationMillis = steps * T) },
-=======
             mouseInput = { animateMoveAlong(curveFromHere, durationMillis = steps * T) },
->>>>>>> 3d4510a6
             eventVerifiers =
                 arrayOf(
                     // The curve starts at the current position (0, 0) so we expect no initial
@@ -256,11 +244,7 @@
     @Test
     fun animateAlong_fromOtherPosition() =
         runMouseInputInjectionTest(
-<<<<<<< HEAD
-            mouseInput = { animateAlong(curveFromElsewhere, durationMillis = steps * T) },
-=======
             mouseInput = { animateMoveAlong(curveFromElsewhere, durationMillis = steps * T) },
->>>>>>> 3d4510a6
             eventVerifiers =
                 arrayOf(
                     // The curve doesn't start at the current position (0, 0) so we expect an
