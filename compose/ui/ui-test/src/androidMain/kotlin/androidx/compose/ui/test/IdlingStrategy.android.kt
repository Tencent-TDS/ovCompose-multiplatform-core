/*
 * Copyright 2023 The Android Open Source Project
 *
 * Licensed under the Apache License, Version 2.0 (the "License");
 * you may not use this file except in compliance with the License.
 * You may obtain a copy of the License at
 *
 *      http://www.apache.org/licenses/LICENSE-2.0
 *
 * Unless required by applicable law or agreed to in writing, software
 * distributed under the License is distributed on an "AS IS" BASIS,
 * WITHOUT WARRANTIES OR CONDITIONS OF ANY KIND, either express or implied.
 * See the License for the specific language governing permissions and
 * limitations under the License.
 */

package androidx.compose.ui.test

import kotlin.coroutines.CoroutineContext
import kotlin.coroutines.EmptyCoroutineContext

/**
 * A strategy to wait for idleness. This is typically implemented by different test frameworks, to
 * allow each framework to await idleness in their own unique way. For example, a framework could
 * sleep until the system is idle, or a framework could take control of the system and execute all
 * pending work immediately.
 *
 * Normally one does not need to touch this, ever.
 */
internal interface IdlingStrategy {
    /**
     * Whether or not [runUntilIdle] of this strategy can be called from the main thread. If this
     * returns `false`, attempts to synchronize on the main thread will throw an exception.
     */
    val canSynchronizeOnUiThread: Boolean

    /**
     * The [CoroutineContext] that needs to be used to call synchronization methods. On instrumented
     * tests, this needs to dispatch on a non-ui thread. On Robolectric tests, this needs to
     * dispatch on the ui thread.
     */
    val synchronizationContext: CoroutineContext
        get() = EmptyCoroutineContext

    /**
     * Should block until the system is idle. A strategy may actively push the system towards an
     * idle state, but doesn't necessarily have to do that. For example, it could just poll the
     * system until it is idle and simply sleep in between.
     */
    fun runUntilIdle()

    /**
<<<<<<< HEAD
     * Should suspend until the system is idle. A strategy may actively push the system towards an
     * idle state, but doesn't necessarily have to do that. Default implementation calls
     * [runUntilIdle] without suspending.
     */
    suspend fun awaitIdle() = runUntilIdle()

    /**
=======
>>>>>>> 3d4510a6
     * Runs the [block] while giving implementations the option to perform setup and tear down work.
     */
    fun <R> withStrategy(block: () -> R): R = block()
}<|MERGE_RESOLUTION|>--- conflicted
+++ resolved
@@ -50,16 +50,6 @@
     fun runUntilIdle()
 
     /**
-<<<<<<< HEAD
-     * Should suspend until the system is idle. A strategy may actively push the system towards an
-     * idle state, but doesn't necessarily have to do that. Default implementation calls
-     * [runUntilIdle] without suspending.
-     */
-    suspend fun awaitIdle() = runUntilIdle()
-
-    /**
-=======
->>>>>>> 3d4510a6
      * Runs the [block] while giving implementations the option to perform setup and tear down work.
      */
     fun <R> withStrategy(block: () -> R): R = block()
