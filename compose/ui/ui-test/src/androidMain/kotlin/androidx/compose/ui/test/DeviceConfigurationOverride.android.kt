/*
 * Copyright 2024 The Android Open Source Project
 *
 * Licensed under the Apache License, Version 2.0 (the "License");
 * you may not use this file except in compliance with the License.
 * You may obtain a copy of the License at
 *
 *      http://www.apache.org/licenses/LICENSE-2.0
 *
 * Unless required by applicable law or agreed to in writing, software
 * distributed under the License is distributed on an "AS IS" BASIS,
 * WITHOUT WARRANTIES OR CONDITIONS OF ANY KIND, either express or implied.
 * See the License for the specific language governing permissions and
 * limitations under the License.
 */

package androidx.compose.ui.test

import android.content.res.Configuration
import android.util.DisplayMetrics
import android.view.ContextThemeWrapper
import android.view.View
import android.view.WindowInsets
import androidx.annotation.RequiresApi
import androidx.compose.runtime.Composable
import androidx.compose.runtime.CompositionLocalProvider
import androidx.compose.runtime.getValue
import androidx.compose.runtime.rememberUpdatedState
import androidx.compose.ui.platform.AbstractComposeView
import androidx.compose.ui.platform.LocalConfiguration
import androidx.compose.ui.platform.LocalContext
import androidx.compose.ui.platform.LocalDensity
import androidx.compose.ui.platform.LocalFontFamilyResolver
import androidx.compose.ui.platform.LocalLayoutDirection
import androidx.compose.ui.text.font.createFontFamilyResolver
import androidx.compose.ui.text.intl.Locale
import androidx.compose.ui.text.intl.LocaleList
import androidx.compose.ui.unit.Density
import androidx.compose.ui.unit.DpSize
import androidx.compose.ui.unit.LayoutDirection
import androidx.compose.ui.util.fastJoinToString
import androidx.compose.ui.viewinterop.AndroidView
import androidx.core.os.ConfigurationCompat
import androidx.core.os.LocaleListCompat
import androidx.core.view.WindowInsetsCompat
import androidx.core.view.children
import kotlin.math.floor

actual fun DeviceConfigurationOverride.Companion.ForcedSize(
    size: DpSize
): DeviceConfigurationOverride = DeviceConfigurationOverride { contentUnderTest ->
    // First override the density. Doing this first allows using the resulting density in the
    // overridden configuration.
    DensityForcedSize(size) {
        // Second, override the configuration, with the current configuration modified by the
        // resulting density
        OverriddenConfiguration(
            configuration =
                Configuration().apply {
                    // Initialize from the current configuration
                    updateFrom(LocalConfiguration.current)

                    // Override densityDpi
                    densityDpi =
                        floor(LocalDensity.current.density * DisplayMetrics.DENSITY_DEFAULT).toInt()
                },
            content = contentUnderTest
        )
    }
}

actual fun DeviceConfigurationOverride.Companion.FontScale(
    fontScale: Float
): DeviceConfigurationOverride = DeviceConfigurationOverride { contentUnderTest ->
    OverriddenConfiguration(
        configuration =
            Configuration().apply {
                // Initialize from the current configuration
                updateFrom(LocalConfiguration.current)

                // Override font scale
                this.fontScale = fontScale
            },
        content = contentUnderTest
    )
}

actual fun DeviceConfigurationOverride.Companion.LayoutDirection(
    layoutDirection: LayoutDirection
): DeviceConfigurationOverride = DeviceConfigurationOverride { contentUnderTest ->
    OverriddenConfiguration(
        configuration =
            Configuration().apply {
                // Initialize from the current configuration
                updateFrom(LocalConfiguration.current)

                // Override screen layout for layout direction
                screenLayout =
                    screenLayout and
                        Configuration.SCREENLAYOUT_LAYOUTDIR_MASK.inv() or
                        when (layoutDirection) {
                            LayoutDirection.Ltr -> Configuration.SCREENLAYOUT_LAYOUTDIR_LTR
                            LayoutDirection.Rtl -> Configuration.SCREENLAYOUT_LAYOUTDIR_RTL
                        }
            },
        content = contentUnderTest
    )
}

/**
 * A [DeviceConfigurationOverride] that overrides the locales for the contained content.
 *
 * This will change resource resolution for the content under test, and also override the layout
 * direction as specified by the locales.
 *
 * @sample androidx.compose.ui.test.samples.DeviceConfigurationOverrideLocalesSample
 */
fun DeviceConfigurationOverride.Companion.Locales(
    locales: LocaleList,
): DeviceConfigurationOverride = DeviceConfigurationOverride { contentUnderTest ->
    OverriddenConfiguration(
        configuration =
            Configuration().apply {
                // Initialize from the current configuration
                updateFrom(LocalConfiguration.current)

                // Update the locale list
                ConfigurationCompat.setLocales(
                    this,
                    LocaleListCompat.forLanguageTags(
                        locales.localeList.fastJoinToString(",", transform = Locale::toLanguageTag)
                    )
                )
            },
        content = contentUnderTest
    )
}

/**
 * A [DeviceConfigurationOverride] that overrides the dark mode or light mode theme for the
 * contained content. Inside the content under test, `isSystemInDarkTheme()` will return
 * [isDarkMode].
 *
 * @sample androidx.compose.ui.test.samples.DeviceConfigurationOverrideDarkModeSample
 */
fun DeviceConfigurationOverride.Companion.DarkMode(
    isDarkMode: Boolean,
): DeviceConfigurationOverride = DeviceConfigurationOverride { contentUnderTest ->
    OverriddenConfiguration(
        configuration =
            Configuration().apply {
                // Initialize from the current configuration
                updateFrom(LocalConfiguration.current)

                // Override dark mode
                uiMode =
                    uiMode and
                        Configuration.UI_MODE_NIGHT_MASK.inv() or
                        if (isDarkMode) {
                            Configuration.UI_MODE_NIGHT_YES
                        } else {
                            Configuration.UI_MODE_NIGHT_NO
                        }
            },
        content = contentUnderTest
    )
}

/**
 * A [DeviceConfigurationOverride] that overrides the font weight adjustment for the contained
 * content.
 *
 * @sample androidx.compose.ui.test.samples.DeviceConfigurationOverrideFontWeightAdjustmentSample
 */
@RequiresApi(31)
fun DeviceConfigurationOverride.Companion.FontWeightAdjustment(
    fontWeightAdjustment: Int,
): DeviceConfigurationOverride = DeviceConfigurationOverride { contentUnderTest ->
    OverriddenConfiguration(
        configuration =
            Configuration().apply {
                // Initialize from the current configuration
                updateFrom(LocalConfiguration.current)

                // Override fontWeightAdjustment
                this.fontWeightAdjustment = fontWeightAdjustment
            },
        content = contentUnderTest
    )
}

/**
 * A [DeviceConfigurationOverride] that overrides whether the screen is round for the contained
 * content.
 *
 * @sample androidx.compose.ui.test.samples.DeviceConfigurationOverrideRoundScreenSample
 */
@RequiresApi(23)
fun DeviceConfigurationOverride.Companion.RoundScreen(
    isScreenRound: Boolean,
): DeviceConfigurationOverride = DeviceConfigurationOverride { contentUnderTest ->
    OverriddenConfiguration(
        configuration =
            Configuration().apply {
                // Initialize from the current configuration
                updateFrom(LocalConfiguration.current)

                // Override isRound in screenLayout
                screenLayout =
                    when (isScreenRound) {
                        true ->
                            (screenLayout and Configuration.SCREENLAYOUT_ROUND_MASK.inv()) or
                                Configuration.SCREENLAYOUT_ROUND_YES
                        false ->
                            (screenLayout and Configuration.SCREENLAYOUT_ROUND_MASK.inv()) or
                                Configuration.SCREENLAYOUT_ROUND_NO
                    }
            },
        content = contentUnderTest
<<<<<<< HEAD
=======
    )
}

/**
 * A [DeviceConfigurationOverride] that overrides the window insets for the contained content.
 *
 * @sample androidx.compose.ui.test.samples.DeviceConfigurationOverrideWindowInsetsSample
 */
fun DeviceConfigurationOverride.Companion.WindowInsets(
    windowInsets: WindowInsetsCompat,
): DeviceConfigurationOverride = DeviceConfigurationOverride { contentUnderTest ->
    val currentContentUnderTest by rememberUpdatedState(contentUnderTest)
    val currentWindowInsets by rememberUpdatedState(windowInsets)
    AndroidView(
        factory = { context ->
            object : AbstractComposeView(context) {
                @Composable
                override fun Content() {
                    currentContentUnderTest()
                }

                override fun dispatchApplyWindowInsets(insets: WindowInsets): WindowInsets {
                    children.forEach {
                        it.dispatchApplyWindowInsets(
                            WindowInsets(currentWindowInsets.toWindowInsets())
                        )
                    }
                    return WindowInsetsCompat.CONSUMED.toWindowInsets()!!
                }

                /**
                 * Deprecated, but intercept the `requestApplyInsets` call via the deprecated
                 * method.
                 */
                @Deprecated("Deprecated in Java")
                override fun requestFitSystemWindows() {
                    dispatchApplyWindowInsets(WindowInsets(currentWindowInsets.toWindowInsets()!!))
                }
            }
        },
        update = { with(currentWindowInsets) { it.requestApplyInsets() } }
>>>>>>> 3d4510a6
    )
}

/**
 * Overrides the compositions locals related to the given [configuration].
 *
 * There currently isn't a single source of truth for these values, so we update them all according
 * to the given [configuration].
 */
@Composable
private fun OverriddenConfiguration(configuration: Configuration, content: @Composable () -> Unit) {
    // We don't override the theme, but we do want to override the configuration and this seems
    // convenient to do so
    val newContext =
        ContextThemeWrapper(LocalContext.current, 0).apply {
            applyOverrideConfiguration(configuration)
        }

    CompositionLocalProvider(
        LocalContext provides newContext,
        LocalConfiguration provides configuration,
        LocalLayoutDirection provides
            if (configuration.layoutDirection == View.LAYOUT_DIRECTION_LTR) {
                LayoutDirection.Ltr
            } else {
                LayoutDirection.Rtl
            },
        LocalDensity provides
            Density(
                configuration.densityDpi.toFloat() / DisplayMetrics.DENSITY_DEFAULT,
                configuration.fontScale
            ),
        LocalFontFamilyResolver provides createFontFamilyResolver(newContext),
        content = content
    )
}<|MERGE_RESOLUTION|>--- conflicted
+++ resolved
@@ -217,8 +217,6 @@
                     }
             },
         content = contentUnderTest
-<<<<<<< HEAD
-=======
     )
 }
 
@@ -260,7 +258,6 @@
             }
         },
         update = { with(currentWindowInsets) { it.requestApplyInsets() } }
->>>>>>> 3d4510a6
     )
 }
 
