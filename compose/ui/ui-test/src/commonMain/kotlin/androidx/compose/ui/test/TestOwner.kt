--- conflicted
+++ resolved
@@ -25,12 +25,7 @@
  *
  * This is typically implemented by entities like test rule.
  */
-<<<<<<< HEAD
-@InternalTestApi
-interface TestOwner {
-=======
 internal interface TestOwner {
->>>>>>> 3d4510a6
     /** Clock that drives frames and recompositions in compose tests. */
     val mainClock: MainTestClock
 
@@ -45,17 +40,10 @@
     /**
      * Collects all [RootForTest]s from all compose hierarchies.
      *
-<<<<<<< HEAD
-     * This is a blocking call. Returns only after compose is idle.
-     *
-     * Can crash in case it hits time out. This is not supposed to be handled as it surfaces only in
-     * incorrect tests.
-=======
      * This method is the choke point where all assertions and interactions must go through when
      * testing composables and where we thus have the opportunity to automatically reach quiescence.
      * This is done by calling [ComposeUiTest.waitForIdle] before getting and returning the
      * registered roots.
->>>>>>> 3d4510a6
      *
      * @param atLeastOneRootExpected Whether the caller expects that at least one compose root is
      *   present in the tested app. This affects synchronization efforts / timeouts of this API.
@@ -63,47 +51,6 @@
     fun getRoots(atLeastOneRootExpected: Boolean): Set<RootForTest>
 }
 
-<<<<<<< HEAD
-@InternalTestApi
-fun createTestContext(owner: TestOwner): TestContext {
-    return TestContext(owner)
-}
-
-@OptIn(InternalTestApi::class)
-class TestContext internal constructor(internal val testOwner: TestOwner) {
-
-    /**
-     * Stores the [InputDispatcherState] of each [RootForTest]. The state will be restored in an
-     * [InputDispatcher] when it is created for an owner that has a state stored. To avoid leaking
-     * the [RootForTest], the [identityHashCode] of the root is used as the key instead of the
-     * actual object.
-     */
-    internal val states = mutableMapOf<Int, InputDispatcherState>()
-
-    /**
-     * Collects all [SemanticsNode]s from all compose hierarchies.
-     *
-     * This is a blocking call. Returns only after compose is idle.
-     *
-     * Can crash in case it hits time out. This is not supposed to be handled as it surfaces only in
-     * incorrect tests.
-     */
-    internal fun getAllSemanticsNodes(
-        atLeastOneRootRequired: Boolean,
-        useUnmergedTree: Boolean,
-        skipDeactivatedNodes: Boolean = true
-    ): Iterable<SemanticsNode> {
-        val roots =
-            testOwner.getRoots(atLeastOneRootRequired).also {
-                check(!atLeastOneRootRequired || it.isNotEmpty()) {
-                    "No compose hierarchies found in the app. Possible reasons include: " +
-                        "(1) the Activity that calls setContent did not launch; " +
-                        "(2) setContent was not called; " +
-                        "(3) setContent was called before the ComposeTestRule ran. " +
-                        "If setContent is called by the Activity, make sure the Activity is " +
-                        "launched after the ComposeTestRule runs"
-                }
-=======
 /**
  * Collects all [SemanticsNode]s from all compose hierarchies, and returns the [transform]ed
  * results.
@@ -139,8 +86,8 @@
                     "(3) setContent was called before the ComposeTestRule ran. " +
                     "If setContent is called by the Activity, make sure the Activity is " +
                     "launched after the ComposeTestRule runs"
->>>>>>> 3d4510a6
             }
+        }
 
     return runOnUiThread {
         transform.invoke(
