--- conflicted
+++ resolved
@@ -21,15 +21,10 @@
  *
  * For usage patterns and semantics concepts see [SemanticsNodeInteraction]
  *
-<<<<<<< HEAD
- * @param useUnmergedTree Find within merged composables like Buttons.
- * @see SemanticsNodeInteractionsProvider.onNode for general find method.
-=======
  * @param testTag The tag to search for. Looks for an exact match only.
  * @param useUnmergedTree If true, searches the unmerged semantics tree instead of the merged
  *   semantics tree.
  * @see SemanticsNodeInteractionsProvider.onNode for more information.
->>>>>>> 3d4510a6
  */
 fun SemanticsNodeInteractionsProvider.onNodeWithTag(
     testTag: String,
@@ -41,15 +36,10 @@
  *
  * For usage patterns and semantics concepts see [SemanticsNodeInteraction]
  *
-<<<<<<< HEAD
- * @param useUnmergedTree Find within merged composables like Buttons.
- * @see SemanticsNodeInteractionsProvider.onAllNodes for general find method.
-=======
  * @param testTag The tag to search for. Looks for exact matches only.
  * @param useUnmergedTree If true, searches the unmerged semantics tree instead of the merged
  *   semantics tree.
  * @see SemanticsNodeInteractionsProvider.onAllNodes for more information.
->>>>>>> 3d4510a6
  */
 fun SemanticsNodeInteractionsProvider.onAllNodesWithTag(
     testTag: String,
@@ -61,12 +51,6 @@
  *
  * For usage patterns and semantics concepts see [SemanticsNodeInteraction]
  *
-<<<<<<< HEAD
- * @param substring Whether to use substring matching.
- * @param ignoreCase Whether case should be ignored.
- * @param useUnmergedTree Find within merged composables like Buttons.
- * @see SemanticsNodeInteractionsProvider.onNode for general find method.
-=======
  * @param label The text to search for.
  * @param substring If true, allows matches where the label is a substring of the content
  *   description.
@@ -74,7 +58,6 @@
  * @param useUnmergedTree If true, searches the unmerged semantics tree instead of the merged
  *   semantics tree.
  * @see SemanticsNodeInteractionsProvider.onNode for more information.
->>>>>>> 3d4510a6
  */
 fun SemanticsNodeInteractionsProvider.onNodeWithContentDescription(
     label: String,
