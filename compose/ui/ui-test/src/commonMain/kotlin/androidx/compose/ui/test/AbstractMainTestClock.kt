/*
 * Copyright 2023 The Android Open Source Project
 *
 * Licensed under the Apache License, Version 2.0 (the "License");
 * you may not use this file except in compliance with the License.
 * You may obtain a copy of the License at
 *
 *      http://www.apache.org/licenses/LICENSE-2.0
 *
 * Unless required by applicable law or agreed to in writing, software
 * distributed under the License is distributed on an "AS IS" BASIS,
 * WITHOUT WARRANTIES OR CONDITIONS OF ANY KIND, either express or implied.
 * See the License for the specific language governing permissions and
 * limitations under the License.
 */

package androidx.compose.ui.test

import kotlin.math.ceil
import kotlinx.coroutines.ExperimentalCoroutinesApi
import kotlinx.coroutines.test.TestCoroutineScheduler

@OptIn(ExperimentalCoroutinesApi::class)
internal abstract class AbstractMainTestClock(
    private val testScheduler: TestCoroutineScheduler,
    private val frameDelayMillis: Long,
    private val runOnUiThread: (action: () -> Unit) -> Unit
) : MainTestClock {

    override val currentTime: Long
        get() = testScheduler.currentTime

    override var autoAdvance: Boolean = true

    override fun advanceTimeByFrame() {
        advanceScheduler(frameDelayMillis)
    }

    override fun advanceTimeBy(milliseconds: Long, ignoreFrameDuration: Boolean) {
        val actualDelay =
            if (ignoreFrameDuration) {
                milliseconds
            } else {
                ceil(milliseconds.toDouble() / frameDelayMillis).toLong() * frameDelayMillis
            }
<<<<<<< HEAD
        advanceDispatcher(actualDelay)
=======
        advanceScheduler(actualDelay)
>>>>>>> 3d4510a6
    }

    override fun advanceTimeUntil(timeoutMillis: Long, condition: () -> Boolean) {
        val startTime = currentTime
        runOnUiThread {
            while (!condition()) {
                advanceScheduler(frameDelayMillis)
                if (currentTime - startTime > timeoutMillis) {
                    throw ComposeTimeoutException(
                        "Condition still not satisfied after $timeoutMillis ms"
                    )
                }
            }
        }
    }

    private fun advanceScheduler(millis: Long) {
        runOnUiThread {
            // advanceTimeBy() runs all tasks up to, but not including, the new time
            testScheduler.advanceTimeBy(millis)
            // So finish with a call to runCurrent() to run all tasks at the new time
            testScheduler.runCurrent()
        }
    }
}<|MERGE_RESOLUTION|>--- conflicted
+++ resolved
@@ -43,11 +43,7 @@
             } else {
                 ceil(milliseconds.toDouble() / frameDelayMillis).toLong() * frameDelayMillis
             }
-<<<<<<< HEAD
-        advanceDispatcher(actualDelay)
-=======
         advanceScheduler(actualDelay)
->>>>>>> 3d4510a6
     }
 
     override fun advanceTimeUntil(timeoutMillis: Long, condition: () -> Boolean) {
