/*
 * Copyright 2022 The Android Open Source Project
 *
 * Licensed under the Apache License, Version 2.0 (the "License");
 * you may not use this file except in compliance with the License.
 * You may obtain a copy of the License at
 *
 *      http://www.apache.org/licenses/LICENSE-2.0
 *
 * Unless required by applicable law or agreed to in writing, software
 * distributed under the License is distributed on an "AS IS" BASIS,
 * WITHOUT WARRANTIES OR CONDITIONS OF ANY KIND, either express or implied.
 * See the License for the specific language governing permissions and
 * limitations under the License.
 */

package androidx.compose.ui.test

import androidx.compose.runtime.snapshots.Snapshot
import androidx.compose.ui.test.internal.DelayPropagatingContinuationInterceptorWrapper
import kotlin.coroutines.Continuation
import kotlin.coroutines.ContinuationInterceptor
import kotlin.coroutines.CoroutineContext

/**
 * A [ContinuationInterceptor] that delegates intercepting to the given [TestDispatcher][delegate],
 * and applies any changes to the global snapshot immediately after each intercepted continuation
 * has [resumed][Continuation.resumeWith].
 *
 * This means that all snapshot backed state changes that were made in coroutines intercepted by
 * this class will be advertised to any observers after each individual coroutine rather than after
 * a set of coroutines.
 *
 * For the testing framework specifically, this enables calls to [MainTestClock.advanceTimeBy] to
 * recompose during the same call to `advanceTimeBy`, if state was changed by coroutines that were
 * dispatched more than a frame before the end of that advancement.
 */
<<<<<<< HEAD
@OptIn(ExperimentalStdlibApi::class, InternalTestApi::class)
internal class ApplyingContinuationInterceptor(private val delegate: ContinuationInterceptor) :
    DelayPropagatingContinuationInterceptorWrapper(delegate) {

    companion object Key :
        AbstractCoroutineContextKey<ContinuationInterceptor, ApplyingContinuationInterceptor>(
            ContinuationInterceptor,
            { it as? ApplyingContinuationInterceptor }
        )

    override val key: CoroutineContext.Key<*>
        get() = Key
=======
@OptIn(InternalTestApi::class)
internal class ApplyingContinuationInterceptor(private val delegate: ContinuationInterceptor) :
    DelayPropagatingContinuationInterceptorWrapper(delegate) {
>>>>>>> 3d4510a6

    override fun <T> interceptContinuation(continuation: Continuation<T>): Continuation<T> {
        return delegate.interceptContinuation(SendApplyContinuation(continuation))
    }

    private class SendApplyContinuation<T>(private val continuation: Continuation<T>) :
        Continuation<T> {
        override val context: CoroutineContext
            get() = continuation.context

        override fun resumeWith(result: Result<T>) {
            continuation.resumeWith(result)
            Snapshot.sendApplyNotifications()
        }
    }
}<|MERGE_RESOLUTION|>--- conflicted
+++ resolved
@@ -35,24 +35,9 @@
  * recompose during the same call to `advanceTimeBy`, if state was changed by coroutines that were
  * dispatched more than a frame before the end of that advancement.
  */
-<<<<<<< HEAD
-@OptIn(ExperimentalStdlibApi::class, InternalTestApi::class)
-internal class ApplyingContinuationInterceptor(private val delegate: ContinuationInterceptor) :
-    DelayPropagatingContinuationInterceptorWrapper(delegate) {
-
-    companion object Key :
-        AbstractCoroutineContextKey<ContinuationInterceptor, ApplyingContinuationInterceptor>(
-            ContinuationInterceptor,
-            { it as? ApplyingContinuationInterceptor }
-        )
-
-    override val key: CoroutineContext.Key<*>
-        get() = Key
-=======
 @OptIn(InternalTestApi::class)
 internal class ApplyingContinuationInterceptor(private val delegate: ContinuationInterceptor) :
     DelayPropagatingContinuationInterceptorWrapper(delegate) {
->>>>>>> 3d4510a6
 
     override fun <T> interceptContinuation(continuation: Continuation<T>): Continuation<T> {
         return delegate.interceptContinuation(SendApplyContinuation(continuation))
