/*
 * Copyright 2020 The Android Open Source Project
 *
 * Licensed under the Apache License, Version 2.0 (the "License");
 * you may not use this file except in compliance with the License.
 * You may obtain a copy of the License at
 *
 *      http://www.apache.org/licenses/LICENSE-2.0
 *
 * Unless required by applicable law or agreed to in writing, software
 * distributed under the License is distributed on an "AS IS" BASIS,
 * WITHOUT WARRANTIES OR CONDITIONS OF ANY KIND, either express or implied.
 * See the License for the specific language governing permissions and
 * limitations under the License.
 */

package androidx.compose.ui.test

import androidx.compose.runtime.LaunchedEffect
import androidx.compose.runtime.MonotonicFrameClock
import androidx.compose.runtime.Recomposer
import androidx.compose.ui.test.internal.JvmDefaultWithCompatibility

/**
 * The clock that drives [frames][MonotonicFrameClock.withFrameNanos], [recompositions][Recomposer]
 * and [launched effects][LaunchedEffect] in compose tests.
 *
 * This clock is ultimately responsible for driving all recompositions, all subscribers to
 * [withFrameNanos][MonotonicFrameClock.withFrameNanos] (all compose animations) and all coroutines
 * launched with [LaunchedEffect][LaunchedEffect] (for example gesture detection). It is important
 * to realize that if this clock does not tick, recomposition will not happen and animations are
<<<<<<< HEAD
 * frozen. Equally important to realize is that measure, layout and draw passes are _not_ driven by
 * this clock. Instead, they are driven by the event loop of the platform, for example the
 * Choreographer on Android. That means that forwarding this clock will _not_ perform a measure,
 * layout or draw pass, and vice versa, when this clock is paused measure, layout and draw passes
 * can still occur.
=======
 * frozen.
 *
 * Measure, layout and draw passes may be driven by this clock, depending on the platform. On
 * Desktop, these are all driven by this clock, but on Android only measure and layout are performed
 * synchronously. The draw pass on Android is driven by the Choreographer and will not happen as a
 * result of forwarding this clock. Note that the Choreographer will also perform measure and layout
 * passes, but these are mostly redundant because we will already have done the measure and layout
 * pass as a result of forwarding this clock to recompose. That means that measure, layout and draw
 * passes can still occur on Android even if this clock is paused.
>>>>>>> 3d4510a6
 *
 * Therefore, when setting [autoAdvance] to `false` and taking control over this clock, there are
 * several things to realize:
 * * Recomposition can only happen when a frame is produced by this clock, with one exception: the
 *   initial composition when calling setContent happens immediately.
 * * Callers of [withFrameNanos][MonotonicFrameClock.withFrameNanos] can only get a frame time when
 *   a frame is produced by this clock.
 * * If there is both a pending recomposition and an animation awaiting a
 *   [frame time][MonotonicFrameClock.withFrameNanos], ticking this clock will _first_ send the new
 *   frame time to the animation, and _then_ perform recomposition. Any state changes made by the
 *   animation will be seen by the recomposition.
 * * Because animations receive their [frame time][MonotonicFrameClock.withFrameNanos] _before_
 *   recomposition, an animation will not get its start time in the first frame after kicking it off
 *   by toggling a state variable. For example, with a frame time of 16ms; when you call
 *   [advanceTimeBy(32)][advanceTimeBy] after you toggled a state variable to kick off an animation,
 *   the animation's play time will still be at 0ms. The first frame is produced when the clock has
 *   advanced 16ms and will run a recomposition. During that recomposition the animation will be
 *   scheduled to start. When the clock has advanced another 16ms, the animation gets its first
 *   frame time and initialize the play time to `t=0`.
 * * Because animations request the next [frame][MonotonicFrameClock.withFrameNanos] during the
 *   current frame, calling [advanceTimeBy(160)][advanceTimeBy] while an animation is running will
<<<<<<< HEAD
 *   produce 10 frames of 16ms rather than 1 frame of 160ms (assuming a frame time of 16ms).
 *   Measure, layout and draw will not happen in between these frames. Be aware that some
 *   animations, like a slideIn or slideOut animation, are set up during a layout pass. If you start
 *   such an animation and advance time by two frames or more without allowing for a layout pass to
 *   happen, it will end immediately because it will be started before it is set up. For example,
 *   here you see how you can control a slide out animation:
 *
 * @sample androidx.compose.ui.test.samples.testSlideOut
 * * After modifying a state variable, recomposition needs to happen to reflect the new state in the
 *   UI. Advancing the clock by [one frame][advanceTimeByFrame] will commit the changes and run
 *   exactly one recomposition.
 * * If, after any call to [advanceTimeBy], you want to assert anything related to layout positions
 *   (e.g. [assertWidthIsEqualTo]) or rendering (e.g. [captureToImage]), you will need a call to
 *   [waitForIdle][androidx.compose.ui.test.junit4.ComposeTestRule.waitForIdle] or
 *   [runOnIdle][androidx.compose.ui.test.junit4.ComposeTestRule.runOnIdle] to make sure that any
 *   triggered measure, layout or draw pass has been completed.
 * * If you change a state variable that is not read during composition, but for example during
 *   layout or draw, calling [advanceTimeBy] will not produce the desired update to the UI. Use
 *   [waitForIdle][androidx.compose.ui.test.junit4.ComposeTestRule.waitForIdle] for such cases.
 * * [delayed][kotlinx.coroutines.delay] [LaunchedEffect]s are resumed on their scheduled time. That
 *   means that code like `repeat(2) { delay(1000) }` will complete with a single call to
 *   [advanceTimeBy(2000)][advanceTimeBy].
 * * After modifying a state variable, the modified [snapshot][Snapshot] must be
 *   [committed][Snapshot.sendApplyNotifications] before the compositions that read that variable
 *   are invalidated. This is currently not done by the test harness, but by a platform dependent
 *   implementation. On Android, for example, a message is posted on the main thread to call
 *   `sendApplyNotifications` when a state variable is written (which conveniently runs before
 *   `advanceTimeByFrame` on Android), which means that if the variable is written during a call to
 *   [advanceTimeBy], the composition will only be invalidated after `advanceTimeBy` has finished,
 *   regardless of the time by which you advanced the clock. You may call `sendApplyNotifications`
 *   manually after modifying a state variable to invalidate the composition and force a
 *   recomposition within 16ms of the current clock time. For example, here you see how to use
 *   `sendApplyNotifications` and `advanceTimeBy`:
 *
 * @sample androidx.compose.ui.test.samples.testControlClock
=======
 *   produce 10 frames of 16ms rather than 1 frame of 160ms (assuming a frame time of 16ms). Measure
 *   and layout happens after each frame, but draw will not happen in between these frames.
 * * After modifying a state variable, recomposition needs to happen to reflect the new state in the
 *   UI. Advancing the clock by [one frame][advanceTimeByFrame] will commit the changes and run
 *   exactly one recomposition and measure and layout if triggered.
 * * If, after any call to [advanceTimeBy], you want to assert anything related to rendering (e.g.
 *   [SemanticsNodeInteraction.captureToImage]), you will need a call to
 *   [waitForIdle][androidx.compose.ui.test.junit4.ComposeTestRule.waitForIdle] or
 *   [runOnIdle][androidx.compose.ui.test.junit4.ComposeTestRule.runOnIdle] to make sure that any
 *   triggered draw pass has been completed.
 * * If you change a state variable that is read during draw, calling [advanceTimeBy] will not
 *   produce the desired update to the UI. Use
 *   [waitForIdle][androidx.compose.ui.test.junit4.ComposeTestRule.waitForIdle] for this case.
 * * [delayed][kotlinx.coroutines.delay] [LaunchedEffect]s are resumed on their scheduled time. That
 *   means that code like `repeat(2) { delay(1000) }` will complete with a single call to
 *   [advanceTimeBy(2000)][advanceTimeBy].
>>>>>>> 3d4510a6
 */
@JvmDefaultWithCompatibility
interface MainTestClock {
    /** The current time of this clock in milliseconds. */
    val currentTime: Long

    /**
     * Whether the clock should be advanced by the testing framework while awaiting idleness in
     * order to process any pending work that is driven by this clock. This ensures that when the
     * app is [idle][androidx.compose.ui.test.junit4.ComposeTestRule.waitForIdle], there are no more
     * pending recompositions or ongoing animations.
     *
     * If [autoAdvance] is false, the clock is not advanced while awaiting idleness. Moreover,
     * having pending recompositions or animations is not taken as a sign of pending work
     * (non-idleness) when awaiting idleness, as waiting for a longer time will not make them
     * happen. Note that pending measure, layout or draw passes will still be awaited when awaiting
     * idleness and having [autoAdvance] set to false, as those passes are not driven by this clock.
     *
     * By default this is true.
     */
    var autoAdvance: Boolean

    /** [Advances][advanceTimeBy] the main clock by the duration of one frame. */
    fun advanceTimeByFrame()

    /**
     * Advances the clock by the given [duration][milliseconds]. The duration is rounded up to the
     * nearest multiple of the frame duration by default to always produce the same number of frames
     * regardless of the current time of the clock. Use [ignoreFrameDuration] to disable this
     * behavior. The frame duration is platform dependent. For example, on a JVM (Android and
     * Desktop) it is 16ms. Note that if [ignoreFrameDuration] is true, the last few milliseconds
     * that are advanced might not be observed by anyone, since most processes are only triggered
     * when a frame is produced.
     *
<<<<<<< HEAD
     * When using this method to advance the time by several frames in one invocation, measure,
     * layout and draw passes will not happen in between the produced frames. Multiple frames are in
     * general only produced when an animation is running. See [MainTestClock] for a more in depth
=======
     * When using this method to advance the time by several frames in one invocation, recomposition
     * is done after each produced frame, but whether measure, layout and draw happen is platform
     * dependent. On Android, measure and layout will be done, but not draw. On Desktop, measure,
     * layout and draw will happen. Frames are only produced if there is a need for them, e.g. when
     * an animation is running, or if state is changed. See [MainTestClock] for a more in depth
>>>>>>> 3d4510a6
     * explanation of the behavior of your test when controlling the clock.
     *
     * It is recommended to set [autoAdvance] to false when using this method, but it is not
     * strictly necessary. Manually advancing the time is just as fast as automatic advancement and
     * vice versa.
     *
     * @param milliseconds The minimal duration to advance the main clock by. Will be rounded up to
     *   the nearest frame duration, unless [ignoreFrameDuration] is `true`.
     * @param ignoreFrameDuration Whether to avoid rounding up the [milliseconds] to the nearest
     *   multiple of the frame duration. `false` by default.
     */
    fun advanceTimeBy(milliseconds: Long, ignoreFrameDuration: Boolean = false)

    /**
     * Advances the clock in increments of a [single frame][advanceTimeByFrame] until the given
     * [condition] is satisfied.
     *
<<<<<<< HEAD
     * Note that the condition should only rely on things that are driven by this clock. Measure,
     * layout and draw passes will not happen in between advancements of the clock while waiting for
     * the condition to become true. If your condition relies on the result of measure, layout or
     * draw, use [waitUntil][androidx.compose.ui.test.junit4.ComposeTestRule.waitUntil] instead.
=======
     * Note that the condition should only rely on things that are driven by this clock. Depending
     * on the platform, measure, layout or draw passes might not happen in between advancements of
     * the clock while waiting for the condition to become true. On Android and Desktop, measure and
     * layout are happening, but draw only happens on Desktop. If your condition relies on the
     * result of draw, use [waitUntil][androidx.compose.ui.test.junit4.ComposeTestRule.waitUntil]
     * instead.
>>>>>>> 3d4510a6
     *
     * See [MainTestClock] for a thorough explanation of what is and what isn't going to happen as a
     * result of a call to `advanceTimeBy`.
     *
     * @param timeoutMillis The time after which this method throws an exception if the given
<<<<<<< HEAD
     *   condition is not satisfied. This is the simulated time not the wall clock or cpu time.
=======
     *   condition is not satisfied. This is test clock time, not the wall clock or cpu time.
     * @param condition A function returning true if the condition is satisfied and false if it is
     *   not.
>>>>>>> 3d4510a6
     * @throws ComposeTimeoutException the condition is not satisfied after [timeoutMillis].
     */
    fun advanceTimeUntil(timeoutMillis: Long = 1_000, condition: () -> Boolean)
}

/** Thrown in cases where Compose test can't satisfy a condition in a defined time limit. */
class ComposeTimeoutException(message: String?) : Throwable(message)<|MERGE_RESOLUTION|>--- conflicted
+++ resolved
@@ -29,13 +29,6 @@
  * [withFrameNanos][MonotonicFrameClock.withFrameNanos] (all compose animations) and all coroutines
  * launched with [LaunchedEffect][LaunchedEffect] (for example gesture detection). It is important
  * to realize that if this clock does not tick, recomposition will not happen and animations are
-<<<<<<< HEAD
- * frozen. Equally important to realize is that measure, layout and draw passes are _not_ driven by
- * this clock. Instead, they are driven by the event loop of the platform, for example the
- * Choreographer on Android. That means that forwarding this clock will _not_ perform a measure,
- * layout or draw pass, and vice versa, when this clock is paused measure, layout and draw passes
- * can still occur.
-=======
  * frozen.
  *
  * Measure, layout and draw passes may be driven by this clock, depending on the platform. On
@@ -45,7 +38,6 @@
  * passes, but these are mostly redundant because we will already have done the measure and layout
  * pass as a result of forwarding this clock to recompose. That means that measure, layout and draw
  * passes can still occur on Android even if this clock is paused.
->>>>>>> 3d4510a6
  *
  * Therefore, when setting [autoAdvance] to `false` and taking control over this clock, there are
  * several things to realize:
@@ -67,43 +59,6 @@
  *   frame time and initialize the play time to `t=0`.
  * * Because animations request the next [frame][MonotonicFrameClock.withFrameNanos] during the
  *   current frame, calling [advanceTimeBy(160)][advanceTimeBy] while an animation is running will
-<<<<<<< HEAD
- *   produce 10 frames of 16ms rather than 1 frame of 160ms (assuming a frame time of 16ms).
- *   Measure, layout and draw will not happen in between these frames. Be aware that some
- *   animations, like a slideIn or slideOut animation, are set up during a layout pass. If you start
- *   such an animation and advance time by two frames or more without allowing for a layout pass to
- *   happen, it will end immediately because it will be started before it is set up. For example,
- *   here you see how you can control a slide out animation:
- *
- * @sample androidx.compose.ui.test.samples.testSlideOut
- * * After modifying a state variable, recomposition needs to happen to reflect the new state in the
- *   UI. Advancing the clock by [one frame][advanceTimeByFrame] will commit the changes and run
- *   exactly one recomposition.
- * * If, after any call to [advanceTimeBy], you want to assert anything related to layout positions
- *   (e.g. [assertWidthIsEqualTo]) or rendering (e.g. [captureToImage]), you will need a call to
- *   [waitForIdle][androidx.compose.ui.test.junit4.ComposeTestRule.waitForIdle] or
- *   [runOnIdle][androidx.compose.ui.test.junit4.ComposeTestRule.runOnIdle] to make sure that any
- *   triggered measure, layout or draw pass has been completed.
- * * If you change a state variable that is not read during composition, but for example during
- *   layout or draw, calling [advanceTimeBy] will not produce the desired update to the UI. Use
- *   [waitForIdle][androidx.compose.ui.test.junit4.ComposeTestRule.waitForIdle] for such cases.
- * * [delayed][kotlinx.coroutines.delay] [LaunchedEffect]s are resumed on their scheduled time. That
- *   means that code like `repeat(2) { delay(1000) }` will complete with a single call to
- *   [advanceTimeBy(2000)][advanceTimeBy].
- * * After modifying a state variable, the modified [snapshot][Snapshot] must be
- *   [committed][Snapshot.sendApplyNotifications] before the compositions that read that variable
- *   are invalidated. This is currently not done by the test harness, but by a platform dependent
- *   implementation. On Android, for example, a message is posted on the main thread to call
- *   `sendApplyNotifications` when a state variable is written (which conveniently runs before
- *   `advanceTimeByFrame` on Android), which means that if the variable is written during a call to
- *   [advanceTimeBy], the composition will only be invalidated after `advanceTimeBy` has finished,
- *   regardless of the time by which you advanced the clock. You may call `sendApplyNotifications`
- *   manually after modifying a state variable to invalidate the composition and force a
- *   recomposition within 16ms of the current clock time. For example, here you see how to use
- *   `sendApplyNotifications` and `advanceTimeBy`:
- *
- * @sample androidx.compose.ui.test.samples.testControlClock
-=======
  *   produce 10 frames of 16ms rather than 1 frame of 160ms (assuming a frame time of 16ms). Measure
  *   and layout happens after each frame, but draw will not happen in between these frames.
  * * After modifying a state variable, recomposition needs to happen to reflect the new state in the
@@ -120,7 +75,6 @@
  * * [delayed][kotlinx.coroutines.delay] [LaunchedEffect]s are resumed on their scheduled time. That
  *   means that code like `repeat(2) { delay(1000) }` will complete with a single call to
  *   [advanceTimeBy(2000)][advanceTimeBy].
->>>>>>> 3d4510a6
  */
 @JvmDefaultWithCompatibility
 interface MainTestClock {
@@ -155,17 +109,11 @@
      * that are advanced might not be observed by anyone, since most processes are only triggered
      * when a frame is produced.
      *
-<<<<<<< HEAD
-     * When using this method to advance the time by several frames in one invocation, measure,
-     * layout and draw passes will not happen in between the produced frames. Multiple frames are in
-     * general only produced when an animation is running. See [MainTestClock] for a more in depth
-=======
      * When using this method to advance the time by several frames in one invocation, recomposition
      * is done after each produced frame, but whether measure, layout and draw happen is platform
      * dependent. On Android, measure and layout will be done, but not draw. On Desktop, measure,
      * layout and draw will happen. Frames are only produced if there is a need for them, e.g. when
      * an animation is running, or if state is changed. See [MainTestClock] for a more in depth
->>>>>>> 3d4510a6
      * explanation of the behavior of your test when controlling the clock.
      *
      * It is recommended to set [autoAdvance] to false when using this method, but it is not
@@ -183,31 +131,20 @@
      * Advances the clock in increments of a [single frame][advanceTimeByFrame] until the given
      * [condition] is satisfied.
      *
-<<<<<<< HEAD
-     * Note that the condition should only rely on things that are driven by this clock. Measure,
-     * layout and draw passes will not happen in between advancements of the clock while waiting for
-     * the condition to become true. If your condition relies on the result of measure, layout or
-     * draw, use [waitUntil][androidx.compose.ui.test.junit4.ComposeTestRule.waitUntil] instead.
-=======
      * Note that the condition should only rely on things that are driven by this clock. Depending
      * on the platform, measure, layout or draw passes might not happen in between advancements of
      * the clock while waiting for the condition to become true. On Android and Desktop, measure and
      * layout are happening, but draw only happens on Desktop. If your condition relies on the
      * result of draw, use [waitUntil][androidx.compose.ui.test.junit4.ComposeTestRule.waitUntil]
      * instead.
->>>>>>> 3d4510a6
      *
      * See [MainTestClock] for a thorough explanation of what is and what isn't going to happen as a
      * result of a call to `advanceTimeBy`.
      *
      * @param timeoutMillis The time after which this method throws an exception if the given
-<<<<<<< HEAD
-     *   condition is not satisfied. This is the simulated time not the wall clock or cpu time.
-=======
      *   condition is not satisfied. This is test clock time, not the wall clock or cpu time.
      * @param condition A function returning true if the condition is satisfied and false if it is
      *   not.
->>>>>>> 3d4510a6
      * @throws ComposeTimeoutException the condition is not satisfied after [timeoutMillis].
      */
     fun advanceTimeUntil(timeoutMillis: Long = 1_000, condition: () -> Boolean)
