/*
 * Copyright 2024 The Android Open Source Project
 *
 * Licensed under the Apache License, Version 2.0 (the "License");
 * you may not use this file except in compliance with the License.
 * You may obtain a copy of the License at
 *
 *      http://www.apache.org/licenses/LICENSE-2.0
 *
 * Unless required by applicable law or agreed to in writing, software
 * distributed under the License is distributed on an "AS IS" BASIS,
 * WITHOUT WARRANTIES OR CONDITIONS OF ANY KIND, either express or implied.
 * See the License for the specific language governing permissions and
 * limitations under the License.
 */

package androidx.compose.ui.test

import androidx.compose.ui.test.platform.makeSynchronizedObject
import androidx.compose.ui.test.platform.synchronized
import kotlin.coroutines.AbstractCoroutineContextElement
import kotlin.coroutines.CoroutineContext
import kotlinx.coroutines.CoroutineExceptionHandler

/**
 * Similar to [TestCoroutineExceptionHandler], but with clearing all thrown exceptions
 *
 * If we don't clear exceptions they will be thrown twice in this example
 * (the exception will be thrown inside awaitIdle and after the test):
 * ```
 * @Test
 * fun test() {
 *    runBlocking(Dispatchers.Main) {
 *        try {
 *            rule.awaitIdle()
 *        } catch (e: SomeException) {
 *            // ignore
 *        }
 *    }
 * }
 * ```
 */
// TODO(b/200151447): When this moves over to ui-test, move the code sample above to ui-test:samples
<<<<<<< HEAD
internal class UncaughtExceptionHandler :
    AbstractCoroutineContextElement(CoroutineExceptionHandler),
    CoroutineExceptionHandler {
=======
internal class UncaughtExceptionHandler(private val delegate: CoroutineExceptionHandler? = null) :
    AbstractCoroutineContextElement(CoroutineExceptionHandler), CoroutineExceptionHandler {
>>>>>>> 7a145e05
    private var exception: Throwable? = null
    private val lock = makeSynchronizedObject(this)

    override fun handleException(context: CoroutineContext, exception: Throwable) {
        try {
            delegate?.handleException(context, exception) ?: throw exception
        } catch (e: Throwable) {
            synchronized(lock) {
                if (this.exception == null) {
                    this.exception = e
                } else {
                    this.exception!!.addSuppressed(e)
                }
            }
        }
    }

    /**
     * Checks if the [UncaughtExceptionHandler] has caught uncaught exceptions. If so, will
     * rethrow the first to fail the test. The rest exceptions will be added to the first and
     * marked as `suppressed`.
     *
     * The next call of this method will not throw already thrown exception.
     *
     * Rather than only calling this only at the end of the test, as recommended by
     * [UncaughtExceptionCaptor.cleanupTestCoroutines],
     * try calling this at a few strategic
     * points to fail the test asap after the exception was caught.
     */
    fun throwUncaught() {
        synchronized(lock) {
            val exception = exception
            if (exception != null) {
                this.exception = null
                throw exception
            }
        }
    }
}<|MERGE_RESOLUTION|>--- conflicted
+++ resolved
@@ -41,14 +41,8 @@
  * ```
  */
 // TODO(b/200151447): When this moves over to ui-test, move the code sample above to ui-test:samples
-<<<<<<< HEAD
-internal class UncaughtExceptionHandler :
-    AbstractCoroutineContextElement(CoroutineExceptionHandler),
-    CoroutineExceptionHandler {
-=======
 internal class UncaughtExceptionHandler(private val delegate: CoroutineExceptionHandler? = null) :
     AbstractCoroutineContextElement(CoroutineExceptionHandler), CoroutineExceptionHandler {
->>>>>>> 7a145e05
     private var exception: Throwable? = null
     private val lock = makeSynchronizedObject(this)
 
