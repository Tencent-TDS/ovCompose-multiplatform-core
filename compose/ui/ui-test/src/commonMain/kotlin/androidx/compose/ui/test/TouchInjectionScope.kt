/*
 * Copyright 2021 The Android Open Source Project
 *
 * Licensed under the Apache License, Version 2.0 (the "License");
 * you may not use this file except in compliance with the License.
 * You may obtain a copy of the License at
 *
 *      http://www.apache.org/licenses/LICENSE-2.0
 *
 * Unless required by applicable law or agreed to in writing, software
 * distributed under the License is distributed on an "AS IS" BASIS,
 * WITHOUT WARRANTIES OR CONDITIONS OF ANY KIND, either express or implied.
 * See the License for the specific language governing permissions and
 * limitations under the License.
 */

package androidx.compose.ui.test

import androidx.compose.ui.geometry.Offset
import androidx.compose.ui.geometry.lerp
import androidx.compose.ui.platform.ViewConfiguration
import androidx.compose.ui.test.internal.JvmDefaultWithCompatibility
import androidx.compose.ui.util.lerp
import kotlin.math.ceil
import kotlin.math.max
import kotlin.math.roundToInt
import kotlin.math.roundToLong

/**
 * The receiver scope of the touch input injection lambda from [performTouchInput].
 *
 * The functions in [TouchInjectionScope] can roughly be divided into two groups: full gestures and
 * individual touch events. The individual touch events are: [down], [move] and friends, [up],
 * [cancel] and [advanceEventTime]. Full gestures are all the other functions, like
 * [click][TouchInjectionScope.click], [doubleClick][TouchInjectionScope.doubleClick],
 * [swipe][TouchInjectionScope.swipe], etc. These are built on top of the individual events and
 * serve as a good example on how you can build your own full gesture functions.
 *
 * A touch gesture is started with a [down] event, followed by a sequence of [move] events and
 * finally an [up] event, optionally combined with more sets of [down] and [up] events for
 * multi-touch gestures. Most methods accept a pointerId to specify which pointer (finger) the event
 * applies to. Movement can be expressed absolutely with [moveTo] and [updatePointerTo], or relative
 * to the current pointer position with [moveBy] and [updatePointerBy]. The `moveTo/By` methods
 * enqueue an event immediately, while the `updatePointerTo/By` methods don't. This allows you to
 * update the position of multiple pointers in a single [move] event for multi-touch gestures. Touch
 * gestures can be cancelled with [cancel]. All events, regardless the method used, will always
 * contain the current position of _all_ pointers.
 *
 * The entire event injection state is shared between all `perform.*Input` methods, meaning you can
 * continue an unfinished touch gesture in a subsequent invocation of [performTouchInput] or
 * [performMultiModalInput]. Note however that while the pointer positions are retained across
 * invocation of `perform.*Input` methods, they are always manipulated in the current node's local
 * coordinate system. That means that two subsequent invocations of [performTouchInput] on different
 * nodes will report a different [currentPosition], even though it is actually the same position on
 * the screen.
 *
 * All events sent by these methods are batched together and sent as a whole after
 * [performTouchInput] has executed its code block. Because gestures don't have to be defined all in
 * the same [performTouchInput] block, keep in mind that while the gesture is not complete, all code
 * you execute in between these blocks will be executed while imaginary fingers are actively
 * touching the screen. The events sent as part of the same batch will not be interrupted by
 * recomposition, however, if a gesture spans multiple [performTouchInput] blocks it is important to
 * remember that recomposition, layout and drawing could take place during the gesture, which may
 * lead to events being injected into a moving target. As pointer positions are manipulated in the
 * current node's local coordinate system, this could lead to issues caused by the fact that part of
 * the gesture will take effect before the rest of the events have been enqueued.
 *
 * Example of performing a click:
 *
 * @sample androidx.compose.ui.test.samples.touchInputClick
 *
 * Example of performing a swipe up:
 *
 * @sample androidx.compose.ui.test.samples.touchInputSwipeUp
 *
 * Example of performing an L-shaped gesture:
<<<<<<< HEAD
 *
 * @sample androidx.compose.ui.test.samples.touchInputLShapedGesture
=======
>>>>>>> 3d4510a6
 *
 * @sample androidx.compose.ui.test.samples.touchInputLShapedGesture
 * @see InjectionScope
 */
@JvmDefaultWithCompatibility
interface TouchInjectionScope : InjectionScope {
    /**
     * Returns the current position of the given [pointerId]. The default [pointerId] is 0. The
     * position is returned in the local coordinate system of the node with which we're interacting.
     * (0, 0) is the top left corner of the node.
     */
    fun currentPosition(pointerId: Int = 0): Offset?

    /**
     * Sends a down event for the pointer with the given [pointerId] at [position] on the associated
     * node. The [position] is in the node's local coordinate system, where (0, 0) is the top left
     * corner of the node.
     *
     * If no pointers are down yet, this will start a new touch gesture. If a gesture is already in
     * progress, this event is sent at the same timestamp as the last event. If the given pointer is
     * already down, an [IllegalArgumentException] will be thrown.
     *
     * @param pointerId The id of the pointer, can be any number not yet in use by another pointer
     * @param position The position of the down event, in the node's local coordinate system
     */
    fun down(pointerId: Int, position: Offset)

    /**
     * Sends a down event for the default pointer at [position] on the associated node. The
     * [position] is in the node's local coordinate system, where (0, 0) is the top left corner of
     * the node. The default pointer has `pointerId = 0`.
     *
     * If no pointers are down yet, this will start a new touch gesture. If a gesture is already in
     * progress, this event is sent at the same timestamp as the last event. If the default pointer
     * is already down, an [IllegalArgumentException] will be thrown.
     *
     * @param position The position of the down event, in the node's local coordinate system
     */
    fun down(position: Offset) {
        down(0, position)
    }

    /**
     * Sends a move event [delayMillis] after the last sent event on the associated node, with the
     * position of the pointer with the given [pointerId] updated to [position]. The [position] is
     * in the node's local coordinate system, where (0, 0) is the top left corner of the node.
     *
     * If the pointer is not yet down, an [IllegalArgumentException] will be thrown.
     *
     * @param pointerId The id of the pointer to move, as supplied in [down]
     * @param position The new position of the pointer, in the node's local coordinate system
     * @param delayMillis The time between the last sent event and this event. [eventPeriodMillis]
     *   by default.
     */
    fun moveTo(pointerId: Int, position: Offset, delayMillis: Long = eventPeriodMillis) {
        updatePointerTo(pointerId, position)
        move(delayMillis)
    }

    /**
     * Sends a move event [delayMillis] after the last sent event on the associated node, with the
     * position of the default pointer updated to [position]. The [position] is in the node's local
     * coordinate system, where (0, 0) is the top left corner of the node. The default pointer has
     * `pointerId = 0`.
     *
     * If the default pointer is not yet down, an [IllegalArgumentException] will be thrown.
     *
     * @param position The new position of the pointer, in the node's local coordinate system
     * @param delayMillis The time between the last sent event and this event. [eventPeriodMillis]
     *   by default.
     */
    fun moveTo(position: Offset, delayMillis: Long = eventPeriodMillis) {
        moveTo(0, position, delayMillis)
    }

    /**
     * Updates the position of the pointer with the given [pointerId] to the given [position], but
     * does not send a move event. The move event can be sent with [move]. The [position] is in the
     * node's local coordinate system, where (0.px, 0.px) is the top left corner of the node.
     *
     * If the pointer is not yet down, an [IllegalArgumentException] will be thrown.
     *
     * @param pointerId The id of the pointer to move, as supplied in [down]
     * @param position The new position of the pointer, in the node's local coordinate system
     */
    fun updatePointerTo(pointerId: Int, position: Offset)

    /**
     * Sends a move event [delayMillis] after the last sent event on the associated node, with the
     * position of the pointer with the given [pointerId] moved by the given [delta].
     *
     * If the pointer is not yet down, an [IllegalArgumentException] will be thrown.
     *
     * @param pointerId The id of the pointer to move, as supplied in [down]
     * @param delta The position for this move event, relative to the current position of the
     *   pointer. For example, `delta = Offset(10.px, -10.px) will add 10.px to the pointer's
     *   x-position, and subtract 10.px from the pointer's y-position.
     * @param delayMillis The time between the last sent event and this event. [eventPeriodMillis]
     *   by default.
     */
    fun moveBy(pointerId: Int, delta: Offset, delayMillis: Long = eventPeriodMillis) {
        updatePointerBy(pointerId, delta)
        move(delayMillis)
    }

    /**
     * Sends a move event [delayMillis] after the last sent event on the associated node, with the
     * position of the default pointer moved by the given [delta]. The default pointer has
     * `pointerId = 0`.
     *
     * If the pointer is not yet down, an [IllegalArgumentException] will be thrown.
     *
     * @param delta The position for this move event, relative to the current position of the
     *   pointer. For example, `delta = Offset(10.px, -10.px) will add 10.px to the pointer's
     *   x-position, and subtract 10.px from the pointer's y-position.
     * @param delayMillis The time between the last sent event and this event. [eventPeriodMillis]
     *   by default.
     */
    fun moveBy(delta: Offset, delayMillis: Long = eventPeriodMillis) {
        moveBy(0, delta, delayMillis)
    }

    /**
     * Updates the position of the pointer with the given [pointerId] by the given [delta], but does
     * not send a move event. The move event can be sent with [move].
     *
     * If the pointer is not yet down, an [IllegalArgumentException] will be thrown.
     *
     * @param pointerId The id of the pointer to move, as supplied in [down]
     * @param delta The position for this move event, relative to the last sent position of the
     *   pointer. For example, `delta = Offset(10.px, -10.px) will add 10.px to the pointer's
     *   x-position, and subtract 10.px from the pointer's y-position.
     */
    fun updatePointerBy(pointerId: Int, delta: Offset) {
        // Ignore currentPosition of null here, let updatePointerTo generate the error
        val currentPosition = currentPosition(pointerId) ?: Offset.Zero

        val position =
            if (currentPosition.isValid() && delta.isValid()) {
                currentPosition + delta
            } else {
                // Allows invalid position to still pass back through Compose (for testing)
                Offset.Unspecified
            }

        updatePointerTo(pointerId, position)
    }

    /**
     * Sends a move event [delayMillis] after the last sent event without updating any of the
     * pointer positions. This can be useful when batching movement of multiple pointers together,
     * which can be done with [updatePointerTo] and [updatePointerBy].
     *
     * @param delayMillis The time between the last sent event and this event. [eventPeriodMillis]
     *   by default.
     */
    fun move(delayMillis: Long = eventPeriodMillis)

    /**
     * Sends a move event [delayMillis] after the last sent event without updating any of the
     * pointer positions, while adding the [historicalCoordinates] at the [relativeHistoricalTimes]
     * to the move event. This corresponds to the scenario where a touch screen generates touch
     * events quicker than can be dispatched and batches them together.
     *
     * @sample androidx.compose.ui.test.samples.touchInputMultiTouchWithHistory
     * @param relativeHistoricalTimes Time of each historical event, as a millisecond relative to
     *   the time the actual event is sent. For example, -10L means 10ms earlier.
     * @param historicalCoordinates Coordinates of each historical event, in the same coordinate
     *   space as [moveTo]. The outer list must have the same size as the number of pointers in the
     *   event, and each inner list must have the same size as [relativeHistoricalTimes]. The `i`th
     *   pointer is assigned the `i`th history, with the pointers sorted on ascending pointerId.
     * @param delayMillis The time between the last sent event and this event. [eventPeriodMillis]
     *   by default.
     */
    @ExperimentalTestApi
    fun moveWithHistoryMultiPointer(
        relativeHistoricalTimes: List<Long>,
        historicalCoordinates: List<List<Offset>>,
        delayMillis: Long = eventPeriodMillis
    )

    /**
     * Sends a move event [delayMillis] after the last sent event without updating any of the
     * pointer positions, while adding the [historicalCoordinates] at the [relativeHistoricalTimes]
     * to the move event. This corresponds to the scenario where a touch screen generates touch
     * events quicker than can be dispatched and batches them together.
     *
     * This overload is a convenience method for the common case where the gesture only has one
     * pointer.
     *
     * @param relativeHistoricalTimes Time of each historical event, as a millisecond relative to
     *   the time the actual event is sent. For example, -10L means 10ms earlier.
     * @param historicalCoordinates Coordinates of each historical event, in the same coordinate
     *   space as [moveTo]. The list must have the same size as [relativeHistoricalTimes].
     * @param delayMillis The time between the last sent event and this event. [eventPeriodMillis]
     *   by default.
     */
    @ExperimentalTestApi
    fun moveWithHistory(
        relativeHistoricalTimes: List<Long>,
        historicalCoordinates: List<Offset>,
        delayMillis: Long = eventPeriodMillis
    ) =
        moveWithHistoryMultiPointer(
            relativeHistoricalTimes,
            listOf(historicalCoordinates),
            delayMillis
        )

    /**
     * Sends an up event for the pointer with the given [pointerId], or the default pointer if
     * [pointerId] is omitted, on the associated node.
     *
     * @param pointerId The id of the pointer to lift up, as supplied in [down]
     */
    fun up(pointerId: Int = 0)

    /**
     * Sends a cancel event [delayMillis] after the last sent event to cancel the current gesture.
     * The cancel event contains the current position of all active pointers.
     *
     * @param delayMillis The time between the last sent event and this event. [eventPeriodMillis]
     *   by default.
     */
    fun cancel(delayMillis: Long = eventPeriodMillis)
}

internal class TouchInjectionScopeImpl(private val baseScope: MultiModalInjectionScopeImpl) :
    TouchInjectionScope, InjectionScope by baseScope {
    private val inputDispatcher
        get() = baseScope.inputDispatcher

    private fun localToRoot(position: Offset) = baseScope.localToRoot(position)

    override fun currentPosition(pointerId: Int): Offset? {
        val positionInRoot = inputDispatcher.getCurrentTouchPosition(pointerId) ?: return null
        return baseScope.rootToLocal(positionInRoot)
    }

    override fun down(pointerId: Int, position: Offset) {
        val positionInRoot = localToRoot(position)
        inputDispatcher.enqueueTouchDown(pointerId, positionInRoot)
    }

    override fun updatePointerTo(pointerId: Int, position: Offset) {
        val positionInRoot = localToRoot(position)
        inputDispatcher.updateTouchPointer(pointerId, positionInRoot)
    }

    override fun move(delayMillis: Long) {
        advanceEventTime(delayMillis)
        inputDispatcher.enqueueTouchMove()
    }

    @ExperimentalTestApi
    override fun moveWithHistoryMultiPointer(
        relativeHistoricalTimes: List<Long>,
        historicalCoordinates: List<List<Offset>>,
        delayMillis: Long
    ) {
        repeat(relativeHistoricalTimes.size) {
            check(relativeHistoricalTimes[it] < 0) {
                "Relative historical times should be negative, in order to be in the past" +
                    "(offset $it was: ${relativeHistoricalTimes[it]})"
            }
            check(relativeHistoricalTimes[it] >= -delayMillis) {
                "Relative historical times should not be earlier than the previous event " +
                    "(offset $it was: ${relativeHistoricalTimes[it]}, ${-delayMillis})"
            }
        }

        advanceEventTime(delayMillis)
        inputDispatcher.enqueueTouchMoves(relativeHistoricalTimes, historicalCoordinates)
    }

    override fun up(pointerId: Int) {
        inputDispatcher.enqueueTouchUp(pointerId)
    }

    override fun cancel(delayMillis: Long) {
        advanceEventTime(delayMillis)
        inputDispatcher.enqueueTouchCancel()
    }
}

/**
 * Performs a click gesture (aka a tap) on the associated node.
 *
 * The click is done at the given [position], or in the [center] if the [position] is omitted. The
 * [position] is in the node's local coordinate system, where (0, 0) is the top left corner of the
 * node.
 *
 * @param position The position where to click, in the node's local coordinate system. If omitted,
 *   the [center] of the node will be used.
 */
fun TouchInjectionScope.click(position: Offset = center) {
    down(position)
    move()
    up()
}

/**
 * Performs a long click gesture (aka a long press) on the associated node.
 *
 * The long click is done at the given [position], or in the [center] if the [position] is omitted.
 * By default, the [durationMillis] of the press is 100ms longer than the minimum required duration
 * for a long press. The [position] is in the node's local coordinate system, where (0, 0) is the
 * top left corner of the node.
 *
 * @param position The position of the long click, in the node's local coordinate system. If
 *   omitted, the [center] of the node will be used.
 * @param durationMillis The time between the down and the up event
 */
fun TouchInjectionScope.longClick(
    position: Offset = center,
    durationMillis: Long = viewConfiguration.longPressTimeoutMillis + 100
) {
    require(durationMillis >= viewConfiguration.longPressTimeoutMillis) {
        "Long click must have a duration of at least ${viewConfiguration.longPressTimeoutMillis}ms"
    }
    swipe(position, position, durationMillis)
}

// The average of min and max is a safe default
private val ViewConfiguration.defaultDoubleTapDelayMillis: Long
    get() = (doubleTapMinTimeMillis + doubleTapTimeoutMillis) / 2

/**
 * Performs a double click gesture (aka a double tap) on the associated node.
 *
 * The double click is done at the given [position] or in the [center] if the [position] is omitted.
 * By default, the [delayMillis] between the first and the second click is half way in between the
 * minimum and maximum required delay for a double click. The [position] is in the node's local
 * coordinate system, where (0, 0) is the top left corner of the node.
 *
 * @param position The position of the double click, in the node's local coordinate system. If
 *   omitted, the [center] position will be used.
 * @param delayMillis The time between the up event of the first click and the down event of the
 *   second click
 */
fun TouchInjectionScope.doubleClick(
    position: Offset = center,
    delayMillis: Long = viewConfiguration.defaultDoubleTapDelayMillis
) {
    require(delayMillis >= viewConfiguration.doubleTapMinTimeMillis) {
        "Time between clicks in double click must be at least " +
            "${viewConfiguration.doubleTapMinTimeMillis}ms"
    }
    require(delayMillis < viewConfiguration.doubleTapTimeoutMillis) {
        "Time between clicks in double click must be smaller than " +
            "${viewConfiguration.doubleTapTimeoutMillis}ms"
    }
    click(position)
    advanceEventTime(delayMillis)
    click(position)
}

/**
 * Performs a swipe gesture on the associated node.
 *
 * The motion events are linearly interpolated between [start] and [end]. The coordinates are in the
 * node's local coordinate system, where (0, 0) is the top left corner of the node. The default
 * duration is 200 milliseconds.
 *
 * @param start The start position of the gesture, in the node's local coordinate system
 * @param end The end position of the gesture, in the node's local coordinate system
 * @param durationMillis The duration of the gesture
 */
fun TouchInjectionScope.swipe(start: Offset, end: Offset, durationMillis: Long = 200) {
    val durationFloat = durationMillis.toFloat()
    swipe(curve = { lerp(start, end, it / durationFloat) }, durationMillis = durationMillis)
}

/**
 * Performs a swipe gesture on the associated node.
 *
 * The swipe follows the [curve] from 0 till [durationMillis]. Will force sampling of an event at
 * all times defined in [keyTimes]. The time between events is kept as close to
 * [eventPeriodMillis][InjectionScope.eventPeriodMillis] as possible, given the constraints. The
 * coordinates are in the node's local coordinate system, where (0, 0) is the top left corner of the
 * node. The default duration is 200 milliseconds.
 *
 * @param curve The function that describes the gesture. The argument passed to the function is the
 *   time in milliseconds since the start of the swipe, and the return value is the location of the
 *   pointer at that point in time.
 * @param durationMillis The duration of the gesture
 * @param keyTimes An optional list of timestamps in milliseconds at which a move event must be
 *   sampled
 */
fun TouchInjectionScope.swipe(
    curve: (timeMillis: Long) -> Offset,
    durationMillis: Long = 200,
    keyTimes: List<Long> = emptyList()
) {
<<<<<<< HEAD
    @OptIn(ExperimentalTestApi::class) multiTouchSwipe(listOf(curve), durationMillis, keyTimes)
=======
    multiTouchSwipe(listOf(curve), durationMillis, keyTimes)
>>>>>>> 3d4510a6
}

/**
 * Performs a multi touch swipe gesture on the associated node.
 *
 * Each pointer follows [curves]&#91;i] from 0 till [durationMillis]. Sampling of an event is forced
 * at all times defined in [keyTimes]. The time between events is kept as close to
 * [eventPeriodMillis][InjectionScope.eventPeriodMillis] as possible, given the constraints. The
 * coordinates are in the node's local coordinate system, where (0, 0) is the top left corner of the
 * node. The default duration is 200 milliseconds.
<<<<<<< HEAD
 *
 * Will stay experimental until support has been added to start and end each pointer at different
 * times.
=======
>>>>>>> 3d4510a6
 *
 * @param curves The functions that describe the gesture. Function _i_ defines the position over
 *   time for pointer id _i_. The argument passed to each function is the time in milliseconds since
 *   the start of the swipe, and the return value is the location of that pointer at that point in
 *   time.
 * @param durationMillis The duration of the gesture
 * @param keyTimes An optional list of timestamps in milliseconds at which a move event must be
 *   sampled
 */
fun TouchInjectionScope.multiTouchSwipe(
    curves: List<(timeMillis: Long) -> Offset>,
    durationMillis: Long = 200,
    keyTimes: List<Long> = emptyList()
) {
    val startTime = 0L
    val endTime = durationMillis

    // Validate input
    require(durationMillis >= 1) { "duration must be at least 1 millisecond, not $durationMillis" }
    val validRange = startTime..endTime
    require(keyTimes.all { it in validRange }) {
        "keyTimes contains timestamps out of range [$startTime..$endTime]: $keyTimes"
    }
    require(keyTimes.asSequence().zipWithNext { a, b -> a <= b }.all { it }) {
        "keyTimes must be sorted: $keyTimes"
    }

    // Send down events
    curves.forEachIndexed { i, curve -> down(i, curve(startTime)) }

    // Send move events between each consecutive pair in [t0, ..keyTimes, tN]
    var currTime = startTime
    var key = 0
    while (currTime < endTime) {
        // advance key
        while (key < keyTimes.size && keyTimes[key] <= currTime) {
            key++
        }
        // send events between t and next keyTime
        val tNext = if (key < keyTimes.size) keyTimes[key] else endTime
        sendMultiTouchSwipeSegment(curves, currTime, tNext)
        currTime = tNext
    }

    // And end with up events
    repeat(curves.size) { up(it) }
}

/**
 * Generates move events between `f([t0])` and `f([tN])` during the time window `(t0, tN]`, for each
 * `f` in [fs], following the curves defined by each `f`. The number of events sent (#numEvents) is
 * such that the time between each event is as close to
 * [eventPeriodMillis][InputDispatcher.eventPeriodMillis] as possible, but at least 1. The first
 * event is sent at time `downTime + (tN - t0) / #numEvents`, the last event is sent at time tN.
 *
 * @param fs The functions that define the coordinates of the respective gestures over time
 * @param t0 The start time of this segment of the swipe, in milliseconds relative to downTime
 * @param tN The end time of this segment of the swipe, in milliseconds relative to downTime
 */
private fun TouchInjectionScope.sendMultiTouchSwipeSegment(
    fs: List<(Long) -> Offset>,
    t0: Long,
    tN: Long
) {
    var step = 0
    // How many steps will we take between t0 and tN? At least 1, and a number that will
    // bring as as close to eventPeriod as possible
    val steps = max(1, ((tN - t0) / eventPeriodMillis.toFloat()).roundToInt())

    var tPrev = t0
    while (step++ < steps) {
        val progress = step / steps.toFloat()
        val t = lerp(t0, tN, progress)
        fs.forEachIndexed { i, f -> updatePointerTo(i, f(t)) }
        move(t - tPrev)
        tPrev = t
    }
}

/**
 * Performs a pinch gesture on the associated node.
 *
 * For each pair of start and end [Offset]s, the motion events are linearly interpolated. The
 * coordinates are in the node's local coordinate system where (0, 0) is the top left corner of the
 * node. The default duration is 400 milliseconds.
 *
 * @param start0 The start position of the first gesture in the node's local coordinate system
 * @param end0 The end position of the first gesture in the node's local coordinate system
 * @param start1 The start position of the second gesture in the node's local coordinate system
 * @param end1 The end position of the second gesture in the node's local coordinate system
 * @param durationMillis the duration of the gesture
 */
fun TouchInjectionScope.pinch(
    start0: Offset,
    end0: Offset,
    start1: Offset,
    end1: Offset,
    durationMillis: Long = 400
) {
    val durationFloat = durationMillis.toFloat()
    multiTouchSwipe(
        listOf(
            { lerp(start0, end0, it / durationFloat) },
            { lerp(start1, end1, it / durationFloat) }
        ),
        durationMillis
    )
}

/**
 * Performs a swipe gesture on the associated node such that it ends with the given [endVelocity].
 *
 * The swipe will go through [start] at t=0 and through [end] at t=[durationMillis]. In between, the
 * swipe will go monotonically from [start] and [end], but not strictly. Due to imprecision, no
 * guarantees can be made for the actual velocity at the end of the gesture, but generally it is
 * within 0.1 of the desired velocity.
 *
 * When a swipe cannot be created that results in the desired velocity (because the input is too
 * restrictive), an exception will be thrown with suggestions to fix the input.
 *
 * The coordinates are in the node's local coordinate system, where (0, 0) is the top left corner of
 * the node. The default duration is calculated such that a feasible swipe can be created that ends
 * in the given velocity.
 *
 * @param start The start position of the gesture, in the node's local coordinate system
 * @param end The end position of the gesture, in the node's local coordinate system
 * @param endVelocity The velocity of the gesture at the moment it ends in px/second. Must be
 *   positive.
 * @param durationMillis The duration of the gesture in milliseconds. Must be long enough that at
 *   least 3 input events are generated, which happens with a duration of 40ms or more. If omitted,
 *   a duration is calculated such that a valid swipe with velocity can be created.
 * @throws IllegalArgumentException When no swipe can be generated that will result in the desired
 *   velocity. The error message will suggest changes to the input parameters such that a swipe will
 *   become feasible.
 */
fun TouchInjectionScope.swipeWithVelocity(
    start: Offset,
    end: Offset,
    /*@FloatRange(from = 0.0)*/
    endVelocity: Float,
    durationMillis: Long = VelocityPathFinder.calculateDefaultDuration(start, end, endVelocity)
) {
    require(endVelocity >= 0f) { "Velocity cannot be $endVelocity, it must be positive" }
    require(eventPeriodMillis < 40) {
        "InputDispatcher.eventPeriod must be smaller than 40ms in order to generate velocities"
    }
    val minimumDuration = ceil(2.5f * eventPeriodMillis).roundToLong()
    require(durationMillis >= minimumDuration) {
        "Duration must be at least ${minimumDuration}ms because " +
            "velocity requires at least 3 input events"
    }

    val pathFinder = VelocityPathFinder(start, end, endVelocity, durationMillis)
    val swipeFunction: (Long) -> Offset = { pathFinder.calculateOffsetForTime(it) }
    swipe(swipeFunction, durationMillis)
}

/**
 * Performs a swipe up gesture along `x = [centerX]` of the associated node, from [startY] till
 * [endY], taking [durationMillis] milliseconds.
 *
 * @param startY The y-coordinate of the start of the swipe. Must be greater than or equal to the
 *   [endY]. By default the [bottom] of the node.
 * @param endY The y-coordinate of the end of the swipe. Must be less than or equal to the [startY].
 *   By default the [top] of the node.
 * @param durationMillis The duration of the swipe. By default 200 milliseconds.
 */
fun TouchInjectionScope.swipeUp(
    startY: Float = bottom,
    endY: Float = top,
    durationMillis: Long = 200
) {
    require(startY >= endY) { "startY=$startY needs to be greater than or equal to endY=$endY" }
    val start = Offset(centerX, startY)
    val end = Offset(centerX, endY)
    swipe(start, end, durationMillis)
}

/**
 * Performs a swipe down gesture along `x = [centerX]` of the associated node, from [startY] till
 * [endY], taking [durationMillis] milliseconds.
 *
 * @param startY The y-coordinate of the start of the swipe. Must be less than or equal to the
 *   [endY]. By default the [top] of the node.
 * @param endY The y-coordinate of the end of the swipe. Must be greater than or equal to the
 *   [startY]. By default the [bottom] of the node.
 * @param durationMillis The duration of the swipe. By default 200 milliseconds.
 */
fun TouchInjectionScope.swipeDown(
    startY: Float = top,
    endY: Float = bottom,
    durationMillis: Long = 200
) {
    require(startY <= endY) { "startY=$startY needs to be less than or equal to endY=$endY" }
    val start = Offset(centerX, startY)
    val end = Offset(centerX, endY)
    swipe(start, end, durationMillis)
}

/**
 * Performs a swipe left gesture along `y = [centerY]` of the associated node, from [startX] till
 * [endX], taking [durationMillis] milliseconds.
 *
 * @param startX The x-coordinate of the start of the swipe. Must be greater than or equal to the
 *   [endX]. By default the [right] of the node.
 * @param endX The x-coordinate of the end of the swipe. Must be less than or equal to the [startX].
 *   By default the [left] of the node.
 * @param durationMillis The duration of the swipe. By default 200 milliseconds.
 */
fun TouchInjectionScope.swipeLeft(
    startX: Float = right,
    endX: Float = left,
    durationMillis: Long = 200
) {
    require(startX >= endX) { "startX=$startX needs to be greater than or equal to endX=$endX" }
    val start = Offset(startX, centerY)
    val end = Offset(endX, centerY)
    swipe(start, end, durationMillis)
}

/**
 * Performs a swipe right gesture along `y = [centerY]` of the associated node, from [startX] till
 * [endX], taking [durationMillis] milliseconds.
 *
 * @param startX The x-coordinate of the start of the swipe. Must be less than or equal to the
 *   [endX]. By default the [left] of the node.
 * @param endX The x-coordinate of the end of the swipe. Must be greater than or equal to the
 *   [startX]. By default the [right] of the node.
 * @param durationMillis The duration of the swipe. By default 200 milliseconds.
 */
fun TouchInjectionScope.swipeRight(
    startX: Float = left,
    endX: Float = right,
    durationMillis: Long = 200
) {
    require(startX <= endX) { "startX=$startX needs to be less than or equal to endX=$endX" }
    val start = Offset(startX, centerY)
    val end = Offset(endX, centerY)
    swipe(start, end, durationMillis)
}<|MERGE_RESOLUTION|>--- conflicted
+++ resolved
@@ -74,11 +74,6 @@
  * @sample androidx.compose.ui.test.samples.touchInputSwipeUp
  *
  * Example of performing an L-shaped gesture:
-<<<<<<< HEAD
- *
- * @sample androidx.compose.ui.test.samples.touchInputLShapedGesture
-=======
->>>>>>> 3d4510a6
  *
  * @sample androidx.compose.ui.test.samples.touchInputLShapedGesture
  * @see InjectionScope
@@ -473,11 +468,7 @@
     durationMillis: Long = 200,
     keyTimes: List<Long> = emptyList()
 ) {
-<<<<<<< HEAD
-    @OptIn(ExperimentalTestApi::class) multiTouchSwipe(listOf(curve), durationMillis, keyTimes)
-=======
     multiTouchSwipe(listOf(curve), durationMillis, keyTimes)
->>>>>>> 3d4510a6
 }
 
 /**
@@ -488,12 +479,6 @@
  * [eventPeriodMillis][InjectionScope.eventPeriodMillis] as possible, given the constraints. The
  * coordinates are in the node's local coordinate system, where (0, 0) is the top left corner of the
  * node. The default duration is 200 milliseconds.
-<<<<<<< HEAD
- *
- * Will stay experimental until support has been added to start and end each pointer at different
- * times.
-=======
->>>>>>> 3d4510a6
  *
  * @param curves The functions that describe the gesture. Function _i_ defines the position over
  *   time for pointer id _i_. The argument passed to each function is the time in milliseconds since
