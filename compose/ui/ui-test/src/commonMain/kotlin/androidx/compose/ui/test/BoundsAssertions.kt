--- conflicted
+++ resolved
@@ -179,8 +179,6 @@
     }
 }
 
-<<<<<<< HEAD
-=======
 /**
  * Returns the bounds of the first link matching the [predicate], or if that link spans multiple
  * lines, returns the bounds of the first line of the link.
@@ -249,7 +247,6 @@
     return@withDensity null
 }
 
->>>>>>> 3d4510a6
 private fun <R> SemanticsNodeInteraction.withDensity(operation: Density.(SemanticsNode) -> R): R {
     val node = fetchSemanticsNode("Failed to retrieve density for the node.")
     val density = node.layoutInfo.density
