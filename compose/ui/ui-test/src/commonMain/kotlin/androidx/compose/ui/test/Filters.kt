/*
 * Copyright 2019 The Android Open Source Project
 *
 * Licensed under the Apache License, Version 2.0 (the "License");
 * you may not use this file except in compliance with the License.
 * You may obtain a copy of the License at
 *
 *      http://www.apache.org/licenses/LICENSE-2.0
 *
 * Unless required by applicable law or agreed to in writing, software
 * distributed under the License is distributed on an "AS IS" BASIS,
 * WITHOUT WARRANTIES OR CONDITIONS OF ANY KIND, either express or implied.
 * See the License for the specific language governing permissions and
 * limitations under the License.
 */

package androidx.compose.ui.test

import androidx.compose.ui.semantics.ProgressBarRangeInfo
import androidx.compose.ui.semantics.SemanticsActions
import androidx.compose.ui.semantics.SemanticsNode
import androidx.compose.ui.semantics.SemanticsProperties
import androidx.compose.ui.semantics.SemanticsProperties.EditableText
import androidx.compose.ui.semantics.SemanticsProperties.InputText
import androidx.compose.ui.semantics.SemanticsProperties.Text
import androidx.compose.ui.semantics.SemanticsPropertyKey
import androidx.compose.ui.semantics.getOrNull
import androidx.compose.ui.state.ToggleableState
import androidx.compose.ui.text.input.ImeAction
import androidx.compose.ui.util.fastAny
import kotlin.js.JsName

/**
 * Returns whether the node is enabled.
 *
 * @see SemanticsProperties.Disabled
 */
fun isEnabled(): SemanticsMatcher =
    SemanticsMatcher("is enabled") { SemanticsProperties.Disabled !in it.config }

/**
 * Returns whether the node is not enabled.
 *
 * @see SemanticsProperties.Disabled
 */
fun isNotEnabled(): SemanticsMatcher =
    SemanticsMatcher("is not enabled") { SemanticsProperties.Disabled in it.config }

/**
 * Return whether the node is checkable.
 *
 * @see SemanticsProperties.ToggleableState
 */
fun isToggleable(): SemanticsMatcher = hasKey(SemanticsProperties.ToggleableState)

/**
 * Returns whether the node is toggled.
 *
 * @see SemanticsProperties.ToggleableState
 */
fun isOn(): SemanticsMatcher =
    SemanticsMatcher.expectValue(SemanticsProperties.ToggleableState, ToggleableState.On)

/**
 * Returns whether the node is not toggled.
 *
 * @see SemanticsProperties.ToggleableState
 */
fun isOff(): SemanticsMatcher =
    SemanticsMatcher.expectValue(SemanticsProperties.ToggleableState, ToggleableState.Off)

/**
 * Return whether the node is selectable.
 *
 * @see SemanticsProperties.Selected
 */
fun isSelectable(): SemanticsMatcher = hasKey(SemanticsProperties.Selected)

/**
 * Returns whether the node is selected.
 *
 * @see SemanticsProperties.Selected
 */
fun isSelected(): SemanticsMatcher =
    SemanticsMatcher.expectValue(SemanticsProperties.Selected, true)

/**
 * Returns whether the node is not selected.
 *
 * @see SemanticsProperties.Selected
 */
fun isNotSelected(): SemanticsMatcher =
    SemanticsMatcher.expectValue(SemanticsProperties.Selected, false)

/**
 * Return whether the node is able to receive focus
 *
 * @see SemanticsProperties.Focused
 */
fun isFocusable(): SemanticsMatcher = hasKey(SemanticsProperties.Focused)

/**
 * Return whether the node is not able to receive focus.
 *
 * @see SemanticsProperties.Focused
 */
fun isNotFocusable(): SemanticsMatcher = SemanticsMatcher.keyNotDefined(SemanticsProperties.Focused)

/**
 * Returns whether the node is focused.
 *
 * @see SemanticsProperties.Focused
 */
fun isFocused(): SemanticsMatcher = SemanticsMatcher.expectValue(SemanticsProperties.Focused, true)

/**
 * Returns whether the node is not focused.
 *
 * @see SemanticsProperties.Focused
 */
fun isNotFocused(): SemanticsMatcher =
    SemanticsMatcher.expectValue(SemanticsProperties.Focused, false)

/**
 * Return whether the node has a semantics click action defined.
 *
 * @see SemanticsActions.OnClick
 */
fun hasClickAction(): SemanticsMatcher = hasKey(SemanticsActions.OnClick)

/**
 * Return whether the node has no semantics click action defined.
 *
 * @see SemanticsActions.OnClick
 */
fun hasNoClickAction(): SemanticsMatcher = SemanticsMatcher.keyNotDefined(SemanticsActions.OnClick)

/**
 * Return whether the node has a semantics scrollable action defined.
 *
 * @see SemanticsActions.ScrollBy
 */
fun hasScrollAction(): SemanticsMatcher = hasKey(SemanticsActions.ScrollBy)

/**
 * Return whether the node has no semantics scrollable action defined.
 *
 * @see SemanticsActions.ScrollBy
 */
fun hasNoScrollAction(): SemanticsMatcher =
    SemanticsMatcher.keyNotDefined(SemanticsActions.ScrollBy)

/**
 * Returns whether the node's content description contains the given [value].
 *
 * Note that in merged semantics tree there can be a list of content descriptions that got merged
 * from the child nodes. Typically an accessibility tooling will decide based on its heuristics
 * which ones to announce.
 *
 * @param value Value to match as one of the items in the list of content descriptions.
 * @param substring Whether to use substring matching.
 * @param ignoreCase Whether case should be ignored.
 * @see SemanticsProperties.ContentDescription
 */
fun hasContentDescription(
    value: String,
    substring: Boolean = false,
    ignoreCase: Boolean = false
): SemanticsMatcher {
    return if (substring) {
        SemanticsMatcher(
            "${SemanticsProperties.ContentDescription.name} contains '$value' " +
                "(ignoreCase: $ignoreCase)"
        ) {
            it.config.getOrNull(SemanticsProperties.ContentDescription)?.any { item ->
                item.contains(value, ignoreCase)
            } ?: false
        }
    } else {
        SemanticsMatcher(
            "${SemanticsProperties.ContentDescription.name} = '$value' (ignoreCase: $ignoreCase)"
        ) {
            it.config.getOrNull(SemanticsProperties.ContentDescription)?.any { item ->
                item.equals(value, ignoreCase)
            } ?: false
        }
    }
}

/**
 * Returns whether the node's content description contains exactly the given [values] and nothing
 * else.
 *
 * Note that in merged semantics tree there can be a list of content descriptions that got merged
 * from the child nodes. Typically an accessibility tooling will decide based on its heuristics
 * which ones to announce.
 *
 * @param values List of values to match (the order does not matter)
 * @see SemanticsProperties.ContentDescription
 */
fun hasContentDescriptionExactly(vararg values: String): SemanticsMatcher {
    val expected = values.toList()
    return SemanticsMatcher(
        "${SemanticsProperties.ContentDescription.name} = " + "[${values.joinToString(",")}]"
    ) { node ->
        node.config.getOrNull(SemanticsProperties.ContentDescription)?.let { given ->
            given.size == expected.size &&
                given.containsAll(expected) &&
                expected.containsAll(given)
        } ?: values.isEmpty()
    }
}

/**
 * Returns whether the node's text contains the given [text].
 *
 * This will also search in [SemanticsProperties.EditableText] and [SemanticsProperties.InputText].
 *
 * Note that in merged semantics tree there can be a list of text items that got merged from the
 * child nodes. Typically an accessibility tooling will decide based on its heuristics which ones to
 * use.
 *
 * @param text Value to match as one of the items in the list of text values.
 * @param substring Whether to use substring matching.
 * @param ignoreCase Whether case should be ignored.
 * @see SemanticsProperties.Text
 * @see SemanticsProperties.EditableText
 */
fun hasText(
    text: String,
    substring: Boolean = false,
    ignoreCase: Boolean = false
): SemanticsMatcher {
    val propertyName = "${Text.name} + ${InputText.name} + ${EditableText.name}"
    return if (substring) {
        SemanticsMatcher("$propertyName contains '$text' (ignoreCase: $ignoreCase) as substring") {
<<<<<<< HEAD
            val isInEditableTextValue =
                it.config
                    .getOrNull(SemanticsProperties.EditableText)
                    ?.text
                    ?.contains(text, ignoreCase) ?: false
            val isInTextValue =
                it.config.getOrNull(SemanticsProperties.Text)?.any { item ->
                    item.text.contains(text, ignoreCase)
                } ?: false
            isInEditableTextValue || isInTextValue
        }
    } else {
        SemanticsMatcher("$propertyName contains '$text' (ignoreCase: $ignoreCase)") {
            val isInEditableTextValue =
                it.config
                    .getOrNull(SemanticsProperties.EditableText)
                    ?.text
                    ?.equals(text, ignoreCase) ?: false
            val isInTextValue =
                it.config.getOrNull(SemanticsProperties.Text)?.any { item ->
                    item.text.equals(text, ignoreCase)
                } ?: false
            isInEditableTextValue || isInTextValue
=======
            val isInInputTextValue =
                it.config.getOrNull(InputText)?.text?.contains(text, ignoreCase) ?: false
            val isInEditableTextValue =
                it.config.getOrNull(EditableText)?.text?.contains(text, ignoreCase) ?: false
            val isInTextValue =
                it.config.getOrNull(Text)?.any { item -> item.text.contains(text, ignoreCase) }
                    ?: false
            isInInputTextValue || isInEditableTextValue || isInTextValue
        }
    } else {
        SemanticsMatcher("$propertyName contains '$text' (ignoreCase: $ignoreCase)") {
            val isInInputTextValue =
                it.config.getOrNull(InputText)?.text?.equals(text, ignoreCase) ?: false
            val isInEditableTextValue =
                it.config.getOrNull(EditableText)?.text?.equals(text, ignoreCase) ?: false
            val isInTextValue =
                it.config.getOrNull(Text)?.any { item -> item.text.equals(text, ignoreCase) }
                    ?: false
            isInInputTextValue || isInEditableTextValue || isInTextValue
>>>>>>> 3d4510a6
        }
    }
}

/**
 * Returns whether the node's text contains exactly the given [textValues] and nothing else.
 *
 * This will also search in [SemanticsProperties.EditableText] by default.
 *
 * Note that in merged semantics tree there can be a list of text items that got merged from the
 * child nodes. Typically an accessibility tooling will decide based on its heuristics which ones to
 * use.
 *
 * @param textValues List of values to match (the order does not matter)
 * @param includeEditableText Whether to also assert against the editable text
 * @see SemanticsProperties.Text
 * @see SemanticsProperties.EditableText
 */
fun hasTextExactly(
    vararg textValues: String,
    includeEditableText: Boolean = true
): SemanticsMatcher {
    val expected = textValues.toList()
    val propertyName =
        if (includeEditableText) {
<<<<<<< HEAD
            "${SemanticsProperties.Text.name} + ${SemanticsProperties.EditableText.name}"
        } else {
            SemanticsProperties.Text.name
=======
            "${Text.name} + ${EditableText.name}"
        } else {
            Text.name
>>>>>>> 3d4510a6
        }
    return SemanticsMatcher("$propertyName = [${textValues.joinToString(",")}]") { node ->
        val actual = mutableListOf<String>()
        if (includeEditableText) {
<<<<<<< HEAD
            node.config.getOrNull(SemanticsProperties.EditableText)?.let { actual.add(it.text) }
        }
        node.config.getOrNull(SemanticsProperties.Text)?.let {
            actual.addAll(it.map { anStr -> anStr.text })
        }
=======
            node.config.getOrNull(EditableText)?.let { actual.add(it.text) }
        }
        node.config.getOrNull(Text)?.let { actual.addAll(it.map { anStr -> anStr.text }) }
>>>>>>> 3d4510a6
        actual.containsAll(expected) && expected.containsAll(actual)
    }
}

/**
 * Returns whether the node's value matches exactly to the given accessibility value.
 *
 * @param value Value to match.
 * @see SemanticsProperties.StateDescription
 */
fun hasStateDescription(value: String): SemanticsMatcher =
    SemanticsMatcher.expectValue(SemanticsProperties.StateDescription, value)

/**
 * Returns whether the node is marked as an accessibility header.
 *
 * @see SemanticsProperties.Heading
 */
fun isHeading(): SemanticsMatcher = hasKey(SemanticsProperties.Heading)

/**
 * Returns whether the node's range info matches exactly to the given accessibility range info.
 *
 * @param rangeInfo range info to match.
 * @see SemanticsProperties.ProgressBarRangeInfo
 */
fun hasProgressBarRangeInfo(rangeInfo: ProgressBarRangeInfo): SemanticsMatcher =
    SemanticsMatcher.expectValue(SemanticsProperties.ProgressBarRangeInfo, rangeInfo)

/**
 * Returns whether the node is annotated by the given test tag.
 *
 * @param testTag Value to match.
 * @see SemanticsProperties.TestTag
 */
fun hasTestTag(testTag: String): SemanticsMatcher =
    SemanticsMatcher.expectValue(SemanticsProperties.TestTag, testTag)

/**
 * Returns whether the node is a dialog.
 *
 * This only checks if the node itself is a dialog, not if it is _part of_ a dialog. Use
 * `hasAnyAncestorThat(isDialog())` for that.
 *
 * @see SemanticsProperties.IsDialog
 */
fun isDialog(): SemanticsMatcher = hasKey(SemanticsProperties.IsDialog)

/**
 * Returns whether the node is a popup.
 *
 * This only checks if the node itself is a popup, not if it is _part of_ a popup. Use
 * `hasAnyAncestorThat(isPopup())` for that.
 *
 * @see SemanticsProperties.IsPopup
 */
fun isPopup(): SemanticsMatcher = hasKey(SemanticsProperties.IsPopup)

/**
 * Returns whether the node defines the given IME action.
 *
 * @param actionType the action to match.
 */
fun hasImeAction(actionType: ImeAction) =
    SemanticsMatcher.expectValue(SemanticsProperties.ImeAction, actionType)

/**
 * Returns whether the node defines a semantics action to set text on it.
 *
 * This can be used to, for instance, filter out text fields.
 *
 * @see SemanticsActions.SetText
 */
fun hasSetTextAction() = hasKey(SemanticsActions.SetText)

/**
 * Returns whether the node defines a semantics action to insert text on it.
 *
 * This can be used to, for instance, filter out text fields.
 *
 * @see SemanticsActions.InsertTextAtCursor
 */
fun hasInsertTextAtCursorAction() = hasKey(SemanticsActions.InsertTextAtCursor)

/**
 * Returns whether the node defines a semantics action to perform the
 * [IME action][SemanticsProperties.ImeAction] on it.
 *
 * @see SemanticsActions.OnImeAction
 */
fun hasPerformImeAction() = hasKey(SemanticsActions.OnImeAction)

/**
 * Returns whether the node defines a semantics action to request focus.
 *
 * @see SemanticsActions.RequestFocus
 */
fun hasRequestFocusAction() = hasKey(SemanticsActions.RequestFocus)

/**
 * Returns whether the node defines the ability to scroll to an item index.
 *
 * Note that not all scrollable containers have item indices. For example, a
 * [scrollable][androidx.compose.foundation.gestures.scrollable] doesn't have items with an index,
 * while [LazyColumn][androidx.compose.foundation.lazy.LazyColumn] does.
 */
fun hasScrollToIndexAction() = hasKey(SemanticsActions.ScrollToIndex)

/**
 * Returns whether the node defines the ability to scroll to an item identified by a key, such as
 * [LazyColumn][androidx.compose.foundation.lazy.LazyColumn] or
 * [LazyRow][androidx.compose.foundation.lazy.LazyRow].
 */
fun hasScrollToKeyAction() =
    hasKey(SemanticsActions.ScrollToIndex).and(hasKey(SemanticsProperties.IndexForKey))

/** Returns whether the node defines the ability to scroll to content identified by a matcher. */
fun hasScrollToNodeAction() =
    hasKey(SemanticsActions.ScrollToIndex)
        .and(hasKey(SemanticsActions.ScrollBy))
        .and(
            hasKey(SemanticsProperties.HorizontalScrollAxisRange)
                .or(hasKey(SemanticsProperties.VerticalScrollAxisRange))
        )

/**
 * Returns whether the node is editable.
 *
 * @see SemanticsProperties.IsEditable
 */
fun isEditable() = SemanticsMatcher.expectValue(SemanticsProperties.IsEditable, true)

/**
 * Return whether the node is the root semantics node.
 *
 * There is always one root in every node tree, added implicitly by Compose.
 */
fun isRoot() = SemanticsMatcher("isRoot") { it.isRoot }

/**
 * Returns whether the node's parent satisfies the given matcher.
 *
 * Returns false if no parent exists.
 */
fun hasParent(matcher: SemanticsMatcher): SemanticsMatcher {
    // TODO(b/150292800): If this is used in assert we should print the parent's node semantics
    //  in the error message or say that no parent was found.
    return SemanticsMatcher("hasParentThat(${matcher.description})") {
        it.parent?.run { matcher.matches(this) } ?: false
    }
}

/** Returns whether the node has at least one child that satisfies the given matcher. */
fun hasAnyChild(matcher: SemanticsMatcher): SemanticsMatcher {
    // TODO(b/150292800): If this is used in assert we should print the children nodes semantics
    //  in the error message or say that no children were found.
    return SemanticsMatcher("hasAnyChildThat(${matcher.description})") {
        matcher.matchesAny(it.children)
    }
}

/**
 * Returns whether the node has at least one sibling that satisfies the given matcher.
 *
 * Sibling is defined as a any other node that shares the same parent.
 */
fun hasAnySibling(matcher: SemanticsMatcher): SemanticsMatcher {
    // TODO(b/150292800): If this is used in assert we should print the sibling nodes semantics
    //  in the error message or say that no siblings were found.
    return SemanticsMatcher("hasAnySiblingThat(${matcher.description})") {
        val node = it
        it.parent?.run { matcher.matchesAny(this.children.filter { child -> child.id != node.id }) }
            ?: false
    }
}

/**
 * Returns whether the node has at least one ancestor that satisfies the given matcher.
 *
 * Example: For the following tree
 *
 * ```
 * |-X
 * |-A
 *   |-B
 *     |-C1
 *     |-C2
 * ```
 *
 * In case of C1, we would check the matcher against A and B
 */
fun hasAnyAncestor(matcher: SemanticsMatcher): SemanticsMatcher {
    // TODO(b/150292800): If this is used in assert we should print the ancestor nodes semantics
    //  in the error message or say that no ancestors were found.
    return SemanticsMatcher("hasAnyAncestorThat(${matcher.description})") {
        matcher.matchesAny(it.ancestors)
    }
}

/**
 * Returns whether the node has at least one descendant that satisfies the given matcher.
 *
 * Example: For the following tree
 *
 * ```
 * |-X
 * |-A
 *   |-B
 *     |-C1
 *     |-C2
 * ```
 *
 * In case of A, we would check the matcher against B,C1 and C2
 */
fun hasAnyDescendant(matcher: SemanticsMatcher): SemanticsMatcher {
    // TODO(b/150292800): If this is used in assert we could consider printing the whole subtree but
    //  it might be too much to show. But we could at least warn if there were no ancestors found.
    fun checkIfSubtreeMatches(matcher: SemanticsMatcher, node: SemanticsNode): Boolean {
        if (matcher.matchesAny(node.children)) {
            return true
        }

        return node.children.fastAny { checkIfSubtreeMatches(matcher, it) }
    }

    return SemanticsMatcher("hasAnyDescendantThat(${matcher.description})") {
        checkIfSubtreeMatches(matcher, it)
    }
}

internal val SemanticsNode.ancestors: Iterable<SemanticsNode>
    get() =
        object : Iterable<SemanticsNode> {
            override fun iterator(): Iterator<SemanticsNode> {
                return object : Iterator<SemanticsNode> {
<<<<<<< HEAD
                    @JsName("nextVar")
                    var next = parent
=======
                    @JsName("nextVar") var next = parent
>>>>>>> 3d4510a6

                    override fun hasNext(): Boolean {
                        return next != null
                    }

                    override fun next(): SemanticsNode {
                        return next!!.also { next = it.parent }
                    }
                }
            }
        }

private fun hasKey(key: SemanticsPropertyKey<*>): SemanticsMatcher =
    SemanticsMatcher.keyIsDefined(key)<|MERGE_RESOLUTION|>--- conflicted
+++ resolved
@@ -234,31 +234,6 @@
     val propertyName = "${Text.name} + ${InputText.name} + ${EditableText.name}"
     return if (substring) {
         SemanticsMatcher("$propertyName contains '$text' (ignoreCase: $ignoreCase) as substring") {
-<<<<<<< HEAD
-            val isInEditableTextValue =
-                it.config
-                    .getOrNull(SemanticsProperties.EditableText)
-                    ?.text
-                    ?.contains(text, ignoreCase) ?: false
-            val isInTextValue =
-                it.config.getOrNull(SemanticsProperties.Text)?.any { item ->
-                    item.text.contains(text, ignoreCase)
-                } ?: false
-            isInEditableTextValue || isInTextValue
-        }
-    } else {
-        SemanticsMatcher("$propertyName contains '$text' (ignoreCase: $ignoreCase)") {
-            val isInEditableTextValue =
-                it.config
-                    .getOrNull(SemanticsProperties.EditableText)
-                    ?.text
-                    ?.equals(text, ignoreCase) ?: false
-            val isInTextValue =
-                it.config.getOrNull(SemanticsProperties.Text)?.any { item ->
-                    item.text.equals(text, ignoreCase)
-                } ?: false
-            isInEditableTextValue || isInTextValue
-=======
             val isInInputTextValue =
                 it.config.getOrNull(InputText)?.text?.contains(text, ignoreCase) ?: false
             val isInEditableTextValue =
@@ -278,7 +253,6 @@
                 it.config.getOrNull(Text)?.any { item -> item.text.equals(text, ignoreCase) }
                     ?: false
             isInInputTextValue || isInEditableTextValue || isInTextValue
->>>>>>> 3d4510a6
         }
     }
 }
@@ -304,30 +278,16 @@
     val expected = textValues.toList()
     val propertyName =
         if (includeEditableText) {
-<<<<<<< HEAD
-            "${SemanticsProperties.Text.name} + ${SemanticsProperties.EditableText.name}"
-        } else {
-            SemanticsProperties.Text.name
-=======
             "${Text.name} + ${EditableText.name}"
         } else {
             Text.name
->>>>>>> 3d4510a6
         }
     return SemanticsMatcher("$propertyName = [${textValues.joinToString(",")}]") { node ->
         val actual = mutableListOf<String>()
         if (includeEditableText) {
-<<<<<<< HEAD
-            node.config.getOrNull(SemanticsProperties.EditableText)?.let { actual.add(it.text) }
-        }
-        node.config.getOrNull(SemanticsProperties.Text)?.let {
-            actual.addAll(it.map { anStr -> anStr.text })
-        }
-=======
             node.config.getOrNull(EditableText)?.let { actual.add(it.text) }
         }
         node.config.getOrNull(Text)?.let { actual.addAll(it.map { anStr -> anStr.text }) }
->>>>>>> 3d4510a6
         actual.containsAll(expected) && expected.containsAll(actual)
     }
 }
@@ -563,12 +523,7 @@
         object : Iterable<SemanticsNode> {
             override fun iterator(): Iterator<SemanticsNode> {
                 return object : Iterator<SemanticsNode> {
-<<<<<<< HEAD
-                    @JsName("nextVar")
-                    var next = parent
-=======
                     @JsName("nextVar") var next = parent
->>>>>>> 3d4510a6
 
                     override fun hasNext(): Boolean {
                         return next != null
