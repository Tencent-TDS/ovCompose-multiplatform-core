--- conflicted
+++ resolved
@@ -526,12 +526,7 @@
         object : Iterable<SemanticsNode> {
             override fun iterator(): Iterator<SemanticsNode> {
                 return object : Iterator<SemanticsNode> {
-<<<<<<< HEAD
-                    @JsName("nextVar")
-                    var next = parent
-=======
                     @JsName("nextVar") var next = parent
->>>>>>> 6f09cf2a
 
                     override fun hasNext(): Boolean {
                         return next != null
