--- conflicted
+++ resolved
@@ -60,18 +60,6 @@
         atLeastOneRootRequired: Boolean,
         errorMessageOnFail: String? = null,
         skipDeactivatedNodes: Boolean = true
-<<<<<<< HEAD
-    ): SelectionResult {
-        return selector.map(
-            testContext.getAllSemanticsNodes(
-                atLeastOneRootRequired = atLeastOneRootRequired,
-                useUnmergedTree = useUnmergedTree,
-                skipDeactivatedNodes = skipDeactivatedNodes
-            ),
-            errorMessageOnFail.orEmpty()
-        )
-    }
-=======
     ): SelectionResult =
         testContext.testOwner.getAllSemanticsNodes(
             atLeastOneRootRequired = atLeastOneRootRequired,
@@ -80,7 +68,6 @@
         ) {
             selector.map(it, errorMessageOnFail.orEmpty())
         }
->>>>>>> 3d4510a6
 
     /**
      * Returns the semantics node captured by this object.
@@ -206,24 +193,12 @@
     /** If using the merged tree, performs the same search in the unmerged tree. */
     private fun getNodesInUnmergedTree(errorMessageOnFail: String?): List<SemanticsNode> {
         return if (!useUnmergedTree) {
-<<<<<<< HEAD
-            selector
-                .map(
-                    testContext.getAllSemanticsNodes(
-                        atLeastOneRootRequired = true,
-                        useUnmergedTree = true
-                    ),
-                    errorMessageOnFail.orEmpty()
-                )
-                .selectedNodes
-=======
             testContext.testOwner.getAllSemanticsNodes(
                 atLeastOneRootRequired = true,
                 useUnmergedTree = true
             ) {
                 selector.map(it, errorMessageOnFail.orEmpty()).selectedNodes
             }
->>>>>>> 3d4510a6
         } else {
             emptyList()
         }
@@ -274,13 +249,6 @@
         return testContext.testOwner.getAllSemanticsNodes(atLeastOneRootRequired, useUnmergedTree) {
             selector.map(it, errorMessageOnFail.orEmpty()).selectedNodes
         }
-<<<<<<< HEAD
-
-        return testContext.getAllSemanticsNodes(atLeastOneRootRequired, useUnmergedTree).filter {
-            it.id in nodeIds!!
-        }
-=======
->>>>>>> 3d4510a6
     }
 
     /**
