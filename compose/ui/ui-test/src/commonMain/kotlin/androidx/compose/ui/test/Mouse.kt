/*
 * Copyright 2021 The Android Open Source Project
 *
 * Licensed under the Apache License, Version 2.0 (the "License");
 * you may not use this file except in compliance with the License.
 * You may obtain a copy of the License at
 *
 *      http://www.apache.org/licenses/LICENSE-2.0
 *
 * Unless required by applicable law or agreed to in writing, software
 * distributed under the License is distributed on an "AS IS" BASIS,
 * WITHOUT WARRANTIES OR CONDITIONS OF ANY KIND, either express or implied.
 * See the License for the specific language governing permissions and
 * limitations under the License.
 */

package androidx.compose.ui.test

/**
 * Representation of a mouse scroll wheel axis. Only [Horizontal] and [Vertical] are supported. All
 * methods that accept a scroll axis use [Vertical] as the default, since most mice only have a
 * vertical scroll wheel.
 */
@kotlin.jvm.JvmInline
value class ScrollWheel private constructor(val value: Int) {
    companion object {
        val Horizontal = ScrollWheel(0)
        val Vertical = ScrollWheel(1)
    }
}

/** Representation of a mouse button with its associated [ID][buttonId] for the current platform. */
<<<<<<< HEAD
@ExperimentalTestApi
=======
>>>>>>> 3d4510a6
@kotlin.jvm.JvmInline
expect value class MouseButton(val buttonId: Int) {
    companion object {
        /** The primary mouse button. Typically the left mouse button. */
        val Primary: MouseButton

        /** The secondary mouse button. Typically the right mouse button. */
        val Secondary: MouseButton

        /** The tertiary mouse button. Typically the middle mouse button. */
        val Tertiary: MouseButton
    }
}<|MERGE_RESOLUTION|>--- conflicted
+++ resolved
@@ -30,10 +30,6 @@
 }
 
 /** Representation of a mouse button with its associated [ID][buttonId] for the current platform. */
-<<<<<<< HEAD
-@ExperimentalTestApi
-=======
->>>>>>> 3d4510a6
 @kotlin.jvm.JvmInline
 expect value class MouseButton(val buttonId: Int) {
     companion object {
