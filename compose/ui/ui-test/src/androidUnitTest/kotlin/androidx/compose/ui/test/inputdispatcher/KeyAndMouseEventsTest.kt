/*
 * Copyright 2022 The Android Open Source Project
 *
 * Licensed under the Apache License, Version 2.0 (the "License");
 * you may not use this file except in compliance with the License.
 * You may obtain a copy of the License at
 *
 *      http://www.apache.org/licenses/LICENSE-2.0
 *
 * Unless required by applicable law or agreed to in writing, software
 * distributed under the License is distributed on an "AS IS" BASIS,
 * WITHOUT WARRANTIES OR CONDITIONS OF ANY KIND, either express or implied.
 * See the License for the specific language governing permissions and
 * limitations under the License.
 */

package androidx.compose.ui.test.inputdispatcher

import android.view.KeyEvent
import android.view.MotionEvent
import androidx.compose.ui.geometry.Offset
import androidx.compose.ui.input.key.Key
import androidx.compose.ui.input.key.nativeKeyCode
import androidx.compose.ui.test.AndroidInputDispatcher
import androidx.compose.ui.test.InputDispatcher
import androidx.compose.ui.test.MouseButton
import androidx.compose.ui.test.RobolectricMinSdk
import androidx.compose.ui.test.ScrollWheel
import androidx.compose.ui.test.util.assertHasValidEventTimes
import androidx.compose.ui.test.util.verifyKeyEvent
import androidx.compose.ui.test.util.verifyMouseEvent
import androidx.test.ext.junit.runners.AndroidJUnit4
import com.google.common.truth.Truth
import kotlin.collections.removeFirst as removeFirstKt
import org.junit.Assert.assertEquals
import org.junit.Test
import org.junit.runner.RunWith
import org.robolectric.annotation.Config

/**
 * Tests if [AndroidInputDispatcher.enqueueKeyDown], [AndroidInputDispatcher.enqueueKeyUp] and
 * friends work.
 */
@RunWith(AndroidJUnit4::class)
@Config(minSdk = RobolectricMinSdk)
class KeyAndMouseEventsTest : InputDispatcherTest() {

    companion object {

        // Positions
        private val position1 = Offset(1f, 1f)

        // Keys and meta state masks
        private const val keyDown = KeyEvent.ACTION_DOWN
        private const val keyUp = KeyEvent.ACTION_UP

        private val functionKey = Key.Function
        private const val functionKeyMetaMask = KeyEvent.META_FUNCTION_ON

        private val leftCtrl = Key.CtrlLeft
        private const val leftCtrlMask = KeyEvent.META_CTRL_LEFT_ON or KeyEvent.META_CTRL_ON
        private val rightCtrl = Key.CtrlRight
        private const val rightCtrlMask = KeyEvent.META_CTRL_RIGHT_ON or KeyEvent.META_CTRL_ON

        private val leftAlt = Key.AltLeft
        private const val leftAltMask = KeyEvent.META_ALT_LEFT_ON or KeyEvent.META_ALT_ON
        private val rightAlt = Key.AltRight
        private const val rightAltMask = KeyEvent.META_ALT_RIGHT_ON or KeyEvent.META_ALT_ON

        private val leftMeta = Key.MetaLeft
        private const val leftMetaMask = KeyEvent.META_META_LEFT_ON or KeyEvent.META_META_ON
        private val rightMeta = Key.MetaRight
        private const val rightMetaMask = KeyEvent.META_META_RIGHT_ON or KeyEvent.META_META_ON

        private val leftShift = Key.ShiftLeft
        private const val leftShiftMask = KeyEvent.META_SHIFT_LEFT_ON or KeyEvent.META_SHIFT_ON
        private val rightShift = Key.ShiftRight
        private const val rightShiftMask = KeyEvent.META_SHIFT_RIGHT_ON or KeyEvent.META_SHIFT_ON

        private val capsLock = Key.CapsLock
        private const val capsLockMask = KeyEvent.META_CAPS_LOCK_ON
        private val numLock = Key.NumLock
        private const val numLockMask = KeyEvent.META_NUM_LOCK_ON
        private val scrollLock = Key.ScrollLock
        private const val scrollLockMask = KeyEvent.META_SCROLL_LOCK_ON

        private const val allLockMasks = capsLockMask or numLockMask or scrollLockMask

        private const val allMetaMasks =
            functionKeyMetaMask or
                leftCtrlMask or
                rightCtrlMask or
                leftAltMask or
                rightAltMask or
                leftMetaMask or
                rightMetaMask or
                leftShiftMask or
                rightShiftMask

        private const val allMasks = allLockMasks or allMetaMasks
    }

    @Test
    fun functionKey_metaState_generatedCorrectly() =
        verifyMetaKeyClickState(functionKey, functionKeyMetaMask)

    @Test
    fun leftCtrl_metaState_generatedCorrectly() = verifyMetaKeyClickState(leftCtrl, leftCtrlMask)

    @Test
    fun rightCtrl_metaState_generatedCorrectly() = verifyMetaKeyClickState(rightCtrl, rightCtrlMask)

    @Test fun leftAlt_metaState_generatedCorrectly() = verifyMetaKeyClickState(leftAlt, leftAltMask)

    @Test
    fun rightAlt_metaState_generatedCorrectly() = verifyMetaKeyClickState(rightAlt, rightAltMask)

    @Test
    fun leftMeta_metaState_generatedCorrectly() = verifyMetaKeyClickState(leftMeta, leftMetaMask)

    @Test
    fun rightMeta_metaState_generatedCorrectly() = verifyMetaKeyClickState(rightMeta, rightMetaMask)

    @Test
    fun leftShift_metaState_generatedCorrectly() = verifyMetaKeyClickState(leftShift, leftShiftMask)

    @Test
    fun rightShift_metaState_generatedCorrectly() =
        verifyMetaKeyClickState(rightShift, rightShiftMask)

    @Test
    fun capsLock_metaState_generatedCorrectly() = verifyLockKeyClickState(capsLock, capsLockMask)

    @Test fun numLock_metaState_generatedCorrectly() = verifyLockKeyClickState(numLock, numLockMask)

    @Test
    fun scrollLock_metaState_generatedCorrectly() =
        verifyLockKeyClickState(scrollLock, scrollLockMask)

    @Test
    fun lockKeys_metaState_combinedCorrectly_inMousePress() {
        enqueueKeyPress(capsLock)
        enqueueKeyPress(numLock)
        enqueueKeyPress(scrollLock)
        subject.verifyMousePosition(Offset.Zero)
        subject.enqueueMousePress(MouseButton.Primary.buttonId)
        subject.flush()

        assertEquals(8, recorder.events.size)
        recorder.events[5].verifyKeyEvent(
            keyUp,
            scrollLock.nativeKeyCode,
            expectedMetaState = allLockMasks
        )
        recorder.events[6].verifyMouseEvent(
            MotionEvent.ACTION_DOWN,
            0L,
            Offset.Zero,
            MotionEvent.BUTTON_PRIMARY,
            expectedMetaState = allLockMasks
        )
        recorder.events[7].verifyMouseEvent(
            MotionEvent.ACTION_BUTTON_PRESS,
            0L,
            Offset.Zero,
            MotionEvent.BUTTON_PRIMARY,
            expectedMetaState = allLockMasks
        )
    }

    @Test
    fun metaKeys_metaState_combinedCorrectly_inMousePress() {
        subject.enqueueKeyDown(functionKey)
        subject.enqueueKeyDown(leftCtrl)
        subject.enqueueKeyDown(rightCtrl)
        subject.enqueueKeyDown(leftAlt)
        subject.enqueueKeyDown(rightAlt)
        subject.enqueueKeyDown(leftMeta)
        subject.enqueueKeyDown(rightMeta)
        subject.enqueueKeyDown(leftShift)
        subject.enqueueKeyDown(rightShift)
        subject.verifyMousePosition(Offset.Zero)
        subject.enqueueMousePress(MouseButton.Primary.buttonId)
        subject.flush()

        assertEquals(11, recorder.events.size)
        recorder.events[8].verifyKeyEvent(
            keyDown,
            rightShift.nativeKeyCode,
            expectedMetaState = allMetaMasks
        )
        recorder.events[9].verifyMouseEvent(
            MotionEvent.ACTION_DOWN,
            0L,
            Offset.Zero,
            MotionEvent.BUTTON_PRIMARY,
            expectedMetaState = allMetaMasks
        )
        recorder.events[10].verifyMouseEvent(
            MotionEvent.ACTION_BUTTON_PRESS,
            0L,
            Offset.Zero,
            MotionEvent.BUTTON_PRIMARY,
            expectedMetaState = allMetaMasks
        )
    }

    @Test
    fun metaAndLockKeys_metaState_combinedCorrectly_inMousePress() {
        enqueueKeyPress(capsLock) // key up + down = 2
        enqueueKeyPress(numLock) // + key up + down = 4
        enqueueKeyPress(scrollLock) // + key up + down = 6
        subject.enqueueKeyDown(functionKey) // + key down = 7
        subject.enqueueKeyDown(leftCtrl) // + key down = 8
        subject.enqueueKeyDown(rightCtrl) // + key down = 9
        subject.enqueueKeyDown(leftAlt) // + key down = 10
        subject.enqueueKeyDown(rightAlt) // + key down = 11
        subject.enqueueKeyDown(leftMeta) // + key down = 12
        subject.enqueueKeyDown(rightMeta) // + key down = 13
        subject.enqueueKeyDown(leftShift) // + key down = 14
        subject.enqueueKeyDown(rightShift) // + key down = 15
        subject.verifyMousePosition(Offset.Zero)
        subject.enqueueMousePress(MouseButton.Primary.buttonId) // + mouse down + press = 17
        subject.flush()

        assertEquals(17, recorder.events.size)
        recorder.events[14].verifyKeyEvent(
            keyDown,
            rightShift.nativeKeyCode,
            expectedMetaState = allMasks
        )
        recorder.events[15].verifyMouseEvent(
            MotionEvent.ACTION_DOWN,
            0L,
            Offset.Zero,
            MotionEvent.BUTTON_PRIMARY,
            expectedMetaState = allMasks
        )
        recorder.events[16].verifyMouseEvent(
            MotionEvent.ACTION_BUTTON_PRESS,
            0L,
            Offset.Zero,
            MotionEvent.BUTTON_PRIMARY,
            expectedMetaState = allMasks
        )
    }

    @Test
    fun scroll_vertically() {
        scrollTest(ScrollWheel.Vertical) { Pair(MotionEvent.AXIS_VSCROLL, -it) }
    }

    @Test
    fun scroll_horizontally() {
        scrollTest(ScrollWheel.Horizontal) { Pair(MotionEvent.AXIS_HSCROLL, it) }
    }

    private fun scrollTest(scrollWheel: ScrollWheel, scrollAxis: (Float) -> Pair<Int, Float>) {

        var expectedEvents = 0
        enqueueKeyPress(capsLock) // key up + down = 2
        enqueueKeyPress(numLock) // + key up + down = 4
        enqueueKeyPress(scrollLock) // + key up + down = 6
        subject.enqueueKeyDown(functionKey) // + key down = 7
        subject.enqueueKeyDown(leftCtrl) // + key down = 8
        subject.enqueueKeyDown(rightCtrl) // + key down = 9
        subject.enqueueKeyDown(leftAlt) // + key down = 10
        subject.enqueueKeyDown(rightAlt) // + key down = 11
        subject.enqueueKeyDown(leftMeta) // + key down = 12
        subject.enqueueKeyDown(rightMeta) // + key down = 13
        subject.enqueueKeyDown(leftShift) // + key down = 14
        subject.enqueueKeyDown(rightShift) // + key down = 15
        expectedEvents += 15
        subject.verifyMousePosition(Offset.Zero)
        subject.enqueueMouseMove(position1)
        subject.verifyMousePosition(position1)
        expectedEvents += 2 // enter + hover
        subject.advanceEventTime()
        subject.enqueueMouseScroll(1f, scrollWheel)
        expectedEvents += 2 // hover + scroll
        subject.advanceEventTime()
        subject.enqueueMousePress(MouseButton.Primary.buttonId)
        expectedEvents += 3 // exit + down + press
        subject.advanceEventTime()
        subject.enqueueMouseScroll(2f, scrollWheel)
        expectedEvents += 2 // move + scroll
        subject.advanceEventTime()
        subject.enqueueMouseRelease(MouseButton.Primary.buttonId)
        expectedEvents += 4 // release + up + enter + hover
        subject.advanceEventTime()
        subject.enqueueMouseScroll(3f, scrollWheel)
        expectedEvents += 2 // hover + scroll
        subject.flush()

        recorder.assertHasValidEventTimes()
        Truth.assertThat(recorder.events).hasSize(expectedEvents)
        val events = recorder.events.toMutableList()

        // Remove key presses - they aren't being tested here.
        events.removeFirst(15)

        // enter + hover
        var t = 0L
        var buttonState = 0
        events.removeFirst(2).let { (enterEvent, hoverEvent) ->
            enterEvent.verifyMouseEvent(
                MotionEvent.ACTION_HOVER_ENTER,
                t,
                position1,
                buttonState,
                expectedMetaState = allMasks
            )
            hoverEvent.verifyMouseEvent(
                MotionEvent.ACTION_HOVER_MOVE,
                t,
                position1,
                buttonState,
                expectedMetaState = allMasks
            )
        }

        // hover + scroll
        t += InputDispatcher.eventPeriodMillis
        events.removeFirst(2).let { (hoverEvent, scrollEvent) ->
            hoverEvent.verifyMouseEvent(
                MotionEvent.ACTION_HOVER_MOVE,
                t,
                position1,
                buttonState,
                expectedMetaState = allMasks
            )
            scrollEvent.verifyMouseEvent(
                MotionEvent.ACTION_SCROLL,
                t,
                position1,
                buttonState,
                scrollAxis(1f),
                expectedMetaState = allMasks
            )
        }

        // exit + down + press
        t = 0L // down resets downTime
        buttonState = MotionEvent.BUTTON_PRIMARY
        events.removeFirst(3).let { (exitEvent, downEvent, pressEvent) ->
            exitEvent.verifyMouseEvent(
                MotionEvent.ACTION_HOVER_EXIT,
                t,
                position1,
                buttonState,
                expectedMetaState = allMasks
            )
            downEvent.verifyMouseEvent(
                MotionEvent.ACTION_DOWN,
                t,
                position1,
                buttonState,
                expectedMetaState = allMasks
            )
            pressEvent.verifyMouseEvent(
                MotionEvent.ACTION_BUTTON_PRESS,
                t,
                position1,
                buttonState,
                expectedMetaState = allMasks
            )
        }

        // move + scroll
        t += InputDispatcher.eventPeriodMillis
        events.removeFirst(2).let { (moveEvent, scrollEvent) ->
            moveEvent.verifyMouseEvent(
                MotionEvent.ACTION_MOVE,
                t,
                position1,
                buttonState,
                expectedMetaState = allMasks
            )
            scrollEvent.verifyMouseEvent(
                MotionEvent.ACTION_SCROLL,
                t,
                position1,
                buttonState,
                scrollAxis(2f),
                expectedMetaState = allMasks
            )
        }

        // release + up + enter + hover
        t += InputDispatcher.eventPeriodMillis
        buttonState = 0
        events.removeFirst(4).let { (releaseEvent, upEvent, enterEvent, hoverEvent) ->
            releaseEvent.verifyMouseEvent(
                MotionEvent.ACTION_BUTTON_RELEASE,
                t,
                position1,
                buttonState,
                expectedMetaState = allMasks
            )
            upEvent.verifyMouseEvent(
                MotionEvent.ACTION_UP,
                t,
                position1,
                buttonState,
                expectedMetaState = allMasks
            )
            enterEvent.verifyMouseEvent(
                MotionEvent.ACTION_HOVER_ENTER,
                t,
                position1,
                buttonState,
                expectedMetaState = allMasks
            )
            hoverEvent.verifyMouseEvent(
                MotionEvent.ACTION_HOVER_MOVE,
                t,
                position1,
                buttonState,
                expectedMetaState = allMasks
            )
        }

        // hover + scroll
        t += InputDispatcher.eventPeriodMillis
        events.removeFirst(2).let { (hoverEvent, scrollEvent) ->
            hoverEvent.verifyMouseEvent(
                MotionEvent.ACTION_HOVER_MOVE,
                t,
                position1,
                buttonState,
                expectedMetaState = allMasks
            )
            scrollEvent.verifyMouseEvent(
                MotionEvent.ACTION_SCROLL,
                t,
                position1,
                buttonState,
                scrollAxis(3f),
                expectedMetaState = allMasks
            )
        }
    }

    private fun AndroidInputDispatcher.verifyMousePosition(expectedPosition: Offset) {
        Truth.assertWithMessage("currentMousePosition")
            .that(currentMousePosition)
            .isEqualTo(expectedPosition)
    }

    private fun <E> MutableList<E>.removeFirst(n: Int): List<E> {
<<<<<<< HEAD
        return mutableListOf<E>().also { result -> repeat(n) { result.add(removeFirst()) } }
=======
        return mutableListOf<E>().also { result -> repeat(n) { result.add(removeFirstKt()) } }
>>>>>>> 3d4510a6
    }

    private fun enqueueKeyPress(key: Key) {
        subject.enqueueKeyDown(key)
        subject.enqueueKeyUp(key)
    }

    private fun verifyMetaKeyClickState(key: Key, expectedMetaState: Int = 0) {
        subject.enqueueKeyDown(key)
        subject.enqueueMousePress(MouseButton.Primary.buttonId)
        subject.enqueueMouseRelease(MouseButton.Primary.buttonId)
        subject.enqueueKeyUp(key)
        subject.enqueueMousePress(MouseButton.Primary.buttonId)
        subject.flush()

        recorder.assertHasValidEventTimes()
        Truth.assertThat(recorder.events).hasSize(11)

        // Key Down
        recorder.events[0].verifyKeyEvent(
            keyDown,
            key.nativeKeyCode,
            expectedMetaState = expectedMetaState
        )

        // Mouse Press
        recorder.events[1].verifyMouseEvent(
            MotionEvent.ACTION_DOWN,
            0L,
            Offset.Zero,
            MotionEvent.BUTTON_PRIMARY,
            expectedMetaState = expectedMetaState
        )
        recorder.events[2].verifyMouseEvent(
            MotionEvent.ACTION_BUTTON_PRESS,
            0L,
            Offset.Zero,
            MotionEvent.BUTTON_PRIMARY,
            expectedMetaState = expectedMetaState
        )

        // Mouse Release
        recorder.events[3].verifyMouseEvent(
            MotionEvent.ACTION_BUTTON_RELEASE,
            0L,
            Offset.Zero,
            0,
            expectedMetaState = expectedMetaState
        )
        recorder.events[4].verifyMouseEvent(
            MotionEvent.ACTION_UP,
            0L,
            Offset.Zero,
            0,
            expectedMetaState = expectedMetaState
        )
        recorder.events[5].verifyMouseEvent(
            MotionEvent.ACTION_HOVER_ENTER,
            0L,
            Offset.Zero,
            0,
            expectedMetaState = expectedMetaState
        )
        recorder.events[6].verifyMouseEvent(
            MotionEvent.ACTION_HOVER_MOVE,
            0L,
            Offset.Zero,
            0,
            expectedMetaState = expectedMetaState
        )

        // Key Release
        recorder.events[7].verifyKeyEvent(keyUp, key.nativeKeyCode)

        // Mouse Press
        recorder.events[8].verifyMouseEvent(
            MotionEvent.ACTION_HOVER_EXIT,
            0L,
            Offset.Zero,
            MotionEvent.BUTTON_PRIMARY
        )
        recorder.events[9].verifyMouseEvent(
            MotionEvent.ACTION_DOWN,
            0L,
            Offset.Zero,
            MotionEvent.BUTTON_PRIMARY
        )
        recorder.events[10].verifyMouseEvent(
            MotionEvent.ACTION_BUTTON_PRESS,
            0L,
            Offset.Zero,
            MotionEvent.BUTTON_PRIMARY
        )
    }

    private fun verifyLockKeyClickState(key: Key, expectedMetaState: Int = 0) {
        enqueueKeyPress(key)
        subject.verifyMousePosition(Offset.Zero)
        subject.enqueueMousePress(MouseButton.Primary.buttonId)
        subject.enqueueMouseRelease(MouseButton.Primary.buttonId)
        enqueueKeyPress(key)
        subject.enqueueMousePress(MouseButton.Primary.buttonId)
        subject.flush()

        recorder.assertHasValidEventTimes()
        Truth.assertThat(recorder.events).hasSize(13)

        // Key Toggle On
        recorder.events[0].verifyKeyEvent(
            keyDown,
            key.nativeKeyCode,
            expectedMetaState = expectedMetaState
        )
        recorder.events[1].verifyKeyEvent(
            keyUp,
            key.nativeKeyCode,
            expectedMetaState = expectedMetaState
        )

        // Mouse Press
        recorder.events[2].verifyMouseEvent(
            MotionEvent.ACTION_DOWN,
            0L,
            Offset.Zero,
            MotionEvent.BUTTON_PRIMARY,
            expectedMetaState = expectedMetaState
        )
        recorder.events[3].verifyMouseEvent(
            MotionEvent.ACTION_BUTTON_PRESS,
            0L,
            Offset.Zero,
            MotionEvent.BUTTON_PRIMARY,
            expectedMetaState = expectedMetaState
        )

        // Mouse Release
        recorder.events[4].verifyMouseEvent(
            MotionEvent.ACTION_BUTTON_RELEASE,
            0L,
            Offset.Zero,
            0,
            expectedMetaState = expectedMetaState
        )
        recorder.events[5].verifyMouseEvent(
            MotionEvent.ACTION_UP,
            0L,
            Offset.Zero,
            0,
            expectedMetaState = expectedMetaState
        )
        recorder.events[6].verifyMouseEvent(
            MotionEvent.ACTION_HOVER_ENTER,
            0L,
            Offset.Zero,
            0,
            expectedMetaState = expectedMetaState
        )
        recorder.events[7].verifyMouseEvent(
            MotionEvent.ACTION_HOVER_MOVE,
            0L,
            Offset.Zero,
            0,
            expectedMetaState = expectedMetaState
        )

        // Key Toggle Off
        recorder.events[8].verifyKeyEvent(
            keyDown,
            key.nativeKeyCode,
            expectedMetaState = expectedMetaState
        )
        recorder.events[9].verifyKeyEvent(keyUp, key.nativeKeyCode)

        // Mouse Press
        recorder.events[10].verifyMouseEvent(
            MotionEvent.ACTION_HOVER_EXIT,
            0L,
            Offset.Zero,
            MotionEvent.BUTTON_PRIMARY
        )
        recorder.events[11].verifyMouseEvent(
            MotionEvent.ACTION_DOWN,
            0L,
            Offset.Zero,
            MotionEvent.BUTTON_PRIMARY
        )
        recorder.events[12].verifyMouseEvent(
            MotionEvent.ACTION_BUTTON_PRESS,
            0L,
            Offset.Zero,
            MotionEvent.BUTTON_PRIMARY
        )
    }
}<|MERGE_RESOLUTION|>--- conflicted
+++ resolved
@@ -448,11 +448,7 @@
     }
 
     private fun <E> MutableList<E>.removeFirst(n: Int): List<E> {
-<<<<<<< HEAD
-        return mutableListOf<E>().also { result -> repeat(n) { result.add(removeFirst()) } }
-=======
         return mutableListOf<E>().also { result -> repeat(n) { result.add(removeFirstKt()) } }
->>>>>>> 3d4510a6
     }
 
     private fun enqueueKeyPress(key: Key) {
