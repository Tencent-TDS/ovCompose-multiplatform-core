/*
 * Copyright 2021 The Android Open Source Project
 *
 * Licensed under the Apache License, Version 2.0 (the "License");
 * you may not use this file except in compliance with the License.
 * You may obtain a copy of the License at
 *
 *      http://www.apache.org/licenses/LICENSE-2.0
 *
 * Unless required by applicable law or agreed to in writing, software
 * distributed under the License is distributed on an "AS IS" BASIS,
 * WITHOUT WARRANTIES OR CONDITIONS OF ANY KIND, either express or implied.
 * See the License for the specific language governing permissions and
 * limitations under the License.
 */

package androidx.compose.ui.test.inputdispatcher

import android.view.MotionEvent.ACTION_BUTTON_PRESS
import android.view.MotionEvent.ACTION_BUTTON_RELEASE
import android.view.MotionEvent.ACTION_CANCEL
import android.view.MotionEvent.ACTION_DOWN
import android.view.MotionEvent.ACTION_HOVER_ENTER
import android.view.MotionEvent.ACTION_HOVER_EXIT
import android.view.MotionEvent.ACTION_HOVER_MOVE
import android.view.MotionEvent.ACTION_MOVE
import android.view.MotionEvent.ACTION_SCROLL
import android.view.MotionEvent.ACTION_UP
import android.view.MotionEvent.AXIS_HSCROLL
import android.view.MotionEvent.AXIS_VSCROLL
import android.view.MotionEvent.BUTTON_PRIMARY
import android.view.MotionEvent.BUTTON_SECONDARY
import android.view.MotionEvent.BUTTON_TERTIARY
import androidx.compose.testutils.expectError
import androidx.compose.ui.geometry.Offset
import androidx.compose.ui.test.AndroidInputDispatcher
import androidx.compose.ui.test.InputDispatcher.Companion.eventPeriodMillis
import androidx.compose.ui.test.MouseButton
import androidx.compose.ui.test.RobolectricMinSdk
import androidx.compose.ui.test.ScrollWheel
import androidx.compose.ui.test.util.assertHasValidEventTimes
import androidx.compose.ui.test.util.verifyMouseEvent
import androidx.compose.ui.test.util.verifyTouchEvent
import androidx.compose.ui.test.util.verifyTouchPointer
import androidx.test.ext.junit.runners.AndroidJUnit4
import com.google.common.truth.Truth.assertThat
import com.google.common.truth.Truth.assertWithMessage
import kotlin.collections.removeFirst as removeFirstKt
import org.junit.Test
import org.junit.runner.RunWith
import org.robolectric.annotation.Config

/** Tests if [AndroidInputDispatcher.enqueueMousePress] and friends work. */
@RunWith(AndroidJUnit4::class)
@Config(minSdk = RobolectricMinSdk)
class MouseEventsTest : InputDispatcherTest() {
    companion object {
        // Positions
        private val position1 = Offset(1f, 1f)
        private val position2 = Offset(2f, 2f)
        private val position3 = Offset(3f, 3f)
        private val position4 = Offset(4f, 4f)
        private val positionMin1 = Offset(-1f, -1f)
        private val positionMin2 = Offset(-2f, -2f)
    }

    @Test
    fun oneButton_primary() {
        oneButton(MouseButton.Primary, BUTTON_PRIMARY)
    }

    @Test
    fun oneButton_secondary() {
        oneButton(MouseButton.Secondary, BUTTON_SECONDARY)
    }

    @Test
    fun oneButton_tertiary() {
        oneButton(MouseButton.Tertiary, BUTTON_TERTIARY)
    }

    private fun oneButton(mouseButton: MouseButton, expectedButtonState: Int) {
        // Scenario:
        // move mouse
        // press button
        // move mouse
        // release button
        // move mouse

        var expectedEvents = 0
        subject.verifyMousePosition(Offset.Zero)
        subject.enqueueMouseMove(position1)
        subject.verifyMousePosition(position1)
        expectedEvents += 2 // enter + hover
        subject.advanceEventTime()
        subject.enqueueMousePress(mouseButton.buttonId)
        expectedEvents += 3 // exit + down + press
        subject.advanceEventTime()
        subject.enqueueMouseMove(position2)
        subject.verifyMousePosition(position2)
        expectedEvents += 1 // move
        subject.advanceEventTime()
        subject.enqueueMouseRelease(mouseButton.buttonId)
        expectedEvents += 4 // release + up + enter + hover
        subject.advanceEventTime()
        subject.enqueueMouseMove(position3)
        subject.verifyMousePosition(position3)
        expectedEvents += 1 // hover
        subject.flush()

        recorder.assertHasValidEventTimes()
        assertThat(recorder.events).hasSize(expectedEvents)
        val events = recorder.events.toMutableList()

        // enter + hover
        var t = 0L
        events.removeFirst(2).let { (enterEvent, hoverEvent) ->
            enterEvent.verifyMouseEvent(ACTION_HOVER_ENTER, t, position1, 0)
            hoverEvent.verifyMouseEvent(ACTION_HOVER_MOVE, t, position1, 0)
        }

        // exit + down + press
        t = 0L // down resets downTime
        events.removeFirst(3).let { (exitEvent, downEvent, pressEvent) ->
            exitEvent.verifyMouseEvent(ACTION_HOVER_EXIT, t, position1, expectedButtonState)
            downEvent.verifyMouseEvent(ACTION_DOWN, t, position1, expectedButtonState)
            pressEvent.verifyMouseEvent(ACTION_BUTTON_PRESS, t, position1, expectedButtonState)
        }

        // move
        t += eventPeriodMillis
        events.removeFirst(1).let { (moveEvent) ->
            moveEvent.verifyMouseEvent(ACTION_MOVE, t, position2, expectedButtonState)
        }

        // release + up + enter + hover
        t += eventPeriodMillis
        events.removeFirst(4).let { (releaseEvent, upEvent, enterEvent, hoverEvent) ->
            releaseEvent.verifyMouseEvent(ACTION_BUTTON_RELEASE, t, position2, 0)
            upEvent.verifyMouseEvent(ACTION_UP, t, position2, 0)
            enterEvent.verifyMouseEvent(ACTION_HOVER_ENTER, t, position2, 0)
            hoverEvent.verifyMouseEvent(ACTION_HOVER_MOVE, t, position2, 0)
        }

        // hover
        t += eventPeriodMillis
        events.removeFirst(1).let { (hoverEvent) ->
            hoverEvent.verifyMouseEvent(ACTION_HOVER_MOVE, t, position3, 0)
        }
    }

    @Test
    fun oneButton_cancel() {
        // Scenario:
        // press primary button
        // cancel mouse gesture

        var expectedEvents = 0
        subject.enqueueMousePress(MouseButton.Primary.buttonId)
        expectedEvents += 2 // down + press
        subject.advanceEventTime()
        subject.enqueueMouseCancel()
        expectedEvents += 1 // cancel
        subject.flush()

        recorder.assertHasValidEventTimes()
        assertThat(recorder.events).hasSize(expectedEvents)
        val events = recorder.events.toMutableList()

        // down + press
        var t = 0L
        var buttonState = BUTTON_PRIMARY
        events.removeFirst(2).let { (downEvent, pressEvent) ->
            downEvent.verifyMouseEvent(ACTION_DOWN, t, Offset.Zero, buttonState)
            pressEvent.verifyMouseEvent(ACTION_BUTTON_PRESS, t, Offset.Zero, buttonState)
        }

        // cancel
        t += eventPeriodMillis
        buttonState = 0
        events.removeFirst(1).let { (cancelEvent) ->
            cancelEvent.verifyMouseEvent(ACTION_CANCEL, t, Offset.Zero, buttonState)
        }
    }

    @Test
    fun hoverOutOfRootBounds() {
        // Scenario:
        // move mouse within bounds
        // move mouse out of bounds
        // move mouse out of bounds again
        // move mouse into bounds

        var expectedEvents = 0
        subject.verifyMousePosition(Offset.Zero)
        subject.enqueueMouseMove(position1)
        subject.verifyMousePosition(position1)
        expectedEvents += 2 // enter + hover
        subject.advanceEventTime()
        subject.enqueueMouseMove(positionMin1)
        subject.verifyMousePosition(positionMin1)
        expectedEvents += 1 // exit (suppressed move)
        subject.advanceEventTime()
        subject.enqueueMouseMove(positionMin2)
        subject.verifyMousePosition(positionMin2)
        expectedEvents += 0 // nothing (suppressed move)
        subject.advanceEventTime()
        subject.enqueueMouseMove(position2)
        subject.verifyMousePosition(position2)
        expectedEvents += 2 // enter + hover
        subject.flush()

        recorder.assertHasValidEventTimes()
        assertThat(recorder.events).hasSize(expectedEvents)
        val events = recorder.events.toMutableList()

        // enter + hover
        var t = 0L
        events.removeFirst(2).let { (enterEvent, hoverEvent) ->
            enterEvent.verifyMouseEvent(ACTION_HOVER_ENTER, t, position1, 0)
            hoverEvent.verifyMouseEvent(ACTION_HOVER_MOVE, t, position1, 0)
        }

        // exit (suppressed move)
        t += eventPeriodMillis
        events.removeFirst(1).let { (exitEvent) ->
            exitEvent.verifyMouseEvent(ACTION_HOVER_EXIT, t, positionMin1, 0)
        }

        // nothing (suppressed move)
        t += eventPeriodMillis

        // enter + hover
        t += eventPeriodMillis
        events.removeFirst(2).let { (enterEvent, hoverEvent) ->
            enterEvent.verifyMouseEvent(ACTION_HOVER_ENTER, t, position2, 0)
            hoverEvent.verifyMouseEvent(ACTION_HOVER_MOVE, t, position2, 0)
        }
    }

    @Test
    fun moveOutOfRootBounds() {
        // Scenario:
        // press primary button within bounds
        // move mouse out of bounds
        // press secondary button
        // release secondary button
        // release primary button

        var expectedEvents = 0
        subject.verifyMousePosition(Offset.Zero)
        subject.enqueueMousePress(MouseButton.Primary.buttonId)
        expectedEvents += 2 // down + press
        subject.advanceEventTime()
        subject.enqueueMouseMove(positionMin1)
        subject.verifyMousePosition(positionMin1)
        expectedEvents += 1 // move
        subject.advanceEventTime()
        subject.enqueueMousePress(MouseButton.Secondary.buttonId)
        expectedEvents += 1 // move (suppressed press)
        subject.advanceEventTime()
        subject.enqueueMouseRelease(MouseButton.Secondary.buttonId)
        expectedEvents += 1 // move (suppressed release)
        subject.advanceEventTime()
        subject.enqueueMouseRelease(MouseButton.Primary.buttonId)
        expectedEvents += 1 // up (suppressed release)
        subject.flush()

        recorder.assertHasValidEventTimes()
        assertThat(recorder.events).hasSize(expectedEvents)
        val events = recorder.events.toMutableList()

        // enter + hover
        var t = 0L
        var buttonState = BUTTON_PRIMARY
        events.removeFirst(2).let { (downEvent, pressEvent) ->
            downEvent.verifyMouseEvent(ACTION_DOWN, t, Offset.Zero, buttonState)
            pressEvent.verifyMouseEvent(ACTION_BUTTON_PRESS, t, Offset.Zero, buttonState)
        }

        // move
        t += eventPeriodMillis
        events.removeFirst(1).let { (moveEvent) ->
            moveEvent.verifyMouseEvent(ACTION_MOVE, t, positionMin1, buttonState)
        }

        // move (suppressed press)
        t += eventPeriodMillis
        buttonState = BUTTON_PRIMARY or BUTTON_SECONDARY
        events.removeFirst(1).let { (moveEvent) ->
            moveEvent.verifyMouseEvent(ACTION_MOVE, t, positionMin1, buttonState)
        }

        // move (suppressed release)
        t += eventPeriodMillis
        buttonState = BUTTON_PRIMARY
        events.removeFirst(1).let { (moveEvent) ->
            moveEvent.verifyMouseEvent(ACTION_MOVE, t, positionMin1, buttonState)
        }

        // up (suppressed release)
        t += eventPeriodMillis
        events.removeFirst(1).let { (moveEvent) ->
            moveEvent.verifyMouseEvent(ACTION_UP, t, positionMin1, 0)
        }
    }

    @Test
    fun twoButtons() {
        // Scenario:
        // press primary button
        // move mouse
        // press secondary button
        // move mouse
        // release primary button
        // move mouse
        // release secondary button
        // move mouse
        // press tertiary button

        var expectedEvents = 0
        subject.verifyMousePosition(Offset.Zero)
        subject.enqueueMousePress(MouseButton.Primary.buttonId)
        expectedEvents += 2 // down + press
        subject.advanceEventTime()
        subject.enqueueMouseMove(position1)
        subject.verifyMousePosition(position1)
        expectedEvents += 1 // move
        subject.advanceEventTime()
        subject.enqueueMousePress(MouseButton.Secondary.buttonId)
        expectedEvents += 2 // move + press
        subject.advanceEventTime()
        subject.enqueueMouseMove(position2)
        subject.verifyMousePosition(position2)
        expectedEvents += 1 // move
        subject.advanceEventTime()
        subject.enqueueMouseRelease(MouseButton.Primary.buttonId)
        expectedEvents += 2 // release + move
        subject.advanceEventTime()
        subject.enqueueMouseMove(position3)
        subject.verifyMousePosition(position3)
        expectedEvents += 1 // move
        subject.advanceEventTime()
        subject.enqueueMouseRelease(MouseButton.Secondary.buttonId)
        expectedEvents += 4 // release + up + enter + hover
        subject.advanceEventTime()
        subject.enqueueMouseMove(position4)
        subject.verifyMousePosition(position4)
        expectedEvents += 1 // hover
        subject.advanceEventTime()
        subject.enqueueMousePress(MouseButton.Tertiary.buttonId)
        expectedEvents += 3 // exit + down + press
        subject.flush()

        recorder.assertHasValidEventTimes()
        assertThat(recorder.events).hasSize(expectedEvents)
        val events = recorder.events.toMutableList()

        // down + press
        var t = 0L
        var buttonState = BUTTON_PRIMARY
        events.removeFirst(2).let { (downEvent, pressEvent) ->
            downEvent.verifyMouseEvent(ACTION_DOWN, t, Offset.Zero, buttonState)
            pressEvent.verifyMouseEvent(ACTION_BUTTON_PRESS, t, Offset.Zero, buttonState)
        }

        // move
        t += eventPeriodMillis
        events.removeFirst(1).let { (moveEvent) ->
            moveEvent.verifyMouseEvent(ACTION_MOVE, t, position1, buttonState)
        }

        // move + press
        t += eventPeriodMillis
        buttonState = BUTTON_PRIMARY or BUTTON_SECONDARY
        events.removeFirst(2).let { (moveEvent, pressEvent) ->
            moveEvent.verifyMouseEvent(ACTION_MOVE, t, position1, buttonState)
            pressEvent.verifyMouseEvent(ACTION_BUTTON_PRESS, t, position1, buttonState)
        }

        // move
        t += eventPeriodMillis
        events.removeFirst(1).let { (moveEvent) ->
            moveEvent.verifyMouseEvent(ACTION_MOVE, t, position2, buttonState)
        }

        // release + move
        t += eventPeriodMillis
        buttonState = BUTTON_SECONDARY
        events.removeFirst(2).let { (releaseEvent, moveEvent) ->
            releaseEvent.verifyMouseEvent(ACTION_BUTTON_RELEASE, t, position2, buttonState)
            moveEvent.verifyMouseEvent(ACTION_MOVE, t, position2, buttonState)
        }

        // move
        t += eventPeriodMillis
        events.removeFirst(1).let { (moveEvent) ->
            moveEvent.verifyMouseEvent(ACTION_MOVE, t, position3, buttonState)
        }

        // release + up + enter + hover
        t += eventPeriodMillis
        events.removeFirst(4).let { (releaseEvent, upEvent, enterEvent, hoverEvent) ->
            releaseEvent.verifyMouseEvent(ACTION_BUTTON_RELEASE, t, position3, 0)
            upEvent.verifyMouseEvent(ACTION_UP, t, position3, 0)
            enterEvent.verifyMouseEvent(ACTION_HOVER_ENTER, t, position3, 0)
            hoverEvent.verifyMouseEvent(ACTION_HOVER_MOVE, t, position3, 0)
        }

        // hover
        t += eventPeriodMillis
        events.removeFirst(1).let { (hoverEvent) ->
            hoverEvent.verifyMouseEvent(ACTION_HOVER_MOVE, t, position4, 0)
        }

        // exit + down + press
        t = 0L // down resets downTime
        buttonState = BUTTON_TERTIARY
        events.removeFirst(3).let { (exitEvent, downEvent, pressEvent) ->
            exitEvent.verifyMouseEvent(ACTION_HOVER_EXIT, t, position4, buttonState)
            downEvent.verifyMouseEvent(ACTION_DOWN, t, position4, buttonState)
            pressEvent.verifyMouseEvent(ACTION_BUTTON_PRESS, t, position4, buttonState)
        }
    }

    @Test
    fun manualEnterExit() {
        // Scenario:
        // send hover enter
        // move mouse
        // send hover exit

        var expectedEvents = 0
        subject.verifyMousePosition(Offset.Zero)
        subject.enqueueMouseEnter(position1)
        subject.verifyMousePosition(position1)
        expectedEvents += 1 // enter
        subject.advanceEventTime()
        subject.enqueueMouseMove(position2)
        subject.verifyMousePosition(position2)
        expectedEvents += 1 // move
        subject.advanceEventTime()
        subject.enqueueMouseExit(position3)
        subject.verifyMousePosition(position3)
        expectedEvents += 1 // exit
        subject.flush()

        recorder.assertHasValidEventTimes()
        assertThat(recorder.events).hasSize(expectedEvents)
        val events = recorder.events.toMutableList()

        // enter
        var t = 0L
        events.removeFirst(1).let { (enterEvent) ->
            enterEvent.verifyMouseEvent(ACTION_HOVER_ENTER, t, position1, 0)
        }

        // hover
        t += eventPeriodMillis
        events.removeFirst(1).let { (hoverEvent) ->
            hoverEvent.verifyMouseEvent(ACTION_HOVER_MOVE, t, position2, 0)
        }

        // exit
        t += eventPeriodMillis
        events.removeFirst(1).let { (exitEvent) ->
            exitEvent.verifyMouseEvent(ACTION_HOVER_EXIT, t, position3, 0)
        }
    }

    @Test
    fun scroll_vertically() {
        // Scroll delta is inverted before sending off to align platforms, see b/224992993
        scrollTest(ScrollWheel.Vertical) { Pair(AXIS_VSCROLL, -it) }
    }

    @Test
    fun scroll_horizontally() {
        scrollTest(ScrollWheel.Horizontal) { Pair(AXIS_HSCROLL, it) }
    }

    private fun scrollTest(scrollWheel: ScrollWheel, scrollAxis: (Float) -> Pair<Int, Float>) {
        // Scenario:
        // move mouse
        // scroll by 1f
        // press primary button
        // scroll by 2f
        // release primary button
        // scroll by 3f

        var expectedEvents = 0
        subject.verifyMousePosition(Offset.Zero)
        subject.enqueueMouseMove(position1)
        subject.verifyMousePosition(position1)
        expectedEvents += 2 // enter + hover
        subject.advanceEventTime()
        subject.enqueueMouseScroll(1f, scrollWheel)
        expectedEvents += 2 // hover + scroll
        subject.advanceEventTime()
        subject.enqueueMousePress(MouseButton.Primary.buttonId)
        expectedEvents += 3 // exit + down + press
        subject.advanceEventTime()
        subject.enqueueMouseScroll(2f, scrollWheel)
        expectedEvents += 2 // move + scroll
        subject.advanceEventTime()
        subject.enqueueMouseRelease(MouseButton.Primary.buttonId)
        expectedEvents += 4 // release + up + enter + hover
        subject.advanceEventTime()
        subject.enqueueMouseScroll(3f, scrollWheel)
        expectedEvents += 2 // hover + scroll
        subject.flush()

        recorder.assertHasValidEventTimes()
        assertThat(recorder.events).hasSize(expectedEvents)
        val events = recorder.events.toMutableList()

        // enter + hover
        var t = 0L
        var buttonState = 0
        events.removeFirst(2).let { (enterEvent, hoverEvent) ->
            enterEvent.verifyMouseEvent(ACTION_HOVER_ENTER, t, position1, buttonState)
            hoverEvent.verifyMouseEvent(ACTION_HOVER_MOVE, t, position1, buttonState)
        }

        // hover + scroll
        t += eventPeriodMillis
        events.removeFirst(2).let { (hoverEvent, scrollEvent) ->
            hoverEvent.verifyMouseEvent(ACTION_HOVER_MOVE, t, position1, buttonState)
            scrollEvent.verifyMouseEvent(ACTION_SCROLL, t, position1, buttonState, scrollAxis(1f))
        }

        // exit + down + press
        t = 0L // down resets downTime
        buttonState = BUTTON_PRIMARY
        events.removeFirst(3).let { (exitEvent, downEvent, pressEvent) ->
            exitEvent.verifyMouseEvent(ACTION_HOVER_EXIT, t, position1, buttonState)
            downEvent.verifyMouseEvent(ACTION_DOWN, t, position1, buttonState)
            pressEvent.verifyMouseEvent(ACTION_BUTTON_PRESS, t, position1, buttonState)
        }

        // move + scroll
        t += eventPeriodMillis
        events.removeFirst(2).let { (moveEvent, scrollEvent) ->
            moveEvent.verifyMouseEvent(ACTION_MOVE, t, position1, buttonState)
            scrollEvent.verifyMouseEvent(ACTION_SCROLL, t, position1, buttonState, scrollAxis(2f))
        }

        // release + up + enter + hover
        t += eventPeriodMillis
        buttonState = 0
        events.removeFirst(4).let { (releaseEvent, upEvent, enterEvent, hoverEvent) ->
            releaseEvent.verifyMouseEvent(ACTION_BUTTON_RELEASE, t, position1, buttonState)
            upEvent.verifyMouseEvent(ACTION_UP, t, position1, buttonState)
            enterEvent.verifyMouseEvent(ACTION_HOVER_ENTER, t, position1, buttonState)
            hoverEvent.verifyMouseEvent(ACTION_HOVER_MOVE, t, position1, buttonState)
        }

        // hover + scroll
        t += eventPeriodMillis
        events.removeFirst(2).let { (hoverEvent, scrollEvent) ->
            hoverEvent.verifyMouseEvent(ACTION_HOVER_MOVE, t, position1, buttonState)
            scrollEvent.verifyMouseEvent(ACTION_SCROLL, t, position1, buttonState, scrollAxis(3f))
        }
    }

    @Test
    fun twoButtons_cancel() {
        // Scenario:
        // press primary button
        // press secondary button
        // cancel

        var expectedEvents = 0
        subject.enqueueMousePress(MouseButton.Primary.buttonId)
        expectedEvents += 2 // down + press
        subject.advanceEventTime()
        subject.enqueueMousePress(MouseButton.Secondary.buttonId)
        expectedEvents += 2 // move + press
        subject.advanceEventTime()
        subject.enqueueMouseCancel()
        expectedEvents += 1 // cancel
        subject.flush()

        recorder.assertHasValidEventTimes()
        assertThat(recorder.events).hasSize(expectedEvents)
        val events = recorder.events.toMutableList()

        // down + press
        var t = 0L
        var buttonState = BUTTON_PRIMARY
        events.removeFirst(2).let { (downEvent, pressEvent) ->
            downEvent.verifyMouseEvent(ACTION_DOWN, t, Offset.Zero, buttonState)
            pressEvent.verifyMouseEvent(ACTION_BUTTON_PRESS, t, Offset.Zero, buttonState)
        }

        // move + press
        t += eventPeriodMillis
        buttonState = BUTTON_PRIMARY or BUTTON_SECONDARY
        events.removeFirst(2).let { (moveEvent, pressEvent) ->
            moveEvent.verifyMouseEvent(ACTION_MOVE, t, Offset.Zero, buttonState)
            pressEvent.verifyMouseEvent(ACTION_BUTTON_PRESS, t, Offset.Zero, buttonState)
        }

        // cancel
        t += eventPeriodMillis
        buttonState = 0
        events.removeFirst(1).let { (cancelEvent) ->
            cancelEvent.verifyMouseEvent(ACTION_CANCEL, t, Offset.Zero, buttonState)
        }
    }

    @Test
    fun enqueueMousePress_interruptsTouch() {
        // Scenario:
        // finger 1 down
        // press primary button

        var expectedEvents = 0
        subject.enqueueTouchDown(1, position1)
        expectedEvents += 1 // down
        subject.advanceEventTime()
        subject.enqueueMousePress(MouseButton.Primary.buttonId)
        expectedEvents += 3 // cancel + down + press
        subject.flush()

        recorder.assertHasValidEventTimes()
        assertThat(recorder.events).hasSize(expectedEvents)
        val events = recorder.events.toMutableList()

        // down
        var t = 0L
        events.removeFirst(1).let { (downEvent) ->
            downEvent.verifyTouchEvent(1, ACTION_DOWN, 0, t)
            downEvent.verifyTouchPointer(1, position1)
        }

        // cancel
        t += eventPeriodMillis
        events.removeFirst(1).let { (cancelEvent) ->
            cancelEvent.verifyTouchEvent(1, ACTION_CANCEL, 0, t)
            cancelEvent.verifyTouchPointer(1, position1)
        }

        // down + press
        t = 0L // down resets downTime
        val buttonState = BUTTON_PRIMARY
        events.removeFirst(2).let { (downEvent, pressEvent) ->
            downEvent.verifyMouseEvent(ACTION_DOWN, t, Offset.Zero, buttonState)
            pressEvent.verifyMouseEvent(ACTION_BUTTON_PRESS, t, Offset.Zero, buttonState)
        }
    }

    @Test
    fun enqueueMouseMove_interruptsTouch() {
        // Scenario:
        // finger 1 down
        // move mouse

        var expectedEvents = 0
        subject.enqueueTouchDown(1, position1)
        expectedEvents += 1 // down
        subject.advanceEventTime()
        subject.enqueueMouseMove(position2)
        expectedEvents += 3 // cancel + enter + hover
        subject.flush()

        recorder.assertHasValidEventTimes()
        assertThat(recorder.events).hasSize(expectedEvents)
        val events = recorder.events.toMutableList()

        // down
        var t = 0L
        events.removeFirst(1).let { (downEvent) ->
            downEvent.verifyTouchEvent(1, ACTION_DOWN, 0, t)
            downEvent.verifyTouchPointer(1, position1)
        }

        // cancel
        t += eventPeriodMillis
        events.removeFirst(1).let { (cancelEvent) ->
            cancelEvent.verifyTouchEvent(1, ACTION_CANCEL, 0, t)
            cancelEvent.verifyTouchPointer(1, position1)
        }

        // enter + hover
        events.removeFirst(2).let { (enterEvent, hoverEvent) ->
            enterEvent.verifyMouseEvent(ACTION_HOVER_ENTER, t, position2, 0)
            hoverEvent.verifyMouseEvent(ACTION_HOVER_MOVE, t, position2, 0)
        }
    }

    @Test
    fun enqueueMouseScroll_interruptsTouch() {
        // Scenario:
        // finger 1 down
        // scroll by 1f

        var expectedEvents = 0
        subject.enqueueTouchDown(1, position1)
        expectedEvents += 1 // down
        subject.advanceEventTime()
        subject.enqueueMouseScroll(1f, ScrollWheel.Vertical)
        expectedEvents += 4 // cancel + enter + hover + scroll
        subject.flush()

        recorder.assertHasValidEventTimes()
        assertThat(recorder.events).hasSize(expectedEvents)
        val events = recorder.events.toMutableList()

        // down
        var t = 0L
        events.removeFirst(1).let { (downEvent) ->
            downEvent.verifyTouchEvent(1, ACTION_DOWN, 0, t)
            downEvent.verifyTouchPointer(1, position1)
        }

        // cancel
        t += eventPeriodMillis
        events.removeFirst(1).let { (cancelEvent) ->
            cancelEvent.verifyTouchEvent(1, ACTION_CANCEL, 0, t)
            cancelEvent.verifyTouchPointer(1, position1)
        }

        // enter + hover + scroll
        events.removeFirst(3).let { (enterEvent, hoverEvent, scrollEvent) ->
            enterEvent.verifyMouseEvent(ACTION_HOVER_ENTER, t, Offset.Zero, 0)
            hoverEvent.verifyMouseEvent(ACTION_HOVER_MOVE, t, Offset.Zero, 0)
            scrollEvent.verifyMouseEvent(ACTION_SCROLL, t, Offset.Zero, 0, Pair(AXIS_VSCROLL, -1f))
        }
    }

    @Test
    fun enqueueMouseDown_alreadyDown() {
        subject.enqueueMousePress(1)
        expectError<IllegalStateException>(
            expectedMessage = "Cannot send mouse button down event, button 1 is already pressed"
        ) {
            subject.enqueueMousePress(1)
        }
    }

    @Test
    fun enqueueMouseDown_outOfBounds() {
        subject.updateMousePosition(positionMin1)
        expectError<IllegalStateException>(
            expectedMessage =
                "Cannot start a mouse gesture outside the Compose root bounds, " +
                    "mouse position is .* and bounds are .*"
        ) {
            subject.enqueueMousePress(1)
        }
    }

    @Test
    fun enqueueMouseUp_withoutDown() {
        expectError<IllegalStateException>(
            expectedMessage = "Cannot send mouse button up event, button 1 is not pressed"
        ) {
            subject.enqueueMouseRelease(1)
        }
    }

    @Test
    fun enqueueMouseEnter_alreadyEntered() {
        subject.enqueueMouseEnter(position1)
        expectError<IllegalStateException>(
            expectedMessage = "Cannot send mouse hover enter event, mouse is already hovering"
        ) {
            subject.enqueueMouseEnter(position1)
        }
    }

    @Test
    fun enqueueMouseEnter_buttonsDown() {
        subject.enqueueMousePress(1)
        expectError<IllegalStateException>(
            expectedMessage = "Cannot send mouse hover enter event, mouse buttons are down"
        ) {
            subject.enqueueMouseEnter(position1)
        }
    }

    @Test
    fun enqueueMouseEnter_outOfBounds() {
        expectError<IllegalStateException>(
            expectedMessage =
                "Cannot send mouse hover enter event, " +
                    "Offset\\(-1\\.0, -1\\.0\\) is out of bounds"
        ) {
            subject.enqueueMouseEnter(positionMin1)
        }
    }

    @Test
    fun enqueueMouseExit_notEntered() {
        expectError<IllegalStateException>(
            expectedMessage = "Cannot send mouse hover exit event, mouse is not hovering"
        ) {
            subject.enqueueMouseExit(position1)
        }
    }

    @Test
    fun enqueueMouseCancel_withoutDown() {
        expectError<IllegalStateException>(
            expectedMessage = "Cannot send mouse cancel event, no mouse buttons are pressed"
        ) {
            subject.enqueueMouseCancel()
        }
    }

    private fun AndroidInputDispatcher.verifyMousePosition(expectedPosition: Offset) {
        assertWithMessage("currentMousePosition")
            .that(currentMousePosition)
            .isEqualTo(expectedPosition)
    }

    private fun <E> MutableList<E>.removeFirst(n: Int): List<E> {
<<<<<<< HEAD
        return mutableListOf<E>().also { result -> repeat(n) { result.add(removeFirst()) } }
=======
        return mutableListOf<E>().also { result -> repeat(n) { result.add(removeFirstKt()) } }
>>>>>>> 3d4510a6
    }
}<|MERGE_RESOLUTION|>--- conflicted
+++ resolved
@@ -816,10 +816,6 @@
     }
 
     private fun <E> MutableList<E>.removeFirst(n: Int): List<E> {
-<<<<<<< HEAD
-        return mutableListOf<E>().also { result -> repeat(n) { result.add(removeFirst()) } }
-=======
         return mutableListOf<E>().also { result -> repeat(n) { result.add(removeFirstKt()) } }
->>>>>>> 3d4510a6
     }
 }