--- conflicted
+++ resolved
@@ -194,13 +194,9 @@
  * after one or more dependencies have been injected.
  *
  * @param effectContext The [CoroutineContext] used to run the composition. The context for
-<<<<<<< HEAD
- *   `LaunchedEffect`s and `rememberCoroutineScope` will be derived from this context.
-=======
  *   `LaunchedEffect`s and `rememberCoroutineScope` will be derived from this context. If this
  *   context contains a [TestDispatcher] or [TestCoroutineScheduler] (in that order), it will be
  *   used for composition and the [MainTestClock].
->>>>>>> 3d4510a6
  */
 @ExperimentalTestApi
 fun createEmptyComposeRule(
@@ -269,13 +265,9 @@
      *
      * @param activityRule Test rule to use to launch the Activity.
      * @param effectContext The [CoroutineContext] used to run the composition. The context for
-<<<<<<< HEAD
-     *   `LaunchedEffect`s and `rememberCoroutineScope` will be derived from this context.
-=======
      *   `LaunchedEffect`s and `rememberCoroutineScope` will be derived from this context. If this
      *   context contains a [TestDispatcher] or [TestCoroutineScheduler] (in that order), it will be
      *   used for composition and the [MainTestClock].
->>>>>>> 3d4510a6
      * @param activityProvider Function to retrieve the Activity from the given [activityRule].
      */
     @ExperimentalTestApi
@@ -325,8 +317,6 @@
 
     override val mainClock: MainTestClock
         get() = composeTest.mainClock
-<<<<<<< HEAD
-=======
 
     /**
      * Sets the [ComposeAccessibilityValidator] to perform the accessibility checks with. Providing
@@ -336,7 +326,6 @@
     fun setComposeAccessibilityValidator(validator: ComposeAccessibilityValidator?) {
         composeTest.setComposeAccessibilityValidator(validator)
     }
->>>>>>> 3d4510a6
 
     override fun <T> runOnUiThread(action: () -> T): T = composeTest.runOnUiThread(action)
 
