/*
 * Copyright 2019 The Android Open Source Project
 *
 * Licensed under the Apache License, Version 2.0 (the "License");
 * you may not use this file except in compliance with the License.
 * You may obtain a copy of the License at
 *
 *      http://www.apache.org/licenses/LICENSE-2.0
 *
 * Unless required by applicable law or agreed to in writing, software
 * distributed under the License is distributed on an "AS IS" BASIS,
 * WITHOUT WARRANTIES OR CONDITIONS OF ANY KIND, either express or implied.
 * See the License for the specific language governing permissions and
 * limitations under the License.
 */

/**
 * This file was created using the `create_project.py` script located in the
 * `<AndroidX root>/development/project-creator` directory.
 *
 * Please use that script when creating a new project, rather than copying an existing project and
 * modifying its settings.
 */

import androidx.build.KotlinTarget
import androidx.build.LibraryType
import androidx.build.PlatformIdentifier

plugins {
    id("AndroidXPlugin")
    id("com.android.library")
    id("AndroidXComposePlugin")
}

androidXMultiplatform {
    android()
    jvmStubs()

    defaultPlatform(PlatformIdentifier.ANDROID)

    sourceSets {
        commonMain {
            dependencies {
                api(project(":compose:ui:ui-test"))
<<<<<<< HEAD
                implementation("androidx.annotation:annotation:1.8.0")
=======
                implementation("androidx.annotation:annotation:1.8.1")
>>>>>>> f83b2287
                implementation(libs.kotlinStdlib)
                implementation(libs.kotlinCoroutinesCore)
                implementation(libs.kotlinCoroutinesTest)
            }
        }

        commonTest {
            dependencies {
            }
        }

        jvmMain {
            dependsOn(commonMain)
            dependencies {
                api(libs.junit)
            }
        }

        androidMain {
            dependsOn(jvmMain)
            dependencies {
                api("androidx.activity:activity:1.2.1")
                api("androidx.test.ext:junit:1.1.5")
                implementation("androidx.activity:activity-compose:1.3.0")
                implementation("androidx.compose.runtime:runtime-saveable:1.6.0")
                implementation("androidx.lifecycle:lifecycle-common:2.5.1")
                implementation("androidx.lifecycle:lifecycle-runtime:2.5.1")
                implementation("androidx.test:core:1.5.0")
                implementation("androidx.test:monitor:1.6.1")
            }
        }

        jvmStubsMain {
            dependsOn(jvmMain)
            dependencies {
                implementation(libs.truth)
            }
        }

        androidInstrumentedTest {
            dependsOn(commonTest)
            dependencies {
                implementation(project(":compose:animation:animation"))
                implementation(project(":compose:test-utils"))
                implementation(project(":compose:material:material"))
                implementation("androidx.fragment:fragment-testing:1.4.1")
                implementation(libs.testRules)
                implementation(libs.testRunner)
                implementation(libs.truth)
                implementation(libs.mockitoCore)
                implementation(libs.dexmakerMockito)
                implementation(libs.mockitoKotlin)
            }
        }

        androidUnitTest {
            dependsOn(commonTest)
            dependencies {
                implementation(project(":compose:animation:animation-core"))
                implementation(project(":compose:material:material"))
                implementation(project(":compose:test-utils"))
                implementation(libs.truth)
                implementation(libs.robolectric)
            }
        }
    }
}


android {
    compileSdk = 35
    lintOptions {
        disable("InvalidPackage")
    }
    namespace = "androidx.compose.ui.test.junit4"
}

androidx {
    name = "Compose Testing for JUnit4"
    type = LibraryType.PUBLISHED_KOTLIN_ONLY_TEST_LIBRARY
    inceptionYear = "2020"
    description = "Compose testing integration with JUnit4"
    legacyDisableKotlinStrictApiMode = true
    metalavaK2UastEnabled = false
    kotlinTarget = KotlinTarget.KOTLIN_1_9
}<|MERGE_RESOLUTION|>--- conflicted
+++ resolved
@@ -42,11 +42,7 @@
         commonMain {
             dependencies {
                 api(project(":compose:ui:ui-test"))
-<<<<<<< HEAD
-                implementation("androidx.annotation:annotation:1.8.0")
-=======
                 implementation("androidx.annotation:annotation:1.8.1")
->>>>>>> f83b2287
                 implementation(libs.kotlinStdlib)
                 implementation(libs.kotlinCoroutinesCore)
                 implementation(libs.kotlinCoroutinesTest)
