--- conflicted
+++ resolved
@@ -103,11 +103,6 @@
                 api(libs.junit)
                 api(libs.kotlinStdlib)
                 api(libs.kotlinStdlibCommon)
-<<<<<<< HEAD
-
-                implementation(project(":annotation:annotation"))
-=======
->>>>>>> 7d269005
             }
 
             androidMain.dependencies {
