// !$*UTF8*$!
{
	archiveVersion = 1;
	classes = {
	};
	objectVersion = 56;
	objects = {

/* Begin PBXBuildFile section */
<<<<<<< HEAD
		9968C35B2D76FE16005E8DE4 /* CMPPanGestureRecognizer.m in Sources */ = {isa = PBXBuildFile; fileRef = 9968C35A2D76FE16005E8DE4 /* CMPPanGestureRecognizer.m */; };
		9968C3612D7746BD005E8DE4 /* CMPHoverGestureHandler.m in Sources */ = {isa = PBXBuildFile; fileRef = 9968C3602D7746BD005E8DE4 /* CMPHoverGestureHandler.m */; };
=======
		9968C38B2D7892DF005E8DE4 /* CMPScreenEdgePanGestureRecognizer.m in Sources */ = {isa = PBXBuildFile; fileRef = 9968C38A2D7892DF005E8DE4 /* CMPScreenEdgePanGestureRecognizer.m */; };
>>>>>>> e05a28ea
		997DFCDE2B18D135000B56B5 /* CMPViewController.m in Sources */ = {isa = PBXBuildFile; fileRef = 997DFCDD2B18D135000B56B5 /* CMPViewController.m */; };
		997DFCE62B18D99E000B56B5 /* CMPViewControllerTests.swift in Sources */ = {isa = PBXBuildFile; fileRef = 997DFCE52B18D99E000B56B5 /* CMPViewControllerTests.swift */; };
		997DFCE72B18D99E000B56B5 /* libCMPUIKitUtils.a in Frameworks */ = {isa = PBXBuildFile; fileRef = 996EFEEA2B02CE5D0000FE0F /* libCMPUIKitUtils.a */; };
		997DFCEE2B18DB7B000B56B5 /* CMPViewController.m in Sources */ = {isa = PBXBuildFile; fileRef = 997DFCDD2B18D135000B56B5 /* CMPViewController.m */; };
		997DFCF32B18DE59000B56B5 /* MockAppDelegate.swift in Sources */ = {isa = PBXBuildFile; fileRef = 997DFCF22B18DE59000B56B5 /* MockAppDelegate.swift */; };
		997DFCF52B18E276000B56B5 /* XCTestCase.swift in Sources */ = {isa = PBXBuildFile; fileRef = 997DFCF42B18E276000B56B5 /* XCTestCase.swift */; };
		997DFCFD2B18E5D3000B56B5 /* CMPUIKitUtilsTestApp.swift in Sources */ = {isa = PBXBuildFile; fileRef = 997DFCFC2B18E5D3000B56B5 /* CMPUIKitUtilsTestApp.swift */; };
		99D97A882BF73A9B0035552B /* CMPEditMenuView.m in Sources */ = {isa = PBXBuildFile; fileRef = 99D97A872BF73A9B0035552B /* CMPEditMenuView.m */; };
		99DCAB0E2BD00F5C002E6AC7 /* CMPTextLoupeSession.m in Sources */ = {isa = PBXBuildFile; fileRef = 99DCAB0D2BD00F5C002E6AC7 /* CMPTextLoupeSession.m */; };
		EA4B52962C2EDEF200FBB55C /* CMPGestureRecognizer.m in Sources */ = {isa = PBXBuildFile; fileRef = EA4B52952C2EDEF200FBB55C /* CMPGestureRecognizer.m */; };
		EA70A7EB2B27106100300068 /* CMPAccessibilityElement.m in Sources */ = {isa = PBXBuildFile; fileRef = EA70A7E82B27106100300068 /* CMPAccessibilityElement.m */; };
		EA82F4F92B86144E00465418 /* CMPOSLogger.m in Sources */ = {isa = PBXBuildFile; fileRef = EA82F4F82B86144E00465418 /* CMPOSLogger.m */; };
		EA82F4FC2B86184F00465418 /* CMPOSLoggerInterval.m in Sources */ = {isa = PBXBuildFile; fileRef = EA82F4FB2B86184F00465418 /* CMPOSLoggerInterval.m */; };
		EAB33E182C12E746002CFF44 /* CMPMetalDrawablesHandler.m in Sources */ = {isa = PBXBuildFile; fileRef = EAB33E172C12E746002CFF44 /* CMPMetalDrawablesHandler.m */; };
		EABD912B2BC02B5F00455279 /* CMPInteropWrappingView.m in Sources */ = {isa = PBXBuildFile; fileRef = EABD912A2BC02B5F00455279 /* CMPInteropWrappingView.m */; };
		EAC703E32B8C826E001ECDA6 /* CMPAccessibilityElement.m in Sources */ = {isa = PBXBuildFile; fileRef = EA70A7E82B27106100300068 /* CMPAccessibilityElement.m */; };
		EAC703E42B8C826E001ECDA6 /* CMPViewController.m in Sources */ = {isa = PBXBuildFile; fileRef = 997DFCDD2B18D135000B56B5 /* CMPViewController.m */; };
		EAC703E52B8C826E001ECDA6 /* CMPOSLogger.m in Sources */ = {isa = PBXBuildFile; fileRef = EA82F4F82B86144E00465418 /* CMPOSLogger.m */; };
		EAC703E62B8C826E001ECDA6 /* CMPOSLoggerInterval.m in Sources */ = {isa = PBXBuildFile; fileRef = EA82F4FB2B86184F00465418 /* CMPOSLoggerInterval.m */; };
		EADD02902C9846D9003F66E8 /* CMPDragInteractionProxy.m in Sources */ = {isa = PBXBuildFile; fileRef = EADD028F2C9846D9003F66E8 /* CMPDragInteractionProxy.m */; };
		EADD02932C98484F003F66E8 /* CMPDropInteractionProxy.m in Sources */ = {isa = PBXBuildFile; fileRef = EADD02922C98484F003F66E8 /* CMPDropInteractionProxy.m */; };
/* End PBXBuildFile section */

/* Begin PBXContainerItemProxy section */
		997DFCE82B18D99E000B56B5 /* PBXContainerItemProxy */ = {
			isa = PBXContainerItemProxy;
			containerPortal = 9975AAC12AEABB5600AF155F /* Project object */;
			proxyType = 1;
			remoteGlobalIDString = 996EFEE92B02CE5D0000FE0F;
			remoteInfo = CMPUIKitUtils;
		};
		997DFD082B18E5DC000B56B5 /* PBXContainerItemProxy */ = {
			isa = PBXContainerItemProxy;
			containerPortal = 9975AAC12AEABB5600AF155F /* Project object */;
			proxyType = 1;
			remoteGlobalIDString = 997DFCF92B18E5D3000B56B5;
			remoteInfo = CMPUIKitUtilsTestApp;
		};
/* End PBXContainerItemProxy section */

/* Begin PBXCopyFilesBuildPhase section */
		996EFEE82B02CE5D0000FE0F /* CopyFiles */ = {
			isa = PBXCopyFilesBuildPhase;
			buildActionMask = 2147483647;
			dstPath = "include/$(PRODUCT_NAME)";
			dstSubfolderSpec = 16;
			files = (
			);
			runOnlyForDeploymentPostprocessing = 0;
		};
/* End PBXCopyFilesBuildPhase section */

/* Begin PBXFileReference section */
<<<<<<< HEAD
		9968C3592D76FE16005E8DE4 /* CMPPanGestureRecognizer.h */ = {isa = PBXFileReference; lastKnownFileType = sourcecode.c.h; path = CMPPanGestureRecognizer.h; sourceTree = "<group>"; };
		9968C35A2D76FE16005E8DE4 /* CMPPanGestureRecognizer.m */ = {isa = PBXFileReference; lastKnownFileType = sourcecode.c.objc; path = CMPPanGestureRecognizer.m; sourceTree = "<group>"; };
		9968C35F2D7746BD005E8DE4 /* CMPHoverGestureHandler.h */ = {isa = PBXFileReference; lastKnownFileType = sourcecode.c.h; path = CMPHoverGestureHandler.h; sourceTree = "<group>"; };
		9968C3602D7746BD005E8DE4 /* CMPHoverGestureHandler.m */ = {isa = PBXFileReference; lastKnownFileType = sourcecode.c.objc; path = CMPHoverGestureHandler.m; sourceTree = "<group>"; };
=======
		9968C3892D7892DF005E8DE4 /* CMPScreenEdgePanGestureRecognizer.h */ = {isa = PBXFileReference; lastKnownFileType = sourcecode.c.h; path = CMPScreenEdgePanGestureRecognizer.h; sourceTree = "<group>"; };
		9968C38A2D7892DF005E8DE4 /* CMPScreenEdgePanGestureRecognizer.m */ = {isa = PBXFileReference; lastKnownFileType = sourcecode.c.objc; path = CMPScreenEdgePanGestureRecognizer.m; sourceTree = "<group>"; };
>>>>>>> e05a28ea
		996EFEEA2B02CE5D0000FE0F /* libCMPUIKitUtils.a */ = {isa = PBXFileReference; explicitFileType = archive.ar; includeInIndex = 0; path = libCMPUIKitUtils.a; sourceTree = BUILT_PRODUCTS_DIR; };
		996EFEF52B02CE8A0000FE0F /* CMPUIKitUtils.h */ = {isa = PBXFileReference; lastKnownFileType = sourcecode.c.h; path = CMPUIKitUtils.h; sourceTree = "<group>"; };
		997DFCDC2B18D135000B56B5 /* CMPViewController.h */ = {isa = PBXFileReference; lastKnownFileType = sourcecode.c.h; path = CMPViewController.h; sourceTree = "<group>"; };
		997DFCDD2B18D135000B56B5 /* CMPViewController.m */ = {isa = PBXFileReference; lastKnownFileType = sourcecode.c.objc; path = CMPViewController.m; sourceTree = "<group>"; };
		997DFCE32B18D99E000B56B5 /* CMPUIKitUtilsTests.xctest */ = {isa = PBXFileReference; explicitFileType = wrapper.cfbundle; includeInIndex = 0; path = CMPUIKitUtilsTests.xctest; sourceTree = BUILT_PRODUCTS_DIR; };
		997DFCE52B18D99E000B56B5 /* CMPViewControllerTests.swift */ = {isa = PBXFileReference; lastKnownFileType = sourcecode.swift; path = CMPViewControllerTests.swift; sourceTree = "<group>"; };
		997DFCF02B18DBF2000B56B5 /* CMPUIKitUtilsTests-Bridging-Header.h */ = {isa = PBXFileReference; lastKnownFileType = sourcecode.c.h; path = "CMPUIKitUtilsTests-Bridging-Header.h"; sourceTree = "<group>"; };
		997DFCF22B18DE59000B56B5 /* MockAppDelegate.swift */ = {isa = PBXFileReference; lastKnownFileType = sourcecode.swift; path = MockAppDelegate.swift; sourceTree = "<group>"; };
		997DFCF42B18E276000B56B5 /* XCTestCase.swift */ = {isa = PBXFileReference; lastKnownFileType = sourcecode.swift; path = XCTestCase.swift; sourceTree = "<group>"; };
		997DFCFA2B18E5D3000B56B5 /* CMPUIKitUtilsTestApp.app */ = {isa = PBXFileReference; explicitFileType = wrapper.application; includeInIndex = 0; path = CMPUIKitUtilsTestApp.app; sourceTree = BUILT_PRODUCTS_DIR; };
		997DFCFC2B18E5D3000B56B5 /* CMPUIKitUtilsTestApp.swift */ = {isa = PBXFileReference; lastKnownFileType = sourcecode.swift; path = CMPUIKitUtilsTestApp.swift; sourceTree = "<group>"; };
		99BE84D22C3467B100E43826 /* CMPUIKitUtilsTestApp.xctestplan */ = {isa = PBXFileReference; lastKnownFileType = text; path = CMPUIKitUtilsTestApp.xctestplan; sourceTree = "<group>"; };
		99D97A862BF73A9B0035552B /* CMPEditMenuView.h */ = {isa = PBXFileReference; lastKnownFileType = sourcecode.c.h; path = CMPEditMenuView.h; sourceTree = "<group>"; };
		99D97A872BF73A9B0035552B /* CMPEditMenuView.m */ = {isa = PBXFileReference; lastKnownFileType = sourcecode.c.objc; path = CMPEditMenuView.m; sourceTree = "<group>"; };
		99DCAB0C2BD00F5C002E6AC7 /* CMPTextLoupeSession.h */ = {isa = PBXFileReference; lastKnownFileType = sourcecode.c.h; path = CMPTextLoupeSession.h; sourceTree = "<group>"; };
		99DCAB0D2BD00F5C002E6AC7 /* CMPTextLoupeSession.m */ = {isa = PBXFileReference; lastKnownFileType = sourcecode.c.objc; path = CMPTextLoupeSession.m; sourceTree = "<group>"; };
		EA4B52942C2EDEF200FBB55C /* CMPGestureRecognizer.h */ = {isa = PBXFileReference; lastKnownFileType = sourcecode.c.h; path = CMPGestureRecognizer.h; sourceTree = "<group>"; };
		EA4B52952C2EDEF200FBB55C /* CMPGestureRecognizer.m */ = {isa = PBXFileReference; lastKnownFileType = sourcecode.c.objc; path = CMPGestureRecognizer.m; sourceTree = "<group>"; };
		EA70A7E62B27106100300068 /* CMPAccessibilityElement.h */ = {isa = PBXFileReference; fileEncoding = 4; lastKnownFileType = sourcecode.c.h; path = CMPAccessibilityElement.h; sourceTree = "<group>"; };
		EA70A7E72B27106100300068 /* CMPMacros.h */ = {isa = PBXFileReference; fileEncoding = 4; lastKnownFileType = sourcecode.c.h; path = CMPMacros.h; sourceTree = "<group>"; };
		EA70A7E82B27106100300068 /* CMPAccessibilityElement.m */ = {isa = PBXFileReference; fileEncoding = 4; lastKnownFileType = sourcecode.c.objc; path = CMPAccessibilityElement.m; sourceTree = "<group>"; };
		EA82F4F72B86144E00465418 /* CMPOSLogger.h */ = {isa = PBXFileReference; lastKnownFileType = sourcecode.c.h; path = CMPOSLogger.h; sourceTree = "<group>"; };
		EA82F4F82B86144E00465418 /* CMPOSLogger.m */ = {isa = PBXFileReference; lastKnownFileType = sourcecode.c.objc; path = CMPOSLogger.m; sourceTree = "<group>"; };
		EA82F4FA2B86184F00465418 /* CMPOSLoggerInterval.h */ = {isa = PBXFileReference; lastKnownFileType = sourcecode.c.h; path = CMPOSLoggerInterval.h; sourceTree = "<group>"; };
		EA82F4FB2B86184F00465418 /* CMPOSLoggerInterval.m */ = {isa = PBXFileReference; lastKnownFileType = sourcecode.c.objc; path = CMPOSLoggerInterval.m; sourceTree = "<group>"; };
		EAB33E162C12E746002CFF44 /* CMPMetalDrawablesHandler.h */ = {isa = PBXFileReference; lastKnownFileType = sourcecode.c.h; path = CMPMetalDrawablesHandler.h; sourceTree = "<group>"; };
		EAB33E172C12E746002CFF44 /* CMPMetalDrawablesHandler.m */ = {isa = PBXFileReference; lastKnownFileType = sourcecode.c.objc; path = CMPMetalDrawablesHandler.m; sourceTree = "<group>"; };
		EABD91292BC02B5F00455279 /* CMPInteropWrappingView.h */ = {isa = PBXFileReference; lastKnownFileType = sourcecode.c.h; path = CMPInteropWrappingView.h; sourceTree = "<group>"; };
		EABD912A2BC02B5F00455279 /* CMPInteropWrappingView.m */ = {isa = PBXFileReference; lastKnownFileType = sourcecode.c.objc; path = CMPInteropWrappingView.m; sourceTree = "<group>"; };
		EAC703DF2B8C8154001ECDA6 /* CMPUIKitUtilsTestApp-Bridging-Header.h */ = {isa = PBXFileReference; lastKnownFileType = sourcecode.c.h; path = "CMPUIKitUtilsTestApp-Bridging-Header.h"; sourceTree = "<group>"; };
		EADD028E2C9846D9003F66E8 /* CMPDragInteractionProxy.h */ = {isa = PBXFileReference; lastKnownFileType = sourcecode.c.h; path = CMPDragInteractionProxy.h; sourceTree = "<group>"; };
		EADD028F2C9846D9003F66E8 /* CMPDragInteractionProxy.m */ = {isa = PBXFileReference; lastKnownFileType = sourcecode.c.objc; path = CMPDragInteractionProxy.m; sourceTree = "<group>"; };
		EADD02912C98484F003F66E8 /* CMPDropInteractionProxy.h */ = {isa = PBXFileReference; lastKnownFileType = sourcecode.c.h; path = CMPDropInteractionProxy.h; sourceTree = "<group>"; };
		EADD02922C98484F003F66E8 /* CMPDropInteractionProxy.m */ = {isa = PBXFileReference; lastKnownFileType = sourcecode.c.objc; path = CMPDropInteractionProxy.m; sourceTree = "<group>"; };
/* End PBXFileReference section */

/* Begin PBXFrameworksBuildPhase section */
		996EFEE72B02CE5D0000FE0F /* Frameworks */ = {
			isa = PBXFrameworksBuildPhase;
			buildActionMask = 2147483647;
			files = (
			);
			runOnlyForDeploymentPostprocessing = 0;
		};
		997DFCE02B18D99E000B56B5 /* Frameworks */ = {
			isa = PBXFrameworksBuildPhase;
			buildActionMask = 2147483647;
			files = (
				997DFCE72B18D99E000B56B5 /* libCMPUIKitUtils.a in Frameworks */,
			);
			runOnlyForDeploymentPostprocessing = 0;
		};
		997DFCF72B18E5D3000B56B5 /* Frameworks */ = {
			isa = PBXFrameworksBuildPhase;
			buildActionMask = 2147483647;
			files = (
			);
			runOnlyForDeploymentPostprocessing = 0;
		};
/* End PBXFrameworksBuildPhase section */

/* Begin PBXGroup section */
		996EFEEB2B02CE5D0000FE0F /* CMPUIKitUtils */ = {
			isa = PBXGroup;
			children = (
				EA70A7E62B27106100300068 /* CMPAccessibilityElement.h */,
				EA70A7E82B27106100300068 /* CMPAccessibilityElement.m */,
				EADD028E2C9846D9003F66E8 /* CMPDragInteractionProxy.h */,
				EADD028F2C9846D9003F66E8 /* CMPDragInteractionProxy.m */,
				EADD02912C98484F003F66E8 /* CMPDropInteractionProxy.h */,
				EADD02922C98484F003F66E8 /* CMPDropInteractionProxy.m */,
				99D97A862BF73A9B0035552B /* CMPEditMenuView.h */,
				99D97A872BF73A9B0035552B /* CMPEditMenuView.m */,
				EA4B52942C2EDEF200FBB55C /* CMPGestureRecognizer.h */,
				EA4B52952C2EDEF200FBB55C /* CMPGestureRecognizer.m */,
<<<<<<< HEAD
				9968C35F2D7746BD005E8DE4 /* CMPHoverGestureHandler.h */,
				9968C3602D7746BD005E8DE4 /* CMPHoverGestureHandler.m */,
=======
>>>>>>> e05a28ea
				EABD91292BC02B5F00455279 /* CMPInteropWrappingView.h */,
				EABD912A2BC02B5F00455279 /* CMPInteropWrappingView.m */,
				EA70A7E72B27106100300068 /* CMPMacros.h */,
				EAB33E162C12E746002CFF44 /* CMPMetalDrawablesHandler.h */,
				EAB33E172C12E746002CFF44 /* CMPMetalDrawablesHandler.m */,
				EA82F4F72B86144E00465418 /* CMPOSLogger.h */,
				EA82F4F82B86144E00465418 /* CMPOSLogger.m */,
				EA82F4FA2B86184F00465418 /* CMPOSLoggerInterval.h */,
				EA82F4FB2B86184F00465418 /* CMPOSLoggerInterval.m */,
<<<<<<< HEAD
				9968C3592D76FE16005E8DE4 /* CMPPanGestureRecognizer.h */,
				9968C35A2D76FE16005E8DE4 /* CMPPanGestureRecognizer.m */,
=======
				9968C3892D7892DF005E8DE4 /* CMPScreenEdgePanGestureRecognizer.h */,
				9968C38A2D7892DF005E8DE4 /* CMPScreenEdgePanGestureRecognizer.m */,
>>>>>>> e05a28ea
				99DCAB0C2BD00F5C002E6AC7 /* CMPTextLoupeSession.h */,
				99DCAB0D2BD00F5C002E6AC7 /* CMPTextLoupeSession.m */,
				996EFEF52B02CE8A0000FE0F /* CMPUIKitUtils.h */,
				997DFCDC2B18D135000B56B5 /* CMPViewController.h */,
				997DFCDD2B18D135000B56B5 /* CMPViewController.m */,
			);
			path = CMPUIKitUtils;
			sourceTree = "<group>";
		};
		9975AAC02AEABB5600AF155F = {
			isa = PBXGroup;
			children = (
				99BE84D22C3467B100E43826 /* CMPUIKitUtilsTestApp.xctestplan */,
				996EFEEB2B02CE5D0000FE0F /* CMPUIKitUtils */,
				997DFCE42B18D99E000B56B5 /* CMPUIKitUtilsTests */,
				997DFCFB2B18E5D3000B56B5 /* CMPUIKitUtilsTestApp */,
				9975AACB2AEABB5600AF155F /* Products */,
			);
			sourceTree = "<group>";
		};
		9975AACB2AEABB5600AF155F /* Products */ = {
			isa = PBXGroup;
			children = (
				996EFEEA2B02CE5D0000FE0F /* libCMPUIKitUtils.a */,
				997DFCE32B18D99E000B56B5 /* CMPUIKitUtilsTests.xctest */,
				997DFCFA2B18E5D3000B56B5 /* CMPUIKitUtilsTestApp.app */,
			);
			name = Products;
			sourceTree = "<group>";
		};
		997DFCE42B18D99E000B56B5 /* CMPUIKitUtilsTests */ = {
			isa = PBXGroup;
			children = (
				997DFCF02B18DBF2000B56B5 /* CMPUIKitUtilsTests-Bridging-Header.h */,
				997DFCE52B18D99E000B56B5 /* CMPViewControllerTests.swift */,
				997DFCF12B18DE47000B56B5 /* Utils */,
			);
			path = CMPUIKitUtilsTests;
			sourceTree = "<group>";
		};
		997DFCF12B18DE47000B56B5 /* Utils */ = {
			isa = PBXGroup;
			children = (
				997DFCF22B18DE59000B56B5 /* MockAppDelegate.swift */,
				997DFCF42B18E276000B56B5 /* XCTestCase.swift */,
			);
			path = Utils;
			sourceTree = "<group>";
		};
		997DFCFB2B18E5D3000B56B5 /* CMPUIKitUtilsTestApp */ = {
			isa = PBXGroup;
			children = (
				997DFCFC2B18E5D3000B56B5 /* CMPUIKitUtilsTestApp.swift */,
				EAC703DF2B8C8154001ECDA6 /* CMPUIKitUtilsTestApp-Bridging-Header.h */,
			);
			path = CMPUIKitUtilsTestApp;
			sourceTree = "<group>";
		};
/* End PBXGroup section */

/* Begin PBXNativeTarget section */
		996EFEE92B02CE5D0000FE0F /* CMPUIKitUtils */ = {
			isa = PBXNativeTarget;
			buildConfigurationList = 996EFEF22B02CE5D0000FE0F /* Build configuration list for PBXNativeTarget "CMPUIKitUtils" */;
			buildPhases = (
				996EFEE62B02CE5D0000FE0F /* Sources */,
				996EFEE72B02CE5D0000FE0F /* Frameworks */,
				996EFEE82B02CE5D0000FE0F /* CopyFiles */,
			);
			buildRules = (
			);
			dependencies = (
			);
			name = CMPUIKitUtils;
			productName = CMPUIKitStatic;
			productReference = 996EFEEA2B02CE5D0000FE0F /* libCMPUIKitUtils.a */;
			productType = "com.apple.product-type.library.static";
		};
		997DFCE22B18D99E000B56B5 /* CMPUIKitUtilsTests */ = {
			isa = PBXNativeTarget;
			buildConfigurationList = 997DFCEC2B18D99E000B56B5 /* Build configuration list for PBXNativeTarget "CMPUIKitUtilsTests" */;
			buildPhases = (
				997DFCDF2B18D99E000B56B5 /* Sources */,
				997DFCE02B18D99E000B56B5 /* Frameworks */,
				997DFCE12B18D99E000B56B5 /* Resources */,
			);
			buildRules = (
			);
			dependencies = (
				997DFCE92B18D99E000B56B5 /* PBXTargetDependency */,
				997DFD092B18E5DC000B56B5 /* PBXTargetDependency */,
			);
			name = CMPUIKitUtilsTests;
			productName = CMPUIKitUtilsTests;
			productReference = 997DFCE32B18D99E000B56B5 /* CMPUIKitUtilsTests.xctest */;
			productType = "com.apple.product-type.bundle.unit-test";
		};
		997DFCF92B18E5D3000B56B5 /* CMPUIKitUtilsTestApp */ = {
			isa = PBXNativeTarget;
			buildConfigurationList = 997DFD052B18E5D4000B56B5 /* Build configuration list for PBXNativeTarget "CMPUIKitUtilsTestApp" */;
			buildPhases = (
				997DFCF62B18E5D3000B56B5 /* Sources */,
				997DFCF72B18E5D3000B56B5 /* Frameworks */,
				997DFCF82B18E5D3000B56B5 /* Resources */,
			);
			buildRules = (
			);
			dependencies = (
			);
			name = CMPUIKitUtilsTestApp;
			productName = CMPUIKitUtilsTestApp;
			productReference = 997DFCFA2B18E5D3000B56B5 /* CMPUIKitUtilsTestApp.app */;
			productType = "com.apple.product-type.application";
		};
/* End PBXNativeTarget section */

/* Begin PBXProject section */
		9975AAC12AEABB5600AF155F /* Project object */ = {
			isa = PBXProject;
			attributes = {
				BuildIndependentTargetsInParallel = 1;
				LastSwiftUpdateCheck = 1500;
				LastUpgradeCheck = 1520;
				TargetAttributes = {
					996EFEE92B02CE5D0000FE0F = {
						CreatedOnToolsVersion = 15.0;
					};
					997DFCE22B18D99E000B56B5 = {
						CreatedOnToolsVersion = 15.0;
						TestTargetID = 997DFCF92B18E5D3000B56B5;
					};
					997DFCF92B18E5D3000B56B5 = {
						CreatedOnToolsVersion = 15.0;
						LastSwiftMigration = 1500;
					};
				};
			};
			buildConfigurationList = 9975AAC42AEABB5600AF155F /* Build configuration list for PBXProject "CMPUIKitUtils" */;
			compatibilityVersion = "Xcode 14.0";
			developmentRegion = en;
			hasScannedForEncodings = 0;
			knownRegions = (
				en,
				Base,
			);
			mainGroup = 9975AAC02AEABB5600AF155F;
			productRefGroup = 9975AACB2AEABB5600AF155F /* Products */;
			projectDirPath = "";
			projectRoot = "";
			targets = (
				996EFEE92B02CE5D0000FE0F /* CMPUIKitUtils */,
				997DFCE22B18D99E000B56B5 /* CMPUIKitUtilsTests */,
				997DFCF92B18E5D3000B56B5 /* CMPUIKitUtilsTestApp */,
			);
		};
/* End PBXProject section */

/* Begin PBXResourcesBuildPhase section */
		997DFCE12B18D99E000B56B5 /* Resources */ = {
			isa = PBXResourcesBuildPhase;
			buildActionMask = 2147483647;
			files = (
			);
			runOnlyForDeploymentPostprocessing = 0;
		};
		997DFCF82B18E5D3000B56B5 /* Resources */ = {
			isa = PBXResourcesBuildPhase;
			buildActionMask = 2147483647;
			files = (
			);
			runOnlyForDeploymentPostprocessing = 0;
		};
/* End PBXResourcesBuildPhase section */

/* Begin PBXSourcesBuildPhase section */
		996EFEE62B02CE5D0000FE0F /* Sources */ = {
			isa = PBXSourcesBuildPhase;
			buildActionMask = 2147483647;
			files = (
				997DFCDE2B18D135000B56B5 /* CMPViewController.m in Sources */,
				9968C38B2D7892DF005E8DE4 /* CMPScreenEdgePanGestureRecognizer.m in Sources */,
				EAB33E182C12E746002CFF44 /* CMPMetalDrawablesHandler.m in Sources */,
				9968C35B2D76FE16005E8DE4 /* CMPPanGestureRecognizer.m in Sources */,
				99D97A882BF73A9B0035552B /* CMPEditMenuView.m in Sources */,
				EABD912B2BC02B5F00455279 /* CMPInteropWrappingView.m in Sources */,
				EADD02902C9846D9003F66E8 /* CMPDragInteractionProxy.m in Sources */,
				EA82F4F92B86144E00465418 /* CMPOSLogger.m in Sources */,
				9968C3612D7746BD005E8DE4 /* CMPHoverGestureHandler.m in Sources */,
				EA4B52962C2EDEF200FBB55C /* CMPGestureRecognizer.m in Sources */,
				EA70A7EB2B27106100300068 /* CMPAccessibilityElement.m in Sources */,
				99DCAB0E2BD00F5C002E6AC7 /* CMPTextLoupeSession.m in Sources */,
				EA82F4FC2B86184F00465418 /* CMPOSLoggerInterval.m in Sources */,
				EADD02932C98484F003F66E8 /* CMPDropInteractionProxy.m in Sources */,
			);
			runOnlyForDeploymentPostprocessing = 0;
		};
		997DFCDF2B18D99E000B56B5 /* Sources */ = {
			isa = PBXSourcesBuildPhase;
			buildActionMask = 2147483647;
			files = (
				997DFCF52B18E276000B56B5 /* XCTestCase.swift in Sources */,
				997DFCE62B18D99E000B56B5 /* CMPViewControllerTests.swift in Sources */,
				997DFCEE2B18DB7B000B56B5 /* CMPViewController.m in Sources */,
				997DFCF32B18DE59000B56B5 /* MockAppDelegate.swift in Sources */,
			);
			runOnlyForDeploymentPostprocessing = 0;
		};
		997DFCF62B18E5D3000B56B5 /* Sources */ = {
			isa = PBXSourcesBuildPhase;
			buildActionMask = 2147483647;
			files = (
				EAC703E32B8C826E001ECDA6 /* CMPAccessibilityElement.m in Sources */,
				EAC703E42B8C826E001ECDA6 /* CMPViewController.m in Sources */,
				EAC703E52B8C826E001ECDA6 /* CMPOSLogger.m in Sources */,
				997DFCFD2B18E5D3000B56B5 /* CMPUIKitUtilsTestApp.swift in Sources */,
				EAC703E62B8C826E001ECDA6 /* CMPOSLoggerInterval.m in Sources */,
			);
			runOnlyForDeploymentPostprocessing = 0;
		};
/* End PBXSourcesBuildPhase section */

/* Begin PBXTargetDependency section */
		997DFCE92B18D99E000B56B5 /* PBXTargetDependency */ = {
			isa = PBXTargetDependency;
			target = 996EFEE92B02CE5D0000FE0F /* CMPUIKitUtils */;
			targetProxy = 997DFCE82B18D99E000B56B5 /* PBXContainerItemProxy */;
		};
		997DFD092B18E5DC000B56B5 /* PBXTargetDependency */ = {
			isa = PBXTargetDependency;
			target = 997DFCF92B18E5D3000B56B5 /* CMPUIKitUtilsTestApp */;
			targetProxy = 997DFD082B18E5DC000B56B5 /* PBXContainerItemProxy */;
		};
/* End PBXTargetDependency section */

/* Begin XCBuildConfiguration section */
		996EFEF02B02CE5D0000FE0F /* Debug */ = {
			isa = XCBuildConfiguration;
			buildSettings = {
				ALLOW_TARGET_PLATFORM_SPECIALIZATION = NO;
				BUILD_LIBRARY_FOR_DISTRIBUTION = YES;
				CODE_SIGN_STYLE = Automatic;
				DEBUG_INFORMATION_FORMAT = "dwarf-with-dsym";
				OTHER_LDFLAGS = "-ObjC";
				PRODUCT_NAME = "$(TARGET_NAME)";
				SKIP_INSTALL = YES;
				TARGETED_DEVICE_FAMILY = "1,2";
				VALIDATE_PRODUCT = YES;
			};
			name = Debug;
		};
		996EFEF12B02CE5D0000FE0F /* Release */ = {
			isa = XCBuildConfiguration;
			buildSettings = {
				ALLOW_TARGET_PLATFORM_SPECIALIZATION = NO;
				BUILD_LIBRARY_FOR_DISTRIBUTION = YES;
				CODE_SIGN_STYLE = Automatic;
				OTHER_LDFLAGS = "-ObjC";
				PRODUCT_NAME = "$(TARGET_NAME)";
				SKIP_INSTALL = YES;
				TARGETED_DEVICE_FAMILY = "1,2";
				VALIDATE_PRODUCT = YES;
			};
			name = Release;
		};
		9975AADA2AEABB5600AF155F /* Debug */ = {
			isa = XCBuildConfiguration;
			buildSettings = {
				ALWAYS_SEARCH_USER_PATHS = NO;
				ASSETCATALOG_COMPILER_GENERATE_SWIFT_ASSET_SYMBOL_EXTENSIONS = YES;
				CLANG_ANALYZER_NONNULL = YES;
				CLANG_ANALYZER_NUMBER_OBJECT_CONVERSION = YES_AGGRESSIVE;
				CLANG_CXX_LANGUAGE_STANDARD = "gnu++20";
				CLANG_ENABLE_MODULES = YES;
				CLANG_ENABLE_OBJC_ARC = YES;
				CLANG_ENABLE_OBJC_WEAK = YES;
				CLANG_WARN_BLOCK_CAPTURE_AUTORELEASING = YES;
				CLANG_WARN_BOOL_CONVERSION = YES;
				CLANG_WARN_COMMA = YES;
				CLANG_WARN_CONSTANT_CONVERSION = YES;
				CLANG_WARN_DEPRECATED_OBJC_IMPLEMENTATIONS = YES;
				CLANG_WARN_DIRECT_OBJC_ISA_USAGE = YES_ERROR;
				CLANG_WARN_DOCUMENTATION_COMMENTS = YES;
				CLANG_WARN_EMPTY_BODY = YES;
				CLANG_WARN_ENUM_CONVERSION = YES;
				CLANG_WARN_INFINITE_RECURSION = YES;
				CLANG_WARN_INT_CONVERSION = YES;
				CLANG_WARN_NON_LITERAL_NULL_CONVERSION = YES;
				CLANG_WARN_OBJC_IMPLICIT_RETAIN_SELF = YES;
				CLANG_WARN_OBJC_LITERAL_CONVERSION = YES;
				CLANG_WARN_OBJC_ROOT_CLASS = YES_ERROR;
				CLANG_WARN_QUOTED_INCLUDE_IN_FRAMEWORK_HEADER = YES;
				CLANG_WARN_RANGE_LOOP_ANALYSIS = YES;
				CLANG_WARN_STRICT_PROTOTYPES = YES;
				CLANG_WARN_SUSPICIOUS_MOVE = YES;
				CLANG_WARN_UNGUARDED_AVAILABILITY = YES_AGGRESSIVE;
				CLANG_WARN_UNREACHABLE_CODE = YES;
				CLANG_WARN__DUPLICATE_METHOD_MATCH = YES;
				COPY_PHASE_STRIP = NO;
				CURRENT_PROJECT_VERSION = 1;
				DEBUG_INFORMATION_FORMAT = dwarf;
				ENABLE_STRICT_OBJC_MSGSEND = YES;
				ENABLE_TESTABILITY = YES;
				ENABLE_USER_SCRIPT_SANDBOXING = YES;
				GCC_C_LANGUAGE_STANDARD = gnu17;
				GCC_DYNAMIC_NO_PIC = NO;
				GCC_NO_COMMON_BLOCKS = YES;
				GCC_OPTIMIZATION_LEVEL = 0;
				GCC_PREPROCESSOR_DEFINITIONS = (
					"DEBUG=1",
					"$(inherited)",
				);
				GCC_WARN_64_TO_32_BIT_CONVERSION = YES;
				GCC_WARN_ABOUT_RETURN_TYPE = YES_ERROR;
				GCC_WARN_UNDECLARED_SELECTOR = YES;
				GCC_WARN_UNINITIALIZED_AUTOS = YES_AGGRESSIVE;
				GCC_WARN_UNUSED_FUNCTION = YES;
				GCC_WARN_UNUSED_VARIABLE = YES;
				IPHONEOS_DEPLOYMENT_TARGET = 12.0;
				LOCALIZATION_PREFERS_STRING_CATALOGS = YES;
				MTL_ENABLE_DEBUG_INFO = INCLUDE_SOURCE;
				MTL_FAST_MATH = YES;
				ONLY_ACTIVE_ARCH = YES;
				SDKROOT = iphoneos;
				VERSIONING_SYSTEM = "apple-generic";
				VERSION_INFO_PREFIX = "";
			};
			name = Debug;
		};
		9975AADB2AEABB5600AF155F /* Release */ = {
			isa = XCBuildConfiguration;
			buildSettings = {
				ALWAYS_SEARCH_USER_PATHS = NO;
				ASSETCATALOG_COMPILER_GENERATE_SWIFT_ASSET_SYMBOL_EXTENSIONS = YES;
				CLANG_ANALYZER_NONNULL = YES;
				CLANG_ANALYZER_NUMBER_OBJECT_CONVERSION = YES_AGGRESSIVE;
				CLANG_CXX_LANGUAGE_STANDARD = "gnu++20";
				CLANG_ENABLE_MODULES = YES;
				CLANG_ENABLE_OBJC_ARC = YES;
				CLANG_ENABLE_OBJC_WEAK = YES;
				CLANG_WARN_BLOCK_CAPTURE_AUTORELEASING = YES;
				CLANG_WARN_BOOL_CONVERSION = YES;
				CLANG_WARN_COMMA = YES;
				CLANG_WARN_CONSTANT_CONVERSION = YES;
				CLANG_WARN_DEPRECATED_OBJC_IMPLEMENTATIONS = YES;
				CLANG_WARN_DIRECT_OBJC_ISA_USAGE = YES_ERROR;
				CLANG_WARN_DOCUMENTATION_COMMENTS = YES;
				CLANG_WARN_EMPTY_BODY = YES;
				CLANG_WARN_ENUM_CONVERSION = YES;
				CLANG_WARN_INFINITE_RECURSION = YES;
				CLANG_WARN_INT_CONVERSION = YES;
				CLANG_WARN_NON_LITERAL_NULL_CONVERSION = YES;
				CLANG_WARN_OBJC_IMPLICIT_RETAIN_SELF = YES;
				CLANG_WARN_OBJC_LITERAL_CONVERSION = YES;
				CLANG_WARN_OBJC_ROOT_CLASS = YES_ERROR;
				CLANG_WARN_QUOTED_INCLUDE_IN_FRAMEWORK_HEADER = YES;
				CLANG_WARN_RANGE_LOOP_ANALYSIS = YES;
				CLANG_WARN_STRICT_PROTOTYPES = YES;
				CLANG_WARN_SUSPICIOUS_MOVE = YES;
				CLANG_WARN_UNGUARDED_AVAILABILITY = YES_AGGRESSIVE;
				CLANG_WARN_UNREACHABLE_CODE = YES;
				CLANG_WARN__DUPLICATE_METHOD_MATCH = YES;
				COPY_PHASE_STRIP = NO;
				CURRENT_PROJECT_VERSION = 1;
				DEBUG_INFORMATION_FORMAT = "dwarf-with-dsym";
				ENABLE_NS_ASSERTIONS = NO;
				ENABLE_STRICT_OBJC_MSGSEND = YES;
				ENABLE_USER_SCRIPT_SANDBOXING = YES;
				GCC_C_LANGUAGE_STANDARD = gnu17;
				GCC_NO_COMMON_BLOCKS = YES;
				GCC_WARN_64_TO_32_BIT_CONVERSION = YES;
				GCC_WARN_ABOUT_RETURN_TYPE = YES_ERROR;
				GCC_WARN_UNDECLARED_SELECTOR = YES;
				GCC_WARN_UNINITIALIZED_AUTOS = YES_AGGRESSIVE;
				GCC_WARN_UNUSED_FUNCTION = YES;
				GCC_WARN_UNUSED_VARIABLE = YES;
				IPHONEOS_DEPLOYMENT_TARGET = 12.0;
				LOCALIZATION_PREFERS_STRING_CATALOGS = YES;
				MTL_ENABLE_DEBUG_INFO = NO;
				MTL_FAST_MATH = YES;
				SDKROOT = iphoneos;
				SWIFT_COMPILATION_MODE = wholemodule;
				VALIDATE_PRODUCT = YES;
				VERSIONING_SYSTEM = "apple-generic";
				VERSION_INFO_PREFIX = "";
			};
			name = Release;
		};
		997DFCEA2B18D99E000B56B5 /* Debug */ = {
			isa = XCBuildConfiguration;
			buildSettings = {
				CODE_SIGN_STYLE = Automatic;
				CURRENT_PROJECT_VERSION = 1;
				GENERATE_INFOPLIST_FILE = YES;
				HEADER_SEARCH_PATHS = (
					"$(inderited)",
					"CMPUIKitUtils/**",
				);
				IPHONEOS_DEPLOYMENT_TARGET = 14.0;
				MARKETING_VERSION = 1.0;
				PRODUCT_BUNDLE_IDENTIFIER = JetBrains.CMPUIKitUtilsTests;
				PRODUCT_NAME = "$(TARGET_NAME)";
				SWIFT_ACTIVE_COMPILATION_CONDITIONS = "DEBUG $(inherited)";
				SWIFT_EMIT_LOC_STRINGS = NO;
				SWIFT_OBJC_BRIDGING_HEADER = "CMPUIKitUtilsTests/CMPUIKitUtilsTests-Bridging-Header.h";
				SWIFT_OPTIMIZATION_LEVEL = "-Onone";
				SWIFT_VERSION = 5.0;
				TARGETED_DEVICE_FAMILY = "1,2";
				TEST_HOST = "$(BUILT_PRODUCTS_DIR)/CMPUIKitUtilsTestApp.app/$(BUNDLE_EXECUTABLE_FOLDER_PATH)/CMPUIKitUtilsTestApp";
			};
			name = Debug;
		};
		997DFCEB2B18D99E000B56B5 /* Release */ = {
			isa = XCBuildConfiguration;
			buildSettings = {
				CODE_SIGN_STYLE = Automatic;
				CURRENT_PROJECT_VERSION = 1;
				GENERATE_INFOPLIST_FILE = YES;
				HEADER_SEARCH_PATHS = (
					"$(inderited)",
					"CMPUIKitUtils/**",
				);
				IPHONEOS_DEPLOYMENT_TARGET = 14.0;
				MARKETING_VERSION = 1.0;
				PRODUCT_BUNDLE_IDENTIFIER = JetBrains.CMPUIKitUtilsTests;
				PRODUCT_NAME = "$(TARGET_NAME)";
				SWIFT_COMPILATION_MODE = wholemodule;
				SWIFT_EMIT_LOC_STRINGS = NO;
				SWIFT_OBJC_BRIDGING_HEADER = "CMPUIKitUtilsTests/CMPUIKitUtilsTests-Bridging-Header.h";
				SWIFT_VERSION = 5.0;
				TARGETED_DEVICE_FAMILY = "1,2";
				TEST_HOST = "$(BUILT_PRODUCTS_DIR)/CMPUIKitUtilsTestApp.app/$(BUNDLE_EXECUTABLE_FOLDER_PATH)/CMPUIKitUtilsTestApp";
			};
			name = Release;
		};
		997DFD062B18E5D4000B56B5 /* Debug */ = {
			isa = XCBuildConfiguration;
			buildSettings = {
				ASSETCATALOG_COMPILER_APPICON_NAME = AppIcon;
				ASSETCATALOG_COMPILER_GLOBAL_ACCENT_COLOR_NAME = AccentColor;
				CLANG_ENABLE_MODULES = YES;
				CODE_SIGN_STYLE = Automatic;
				CURRENT_PROJECT_VERSION = 1;
				DEVELOPMENT_TEAM = 45226JTYHN;
				ENABLE_PREVIEWS = YES;
				GENERATE_INFOPLIST_FILE = YES;
				INFOPLIST_KEY_UIApplicationSceneManifest_Generation = YES;
				INFOPLIST_KEY_UIApplicationSupportsIndirectInputEvents = YES;
				INFOPLIST_KEY_UILaunchScreen_Generation = YES;
				INFOPLIST_KEY_UISupportedInterfaceOrientations_iPad = "UIInterfaceOrientationPortrait UIInterfaceOrientationPortraitUpsideDown UIInterfaceOrientationLandscapeLeft UIInterfaceOrientationLandscapeRight";
				INFOPLIST_KEY_UISupportedInterfaceOrientations_iPhone = "UIInterfaceOrientationPortrait UIInterfaceOrientationLandscapeLeft UIInterfaceOrientationLandscapeRight";
				IPHONEOS_DEPLOYMENT_TARGET = 14.0;
				LD_RUNPATH_SEARCH_PATHS = (
					"$(inherited)",
					"@executable_path/Frameworks",
				);
				MARKETING_VERSION = 1.0;
				PRODUCT_BUNDLE_IDENTIFIER = JetBrains.CMPUIKitUtilsTestApp;
				PRODUCT_NAME = "$(TARGET_NAME)";
				SWIFT_ACTIVE_COMPILATION_CONDITIONS = "DEBUG $(inherited)";
				SWIFT_EMIT_LOC_STRINGS = YES;
				SWIFT_OBJC_BRIDGING_HEADER = "CMPUIKitUtilsTestApp/CMPUIKitUtilsTestApp-Bridging-Header.h";
				SWIFT_OPTIMIZATION_LEVEL = "-Onone";
				SWIFT_VERSION = 5.0;
				TARGETED_DEVICE_FAMILY = "1,2";
			};
			name = Debug;
		};
		997DFD072B18E5D4000B56B5 /* Release */ = {
			isa = XCBuildConfiguration;
			buildSettings = {
				ASSETCATALOG_COMPILER_APPICON_NAME = AppIcon;
				ASSETCATALOG_COMPILER_GLOBAL_ACCENT_COLOR_NAME = AccentColor;
				CLANG_ENABLE_MODULES = YES;
				CODE_SIGN_STYLE = Automatic;
				CURRENT_PROJECT_VERSION = 1;
				DEVELOPMENT_TEAM = 45226JTYHN;
				ENABLE_PREVIEWS = YES;
				GENERATE_INFOPLIST_FILE = YES;
				INFOPLIST_KEY_UIApplicationSceneManifest_Generation = YES;
				INFOPLIST_KEY_UIApplicationSupportsIndirectInputEvents = YES;
				INFOPLIST_KEY_UILaunchScreen_Generation = YES;
				INFOPLIST_KEY_UISupportedInterfaceOrientations_iPad = "UIInterfaceOrientationPortrait UIInterfaceOrientationPortraitUpsideDown UIInterfaceOrientationLandscapeLeft UIInterfaceOrientationLandscapeRight";
				INFOPLIST_KEY_UISupportedInterfaceOrientations_iPhone = "UIInterfaceOrientationPortrait UIInterfaceOrientationLandscapeLeft UIInterfaceOrientationLandscapeRight";
				IPHONEOS_DEPLOYMENT_TARGET = 14.0;
				LD_RUNPATH_SEARCH_PATHS = (
					"$(inherited)",
					"@executable_path/Frameworks",
				);
				MARKETING_VERSION = 1.0;
				PRODUCT_BUNDLE_IDENTIFIER = JetBrains.CMPUIKitUtilsTestApp;
				PRODUCT_NAME = "$(TARGET_NAME)";
				SWIFT_COMPILATION_MODE = wholemodule;
				SWIFT_EMIT_LOC_STRINGS = YES;
				SWIFT_OBJC_BRIDGING_HEADER = "CMPUIKitUtilsTestApp/CMPUIKitUtilsTestApp-Bridging-Header.h";
				SWIFT_VERSION = 5.0;
				TARGETED_DEVICE_FAMILY = "1,2";
			};
			name = Release;
		};
/* End XCBuildConfiguration section */

/* Begin XCConfigurationList section */
		996EFEF22B02CE5D0000FE0F /* Build configuration list for PBXNativeTarget "CMPUIKitUtils" */ = {
			isa = XCConfigurationList;
			buildConfigurations = (
				996EFEF02B02CE5D0000FE0F /* Debug */,
				996EFEF12B02CE5D0000FE0F /* Release */,
			);
			defaultConfigurationIsVisible = 0;
			defaultConfigurationName = Release;
		};
		9975AAC42AEABB5600AF155F /* Build configuration list for PBXProject "CMPUIKitUtils" */ = {
			isa = XCConfigurationList;
			buildConfigurations = (
				9975AADA2AEABB5600AF155F /* Debug */,
				9975AADB2AEABB5600AF155F /* Release */,
			);
			defaultConfigurationIsVisible = 0;
			defaultConfigurationName = Release;
		};
		997DFCEC2B18D99E000B56B5 /* Build configuration list for PBXNativeTarget "CMPUIKitUtilsTests" */ = {
			isa = XCConfigurationList;
			buildConfigurations = (
				997DFCEA2B18D99E000B56B5 /* Debug */,
				997DFCEB2B18D99E000B56B5 /* Release */,
			);
			defaultConfigurationIsVisible = 0;
			defaultConfigurationName = Release;
		};
		997DFD052B18E5D4000B56B5 /* Build configuration list for PBXNativeTarget "CMPUIKitUtilsTestApp" */ = {
			isa = XCConfigurationList;
			buildConfigurations = (
				997DFD062B18E5D4000B56B5 /* Debug */,
				997DFD072B18E5D4000B56B5 /* Release */,
			);
			defaultConfigurationIsVisible = 0;
			defaultConfigurationName = Release;
		};
/* End XCConfigurationList section */
	};
	rootObject = 9975AAC12AEABB5600AF155F /* Project object */;
}<|MERGE_RESOLUTION|>--- conflicted
+++ resolved
@@ -7,12 +7,9 @@
 	objects = {
 
 /* Begin PBXBuildFile section */
-<<<<<<< HEAD
 		9968C35B2D76FE16005E8DE4 /* CMPPanGestureRecognizer.m in Sources */ = {isa = PBXBuildFile; fileRef = 9968C35A2D76FE16005E8DE4 /* CMPPanGestureRecognizer.m */; };
 		9968C3612D7746BD005E8DE4 /* CMPHoverGestureHandler.m in Sources */ = {isa = PBXBuildFile; fileRef = 9968C3602D7746BD005E8DE4 /* CMPHoverGestureHandler.m */; };
-=======
 		9968C38B2D7892DF005E8DE4 /* CMPScreenEdgePanGestureRecognizer.m in Sources */ = {isa = PBXBuildFile; fileRef = 9968C38A2D7892DF005E8DE4 /* CMPScreenEdgePanGestureRecognizer.m */; };
->>>>>>> e05a28ea
 		997DFCDE2B18D135000B56B5 /* CMPViewController.m in Sources */ = {isa = PBXBuildFile; fileRef = 997DFCDD2B18D135000B56B5 /* CMPViewController.m */; };
 		997DFCE62B18D99E000B56B5 /* CMPViewControllerTests.swift in Sources */ = {isa = PBXBuildFile; fileRef = 997DFCE52B18D99E000B56B5 /* CMPViewControllerTests.swift */; };
 		997DFCE72B18D99E000B56B5 /* libCMPUIKitUtils.a in Frameworks */ = {isa = PBXBuildFile; fileRef = 996EFEEA2B02CE5D0000FE0F /* libCMPUIKitUtils.a */; };
@@ -66,15 +63,12 @@
 /* End PBXCopyFilesBuildPhase section */
 
 /* Begin PBXFileReference section */
-<<<<<<< HEAD
+		9968C3892D7892DF005E8DE4 /* CMPScreenEdgePanGestureRecognizer.h */ = {isa = PBXFileReference; lastKnownFileType = sourcecode.c.h; path = CMPScreenEdgePanGestureRecognizer.h; sourceTree = "<group>"; };
+		9968C38A2D7892DF005E8DE4 /* CMPScreenEdgePanGestureRecognizer.m */ = {isa = PBXFileReference; lastKnownFileType = sourcecode.c.objc; path = CMPScreenEdgePanGestureRecognizer.m; sourceTree = "<group>"; };
 		9968C3592D76FE16005E8DE4 /* CMPPanGestureRecognizer.h */ = {isa = PBXFileReference; lastKnownFileType = sourcecode.c.h; path = CMPPanGestureRecognizer.h; sourceTree = "<group>"; };
 		9968C35A2D76FE16005E8DE4 /* CMPPanGestureRecognizer.m */ = {isa = PBXFileReference; lastKnownFileType = sourcecode.c.objc; path = CMPPanGestureRecognizer.m; sourceTree = "<group>"; };
 		9968C35F2D7746BD005E8DE4 /* CMPHoverGestureHandler.h */ = {isa = PBXFileReference; lastKnownFileType = sourcecode.c.h; path = CMPHoverGestureHandler.h; sourceTree = "<group>"; };
 		9968C3602D7746BD005E8DE4 /* CMPHoverGestureHandler.m */ = {isa = PBXFileReference; lastKnownFileType = sourcecode.c.objc; path = CMPHoverGestureHandler.m; sourceTree = "<group>"; };
-=======
-		9968C3892D7892DF005E8DE4 /* CMPScreenEdgePanGestureRecognizer.h */ = {isa = PBXFileReference; lastKnownFileType = sourcecode.c.h; path = CMPScreenEdgePanGestureRecognizer.h; sourceTree = "<group>"; };
-		9968C38A2D7892DF005E8DE4 /* CMPScreenEdgePanGestureRecognizer.m */ = {isa = PBXFileReference; lastKnownFileType = sourcecode.c.objc; path = CMPScreenEdgePanGestureRecognizer.m; sourceTree = "<group>"; };
->>>>>>> e05a28ea
 		996EFEEA2B02CE5D0000FE0F /* libCMPUIKitUtils.a */ = {isa = PBXFileReference; explicitFileType = archive.ar; includeInIndex = 0; path = libCMPUIKitUtils.a; sourceTree = BUILT_PRODUCTS_DIR; };
 		996EFEF52B02CE8A0000FE0F /* CMPUIKitUtils.h */ = {isa = PBXFileReference; lastKnownFileType = sourcecode.c.h; path = CMPUIKitUtils.h; sourceTree = "<group>"; };
 		997DFCDC2B18D135000B56B5 /* CMPViewController.h */ = {isa = PBXFileReference; lastKnownFileType = sourcecode.c.h; path = CMPViewController.h; sourceTree = "<group>"; };
@@ -150,11 +144,18 @@
 				99D97A872BF73A9B0035552B /* CMPEditMenuView.m */,
 				EA4B52942C2EDEF200FBB55C /* CMPGestureRecognizer.h */,
 				EA4B52952C2EDEF200FBB55C /* CMPGestureRecognizer.m */,
-<<<<<<< HEAD
 				9968C35F2D7746BD005E8DE4 /* CMPHoverGestureHandler.h */,
 				9968C3602D7746BD005E8DE4 /* CMPHoverGestureHandler.m */,
-=======
->>>>>>> e05a28ea
+				EABD91292BC02B5F00455279 /* CMPInteropWrappingView.h */,
+				EABD912A2BC02B5F00455279 /* CMPInteropWrappingView.m */,
+				EADD028E2C9846D9003F66E8 /* CMPDragInteractionProxy.h */,
+				EADD028F2C9846D9003F66E8 /* CMPDragInteractionProxy.m */,
+				EADD02912C98484F003F66E8 /* CMPDropInteractionProxy.h */,
+				EADD02922C98484F003F66E8 /* CMPDropInteractionProxy.m */,
+				99D97A862BF73A9B0035552B /* CMPEditMenuView.h */,
+				99D97A872BF73A9B0035552B /* CMPEditMenuView.m */,
+				EA4B52942C2EDEF200FBB55C /* CMPGestureRecognizer.h */,
+				EA4B52952C2EDEF200FBB55C /* CMPGestureRecognizer.m */,
 				EABD91292BC02B5F00455279 /* CMPInteropWrappingView.h */,
 				EABD912A2BC02B5F00455279 /* CMPInteropWrappingView.m */,
 				EA70A7E72B27106100300068 /* CMPMacros.h */,
@@ -164,13 +165,10 @@
 				EA82F4F82B86144E00465418 /* CMPOSLogger.m */,
 				EA82F4FA2B86184F00465418 /* CMPOSLoggerInterval.h */,
 				EA82F4FB2B86184F00465418 /* CMPOSLoggerInterval.m */,
-<<<<<<< HEAD
+				9968C3892D7892DF005E8DE4 /* CMPScreenEdgePanGestureRecognizer.h */,
+				9968C38A2D7892DF005E8DE4 /* CMPScreenEdgePanGestureRecognizer.m */,
 				9968C3592D76FE16005E8DE4 /* CMPPanGestureRecognizer.h */,
 				9968C35A2D76FE16005E8DE4 /* CMPPanGestureRecognizer.m */,
-=======
-				9968C3892D7892DF005E8DE4 /* CMPScreenEdgePanGestureRecognizer.h */,
-				9968C38A2D7892DF005E8DE4 /* CMPScreenEdgePanGestureRecognizer.m */,
->>>>>>> e05a28ea
 				99DCAB0C2BD00F5C002E6AC7 /* CMPTextLoupeSession.h */,
 				99DCAB0D2BD00F5C002E6AC7 /* CMPTextLoupeSession.m */,
 				996EFEF52B02CE8A0000FE0F /* CMPUIKitUtils.h */,
