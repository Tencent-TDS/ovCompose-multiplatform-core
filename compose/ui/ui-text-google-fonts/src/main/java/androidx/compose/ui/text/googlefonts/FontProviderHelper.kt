/*
 * Copyright 2022 The Android Open Source Project
 *
 * Licensed under the Apache License, Version 2.0 (the "License");
 * you may not use this file except in compliance with the License.
 * You may obtain a copy of the License at
 *
 *      http://www.apache.org/licenses/LICENSE-2.0
 *
 * Unless required by applicable law or agreed to in writing, software
 * distributed under the License is distributed on an "AS IS" BASIS,
 * WITHOUT WARRANTIES OR CONDITIONS OF ANY KIND, either express or implied.
 * See the License for the specific language governing permissions and
 * limitations under the License.
 */

package androidx.compose.ui.text.googlefonts

import android.annotation.SuppressLint
import android.content.pm.PackageInfo
import android.content.pm.PackageManager
import android.content.pm.Signature
import android.content.res.Resources
import androidx.annotation.WorkerThread
import androidx.core.content.res.FontResourcesParserCompat
import java.util.Arrays

@SuppressLint("ListIterator") // this is not a hot code path, nor is it optimized
@WorkerThread
internal fun GoogleFont.Provider.checkAvailable(
    packageManager: PackageManager,
    resources: Resources
): Boolean {
    // check package is available (false return paths)
    @Suppress("DEPRECATION")
    val providerInfo = packageManager.resolveContentProvider(providerAuthority, 0) ?: return false
    if (providerInfo.packageName != providerPackage) return false

    // now check signatures (true or except after this)
    val signatures = packageManager.getSignatures(providerInfo.packageName)
    val sortedSignatures = signatures.sortedWith(ByteArrayComparator)
    val allExpectedCerts = loadCertsIfNeeded(resources)
    val certsMatched =
        allExpectedCerts.any { certList ->
            val expected = certList?.sortedWith(ByteArrayComparator)
            if (expected?.size != sortedSignatures.size) return@any false
            for (i in expected.indices) {
                if (!Arrays.equals(expected[i], sortedSignatures[i])) return@any false
            }
            true
        }
    return if (certsMatched) {
        true
    } else {
        throwFormattedCertsMissError(signatures)
    }
}

@SuppressLint("ListIterator") // not a hot code path, not optimized
private fun throwFormattedCertsMissError(signatures: List<ByteArray>): Nothing {
    val fullDescription =
        signatures.joinToString(",", prefix = "listOf(listOf(", postfix = "))") { repr(it) }
    throw IllegalStateException(
        "Provided signatures did not match. Actual signatures of package are:\n\n$fullDescription"
    )
}

private fun repr(b: ByteArray): String {
    return b.joinToString(",", prefix = "byteArrayOf(", postfix = ")")
}

private fun GoogleFont.Provider.loadCertsIfNeeded(resources: Resources): List<List<ByteArray?>?> {
    if (certificates != null) {
        return certificates
    }

    return FontResourcesParserCompat.readCerts(resources, certificatesRes)
}

private fun PackageManager.getSignatures(packageName: String): List<ByteArray> {
    @Suppress("DEPRECATION")
    @SuppressLint("PackageManagerGetSignatures")
    val packageInfo: PackageInfo = getPackageInfo(packageName, PackageManager.GET_SIGNATURES)
<<<<<<< HEAD
    @Suppress("DEPRECATION") return convertToByteArrayList(packageInfo.signatures)
=======
    @Suppress("DEPRECATION") return convertToByteArrayList(packageInfo.signatures!!)
>>>>>>> 3d4510a6
}

private val ByteArrayComparator = Comparator { l: ByteArray, r: ByteArray ->
    if (l.size != r.size) {
        return@Comparator l.size - r.size
    }
    var i = 0
    while (i < l.size) {
        if (l[i] != r[i]) {
            return@Comparator l[i] - r[i]
        }
        ++i
    }
    0
}

private fun convertToByteArrayList(signatures: Array<Signature>): List<ByteArray> {
    val shaList: MutableList<ByteArray> = ArrayList()
    for (signature in signatures) {
        shaList.add(signature.toByteArray())
    }
    return shaList
}<|MERGE_RESOLUTION|>--- conflicted
+++ resolved
@@ -81,11 +81,7 @@
     @Suppress("DEPRECATION")
     @SuppressLint("PackageManagerGetSignatures")
     val packageInfo: PackageInfo = getPackageInfo(packageName, PackageManager.GET_SIGNATURES)
-<<<<<<< HEAD
-    @Suppress("DEPRECATION") return convertToByteArrayList(packageInfo.signatures)
-=======
     @Suppress("DEPRECATION") return convertToByteArrayList(packageInfo.signatures!!)
->>>>>>> 3d4510a6
 }
 
 private val ByteArrayComparator = Comparator { l: ByteArray, r: ByteArray ->
