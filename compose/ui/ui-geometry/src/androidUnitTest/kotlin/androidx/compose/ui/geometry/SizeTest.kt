/*
 * Copyright 2020 The Android Open Source Project
 *
 * Licensed under the Apache License, Version 2.0 (the "License");
 * you may not use this file except in compliance with the License.
 * You may obtain a copy of the License at
 *
 *      http://www.apache.org/licenses/LICENSE-2.0
 *
 * Unless required by applicable law or agreed to in writing, software
 * distributed under the License is distributed on an "AS IS" BASIS,
 * WITHOUT WARRANTIES OR CONDITIONS OF ANY KIND, either express or implied.
 * See the License for the specific language governing permissions and
 * limitations under the License.
 */

package androidx.compose.ui.geometry

import org.junit.Assert.assertEquals
import org.junit.Assert.assertFalse
import org.junit.Assert.assertTrue
import org.junit.Test
import org.junit.runner.RunWith
import org.junit.runners.JUnit4

@RunWith(JUnit4::class)
class SizeTest {

    @Test
    fun sizeTimesInt() {
        assertEquals(Size(10f, 10f), Size(2.5f, 2.5f) * 4f)
        assertEquals(Size(10f, 10f), 4f * Size(2.5f, 2.5f))
    }

    @Test
    fun sizeDivInt() {
        assertEquals(Size(10f, 10f), Size(40f, 40f) / 4f)
    }

    @Test
    fun sizeTimesFloat() {
        assertEquals(Size(10f, 10f), Size(4f, 4f) * 2.5f)
        assertEquals(Size(10f, 10f), 2.5f * Size(4f, 4f))
    }

    @Test
    fun sizeDivFloat() {
        assertEquals(Size(10f, 10f), Size(40f, 40f) / 4f)
    }

    @Test
    fun sizeTimesDouble() {
        assertEquals(Size(10f, 10f), Size(4f, 4f) * 2.5f)
        assertEquals(Size(10f, 10f), 2.5f * Size(4f, 4f))
    }

    @Test
    fun sizeDivDouble() {
        assertEquals(Size(10f, 10f), Size(40f, 40f) / 4.0f)
    }

    @Test
    fun testSizeCopy() {
        val size = Size(100f, 200f)
        assertEquals(size, size.copy())
    }

    @Test
    fun testSizeCopyOverwriteWidth() {
        val size = Size(100f, 200f)
        val copy = size.copy(width = 50f)
        assertEquals(50f, copy.width)
        assertEquals(200f, copy.height)
    }

    @Test
    fun testSizeCopyOverwriteHeight() {
        val size = Size(100f, 200f)
        val copy = size.copy(height = 300f)
        assertEquals(100f, copy.width)
        assertEquals(300f, copy.height)
    }

    @Test
    fun testSizeLerp() {
        val size1 = Size(100f, 200f)
        val size2 = Size(300f, 500f)
        assertEquals(Size(200f, 350f), lerp(size1, size2, 0.5f))
    }

    @Test
    fun testIsSpecified() {
        assertFalse(Size.Unspecified.isSpecified)
        assertTrue(Size(1f, 1f).isSpecified)
    }

    @Test
    fun testIsUnspecified() {
        assertTrue(Size.Unspecified.isUnspecified)
        assertFalse(Size(1f, 1f).isUnspecified)
    }

    @Test
    fun testTakeOrElseTrue() {
        assertTrue(Size(1f, 1f).takeOrElse { Size.Unspecified }.isSpecified)
    }

    @Test
    fun testTakeOrElseFalse() {
        assertTrue(Size.Unspecified.takeOrElse { Size(1f, 1f) }.isSpecified)
    }

    @Test
    fun testUnspecifiedSizeToString() {
        assertEquals("Size.Unspecified", Size.Unspecified.toString())
    }

    @Test
    fun testSpecifiedSizeToString() {
        assertEquals("Size(10.0, 20.0)", Size(10f, 20f).toString())
    }

    @Test
    fun testIsEmpty() {
        assertFalse(Size(10.0f, 20.0f).isEmpty())
        assertFalse(Size(10.0f, Float.POSITIVE_INFINITY).isEmpty())
        assertFalse(Size(Float.POSITIVE_INFINITY, 20.0f).isEmpty())

        assertTrue(Size(0.0f, 20.0f).isEmpty())
        assertTrue(Size(10.0f, 0.0f).isEmpty())
        assertTrue(Size(0.0f, 0.0f).isEmpty())
        assertTrue(Size(-10.0f, 20.0f).isEmpty())
        assertTrue(Size(10.0f, -20.0f).isEmpty())
        assertTrue(Size(0.0f, Float.POSITIVE_INFINITY).isEmpty())
        assertTrue(Size(Float.POSITIVE_INFINITY, 0.0f).isEmpty())
        assertTrue(Size(0.0f, Float.NEGATIVE_INFINITY).isEmpty())
        assertTrue(Size(Float.NEGATIVE_INFINITY, 0.0f).isEmpty())
        assertTrue(Size(Float.NEGATIVE_INFINITY, 20.0f).isEmpty())
        assertTrue(Size(10.0f, Float.NEGATIVE_INFINITY).isEmpty())

<<<<<<< HEAD
        assertFails { Size.Unspecified.isEmpty() }
=======
        assertTrue(Size.Unspecified.isEmpty())
>>>>>>> 3d4510a6
    }
}<|MERGE_RESOLUTION|>--- conflicted
+++ resolved
@@ -138,10 +138,6 @@
         assertTrue(Size(Float.NEGATIVE_INFINITY, 20.0f).isEmpty())
         assertTrue(Size(10.0f, Float.NEGATIVE_INFINITY).isEmpty())
 
-<<<<<<< HEAD
-        assertFails { Size.Unspecified.isEmpty() }
-=======
         assertTrue(Size.Unspecified.isEmpty())
->>>>>>> 3d4510a6
     }
 }