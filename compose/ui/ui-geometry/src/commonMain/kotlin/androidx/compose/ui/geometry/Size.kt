--- conflicted
+++ resolved
@@ -30,11 +30,7 @@
 import kotlin.math.min
 
 /** Constructs a [Size] from the given width and height */
-<<<<<<< HEAD
-@Stable fun Size(width: Float, height: Float) = Size(packFloats(width, height))
-=======
 @Stable inline fun Size(width: Float, height: Float) = Size(packFloats(width, height))
->>>>>>> 3d4510a6
 
 /**
  * Holds a 2D floating-point size.
@@ -64,15 +60,9 @@
     inline val height: Float
         get() = unpackFloat2(packedValue)
 
-<<<<<<< HEAD
-    @Suppress("NOTHING_TO_INLINE") @Stable inline operator fun component1(): Float = width
-
-    @Suppress("NOTHING_TO_INLINE") @Stable inline operator fun component2(): Float = height
-=======
     @Stable inline operator fun component1(): Float = width
 
     @Stable inline operator fun component2(): Float = height
->>>>>>> 3d4510a6
 
     /** Returns a copy of this Size instance optionally overriding the width or height parameter */
     fun copy(width: Float = unpackFloat1(packedValue), height: Float = unpackFloat2(packedValue)) =
@@ -82,12 +72,6 @@
         /** An empty size, one with a zero width and a zero height. */
         @Stable val Zero = Size(0x0L)
 
-<<<<<<< HEAD
-        /** An empty size, one with a zero width and a zero height. */
-        @Stable val Zero = Size(0x0L)
-
-=======
->>>>>>> 3d4510a6
         /**
          * A size whose [width] and [height] are unspecified. This is a sentinel value used to
          * initialize a non-null parameter. Access to width or height on an unspecified size is not
@@ -125,19 +109,8 @@
      * multiplied by the scalar right-hand-side operand (a [Float]).
      */
     @Stable
-<<<<<<< HEAD
-    operator fun times(operand: Float): Size {
-        if (packedValue == UnspecifiedPackedFloats) {
-            throwIllegalStateException("Size is unspecified")
-        }
-        return Size(
-            packFloats(unpackFloat1(packedValue) * operand, unpackFloat2(packedValue) * operand)
-        )
-    }
-=======
     operator fun times(operand: Float): Size =
         Size(packFloats(unpackFloat1(packedValue) * operand, unpackFloat2(packedValue) * operand))
->>>>>>> 3d4510a6
 
     /**
      * Division operator.
@@ -146,19 +119,8 @@
      * divided by the scalar right-hand-side operand (a [Float]).
      */
     @Stable
-<<<<<<< HEAD
-    operator fun div(operand: Float): Size {
-        if (packedValue == UnspecifiedPackedFloats) {
-            throwIllegalStateException("Size is unspecified")
-        }
-        return Size(
-            packFloats(unpackFloat1(packedValue) / operand, unpackFloat2(packedValue) / operand)
-        )
-    }
-=======
     operator fun div(operand: Float): Size =
         Size(packFloats(unpackFloat1(packedValue) / operand, unpackFloat2(packedValue) / operand))
->>>>>>> 3d4510a6
 
     /** The lesser of the magnitudes of the [width] and the [height]. */
     @Stable
@@ -210,18 +172,8 @@
  * `AnimationController`.
  */
 @Stable
-<<<<<<< HEAD
-fun lerp(start: Size, stop: Size, fraction: Float): Size {
-    if (
-        start.packedValue == UnspecifiedPackedFloats || stop.packedValue == UnspecifiedPackedFloats
-    ) {
-        throwIllegalStateException("Offset is unspecified")
-    }
-    return Size(
-=======
 fun lerp(start: Size, stop: Size, fraction: Float): Size =
     Size(
->>>>>>> 3d4510a6
         packFloats(
             lerp(unpackFloat1(start.packedValue), unpackFloat1(stop.packedValue), fraction),
             lerp(unpackFloat2(start.packedValue), unpackFloat2(stop.packedValue), fraction)
@@ -229,25 +181,6 @@
     )
 
 /** Returns a [Size] with [size]'s [Size.width] and [Size.height] multiplied by [this] */
-<<<<<<< HEAD
-@Suppress("NOTHING_TO_INLINE")
-@Stable
-inline operator fun Int.times(size: Size) = size * this.toFloat()
-
-/** Returns a [Size] with [size]'s [Size.width] and [Size.height] multiplied by [this] */
-@Suppress("NOTHING_TO_INLINE")
-@Stable
-inline operator fun Double.times(size: Size) = size * this.toFloat()
-
-/** Returns a [Size] with [size]'s [Size.width] and [Size.height] multiplied by [this] */
-@Suppress("NOTHING_TO_INLINE") @Stable inline operator fun Float.times(size: Size) = size * this
-
-/** Convert a [Size] to a [Rect]. */
-@Stable
-fun Size.toRect(): Rect {
-    return Rect(Offset.Zero, this)
-}
-=======
 @Stable inline operator fun Int.times(size: Size) = size * this.toFloat()
 
 /** Returns a [Size] with [size]'s [Size.width] and [Size.height] multiplied by [this] */
@@ -258,18 +191,8 @@
 
 /** Convert a [Size] to a [Rect]. */
 @Stable fun Size.toRect(): Rect = Rect(Offset.Zero, this)
->>>>>>> 3d4510a6
 
 /** Returns the [Offset] of the center of the rect from the point of [0, 0] with this [Size]. */
 @Stable
 val Size.center: Offset
-<<<<<<< HEAD
-    get() {
-        if (packedValue == UnspecifiedPackedFloats) {
-            throwIllegalStateException("Size is unspecified")
-        }
-        return Offset(unpackFloat1(packedValue) / 2f, unpackFloat2(packedValue) / 2f)
-    }
-=======
-    get() = Offset(unpackFloat1(packedValue) / 2f, unpackFloat2(packedValue) / 2f)
->>>>>>> 3d4510a6
+    get() = Offset(unpackFloat1(packedValue) / 2f, unpackFloat2(packedValue) / 2f)