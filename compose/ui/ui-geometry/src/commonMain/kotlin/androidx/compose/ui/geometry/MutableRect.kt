/*
 * Copyright 2020 The Android Open Source Project
 *
 * Licensed under the Apache License, Version 2.0 (the "License");
 * you may not use this file except in compliance with the License.
 * You may obtain a copy of the License at
 *
 *      http://www.apache.org/licenses/LICENSE-2.0
 *
 * Unless required by applicable law or agreed to in writing, software
 * distributed under the License is distributed on an "AS IS" BASIS,
 * WITHOUT WARRANTIES OR CONDITIONS OF ANY KIND, either express or implied.
 * See the License for the specific language governing permissions and
 * limitations under the License.
 */

@file:Suppress("NOTHING_TO_INLINE")

package androidx.compose.ui.geometry

import kotlin.math.absoluteValue
import kotlin.math.max
import kotlin.math.min

/**
 * An mutable, 2D, axis-aligned, floating-point rectangle whose coordinates are relative to a given
 * origin.
 *
 * @param left The offset of the left edge of this rectangle from the x axis.
 * @param top The offset of the top edge of this rectangle from the y axis.
 * @param right The offset of the right edge of this rectangle from the x axis.
 * @param bottom The offset of the bottom edge of this rectangle from the y axis.
 */
class MutableRect(var left: Float, var top: Float, var right: Float, var bottom: Float) {
    /** The distance between the left and right edges of this rectangle. */
    inline val width: Float
        get() = right - left

    /** The distance between the top and bottom edges of this rectangle. */
    inline val height: Float
        get() = bottom - top

    /** The distance between the upper-left corner and the lower-right corner of this rectangle. */
    val size: Size
        get() = Size(width, height)

<<<<<<< HEAD
    /** Whether this rectangle encloses a non-zero area. Negative areas are considered empty. */
    val isEmpty: Boolean
        get() = left >= right || top >= bottom
=======
    /** Whether any of the coordinates of this rectangle are equal to positive infinity. */
    // included for consistency with Offset and Size
    val isInfinite: Boolean
        get() =
            (left == Float.POSITIVE_INFINITY) or
                (top == Float.POSITIVE_INFINITY) or
                (right == Float.POSITIVE_INFINITY) or
                (bottom == Float.POSITIVE_INFINITY)

    /** Whether all coordinates of this rectangle are finite. */
    val isFinite: Boolean
        get() =
            ((left.toRawBits() and 0x7fffffff) < FloatInfinityBase) and
                ((top.toRawBits() and 0x7fffffff) < FloatInfinityBase) and
                ((right.toRawBits() and 0x7fffffff) < FloatInfinityBase) and
                ((bottom.toRawBits() and 0x7fffffff) < FloatInfinityBase)

    /** Whether this rectangle encloses a non-zero area. Negative areas are considered empty. */
    val isEmpty: Boolean
        get() = (left >= right) or (top >= bottom)

    /** Translates the rect by the provided [Offset]. */
    fun translate(offset: Offset) = translate(offset.x, offset.y)

    /**
     * Updates this rectangle with translateX added to the x components and translateY added to the
     * y components.
     */
    fun translate(translateX: Float, translateY: Float) {
        left += translateX
        top += translateY
        right += translateX
        bottom += translateY
    }

    /** Moves edges outwards by the given delta. */
    fun inflate(delta: Float) {
        left -= delta
        top -= delta
        right += delta
        bottom += delta
    }

    /** Moves edges inwards by the given delta. */
    fun deflate(delta: Float) = inflate(-delta)
>>>>>>> 3d4510a6

    /**
     * Modifies `this` to be the intersection of this and the rect formed by [left], [top], [right],
     * and [bottom].
     */
    fun intersect(left: Float, top: Float, right: Float, bottom: Float) {
        this.left = max(left, this.left)
        this.top = max(top, this.top)
        this.right = min(right, this.right)
        this.bottom = min(bottom, this.bottom)
    }

    /** Whether `other` has a nonzero area of overlap with this rectangle. */
    fun overlaps(other: Rect): Boolean {
        return (left < other.right) and
            (other.left < right) and
            (top < other.bottom) and
            (other.top < bottom)
    }

    /** Whether `other` has a nonzero area of overlap with this rectangle. */
    fun overlaps(other: MutableRect): Boolean {
        if (right <= other.left || other.right <= left) return false
        if (bottom <= other.top || other.bottom <= top) return false
        return true
    }

    /** The lesser of the magnitudes of the [width] and the [height] of this rectangle. */
    val minDimension: Float
        get() = min(width.absoluteValue, height.absoluteValue)

    /** The greater of the magnitudes of the [width] and the [height] of this rectangle. */
    val maxDimension: Float
        get() = max(width.absoluteValue, height.absoluteValue)

    /** The offset to the intersection of the top and left edges of this rectangle. */
    val topLeft: Offset
        get() = Offset(left, top)

    /** The offset to the center of the top edge of this rectangle. */
    val topCenter: Offset
        get() = Offset(left + width / 2.0f, top)

    /** The offset to the intersection of the top and right edges of this rectangle. */
    val topRight: Offset
        get() = Offset(right, top)

    /** The offset to the center of the left edge of this rectangle. */
    val centerLeft: Offset
        get() = Offset(left, top + height / 2.0f)

    /**
<<<<<<< HEAD
     * Whether the point specified by the given offset (which is assumed to be relative to the
     * origin) lies between the left and right and the top and bottom edges of this rectangle.
     *
     * Rectangles include their top and left edges but exclude their bottom and right edges.
=======
     * The offset to the point halfway between the left and right and the top and bottom edges of
     * this rectangle.
     *
     * See also [Size.center].
>>>>>>> 3d4510a6
     */
    val center: Offset
        get() = Offset(left + width / 2.0f, top + height / 2.0f)

    /** The offset to the center of the right edge of this rectangle. */
    val centerRight: Offset
        get() = Offset(right, top + height / 2.0f)

    /** The offset to the intersection of the bottom and left edges of this rectangle. */
    val bottomLeft: Offset
        get() = Offset(left, bottom)

    /** The offset to the center of the bottom edge of this rectangle. */
    val bottomCenter: Offset
        get() {
            return Offset(left + width / 2.0f, bottom)
        }

    /** The offset to the intersection of the bottom and right edges of this rectangle. */
    val bottomRight: Offset
        get() {
            return Offset(right, bottom)
        }

<<<<<<< HEAD
=======
    /**
     * Whether the point specified by the given offset (which is assumed to be relative to the
     * origin) lies between the left and right and the top and bottom edges of this rectangle.
     *
     * Rectangles include their top and left edges but exclude their bottom and right edges.
     */
    operator fun contains(offset: Offset): Boolean {
        val x = offset.x
        val y = offset.y
        return (x >= left) and (x < right) and (y >= top) and (y < bottom)
    }

>>>>>>> 3d4510a6
    /** Sets new bounds to ([left], [top], [right], [bottom]) */
    fun set(left: Float, top: Float, right: Float, bottom: Float) {
        this.left = left
        this.top = top
        this.right = right
        this.bottom = bottom
    }

    override fun toString() =
        "MutableRect(" +
            "${left.toStringAsFixed(1)}, " +
            "${top.toStringAsFixed(1)}, " +
            "${right.toStringAsFixed(1)}, " +
            "${bottom.toStringAsFixed(1)})"
}

fun MutableRect.toRect(): Rect = Rect(left, top, right, bottom)

/**
 * Construct a rectangle from its left and top edges as well as its width and height.
 *
 * @param offset Offset to represent the top and left parameters of the Rect
 * @param size Size to determine the width and height of this [Rect].
 * @return Rect with [Rect.left] and [Rect.top] configured to [Offset.x] and [Offset.y] as
 *   [Rect.right] and [Rect.bottom] to [Offset.x] + [Size.width] and [Offset.y] + [Size.height]
 *   respectively
 */
fun MutableRect(offset: Offset, size: Size): MutableRect =
    MutableRect(offset.x, offset.y, offset.x + size.width, offset.y + size.height)

/**
 * Construct the smallest rectangle that encloses the given offsets, treating them as vectors from
 * the origin.
 *
 * @param topLeft Offset representing the left and top edges of the rectangle
 * @param bottomRight Offset representing the bottom and right edges of the rectangle
 */
fun MutableRect(topLeft: Offset, bottomRight: Offset): MutableRect =
    MutableRect(topLeft.x, topLeft.y, bottomRight.x, bottomRight.y)

/**
 * Construct a rectangle that bounds the given circle
 *
 * @param center Offset that represents the center of the circle
 * @param radius Radius of the circle to enclose
 */
fun MutableRect(center: Offset, radius: Float): MutableRect =
    MutableRect(center.x - radius, center.y - radius, center.x + radius, center.y + radius)<|MERGE_RESOLUTION|>--- conflicted
+++ resolved
@@ -44,11 +44,6 @@
     val size: Size
         get() = Size(width, height)
 
-<<<<<<< HEAD
-    /** Whether this rectangle encloses a non-zero area. Negative areas are considered empty. */
-    val isEmpty: Boolean
-        get() = left >= right || top >= bottom
-=======
     /** Whether any of the coordinates of this rectangle are equal to positive infinity. */
     // included for consistency with Offset and Size
     val isInfinite: Boolean
@@ -94,7 +89,6 @@
 
     /** Moves edges inwards by the given delta. */
     fun deflate(delta: Float) = inflate(-delta)
->>>>>>> 3d4510a6
 
     /**
      * Modifies `this` to be the intersection of this and the rect formed by [left], [top], [right],
@@ -147,17 +141,10 @@
         get() = Offset(left, top + height / 2.0f)
 
     /**
-<<<<<<< HEAD
-     * Whether the point specified by the given offset (which is assumed to be relative to the
-     * origin) lies between the left and right and the top and bottom edges of this rectangle.
-     *
-     * Rectangles include their top and left edges but exclude their bottom and right edges.
-=======
      * The offset to the point halfway between the left and right and the top and bottom edges of
      * this rectangle.
      *
      * See also [Size.center].
->>>>>>> 3d4510a6
      */
     val center: Offset
         get() = Offset(left + width / 2.0f, top + height / 2.0f)
@@ -182,8 +169,6 @@
             return Offset(right, bottom)
         }
 
-<<<<<<< HEAD
-=======
     /**
      * Whether the point specified by the given offset (which is assumed to be relative to the
      * origin) lies between the left and right and the top and bottom edges of this rectangle.
@@ -196,7 +181,6 @@
         return (x >= left) and (x < right) and (y >= top) and (y < bottom)
     }
 
->>>>>>> 3d4510a6
     /** Sets new bounds to ([left], [top], [right], [bottom]) */
     fun set(left: Float, top: Float, right: Float, bottom: Float) {
         this.left = left
