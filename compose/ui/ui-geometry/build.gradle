--- conflicted
+++ resolved
@@ -32,9 +32,6 @@
 }
 
 androidXMultiplatform {
-<<<<<<< HEAD
-    android()
-=======
     androidLibrary {
         namespace = "androidx.compose.ui.geometry"
         withAndroidTestOnDeviceBuilder {
@@ -46,7 +43,6 @@
             it.defaultSourceSetName = "androidUnitTest"
         }
     }
->>>>>>> f83b2287
     jvmStubs()
     linuxX64Stubs()
 
