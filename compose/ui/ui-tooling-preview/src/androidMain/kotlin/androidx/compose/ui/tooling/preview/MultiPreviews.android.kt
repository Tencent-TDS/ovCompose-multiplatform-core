--- conflicted
+++ resolved
@@ -36,11 +36,7 @@
 @Preview(name = "Phone", device = PHONE, showSystemUi = true)
 @Preview(
     name = "Phone - Landscape",
-<<<<<<< HEAD
-    device = "spec:width = 411dp, height = 891dp, orientation = landscape, dpi = 420",
-=======
     device = "spec:width=411dp,height=891dp,orientation=landscape,dpi=420",
->>>>>>> 3d4510a6
     showSystemUi = true
 )
 @Preview(name = "Unfolded Foldable", device = FOLDABLE, showSystemUi = true)
