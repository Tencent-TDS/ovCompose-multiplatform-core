--- conflicted
+++ resolved
@@ -155,11 +155,7 @@
             .files(
                 kotlin(
                     """
-<<<<<<< HEAD
-                package foo
-=======
                 package test.foo
->>>>>>> 3d4510a6
 
                 import androidx.compose.animation.core.*
                 import androidx.compose.runtime.*
@@ -214,11 +210,7 @@
             .files(
                 kotlin(
                     """
-<<<<<<< HEAD
-                package foo
-=======
                 package test.foo
->>>>>>> 3d4510a6
 
                 import androidx.compose.animation.core.*
                 import androidx.compose.runtime.*
@@ -271,11 +263,7 @@
             .files(
                 kotlin(
                     """
-<<<<<<< HEAD
-            package foo
-=======
             package test.foo
->>>>>>> 3d4510a6
 
             import androidx.compose.animation.core.*
             import androidx.compose.runtime.*
