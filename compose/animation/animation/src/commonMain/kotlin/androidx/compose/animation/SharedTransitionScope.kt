--- conflicted
+++ resolved
@@ -119,11 +119,7 @@
  */
 @ExperimentalSharedTransitionApi
 @Composable
-<<<<<<< HEAD
-fun SharedTransitionScope(content: @Composable SharedTransitionScope.(Modifier) -> Unit) {
-=======
 public fun SharedTransitionScope(content: @Composable SharedTransitionScope.(Modifier) -> Unit) {
->>>>>>> 3d4510a6
     LookaheadScope {
         val coroutineScope = rememberCoroutineScope()
         val sharedScope = remember { SharedTransitionScopeImpl(this, coroutineScope) }
@@ -147,11 +143,7 @@
                     sharedScope.drawInOverlay(this)
                 }
         )
-<<<<<<< HEAD
-        DisposableEffect(Unit) { onDispose { SharedTransitionObserver.clear(sharedScope) } }
-=======
         DisposableEffect(Unit) { onDispose { sharedScope.onDispose() } }
->>>>>>> 3d4510a6
     }
 }
 
@@ -375,15 +367,9 @@
     public interface OverlayClip {
         /**
          * Creates a clip path based using current animated [bounds] of the [sharedBounds] or
-<<<<<<< HEAD
-         * [sharedElement], their [state] (to query parent state's bounds if needed), and
-         * [layoutDirection] and [density]. The topLeft of the [bounds] is the local position of the
-         * sharedElement/sharedBounds in the [SharedTransitionScope].
-=======
          * [sharedElement], their [sharedContentState] (to query parent state's bounds if needed),
          * and [layoutDirection] and [density]. The topLeft of the [bounds] is the local position of
          * the sharedElement/sharedBounds in the [SharedTransitionScope].
->>>>>>> 3d4510a6
          *
          * **Important**: The returned [Path] needs to be offset-ed as needed such that it is in
          * [SharedTransitionScope.lookaheadScopeCoordinates]'s coordinate space. For example, if the
@@ -455,10 +441,6 @@
      * layout to accommodate the animated size of the shared elements.
      *
      * @sample androidx.compose.animation.samples.SharedElementInAnimatedContentSample
-<<<<<<< HEAD
-     *
-=======
->>>>>>> 3d4510a6
      * @see [sharedBounds]
      */
     public fun Modifier.sharedElement(
@@ -538,7 +520,6 @@
      * complex example with nested shared bounds/elements.
      *
      * @sample androidx.compose.animation.samples.NestedSharedBoundsSample
-     *
      * @see [sharedBounds]
      */
     public fun Modifier.sharedBounds(
@@ -629,17 +610,10 @@
     ): Modifier
 
     /** Creates an [OverlayClip] based on a specific [clipShape]. */
-<<<<<<< HEAD
-    fun OverlayClip(clipShape: Shape): OverlayClip
-
-    /** Creates and remembers a [SharedContentState] with a given [key]. */
-    @Composable fun rememberSharedContentState(key: Any): SharedContentState
-=======
     public fun OverlayClip(clipShape: Shape): OverlayClip
 
     /** Creates and remembers a [SharedContentState] with a given [key]. */
     @Composable public fun rememberSharedContentState(key: Any): SharedContentState
->>>>>>> 3d4510a6
 
     /**
      * [SharedContentState] is designed to allow access of the properties of
@@ -670,11 +644,7 @@
             get() = nonNullInternalState.clipPathInOverlay
 
         /** Returns the [SharedContentState] of a parent [sharedBounds], if any. */
-<<<<<<< HEAD
-        val parentSharedContentState: SharedContentState?
-=======
         public val parentSharedContentState: SharedContentState?
->>>>>>> 3d4510a6
             get() = nonNullInternalState.parentState?.userState
 
         internal var internalState: SharedElementInternalState? by mutableStateOf(null)
@@ -692,8 +662,6 @@
 internal class SharedTransitionScopeImpl
 internal constructor(lookaheadScope: LookaheadScope, val coroutineScope: CoroutineScope) :
     SharedTransitionScope, LookaheadScope by lookaheadScope {
-<<<<<<< HEAD
-=======
     companion object {
         private val SharedTransitionObserver by
             lazy(LazyThreadSafetyMode.NONE) { SnapshotStateObserver { it() }.also { it.start() } }
@@ -701,7 +669,6 @@
 
     internal var disposed: Boolean = false
         private set
->>>>>>> 3d4510a6
 
     override var isTransitionActive: Boolean by mutableStateOf(false)
         private set
@@ -732,11 +699,7 @@
         clipInOverlayDuringTransition: OverlayClip
     ) =
         this.sharedBoundsImpl(
-<<<<<<< HEAD
-            state,
-=======
             sharedContentState,
->>>>>>> 3d4510a6
             parentTransition = animatedVisibilityScope.transition,
             visible = { it == EnterExitState.Visible },
             boundsTransform = boundsTransform,
@@ -929,15 +892,7 @@
             }
         }
         sharedElements.forEach { _, element -> element.updateMatch() }
-<<<<<<< HEAD
-        SharedTransitionObserver.observeReads(
-            this@SharedTransitionScopeImpl,
-            updateTransitionActiveness,
-            observeAnimatingBlock
-        )
-=======
         this@SharedTransitionScopeImpl.observeIsAnimating()
->>>>>>> 3d4510a6
     }
 
     /**
@@ -1110,15 +1065,7 @@
         with(sharedElementState.sharedElement) {
             addState(sharedElementState)
             updateTransitionActiveness.invoke(this@SharedTransitionScopeImpl)
-<<<<<<< HEAD
-            SharedTransitionObserver.observeReads(
-                scope,
-                updateTransitionActiveness,
-                observeAnimatingBlock
-            )
-=======
             scope.observeIsAnimating()
->>>>>>> 3d4510a6
             val id =
                 renderers.indexOfFirst {
                     (it as? SharedElementInternalState)?.sharedElement ==
@@ -1140,21 +1087,6 @@
         renderers.remove(renderer)
     }
 
-<<<<<<< HEAD
-    private class ShapeBasedClip(val clipShape: Shape) : OverlayClip {
-        private val path = Path()
-
-        override fun getClipPath(
-            state: SharedContentState,
-            bounds: Rect,
-            layoutDirection: LayoutDirection,
-            density: Density
-        ): Path {
-            path.reset()
-            path.addOutline(clipShape.createOutline(bounds.size, layoutDirection, density))
-            path.translate(bounds.topLeft)
-            return path
-=======
     internal fun onDispose() {
         SharedTransitionObserver.clear(this)
         disposed = true
@@ -1171,32 +1103,9 @@
                 updateTransitionActiveness,
                 observeAnimatingBlock
             )
->>>>>>> 3d4510a6
         }
     }
 
-<<<<<<< HEAD
-private val DefaultEnabled: () -> Boolean = { true }
-
-@OptIn(ExperimentalSharedTransitionApi::class)
-private fun Modifier.createContentScaleModifier(
-    scaleToBounds: ScaleToBoundsImpl,
-    isEnabled: () -> Boolean
-): Modifier =
-    this.then(
-        if (scaleToBounds.contentScale == ContentScale.Crop) {
-            Modifier.graphicsLayer { clip = isEnabled() }
-        } else Modifier
-    ) then SkipToLookaheadElement(scaleToBounds, isEnabled)
-
-@OptIn(ExperimentalSharedTransitionApi::class)
-private data class SkipToLookaheadElement(
-    val scaleToBounds: ScaleToBoundsImpl? = null,
-    val isEnabled: () -> Boolean = DefaultEnabled,
-) : ModifierNodeElement<SkipToLookaheadNode>() {
-    override fun create(): SkipToLookaheadNode {
-        return SkipToLookaheadNode(scaleToBounds, isEnabled)
-=======
     internal fun observeReads(
         scope: SharedElement,
         onValueChangedForScope: (SharedElement) -> Unit,
@@ -1205,7 +1114,6 @@
         if (!disposed) {
             SharedTransitionObserver.observeReads(scope, onValueChangedForScope, block)
         }
->>>>>>> 3d4510a6
     }
 
     internal fun clearObservation(scope: Any) {
@@ -1215,55 +1123,6 @@
     private class ShapeBasedClip(val clipShape: Shape) : OverlayClip {
         private val path = Path()
 
-<<<<<<< HEAD
-@OptIn(ExperimentalSharedTransitionApi::class)
-private class SkipToLookaheadNode(scaleToBounds: ScaleToBoundsImpl?, isEnabled: () -> Boolean) :
-    LayoutModifierNode, Modifier.Node() {
-    var lookaheadConstraints: Constraints? = null
-    var scaleToBounds: ScaleToBoundsImpl? by mutableStateOf(scaleToBounds)
-    var isEnabled: () -> Boolean by mutableStateOf(isEnabled)
-
-    override fun MeasureScope.measure(
-        measurable: Measurable,
-        constraints: Constraints
-    ): MeasureResult {
-        if (isLookingAhead) {
-            lookaheadConstraints = constraints
-        }
-        val p = measurable.measure(lookaheadConstraints!!)
-        val contentSize = IntSize(p.width, p.height)
-        val constrainedSize = constraints.constrain(contentSize)
-        return layout(constrainedSize.width, constrainedSize.height) {
-            val scaleToBounds = scaleToBounds
-            if (!isEnabled() || scaleToBounds == null) {
-                p.place(0, 0)
-            } else {
-                val contentScale = scaleToBounds.contentScale
-                val resolvedScale =
-                    if (contentSize.width == 0 || contentSize.height == 0) {
-                        ScaleFactor(1f, 1f)
-                    } else
-                        contentScale.computeScaleFactor(
-                            contentSize.toSize(),
-                            constrainedSize.toSize()
-                        )
-
-                val (x, y) =
-                    scaleToBounds.alignment.align(
-                        IntSize(
-                            (contentSize.width * resolvedScale.scaleX).roundToInt(),
-                            (contentSize.height * resolvedScale.scaleY).roundToInt()
-                        ),
-                        constrainedSize,
-                        layoutDirection
-                    )
-                p.placeWithLayer(x, y) {
-                    scaleX = resolvedScale.scaleX
-                    scaleY = resolvedScale.scaleY
-                    transformOrigin = TransformOrigin(0f, 0f)
-                }
-            }
-=======
         override fun getClipPath(
             sharedContentState: SharedContentState,
             bounds: Rect,
@@ -1274,7 +1133,6 @@
             path.addOutline(clipShape.createOutline(bounds.size, layoutDirection, density))
             path.translate(bounds.topLeft)
             return path
->>>>>>> 3d4510a6
         }
     }
 }
@@ -1312,12 +1170,6 @@
 
 internal const val VisualDebugging = false
 
-<<<<<<< HEAD
-internal val SharedTransitionObserver by
-    lazy(LazyThreadSafetyMode.NONE) { SnapshotStateObserver { it() }.also { it.start() } }
-
-=======
->>>>>>> 3d4510a6
 /** Caching immutable ScaleToBoundsImpl objects to avoid extra allocation */
 @ExperimentalSharedTransitionApi
 private fun ScaleToBoundsCached(
@@ -1362,11 +1214,7 @@
 
 @Immutable
 @ExperimentalSharedTransitionApi
-<<<<<<< HEAD
-private class ScaleToBoundsImpl(val contentScale: ContentScale, val alignment: Alignment) :
-=======
 internal class ScaleToBoundsImpl(val contentScale: ContentScale, val alignment: Alignment) :
->>>>>>> 3d4510a6
     ResizeMode
 
 @ExperimentalSharedTransitionApi private object RemeasureImpl : ResizeMode