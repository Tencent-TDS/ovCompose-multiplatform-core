--- conflicted
+++ resolved
@@ -53,10 +53,6 @@
  * [AnimationVector4D], and convert a [AnimationVector4D]) back to a [Color] in the given
  * [ColorSpace].
  */
-<<<<<<< HEAD
-val Color.Companion.VectorConverter:
-=======
 public val Color.Companion.VectorConverter:
->>>>>>> 3d4510a6
     (colorSpace: ColorSpace) -> TwoWayConverter<Color, AnimationVector4D>
     get() = ColorToVector