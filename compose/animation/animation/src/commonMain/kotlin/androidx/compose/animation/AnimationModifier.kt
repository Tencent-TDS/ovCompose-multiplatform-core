/*
 * Copyright 2020 The Android Open Source Project
 *
 * Licensed under the Apache License, Version 2.0 (the "License");
 * you may not use this file except in compliance with the License.
 * You may obtain a copy of the License at
 *
 *      http://www.apache.org/licenses/LICENSE-2.0
 *
 * Unless required by applicable law or agreed to in writing, software
 * distributed under the License is distributed on an "AS IS" BASIS,
 * WITHOUT WARRANTIES OR CONDITIONS OF ANY KIND, either express or implied.
 * See the License for the specific language governing permissions and
 * limitations under the License.
 */

package androidx.compose.animation

import androidx.compose.animation.core.Animatable
import androidx.compose.animation.core.AnimationEndReason
import androidx.compose.animation.core.AnimationSpec
import androidx.compose.animation.core.AnimationVector2D
import androidx.compose.animation.core.FiniteAnimationSpec
import androidx.compose.animation.core.Spring
import androidx.compose.animation.core.VectorConverter
import androidx.compose.animation.core.VisibilityThreshold
import androidx.compose.animation.core.spring
import androidx.compose.runtime.getValue
import androidx.compose.runtime.mutableStateOf
import androidx.compose.runtime.setValue
import androidx.compose.ui.Alignment
import androidx.compose.ui.Modifier
import androidx.compose.ui.draw.clipToBounds
import androidx.compose.ui.layout.IntrinsicMeasurable
import androidx.compose.ui.layout.IntrinsicMeasureScope
import androidx.compose.ui.layout.LayoutModifier
import androidx.compose.ui.layout.Measurable
import androidx.compose.ui.layout.MeasureResult
import androidx.compose.ui.layout.MeasureScope
import androidx.compose.ui.node.LayoutModifierNode
import androidx.compose.ui.node.ModifierNodeElement
import androidx.compose.ui.platform.InspectorInfo
import androidx.compose.ui.unit.Constraints
import androidx.compose.ui.unit.IntSize
import androidx.compose.ui.unit.constrain
import kotlinx.coroutines.launch

/**
 * This modifier animates its own size when its child modifier (or the child composable if it is
 * already at the tail of the chain) changes size. This allows the parent modifier to observe a
 * smooth size change, resulting in an overall continuous visual change.
 *
 * A [FiniteAnimationSpec] can be optionally specified for the size change animation. By default,
 * [spring] will be used.
 *
 * An optional [finishedListener] can be supplied to get notified when the size change animation is
 * finished. Since the content size change can be dynamic in many cases, both initial value and
 * target value (i.e. final size) will be passed to the [finishedListener]. __Note:__ if the
 * animation is interrupted, the initial value will be the size at the point of interruption. This
 * is intended to help determine the direction of the size change (i.e. expand or collapse in x and
 * y dimensions).
 *
 * @sample androidx.compose.animation.samples.AnimateContent
 * @param animationSpec a finite animation that will be used to animate size change, [spring] by
 *   default
 * @param finishedListener an optional listener to be called when the content change animation is
 *   completed.
 */
<<<<<<< HEAD
fun Modifier.animateContentSize(
=======
public fun Modifier.animateContentSize(
>>>>>>> 3d4510a6
    animationSpec: FiniteAnimationSpec<IntSize> =
        spring(
            stiffness = Spring.StiffnessMediumLow,
            visibilityThreshold = IntSize.VisibilityThreshold
        ),
    finishedListener: ((initialValue: IntSize, targetValue: IntSize) -> Unit)? = null
): Modifier =
    this.clipToBounds() then
        SizeAnimationModifierElement(animationSpec, Alignment.TopStart, finishedListener)

/**
 * This modifier animates its own size when its child modifier (or the child composable if it is
 * already at the tail of the chain) changes size. This allows the parent modifier to observe a
 * smooth size change, resulting in an overall continuous visual change.
 *
 * A [FiniteAnimationSpec] can be optionally specified for the size change animation. By default,
 * [spring] will be used.
 *
 * An optional [finishedListener] can be supplied to get notified when the size change animation is
 * finished. Since the content size change can be dynamic in many cases, both initial value and
 * target value (i.e. final size) will be passed to the [finishedListener]. __Note:__ if the
 * animation is interrupted, the initial value will be the size at the point of interruption. This
 * is intended to help determine the direction of the size change (i.e. expand or collapse in x and
 * y dimensions).
 *
 * @sample androidx.compose.animation.samples.AnimateContent
 * @param animationSpec a finite animation that will be used to animate size change, [spring] by
 *   default
 * @param alignment sets the alignment of the content during the animation. [Alignment.TopStart] by
 *   default.
 * @param finishedListener an optional listener to be called when the content change animation is
 *   completed.
 */
<<<<<<< HEAD
fun Modifier.animateContentSize(
=======
public fun Modifier.animateContentSize(
>>>>>>> 3d4510a6
    animationSpec: FiniteAnimationSpec<IntSize> =
        spring(
            stiffness = Spring.StiffnessMediumLow,
            visibilityThreshold = IntSize.VisibilityThreshold
        ),
    alignment: Alignment = Alignment.TopStart,
    finishedListener: ((initialValue: IntSize, targetValue: IntSize) -> Unit)? = null,
): Modifier =
    this.clipToBounds() then
        SizeAnimationModifierElement(animationSpec, alignment, finishedListener)

private data class SizeAnimationModifierElement(
    val animationSpec: FiniteAnimationSpec<IntSize>,
    val alignment: Alignment,
    val finishedListener: ((initialValue: IntSize, targetValue: IntSize) -> Unit)?
) : ModifierNodeElement<SizeAnimationModifierNode>() {
    override fun create(): SizeAnimationModifierNode =
        SizeAnimationModifierNode(animationSpec, alignment, finishedListener)

    override fun update(node: SizeAnimationModifierNode) {
        node.animationSpec = animationSpec
        node.listener = finishedListener
        node.alignment = alignment
    }

    override fun InspectorInfo.inspectableProperties() {
        name = "animateContentSize"
        properties["animationSpec"] = animationSpec
        properties["alignment"] = alignment
        properties["finishedListener"] = finishedListener
    }
}

internal val InvalidSize = IntSize(Int.MIN_VALUE, Int.MIN_VALUE)
internal val IntSize.isValid: Boolean
    get() = this != InvalidSize

/**
 * This class creates a [LayoutModifier] that measures children, and responds to children's size
 * change by animating to that size. The size reported to parents will be the animated size.
 */
private class SizeAnimationModifierNode(
    var animationSpec: AnimationSpec<IntSize>,
    var alignment: Alignment = Alignment.TopStart,
    var listener: ((startSize: IntSize, endSize: IntSize) -> Unit)? = null
) : LayoutModifierNodeWithPassThroughIntrinsics() {
    private var lookaheadSize: IntSize = InvalidSize
    private var lookaheadConstraints: Constraints = Constraints()
        set(value) {
            field = value
            lookaheadConstraintsAvailable = true
        }

    private var lookaheadConstraintsAvailable: Boolean = false

    private fun targetConstraints(default: Constraints) =
        if (lookaheadConstraintsAvailable) {
            lookaheadConstraints
        } else {
            default
        }

    data class AnimData(val anim: Animatable<IntSize, AnimationVector2D>, var startSize: IntSize)

    var animData: AnimData? by mutableStateOf(null)

    override fun onReset() {
        super.onReset()
        // Reset is an indication that the node may be re-used, in such case, animData becomes stale
        animData = null
    }

    override fun onAttach() {
        super.onAttach()
        // When re-attached, we may be attached to a tree without lookahead scope.
        lookaheadSize = InvalidSize
        lookaheadConstraintsAvailable = false
    }

    override fun MeasureScope.measure(
        measurable: Measurable,
        constraints: Constraints
    ): MeasureResult {
        val placeable =
            if (isLookingAhead) {
                lookaheadConstraints = constraints
                measurable.measure(constraints)
            } else {
                // Measure with lookahead constraints when available, to avoid unnecessary relayout
                // in child during the lookahead animation.
                measurable.measure(targetConstraints(constraints))
            }
        val measuredSize = IntSize(placeable.width, placeable.height)
        val (width, height) =
            if (isLookingAhead) {
                lookaheadSize = measuredSize
                measuredSize
            } else {
                animateTo(if (lookaheadSize.isValid) lookaheadSize else measuredSize).let {
                    // Constrain the measure result to incoming constraints, so that parent doesn't
                    // force center this layout.
                    constraints.constrain(it)
                }
            }
        return layout(width, height) {
            val offset =
                alignment.align(
                    size = measuredSize,
                    space = IntSize(width, height),
                    layoutDirection = this@measure.layoutDirection
                )
<<<<<<< HEAD
            placeable.placeRelative(offset)
=======
            placeable.place(offset)
>>>>>>> 3d4510a6
        }
    }

    fun animateTo(targetSize: IntSize): IntSize {
        val data =
            animData?.apply {
                // TODO(b/322878517): Figure out a way to seamlessly continue the animation after
                //  re-attach. Note that in some cases restarting the animation is the correct
                // behavior.
                val wasInterrupted = (targetSize != anim.value && !anim.isRunning)

                if (targetSize != anim.targetValue || wasInterrupted) {
                    startSize = anim.value
                    coroutineScope.launch {
                        val result = anim.animateTo(targetSize, animationSpec)
                        if (result.endReason == AnimationEndReason.Finished) {
                            listener?.invoke(startSize, result.endState.value)
                        }
                    }
                }
            }
                ?: AnimData(
                    Animatable(targetSize, IntSize.VectorConverter, IntSize(1, 1)),
                    targetSize
                )

        animData = data
        return data.anim.value
    }
}

internal abstract class LayoutModifierNodeWithPassThroughIntrinsics :
    LayoutModifierNode, Modifier.Node() {
    override fun IntrinsicMeasureScope.minIntrinsicWidth(
        measurable: IntrinsicMeasurable,
        height: Int
    ) = measurable.minIntrinsicWidth(height)

    override fun IntrinsicMeasureScope.minIntrinsicHeight(
        measurable: IntrinsicMeasurable,
        width: Int
    ) = measurable.minIntrinsicHeight(width)

    override fun IntrinsicMeasureScope.maxIntrinsicWidth(
        measurable: IntrinsicMeasurable,
        height: Int
    ) = measurable.maxIntrinsicWidth(height)

    override fun IntrinsicMeasureScope.maxIntrinsicHeight(
        measurable: IntrinsicMeasurable,
        width: Int
    ) = measurable.maxIntrinsicHeight(width)
}<|MERGE_RESOLUTION|>--- conflicted
+++ resolved
@@ -66,11 +66,7 @@
  * @param finishedListener an optional listener to be called when the content change animation is
  *   completed.
  */
-<<<<<<< HEAD
-fun Modifier.animateContentSize(
-=======
 public fun Modifier.animateContentSize(
->>>>>>> 3d4510a6
     animationSpec: FiniteAnimationSpec<IntSize> =
         spring(
             stiffness = Spring.StiffnessMediumLow,
@@ -104,11 +100,7 @@
  * @param finishedListener an optional listener to be called when the content change animation is
  *   completed.
  */
-<<<<<<< HEAD
-fun Modifier.animateContentSize(
-=======
 public fun Modifier.animateContentSize(
->>>>>>> 3d4510a6
     animationSpec: FiniteAnimationSpec<IntSize> =
         spring(
             stiffness = Spring.StiffnessMediumLow,
@@ -220,11 +212,7 @@
                     space = IntSize(width, height),
                     layoutDirection = this@measure.layoutDirection
                 )
-<<<<<<< HEAD
-            placeable.placeRelative(offset)
-=======
             placeable.place(offset)
->>>>>>> 3d4510a6
         }
     }
 
