/*
 * Copyright 2024 The Android Open Source Project
 *
 * Licensed under the Apache License, Version 2.0 (the "License");
 * you may not use this file except in compliance with the License.
 * You may obtain a copy of the License at
 *
 *      http://www.apache.org/licenses/LICENSE-2.0
 *
 * Unless required by applicable law or agreed to in writing, software
 * distributed under the License is distributed on an "AS IS" BASIS,
 * WITHOUT WARRANTIES OR CONDITIONS OF ANY KIND, either express or implied.
 * See the License for the specific language governing permissions and
 * limitations under the License.
 */

@file:OptIn(ExperimentalSharedTransitionApi::class)

package androidx.compose.animation

import androidx.compose.ui.Modifier
import androidx.compose.ui.geometry.Offset
import androidx.compose.ui.geometry.Rect
import androidx.compose.ui.geometry.Size
import androidx.compose.ui.graphics.Color
import androidx.compose.ui.graphics.drawscope.ContentDrawScope
import androidx.compose.ui.graphics.drawscope.Stroke
import androidx.compose.ui.graphics.layer.GraphicsLayer
import androidx.compose.ui.graphics.layer.drawLayer
import androidx.compose.ui.layout.ApproachLayoutModifierNode
import androidx.compose.ui.layout.ApproachMeasureScope
import androidx.compose.ui.layout.LayoutCoordinates
import androidx.compose.ui.layout.Measurable
import androidx.compose.ui.layout.MeasureResult
import androidx.compose.ui.layout.MeasureScope
import androidx.compose.ui.layout.Placeable
import androidx.compose.ui.modifier.ModifierLocalModifierNode
import androidx.compose.ui.modifier.modifierLocalMapOf
import androidx.compose.ui.modifier.modifierLocalOf
import androidx.compose.ui.node.DrawModifierNode
import androidx.compose.ui.node.ModifierNodeElement
import androidx.compose.ui.node.requireDensity
import androidx.compose.ui.node.requireGraphicsContext
import androidx.compose.ui.node.requireLayoutCoordinates
import androidx.compose.ui.platform.InspectorInfo
import androidx.compose.ui.unit.Constraints
import androidx.compose.ui.unit.IntSize
import androidx.compose.ui.unit.roundToIntSize
import androidx.compose.ui.util.fastRoundToInt

internal data class SharedBoundsNodeElement(val sharedElementState: SharedElementInternalState) :
    ModifierNodeElement<SharedBoundsNode>() {
    override fun create(): SharedBoundsNode = SharedBoundsNode(sharedElementState)

    override fun update(node: SharedBoundsNode) {
        node.state = sharedElementState
    }

    override fun InspectorInfo.inspectableProperties() {
        name = "sharedBounds"
        properties["sharedElementState"] = sharedElementState
    }
}

/**
 * SharedContentNode is a Modifier.Node that dynamically acquire target bounds and animating the
 * layout bounds for Modifier.sharedElement and Modifier.sharedBounds.
 *
 * The target bounds are calculated during the lookahead pass based for the node that is becoming
 * visible. Once the target bounds are calculated, the bounds animation will happen during the
 * approach pass.
 */
internal class SharedBoundsNode(
    state: SharedElementInternalState,
) : ApproachLayoutModifierNode, Modifier.Node(), DrawModifierNode, ModifierLocalModifierNode {
    private val rootCoords: LayoutCoordinates
        get() = sharedElement.scope.root

    private val rootLookaheadCoords: LayoutCoordinates
        get() = sharedElement.scope.lookaheadRoot

    var state: SharedElementInternalState = state
        internal set(value) {
            if (value != field) {
                // State changed!
                field = value
                if (isAttached) {
                    provide(ModifierLocalSharedElementInternalState, value)
                    state.parentState = ModifierLocalSharedElementInternalState.current
                    state.layer = layer
                    state.lookaheadCoords = { requireLookaheadLayoutCoordinates() }
                }
            }
        }

    private fun requireLookaheadLayoutCoordinates(): LayoutCoordinates =
        with(state.sharedElement.scope) { requireLayoutCoordinates().toLookaheadCoordinates() }

    private val boundsAnimation: BoundsAnimation
        get() = state.boundsAnimation

    private var layer: GraphicsLayer? = state.layer
        set(value) {
            if (value == null) {
                field?.let { requireGraphicsContext().releaseGraphicsLayer(it) }
            } else {
                state.layer = value
            }
            field = value
        }

    private val sharedElement: SharedElement
        get() = state.sharedElement

    override val providedValues =
        modifierLocalMapOf(ModifierLocalSharedElementInternalState to state)

    override fun onAttach() {
        super.onAttach()
        provide(ModifierLocalSharedElementInternalState, state)
        state.parentState = ModifierLocalSharedElementInternalState.current
        layer = requireGraphicsContext().createGraphicsLayer()
        state.lookaheadCoords = { requireLookaheadLayoutCoordinates() }
    }

    override fun onDetach() {
        super.onDetach()
        layer = null
        state.parentState = null
        state.lookaheadCoords = { null }
    }

    override fun onReset() {
        super.onReset()
        // Reset layer
        layer?.let { requireGraphicsContext().releaseGraphicsLayer(it) }
        layer = requireGraphicsContext().createGraphicsLayer()
    }

    override fun MeasureScope.measure(
        measurable: Measurable,
        constraints: Constraints
    ): MeasureResult {
        // Lookahead pass: Record lookahead size and lookahead coordinates
        val placeable = measurable.measure(constraints)
        val lookaheadSize = Size(placeable.width.toFloat(), placeable.height.toFloat())
        return layout(placeable.width, placeable.height) {
            val topLeft =
                coordinates?.let {
                    rootLookaheadCoords.localPositionOf(it, Offset.Zero).also { topLeft ->
                        if (sharedElement.currentBounds == null) {
                            sharedElement.currentBounds = Rect(topLeft, lookaheadSize)
                        }
                    }
                }
            placeable.place(0, 0)
            // Update the lookahead result after child placement, so that child has an
            // opportunity to use its placement to influence the bounds animation.
            topLeft?.let { sharedElement.onLookaheadResult(state, lookaheadSize, it) }
        }
    }

<<<<<<< HEAD
    private fun MeasureScope.place(placeable: Placeable): MeasureResult {
        val (w, h) =
            state.placeHolderSize.calculateSize(
                requireLookaheadLayoutCoordinates().size,
                IntSize(placeable.width, placeable.height)
            )
        return layout(w, h) {
=======
    private fun MeasureScope.approachPlace(placeable: Placeable): MeasureResult {
        if (!sharedElement.foundMatch) {
>>>>>>> 3d4510a6
            // No match
            return layout(placeable.width, placeable.height) {
                // Update currentBounds
                coordinates?.updateCurrentBounds()
                placeable.place(0, 0)
            }
        } else {
            val (w, h) =
                state.placeHolderSize.calculateSize(
                    requireLookaheadLayoutCoordinates().size,
                    IntSize(placeable.width, placeable.height)
                )
            return layout(w, h) {
                // Start animation if needed
                if (sharedElement.targetBounds != null) {
                    boundsAnimation.animate(
                        sharedElement.currentBounds!!,
                        sharedElement.targetBounds!!
                    )
                }
                val animatedBounds = boundsAnimation.value
                val positionInScope =
                    coordinates?.let { rootCoords.localPositionOf(it, Offset.Zero) }
                val topLeft: Offset

                // animation finished at visible
                if (animatedBounds != null) {
                    // Update CurrentBounds as needed
                    if (boundsAnimation.target) {
                        sharedElement.currentBounds = animatedBounds
                    }
                    topLeft = animatedBounds.topLeft
                } else {
                    if (boundsAnimation.target) {
                        coordinates?.updateCurrentBounds()
                    }
                    topLeft = sharedElement.currentBounds!!.topLeft
                }
                val (x, y) = positionInScope?.let { topLeft - it } ?: Offset.Zero
                placeable.place(x.fastRoundToInt(), y.fastRoundToInt())
            }
        }
    }

    override fun isMeasurementApproachInProgress(lookaheadSize: IntSize): Boolean {
        return sharedElement.foundMatch && state.sharedElement.scope.isTransitionActive
    }

    override fun ApproachMeasureScope.approachMeasure(
        measurable: Measurable,
        constraints: Constraints
    ): MeasureResult {
        // Approach pass. Animation may not have started, or if the animation isn't
        // running, we'll measure with current bounds.
        val resolvedConstraints =
            if (!sharedElement.foundMatch) {
                constraints
            } else {
                (boundsAnimation.value ?: sharedElement.currentBounds)?.let {
                    val (width, height) = it.size.roundToIntSize()
                    require(width != Constraints.Infinity && height != Constraints.Infinity) {
                        "Error: Infinite width/height is invalid. " +
                            "animated bounds: ${boundsAnimation.value}," +
                            " current bounds: ${sharedElement.currentBounds}"
                    }
                    Constraints.fixed(width.coerceAtLeast(0), height.coerceAtLeast(0))
                } ?: constraints
            }
        val placeable = measurable.measure(resolvedConstraints)
        return approachPlace(placeable)
    }

    private fun LayoutCoordinates.updateCurrentBounds() {
        sharedElement.currentBounds =
            Rect(
                rootCoords.localPositionOf(this, Offset.Zero),
                Size(this.size.width.toFloat(), this.size.height.toFloat())
            )
    }

    override fun ContentDrawScope.draw() {
        state.firstFrameDrawn = true
        // Update clipPath
        state.clipPathInOverlay =
            state.overlayClip.getClipPath(
                state.userState,
                sharedElement.currentBounds!!,
                layoutDirection,
                requireDensity()
            )
        val layer =
            requireNotNull(state.layer) {
                "Error: Layer is null when accessed for shared bounds/element : ${sharedElement.key}," +
                    "target: ${state.boundsAnimation.target}, is attached: $isAttached"
            }

        layer.record {
            this@draw.drawContent()
            if (VisualDebugging && sharedElement.foundMatch) {
                // TODO: also draw border of the clip path
                drawRect(Color.Green, style = Stroke(3f))
            }
        }
        if (state.shouldRenderInPlace) {
            drawLayer(layer)
        }
    }
}

internal val ModifierLocalSharedElementInternalState =
    modifierLocalOf<SharedElementInternalState?> { null }<|MERGE_RESOLUTION|>--- conflicted
+++ resolved
@@ -160,18 +160,8 @@
         }
     }
 
-<<<<<<< HEAD
-    private fun MeasureScope.place(placeable: Placeable): MeasureResult {
-        val (w, h) =
-            state.placeHolderSize.calculateSize(
-                requireLookaheadLayoutCoordinates().size,
-                IntSize(placeable.width, placeable.height)
-            )
-        return layout(w, h) {
-=======
     private fun MeasureScope.approachPlace(placeable: Placeable): MeasureResult {
         if (!sharedElement.foundMatch) {
->>>>>>> 3d4510a6
             // No match
             return layout(placeable.width, placeable.height) {
                 // Update currentBounds
