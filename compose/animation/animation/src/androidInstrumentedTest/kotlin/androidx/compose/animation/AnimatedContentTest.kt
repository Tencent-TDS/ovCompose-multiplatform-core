/*
 * Copyright 2021 The Android Open Source Project
 *
 * Licensed under the Apache License, Version 2.0 (the "License");
 * you may not use this file except in compliance with the License.
 * You may obtain a copy of the License at
 *
 *      http://www.apache.org/licenses/LICENSE-2.0
 *
 * Unless required by applicable law or agreed to in writing, software
 * distributed under the License is distributed on an "AS IS" BASIS,
 * WITHOUT WARRANTIES OR CONDITIONS OF ANY KIND, either express or implied.
 * See the License for the specific language governing permissions and
 * limitations under the License.
 */

@file:OptIn(ExperimentalAnimationApi::class)

package androidx.compose.animation

import android.annotation.SuppressLint
import androidx.compose.animation.core.InternalAnimationApi
import androidx.compose.animation.core.LinearEasing
import androidx.compose.animation.core.MutableTransitionState
import androidx.compose.animation.core.Transition
import androidx.compose.animation.core.keyframes
import androidx.compose.animation.core.rememberTransition
import androidx.compose.animation.core.snap
import androidx.compose.animation.core.tween
import androidx.compose.animation.core.updateTransition
import androidx.compose.foundation.background
import androidx.compose.foundation.clickable
import androidx.compose.foundation.layout.Box
import androidx.compose.foundation.layout.Column
import androidx.compose.foundation.layout.Spacer
import androidx.compose.foundation.layout.fillMaxSize
import androidx.compose.foundation.layout.fillMaxWidth
import androidx.compose.foundation.layout.requiredSize
import androidx.compose.foundation.layout.size
import androidx.compose.foundation.layout.width
import androidx.compose.foundation.layout.wrapContentSize
import androidx.compose.material3.Scaffold
import androidx.compose.material3.Surface
import androidx.compose.material3.TabRow
import androidx.compose.material3.Text
import androidx.compose.runtime.CompositionLocalProvider
import androidx.compose.runtime.DisposableEffect
import androidx.compose.runtime.LaunchedEffect
import androidx.compose.runtime.getValue
import androidx.compose.runtime.key
import androidx.compose.runtime.mutableStateOf
import androidx.compose.runtime.saveable.rememberSaveable
import androidx.compose.runtime.saveable.rememberSaveableStateHolder
import androidx.compose.runtime.setValue
import androidx.compose.runtime.withFrameMillis
import androidx.compose.ui.Alignment
import androidx.compose.ui.Modifier
import androidx.compose.ui.geometry.Offset
import androidx.compose.ui.graphics.Color
import androidx.compose.ui.layout.LayoutCoordinates
import androidx.compose.ui.layout.LookaheadScope
import androidx.compose.ui.layout.SubcomposeLayout
import androidx.compose.ui.layout.layout
import androidx.compose.ui.layout.onGloballyPositioned
import androidx.compose.ui.layout.onSizeChanged
import androidx.compose.ui.layout.positionInRoot
import androidx.compose.ui.platform.LocalDensity
import androidx.compose.ui.platform.testTag
import androidx.compose.ui.test.junit4.createComposeRule
import androidx.compose.ui.test.onNodeWithTag
import androidx.compose.ui.unit.Constraints
import androidx.compose.ui.unit.Density
import androidx.compose.ui.unit.IntOffset
import androidx.compose.ui.unit.IntSize
import androidx.compose.ui.unit.LayoutDirection
import androidx.compose.ui.unit.dp
import androidx.test.ext.junit.runners.AndroidJUnit4
import androidx.test.filters.LargeTest
import com.google.common.truth.Truth.assertThat
import kotlin.math.roundToInt
import kotlinx.coroutines.delay
import leakcanary.DetectLeaksAfterTestSuccess
import org.junit.Assert.assertEquals
import org.junit.Assert.assertFalse
import org.junit.Assert.assertNotEquals
import org.junit.Assert.assertNotNull
import org.junit.Assert.assertNull
import org.junit.Assert.assertTrue
import org.junit.Rule
import org.junit.Test
import org.junit.rules.RuleChain
import org.junit.runner.RunWith

@RunWith(AndroidJUnit4::class)
@LargeTest
class AnimatedContentTest {
    val rule = createComposeRule()

<<<<<<< HEAD
    @get:Rule val rule = createComposeRule()
=======
    // Detect leaks BEFORE and AFTER compose rule work
    @get:Rule
    val ruleChain: RuleChain = RuleChain.outerRule(DetectLeaksAfterTestSuccess()).around(rule)
>>>>>>> 3d4510a6

    @Test
    fun AnimatedContentSizeTransformTest() {
        val size1 = 40
        val size2 = 200
        val testModifier by mutableStateOf(TestModifier())
        val transitionState = MutableTransitionState(true)
        var playTimeMillis by mutableStateOf(0)
        rule.mainClock.autoAdvance = false
        rule.setContent {
            CompositionLocalProvider(LocalDensity provides Density(1f)) {
                val transition = rememberTransition(transitionState)
                playTimeMillis = (transition.playTimeNanos / 1_000_000L).toInt()
                transition.AnimatedContent(
                    testModifier,
                    transitionSpec = {
                        if (true isTransitioningTo false) {
                            fadeIn() togetherWith
                                fadeOut() using
                                SizeTransform { initialSize, targetSize ->
                                    keyframes {
                                        durationMillis = 320
                                        IntSize(targetSize.width, initialSize.height) at
                                            160 using
                                            LinearEasing
                                        targetSize at 320 using LinearEasing
                                    }
                                }
                        } else {
                            fadeIn() togetherWith
                                fadeOut() using
                                SizeTransform { _, _ ->
                                    tween(durationMillis = 80, easing = LinearEasing)
                                }
                        }
                    }
                ) {
                    if (it) {
                        Box(modifier = Modifier.size(size = size1.dp))
                    } else {
                        Box(modifier = Modifier.size(size = size2.dp))
                    }
                }
            }
        }
        rule.runOnIdle {
            assertEquals(40, testModifier.height)
            assertEquals(40, testModifier.width)
            assertTrue(transitionState.targetState)
            transitionState.targetState = false
        }

        // Transition from item1 to item2 in 320ms, animating to full width in the first 160ms
        // then full height in the next 160ms
        while (transitionState.currentState != transitionState.targetState) {
            rule.runOnIdle {
                if (playTimeMillis <= 160) {
                    assertEquals(playTimeMillis + 40, testModifier.width)
                    assertEquals(40, testModifier.height)
                } else {
                    assertEquals(200, testModifier.width)
                    assertEquals(playTimeMillis - 120, testModifier.height)
                }
            }
            rule.mainClock.advanceTimeByFrame()
        }

        rule.runOnIdle {
            assertEquals(200, testModifier.width)
            assertEquals(200, testModifier.height)
            transitionState.targetState = true
        }

        // Transition from item2 to item1 in 80ms
        while (transitionState.currentState != transitionState.targetState) {
            rule.runOnIdle {
                if (playTimeMillis <= 80) {
                    assertEquals(200 - playTimeMillis * 2, testModifier.width)
                    assertEquals(200 - playTimeMillis * 2, testModifier.height)
                }
            }
            rule.mainClock.advanceTimeByFrame()
        }
    }

    @OptIn(InternalAnimationApi::class)
    @Test
    fun AnimatedContentSizeTransformEmptyComposableTest() {
        val size1 = 160
        val testModifier by mutableStateOf(TestModifier())
        val transitionState = MutableTransitionState(true)
        var playTimeMillis by mutableStateOf(0)
        rule.mainClock.autoAdvance = false
        rule.setContent {
            CompositionLocalProvider(LocalDensity provides Density(1f)) {
                val transition = rememberTransition(transitionState)
                playTimeMillis = (transition.playTimeNanos / 1_000_000L).toInt()
                transition.AnimatedContent(
                    testModifier,
                    transitionSpec = {
                        EnterTransition.None togetherWith
                            ExitTransition.None using
                            SizeTransform { _, _ ->
                                tween(durationMillis = 160, easing = LinearEasing)
                            }
                    }
                ) {
                    if (it) {
                        Box(modifier = Modifier.size(size = size1.dp))
                    }
                    // Empty composable for it == false
                }
            }
        }
        rule.runOnIdle {
            assertEquals(160, testModifier.height)
            assertEquals(160, testModifier.width)
            assertTrue(transitionState.targetState)
            transitionState.targetState = false
        }

        // Transition from item1 to item2 in 320ms, animating to full width in the first 160ms
        // then full height in the next 160ms
        while (transitionState.currentState != transitionState.targetState) {
            rule.runOnIdle {
                assertEquals(160 - playTimeMillis, testModifier.width)
                assertEquals(160 - playTimeMillis, testModifier.height)
            }
            rule.mainClock.advanceTimeByFrame()
        }

        // Now there's only an empty composable
        rule.runOnIdle {
            assertEquals(0, testModifier.width)
            assertEquals(0, testModifier.height)
            transitionState.targetState = true
        }

        // Transition from item2 to item1 in 80ms
        while (transitionState.currentState != transitionState.targetState) {
            rule.runOnIdle {
                assertEquals(playTimeMillis, testModifier.width)
                assertEquals(playTimeMillis, testModifier.height)
            }
            rule.mainClock.advanceTimeByFrame()
        }
    }

    @OptIn(InternalAnimationApi::class)
    @Test
    fun AnimatedContentContentAlignmentTest() {
        val size1 = IntSize(80, 80)
        val size2 = IntSize(160, 240)
        val testModifier by mutableStateOf(TestModifier())
        var offset1 by mutableStateOf(Offset.Zero)
        var offset2 by mutableStateOf(Offset.Zero)
        var playTimeMillis by mutableStateOf(0)
        val transitionState = MutableTransitionState(true)
        val alignment =
            listOf(
                Alignment.TopStart,
                Alignment.BottomStart,
                Alignment.Center,
                Alignment.BottomEnd,
                Alignment.TopEnd
            )
        var contentAlignment by mutableStateOf(Alignment.TopStart)
        rule.setContent {
            CompositionLocalProvider(LocalDensity provides Density(1f)) {
                val transition = rememberTransition(transitionState)
                playTimeMillis = (transition.playTimeNanos / 1_000_000L).toInt()
                transition.AnimatedContent(
                    testModifier,
                    contentAlignment = contentAlignment,
                    transitionSpec = {
                        fadeIn(animationSpec = tween(durationMillis = 80)) togetherWith
                            fadeOut(animationSpec = tween(durationMillis = 80)) using
                            SizeTransform { _, _ ->
                                tween(durationMillis = 80, easing = LinearEasing)
                            }
                    }
                ) {
                    if (it) {
                        Box(
                            modifier =
                                Modifier.onGloballyPositioned { offset1 = it.positionInRoot() }
                                    .size(size1.width.dp, size1.height.dp)
                        )
                    } else {
                        Box(
                            modifier =
                                Modifier.onGloballyPositioned { offset2 = it.positionInRoot() }
                                    .size(size2.width.dp, size2.height.dp)
                        )
                    }
                }
            }
        }

        rule.mainClock.autoAdvance = false

        alignment.forEach {
            rule.runOnIdle {
                assertEquals(80, testModifier.height)
                assertEquals(80, testModifier.width)
                assertTrue(transitionState.targetState)
                contentAlignment = it
            }

            rule.mainClock.advanceTimeByFrame()
            rule.waitForIdle()
            rule.runOnIdle { transitionState.targetState = false }

            // Transition from item1 to item2 in 320ms, animating to full width in the first 160ms
            // then full height in the next 160ms
            while (transitionState.currentState != transitionState.targetState) {
                rule.runOnIdle {
                    val space = IntSize(testModifier.width, testModifier.height)
                    val position1 = it.align(size1, space, LayoutDirection.Ltr)
                    val position2 = it.align(size2, space, LayoutDirection.Ltr)
                    if (playTimeMillis < 80) {
                        // This gets removed when the animation is finished at 80ms
                        assertEquals(
                            position1,
                            IntOffset(offset1.x.roundToInt(), offset1.y.roundToInt())
                        )
                    }
                    if (playTimeMillis > 0) {
                        assertEquals(
                            position2,
                            IntOffset(offset2.x.roundToInt(), offset2.y.roundToInt())
                        )
                    }
                }
                rule.mainClock.advanceTimeByFrame()
            }

            rule.runOnIdle {
                assertEquals(size2.width, testModifier.width)
                assertEquals(size2.height, testModifier.height)
                // After the animation the size should be the same as parent, offset should be 0
                assertEquals(offset2, Offset.Zero)
                transitionState.targetState = true
            }

            // Transition from item2 to item1 in 80ms
            while (transitionState.currentState != transitionState.targetState) {
                rule.runOnIdle {
                    val space = IntSize(testModifier.width, testModifier.height)
                    val position1 = it.align(size1, space, LayoutDirection.Ltr)
                    val position2 = it.align(size2, space, LayoutDirection.Ltr)
                    if (playTimeMillis > 0) {
                        assertEquals(
                            position1,
                            IntOffset(offset1.x.roundToInt(), offset1.y.roundToInt())
                        )
                    }
                    if (playTimeMillis < 80) {
                        assertEquals(
                            position2,
                            IntOffset(offset2.x.roundToInt(), offset2.y.roundToInt())
                        )
                    }
                }
                rule.mainClock.advanceTimeByFrame()
            }

            rule.runOnIdle {
                assertEquals(size1.width, testModifier.width)
                assertEquals(size1.height, testModifier.height)
                // After the animation the size should be the same as parent, offset should be 0
                assertEquals(offset1, Offset.Zero)
            }
        }
    }

    @OptIn(ExperimentalAnimationApi::class)
    @Test
    fun AnimatedContentSlideInAndOutOfContainerTest() {
        val transitionState = MutableTransitionState(true)
        // LinearEasing is required to ensure the animation doesn't reach final values before the
        // duration.
        val animSpec = tween<IntOffset>(200, easing = LinearEasing)
        lateinit var trueTransition: Transition<EnterExitState>
        lateinit var falseTransition: Transition<EnterExitState>
        rule.mainClock.autoAdvance = false
        rule.setContent {
            CompositionLocalProvider(LocalDensity provides Density(1f, 1f)) {
                @Suppress("UpdateTransitionLabel")
                val rootTransition = rememberTransition(transitionState)
                rootTransition.AnimatedContent(
                    transitionSpec = {
                        if (true isTransitioningTo false) {
                            slideIntoContainer(
                                AnimatedContentTransitionScope.SlideDirection.Start,
                                animSpec
                            ) togetherWith
                                slideOutOfContainer(
                                    AnimatedContentTransitionScope.SlideDirection.Start,
                                    animSpec
                                )
                        } else {
                            slideIntoContainer(
                                AnimatedContentTransitionScope.SlideDirection.End,
                                animSpec
                            ) togetherWith
                                slideOutOfContainer(
                                    towards = AnimatedContentTransitionScope.SlideDirection.End,
                                    animSpec
                                )
                        }
                    }
                ) { target ->
                    if (target) {
                        trueTransition = transition
                    } else {
                        falseTransition = transition
                    }
                    Box(Modifier.requiredSize(200.dp).testTag(target.toString()))
                }
            }
        }

        // Kick off the first animation.
        transitionState.targetState = false
        // The initial composition creates the transition…
        rule.mainClock.advanceTimeByFrame()
        rule.onNodeWithTag("true").assertExists()
        rule.onNodeWithTag("false").assertExists()
        // …but the animation won't actually start until one frame later.
        rule.mainClock.advanceTimeByFrame()
        assertThat(trueTransition.animations).isNotEmpty()
        assertThat(falseTransition.animations).isNotEmpty()

        // Loop to ensure the content is offset correctly at each frame.
        var trueAnim = trueTransition.animations[0]
        var falseAnim = falseTransition.animations[0]
        assertThat(transitionState.currentState).isTrue()
        while (transitionState.currentState) {
            // True is leaving: it should start at 0 and slide out to -200.
            assertThat(trueAnim.value).isEqualTo(IntOffset(-trueTransition.playTimeMillis, 0))
            // False is entering: it should start at 200 and slide in to 0.
            assertThat(falseAnim.value)
                .isEqualTo(IntOffset(200 - falseTransition.playTimeMillis, 0))
            rule.mainClock.advanceTimeByFrame()
        }
        // The animation should remove the newly-hidden node from the composition.
        rule.onNodeWithTag("true").assertDoesNotExist()

        // Kick off the second transition.
        transitionState.targetState = true
        rule.mainClock.advanceTimeByFrame()
        rule.onNodeWithTag("true").assertExists()
        rule.onNodeWithTag("false").assertExists()
        rule.mainClock.advanceTimeByFrame()
        assertThat(trueTransition.animations).isNotEmpty()

        trueAnim = trueTransition.animations[0]
        falseAnim = falseTransition.animations[0]
        assertThat(transitionState.currentState).isFalse()
        while (!transitionState.currentState) {
            // True is entering, it should start at -200 and slide in to 0.
            assertThat(trueAnim.value).isEqualTo(IntOffset(trueTransition.playTimeMillis - 200, 0))
            // False is leaving, it should start at 0 and slide out to 200.
            assertThat(falseAnim.value).isEqualTo(IntOffset(falseTransition.playTimeMillis, 0))
            rule.mainClock.advanceTimeByFrame()
        }
        rule.onNodeWithTag("false").assertDoesNotExist()
    }

    @Test
    fun AnimatedContentWithContentKey() {
        var targetState by mutableStateOf(1)
        var actualIncomingPosition: Offset? = null
        var actualOutgoingPosition: Offset? = null
        var targetPosition: Offset? = null
        rule.setContent {
            CompositionLocalProvider(LocalDensity provides Density(1f)) {
                AnimatedContent(
                    targetState,
                    Modifier.onGloballyPositioned { targetPosition = it.positionInRoot() },
                    transitionSpec = {
                        slideInHorizontally { -200 } togetherWith
                            slideOutHorizontally(snap()) { 200 } + fadeOut(tween(200))
                    },
                    contentKey = { it > 3 }
                ) { target ->
                    Box(
                        Modifier.requiredSize(200.dp).onGloballyPositioned {
                            if (target == targetState) {
                                actualIncomingPosition = it.localToRoot(Offset.Zero)
                            } else {
                                actualOutgoingPosition = it.localToRoot(Offset.Zero)
                            }
                        }
                    )
                }
            }
        }
        rule.waitForIdle()
        rule.runOnIdle {
            repeat(3) {
                // Check that no animation happens until the content key changes
                assertEquals(targetPosition, actualIncomingPosition)
                assertNotNull(actualIncomingPosition)
                assertNull(actualOutgoingPosition)
                targetState++
            }
        }

        rule.runOnIdle {
            // Check that animation happened because targetState going from 3 to 4 caused the
            // resulting key to change
            assertEquals(targetPosition, actualIncomingPosition)
            assertNotNull(actualIncomingPosition)
            assertEquals(
                targetPosition!!.copy(x = targetPosition!!.x + 200),
                actualOutgoingPosition
            )
        }
    }

    @Test
    fun LookaheadWithMinMaxIntrinsics() {
        rule.setContent {
            LookaheadScope {
                Scaffold(
                    Modifier.fillMaxSize().testTag(""),
                    topBar = {},
                    floatingActionButton = {}
                ) {
                    Surface() {
                        SubcomposeLayout(Modifier.fillMaxWidth()) { constraints ->
                            val tabRowWidth = constraints.maxWidth
                            val tabMeasurables =
                                subcompose("Tabs") {
                                    repeat(15) { Text(it.toString(), Modifier.width(100.dp)) }
                                }
                            val tabCount = tabMeasurables.size
                            var tabWidth = 0
                            if (tabCount > 0) {
                                tabWidth = (tabRowWidth / tabCount)
                            }
                            val tabRowHeight =
                                tabMeasurables.fold(initial = 0) { max, curr ->
                                    maxOf(curr.maxIntrinsicHeight(tabWidth), max)
                                }

                            val tabPlaceables =
                                tabMeasurables.map {
                                    it.measure(
                                        constraints.copy(
                                            minWidth = tabWidth,
                                            maxWidth = tabWidth,
                                            minHeight = tabRowHeight,
                                            maxHeight = tabRowHeight,
                                        )
                                    )
                                }

                            repeat(tabCount) { index ->
                                var contentWidth =
                                    minOf(
                                            tabMeasurables[index].maxIntrinsicWidth(tabRowHeight),
                                            tabWidth
                                        )
                                        .toDp()
                                contentWidth -= 32.dp
                            }

                            layout(tabRowWidth, tabRowHeight) {
                                tabPlaceables.forEachIndexed { index, placeable ->
                                    placeable.placeRelative(index * tabWidth, 0)
                                }
                            }
                        }
                    }
                }
                Box(Modifier.fillMaxSize().background(Color.Blue)) { Text(text = "test") }
            }
        }
        rule.waitForIdle()
    }

    // This test uses a Scaffold around a TabRow setup to reproduce a scenario where tabs' lookahead
    // measurements will be invalidated right before placement, to ensure the correctness of the
    // impl that lookahead remeasures children right before layout.
    @Test
    fun AnimatedContentWithSubcomposition() {
        var target by mutableStateOf(true)
        rule.setContent {
            AnimatedContent(target) {
                if (it) {
                    Scaffold(
                        Modifier.fillMaxSize().testTag(""),
                        topBar = {},
                        floatingActionButton = {}
                    ) {
                        TabRow(selectedTabIndex = 0) {
                            repeat(15) { Text(it.toString(), Modifier.width(100.dp)) }
                        }
                    }
                    Box(Modifier.fillMaxSize().background(Color.Blue)) { Text(text = "test") }
                } else {
                    Box(Modifier.size(200.dp))
                }
            }
        }

        rule.runOnIdle { target = !target }
        rule.waitForIdle()
        rule.runOnIdle { target = !target }
        rule.waitForIdle()
    }

    @Test
    fun AnimatedContentWithKeysTest() {
        var targetState by mutableStateOf(1)
        val list = mutableListOf<Int>()
        rule.setContent {
            val transition = updateTransition(targetState)
            val holder = rememberSaveableStateHolder()
            transition.AnimatedContent(contentKey = { it > 2 }) {
                if (it <= 2) {
                    holder.SaveableStateProvider(11) {
                        var count by rememberSaveable { mutableStateOf(0) }
                        LaunchedEffect(Unit) { list.add(++count) }
                    }
                }
                Box(Modifier.requiredSize(200.dp))
            }
            LaunchedEffect(Unit) {
                assertFalse(transition.isRunning)
                targetState = 2
                withFrameMillis {
                    assertFalse(transition.isRunning)
                    assertEquals(1, transition.currentState)
                    assertEquals(1, transition.targetState)

                    // This state change should now cause an animation
                    targetState = 3
                }
                withFrameMillis { assertTrue(transition.isRunning) }
            }
        }
        rule.waitForIdle()
        rule.runOnIdle {
            assertEquals(1, list.size)
            assertEquals(1, list[0])
            targetState = 1
        }

        rule.runOnIdle {
            // Check that save worked
            assertEquals(2, list.size)
            assertEquals(1, list[0])
            assertEquals(2, list[1])
        }
    }

    @OptIn(ExperimentalAnimationApi::class)
    @Test
    fun AnimatedContentWithInterruption() {
        var flag by mutableStateOf(true)
        var rootCoords: LayoutCoordinates? = null
        rule.setContent {
            AnimatedContent(
                targetState = flag,
                modifier = Modifier.onGloballyPositioned { rootCoords = it },
                transitionSpec = {
                    if (targetState) {
                        fadeIn(tween(2000)) togetherWith
                            slideOut(tween(2000)) { fullSize ->
                                IntOffset(0, fullSize.height / 2)
                            } + fadeOut(tween(2000))
                    } else {
                        fadeIn(tween(2000)) togetherWith fadeOut(tween(2000))
                    }
                }
            ) { state ->
                if (state) {
                    Box(
                        modifier =
                            Modifier.onGloballyPositioned {
                                    assertEquals(
                                        Offset.Zero,
                                        rootCoords!!.localPositionOf(it, Offset.Zero)
                                    )
                                }
                                .fillMaxSize()
                                .background(Color.Green)
                    )
                } else {
                    LaunchedEffect(key1 = Unit) {
                        delay(200)
                        assertFalse(flag)
                        assertTrue(transition.isRunning)
                        // Interrupt
                        flag = true
                    }
                    Box(
                        modifier =
                            Modifier.onGloballyPositioned {
                                    assertEquals(
                                        Offset.Zero,
                                        rootCoords!!.localPositionOf(it, Offset.Zero)
                                    )
                                }
                                .fillMaxSize()
                                .background(Color.Red)
                    )
                }
            }
        }
        rule.runOnIdle { flag = false }
    }

    @OptIn(ExperimentalAnimationApi::class)
    @Test
    fun testExitHold() {
        var target by mutableStateOf(true)
        var box1Disposed = false
        var box2EnterFinished = false
        rule.setContent {
            AnimatedContent(
                targetState = target,
                transitionSpec = {
                    fadeIn(tween(200)) togetherWith
                        fadeOut(tween(5)) + ExitTransition.KeepUntilTransitionsFinished
                }
            ) {
                if (it) {
                    Box(Modifier.size(200.dp)) {
                        DisposableEffect(key1 = Unit) { onDispose { box1Disposed = true } }
                    }
                } else {
                    Box(Modifier.size(200.dp)) {
                        box2EnterFinished =
                            transition.targetState == transition.currentState &&
                                transition.targetState == EnterExitState.Visible
                    }
                }
            }
        }

        rule.waitForIdle()
        rule.mainClock.autoAdvance = false
        rule.runOnIdle { target = !target }

        rule.waitForIdle()
        repeat(10) {
            rule.mainClock.advanceTimeByFrame()
            assertFalse(box1Disposed)
            assertFalse(box2EnterFinished)
        }

        repeat(10) {
            rule.mainClock.advanceTimeByFrame()
            rule.waitForIdle()
            assertEquals(box1Disposed, box2EnterFinished)
        }

        assertTrue(box1Disposed)
        assertTrue(box2EnterFinished)
    }

    @Test
    fun testRightEnterExitTransitionIsChosenDuringInterruption() {
        var flag by mutableStateOf(false)
        var fixedPosition: Offset? = null
        var slidePosition: Offset? = null
        rule.setContent {
            AnimatedContent(
                targetState = flag,
                label = "",
                transitionSpec = {
                    if (false isTransitioningTo true) {
                        ContentTransform(
                            targetContentEnter = EnterTransition.None,
                            initialContentExit =
                                slideOutOfContainer(
                                    AnimatedContentTransitionScope.SlideDirection.Start,
                                    animationSpec = tween(durationMillis = 500)
                                ),
                            targetContentZIndex = -1.0f,
                            sizeTransform = SizeTransform(clip = false)
                        )
                    } else {
                        ContentTransform(
                            targetContentEnter =
                                slideIntoContainer(
                                    AnimatedContentTransitionScope.SlideDirection.End
                                ),
                            initialContentExit = ExitTransition.KeepUntilTransitionsFinished,
                            targetContentZIndex = 0.0f,
                            sizeTransform = SizeTransform(clip = false)
                        )
                    }
                },
                modifier = Modifier.fillMaxSize()
            ) { flag ->
                Spacer(
                    modifier =
                        Modifier.wrapContentSize(Alignment.Center)
                            .size(256.dp)
                            .onGloballyPositioned {
                                if (flag) {
                                    fixedPosition = it.positionInRoot()
                                } else {
                                    slidePosition = it.positionInRoot()
                                }
                            }
                )
            }
        }

        rule.runOnIdle { flag = true }
        rule.waitUntil { fixedPosition != null }
        val initialFixedPosition = fixedPosition
        // Advance 10 frames
        repeat(10) {
            val lastSlidePos = slidePosition
            rule.waitUntil { slidePosition != lastSlidePos }
            assertEquals(initialFixedPosition, fixedPosition)
        }

        // Change the target state amid transition, creating an interruption
        flag = false
        // Advance 10 frames
        repeat(10) {
            val lastSlidePos = slidePosition
            rule.waitUntil { slidePosition != lastSlidePos }
            assertEquals(initialFixedPosition, fixedPosition)
        }
        rule.waitForIdle()
    }

    @OptIn(ExperimentalAnimationApi::class)
    @Test
    fun testExitHoldDefersUntilAllFinished() {
        var target by mutableStateOf(true)
        var box1Disposed = false
        var box2EnterFinished = false
        var transitionFinished = false
        rule.setContent {
            val outerTransition = updateTransition(targetState = target)
            transitionFinished = !outerTransition.targetState && !outerTransition.currentState
            outerTransition.AnimatedContent(
                transitionSpec = {
                    fadeIn(tween(160)) togetherWith
                        fadeOut(tween(5)) + ExitTransition.KeepUntilTransitionsFinished using
                        SizeTransform { _, _ -> tween(300) }
                }
            ) {
                if (it) {
                    Box(Modifier.size(200.dp)) {
                        DisposableEffect(key1 = Unit) { onDispose { box1Disposed = true } }
                    }
                } else {
                    Box(Modifier.size(400.dp)) {
                        box2EnterFinished =
                            transition.targetState == transition.currentState &&
                                transition.targetState == EnterExitState.Visible
                    }
                }
            }
        }

        rule.waitForIdle()
        rule.mainClock.autoAdvance = false
        rule.runOnIdle { target = !target }

        rule.waitForIdle()
        rule.mainClock.advanceTimeByFrame()
        repeat(10) {
            rule.mainClock.advanceTimeByFrame()
            assertFalse(box1Disposed)
            assertFalse(box2EnterFinished)
        }

        repeat(3) {
            rule.mainClock.advanceTimeByFrame()
            rule.waitForIdle()
            assertTrue(box2EnterFinished)
            // Enter finished, but box1 is only disposed when the transition is completely finished,
            // which includes enter, exit & size change.
            assertFalse(box1Disposed)
            assertFalse(transitionFinished)
        }

        repeat(10) {
            rule.mainClock.advanceTimeByFrame()
            rule.waitForIdle()
            assertTrue(box2EnterFinished)
            // Enter finished, but box1 is only disposed when the transition is completely finished,
            // which includes enter, exit & size change.
            assertEquals(box1Disposed, transitionFinished)
        }

        assertTrue(box1Disposed)
        assertTrue(box2EnterFinished)
    }

    @Test
    fun AnimatedContentLookaheadTest() {
        // Test that AnimatedContent's lookahead size is its target content's lookahead size.
        // Also test that the lookahead placement for content is correct.
        val size1 = 400
        val size2 = 20
        val transitionState = MutableTransitionState(true)
        var playTimeMillis by mutableStateOf(0)
        val testModifier = TestModifier()
        var lookaheadPosition: Offset? = null
        var approachPosition: Offset? = null
        rule.mainClock.autoAdvance = false
        rule.setContent {
            CompositionLocalProvider(LocalDensity provides Density(1f)) {
                LookaheadScope {
                    Box(testModifier) {
                        val transition = rememberTransition(transitionState)
                        playTimeMillis = (transition.playTimeNanos / 1_000_000L).toInt()
                        transition.AnimatedContent(
                            transitionSpec = {
                                if (true isTransitioningTo false) {
                                    fadeIn() togetherWith
                                        fadeOut() using
                                        SizeTransform { _, _ ->
                                            tween(durationMillis = 80, easing = LinearEasing)
                                        }
                                } else {
                                    fadeIn() togetherWith
                                        fadeOut() using
                                        SizeTransform { _, _ ->
                                            tween(durationMillis = 80, easing = LinearEasing)
                                        }
                                }
                            },
                            contentAlignment = Alignment.Center
                        ) {
                            if (it) {
                                Box(modifier = Modifier.size(size = size1.dp))
                            } else {
                                Box(
                                    modifier =
                                        Modifier.layout { m, c ->
                                                m.measure(c).run {
                                                    layout(width, height) {
                                                        if (isLookingAhead) {
                                                            with(this@LookaheadScope) {
                                                                lookaheadPosition =
                                                                    lookaheadScopeCoordinates
                                                                        .localLookaheadPositionOf(
                                                                            coordinates!!
                                                                        )
                                                            }
                                                        } else {
                                                            approachPosition =
                                                                lookaheadScopeCoordinates
                                                                    .localPositionOf(
                                                                        coordinates!!,
                                                                        Offset.Zero
                                                                    )
                                                        }
                                                        place(0, 0)
                                                    }
                                                }
                                            }
                                            .size(size = size2.dp)
                                )
                            }
                        }
                    }
                }
            }
        }
        rule.runOnIdle {
            assertTrue(transitionState.targetState)
            assertEquals(IntSize(size1, size1), testModifier.lookaheadSize)
            transitionState.targetState = false
        }
        rule.waitForIdle()
        rule.mainClock.advanceTimeByFrame()

        // Transition from item1 to item2 in 320ms, animating to full width in the first 160ms
        // then full height in the next 160ms
        while (transitionState.currentState != transitionState.targetState) {
            rule.runOnIdle {
                assertEquals(IntSize(size2, size2), testModifier.lookaheadSize)
                assertNotNull(approachPosition)
                assertNotNull(lookaheadPosition)
                assertOffsetEquals(Offset(0f, 0f), lookaheadPosition!!)
            }
            rule.mainClock.advanceTimeByFrame()
        }
        rule.waitForIdle()
    }

    @OptIn(ExperimentalSharedTransitionApi::class)
    @SuppressLint("UnusedContentLambdaTargetStateParameter")
    @Test
    fun testSizeTransformAlwaysContinuous() {
        var large by mutableStateOf(false)
        var currentWidth: Int = 0
        var currentHeight: Int = 0
        rule.setContent {
            CompositionLocalProvider(LocalDensity provides Density(1f)) {
                LookaheadScope {
                    Box(Modifier.clickable { large = !large }) {
                        AnimatedContent(
                            label = "Test",
                            modifier =
                                Modifier.animateBounds(
                                        this@LookaheadScope,
                                        if (!large) Modifier.size(200.dp) else Modifier.size(300.dp)
                                    )
                                    .layout { m, c ->
                                        m.measure(
                                                c.copy(
                                                    maxWidth = Constraints.Infinity,
                                                    maxHeight = Constraints.Infinity
                                                )
                                            )
                                            .run {
                                                if (!isLookingAhead) {
                                                    currentWidth = width
                                                    currentHeight = height
                                                }
                                                layout(width, height) { place(0, 0) }
                                            }
                                    }
                                    .background(Color.Gray),
                            targetState = large,
                            contentKey = { true },
                            transitionSpec = { fadeIn().togetherWith(fadeOut()) }
                        ) {
                            Box(Modifier.background(Color.Black).size(200.dp, 100.dp))
                        }
                    }
                }
            }
        }
        rule.waitForIdle()
        rule.mainClock.autoAdvance = false
        large = true

        assertEquals(200, currentWidth)
        assertEquals(200, currentHeight)
        // Expect size to grow
        var lastWidth: Int = 200
        var lastHeight: Int = 200

        fun doFrame() {
            rule.mainClock.advanceTimeByFrame()
            rule.waitForIdle()
            assertTrue(currentWidth >= lastWidth)
            assertTrue(currentHeight >= lastHeight)
            lastWidth = currentWidth
            lastHeight = currentHeight
        }

        repeat(5) { doFrame() }

        while (currentWidth != 300 || currentHeight != 300) {
            doFrame()
        }
    }

    @Test
    fun testTargetChangeLookaheadPlacement() {
        var lookaheadPosition1: Offset? = null
        var lookaheadPosition2: Offset? = null
        val transitionState = MutableTransitionState(true)
        var playTimeMillis by mutableStateOf(0)
        rule.setContent {
            LookaheadScope {
                val transition = rememberTransition(transitionState)
                playTimeMillis = (transition.playTimeNanos / 1_000_000L).toInt()
                transition.AnimatedContent(
                    contentAlignment = Alignment.Center,
                    transitionSpec = { fadeIn() togetherWith fadeOut() using null }
                ) {
                    if (it) {
                        Box(
                            Modifier.layout { measurable, constraints ->
                                    measurable.measure(constraints).run {
                                        layout(width, height) {
                                            if (isLookingAhead) {
                                                lookaheadPosition1 =
                                                    lookaheadScopeCoordinates
                                                        .localLookaheadPositionOf(coordinates!!)
                                            }
                                        }
                                    }
                                }
                                .fillMaxSize()
                                .background(Color.Blue)
                        )
                    } else {
                        Box(
                            Modifier.layout { measurable, constraints ->
                                    measurable.measure(constraints).run {
                                        layout(width, height) {
                                            if (isLookingAhead) {
                                                lookaheadPosition2 =
                                                    lookaheadScopeCoordinates
                                                        .localLookaheadPositionOf(coordinates!!)
                                            }
                                        }
                                    }
                                }
                                .size(100.dp)
                                .background(Color.Red)
                        )
                    }
                }
            }
        }
        rule.runOnIdle {
            assertTrue(transitionState.targetState)
            assertTrue(transitionState.currentState)
            transitionState.targetState = false
        }
        rule.mainClock.autoAdvance = false
        rule.runOnIdle {
            assertNotNull(lookaheadPosition1)
            assertOffsetEquals(Offset(0f, 0f), lookaheadPosition1!!)
            transitionState.targetState = false
        }
        rule.waitForIdle()
        rule.mainClock.advanceTimeByFrame()

        // Transition from item1 to item2 in 320ms, animating to full width in the first 160ms
        // then full height in the next 160ms
        repeat(3) {
            assertNotEquals(transitionState.currentState, transitionState.targetState)
            rule.runOnIdle {
                assertNotNull(lookaheadPosition2)
                assertOffsetEquals(Offset(0f, 0f), lookaheadPosition2!!)
            }
            rule.mainClock.advanceTimeByFrame()
            rule.waitForIdle()
        }

        // Check that the lookahead position for the outgoing content changed
        assertNotEquals(0f, lookaheadPosition1!!.x)
        assertNotEquals(0f, lookaheadPosition1!!.y)
        // Interruption during animation
        transitionState.targetState = true
        rule.mainClock.advanceTimeByFrame()
        rule.waitForIdle()

        rule.runOnIdle {
            assertNotNull(lookaheadPosition1)
            // Check that after the target state change, the new incoming content has
            // a 0, 0 lookahead offset.
            assertOffsetEquals(Offset(0f, 0f), lookaheadPosition1!!)
        }
    }

    @Test
    fun testRecreatingTransitionInAnimatedContent() {
        var toggle by mutableStateOf(true)
        var targetState by mutableStateOf(true)
        var currentSize = IntSize(200, 200)
        rule.setContent {
            CompositionLocalProvider(LocalDensity provides Density(1f)) {
                val transition = key(toggle) { updateTransition(targetState) }
                Column {
                    transition.AnimatedContent(
                        modifier =
                            Modifier.onSizeChanged {
                                currentSize = it
                                assertNotEquals(IntSize.Zero, it)
                            },
                        transitionSpec = { fadeIn() togetherWith fadeOut() }
                    ) {
                        if (it) {
                            Box(Modifier.background(Color.Red).size(200.dp))
                        } else {
                            Box(Modifier.background(Color.Green).size(300.dp))
                        }
                    }
                }
            }
        }
        rule.runOnIdle { toggle = !toggle }
        rule.waitForIdle()
        rule.mainClock.autoAdvance = false
        targetState = !targetState
        while (currentSize == IntSize(200, 200)) {
            rule.mainClock.advanceTimeByFrame()
            rule.waitForIdle()
        }
        var lastSize = IntSize(200, 200)
        var frameCount = 0
        while (currentSize.width < 290f && currentSize.height < 290f || frameCount < 10) {
            // Assert that the size is monotonically increasing, never jumps to 0
            assert(lastSize.width < currentSize.width)
            assert(lastSize.height < currentSize.height)
            lastSize = currentSize
            rule.mainClock.advanceTimeByFrame()
            frameCount++
        }
        rule.mainClock.autoAdvance = true
        rule.waitForIdle()

        // Now recreate the transition again
        rule.runOnIdle { toggle = !toggle }
        rule.waitForIdle()
        rule.mainClock.autoAdvance = false
        targetState = !targetState
        while (currentSize == IntSize(300, 300)) {
            rule.mainClock.advanceTimeByFrame()
            rule.waitForIdle()
        }
        lastSize = IntSize(300, 300)
        frameCount = 0
        while (currentSize.width > 210f && currentSize.height > 210f || frameCount < 10) {
            // Assert that the size is monotonically increasing, never jumps to 0
            assert(lastSize.width > currentSize.width)
            assert(lastSize.height > currentSize.height)
            lastSize = currentSize
            rule.mainClock.advanceTimeByFrame()
            frameCount++
        }
        rule.mainClock.autoAdvance = true
        rule.waitForIdle()
    }

    private fun assertOffsetEquals(expected: Offset, actual: Offset) {
        assertEquals(expected.x, actual.x, 0.00001f)
        assertEquals(expected.y, actual.y, 0.00001f)
    }

<<<<<<< HEAD
    @OptIn(InternalAnimationApi::class)
=======
>>>>>>> 3d4510a6
    private val Transition<*>.playTimeMillis
        get() = (playTimeNanos / 1_000_000L).toInt()
}<|MERGE_RESOLUTION|>--- conflicted
+++ resolved
@@ -96,13 +96,9 @@
 class AnimatedContentTest {
     val rule = createComposeRule()
 
-<<<<<<< HEAD
-    @get:Rule val rule = createComposeRule()
-=======
     // Detect leaks BEFORE and AFTER compose rule work
     @get:Rule
     val ruleChain: RuleChain = RuleChain.outerRule(DetectLeaksAfterTestSuccess()).around(rule)
->>>>>>> 3d4510a6
 
     @Test
     fun AnimatedContentSizeTransformTest() {
@@ -1237,10 +1233,6 @@
         assertEquals(expected.y, actual.y, 0.00001f)
     }
 
-<<<<<<< HEAD
-    @OptIn(InternalAnimationApi::class)
-=======
->>>>>>> 3d4510a6
     private val Transition<*>.playTimeMillis
         get() = (playTimeNanos / 1_000_000L).toInt()
 }