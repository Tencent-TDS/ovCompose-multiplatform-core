--- conflicted
+++ resolved
@@ -76,15 +76,10 @@
 @RunWith(AndroidJUnit4::class)
 @LargeTest
 class AnimationModifierTest {
-<<<<<<< HEAD
-
-    @get:Rule val rule = createComposeRule()
-=======
     val rule = createComposeRule()
     // Detect leaks BEFORE and AFTER compose rule work
     @get:Rule
     val ruleChain: RuleChain = RuleChain.outerRule(DetectLeaksAfterTestSuccess()).around(rule)
->>>>>>> 3d4510a6
 
     @Before
     fun before() {
@@ -164,72 +159,9 @@
     }
 
     @Test
-<<<<<<< HEAD
-    fun testAlignmentInAnimateContentSize() {
-        // Tests that Alignment is consistent when used in Modifier.animateContentSize()
-        val alignmentList = listOf(Alignment.TopStart, Alignment.Center, Alignment.BottomEnd)
-        val startWidth = 100
-        val endWidth = 150
-        val startHeight = 400
-        val endHeight = 200
-        var width by mutableStateOf(startWidth)
-        var height by mutableStateOf(startHeight)
-
-        val density = rule.density.density
-
-        val frameDuration = 16
-        val animDuration = 10 * frameDuration
-
-        val positionInRootByBoxIndex = mutableMapOf<Int, Offset>()
-
-        @Composable
-        fun AnimateBoxSizeWithAlignment(alignment: Alignment, index: Int) {
-            Box(
-                Modifier.animateContentSize(
-                        animationSpec = tween(animDuration, easing = LinearOutSlowInEasing),
-                        alignment = alignment
-                    )
-                    .onPlaced { positionInRootByBoxIndex[index] = it.positionInRoot() }
-                    .requiredSize(width.dp, height.dp)
-            )
-        }
-
-        rule.mainClock.autoAdvance = false
-        rule.setContent {
-            alignmentList.forEachIndexed { index, alignment ->
-                AnimateBoxSizeWithAlignment(index = index, alignment = alignment)
-            }
-        }
-
-        rule.runOnUiThread {
-            width = endWidth
-            height = endHeight
-        }
-        rule.mainClock.advanceTimeByFrame()
-        rule.mainClock.advanceTimeByFrame()
-        rule.waitForIdle()
-
-        val size = with(rule.density) { IntSize(endWidth.dp.roundToPx(), endHeight.dp.roundToPx()) }
-
-        for (i in 0..animDuration step frameDuration) {
-            val fraction = LinearOutSlowInEasing.transform(i / animDuration.toFloat())
-            val expectedWidth = density * (startWidth * (1 - fraction) + endWidth * fraction)
-            val expectedHeight = density * (startHeight * (1 - fraction) + endHeight * fraction)
-            val space = IntSize(expectedWidth.roundToInt(), expectedHeight.roundToInt())
-
-            // Test all boxes at the current frame
-            for (alignIndex in alignmentList.indices) {
-                val expectedPosition =
-                    alignmentList[alignIndex].align(size, space, LayoutDirection.Ltr).toOffset()
-                val positionInRoot = positionInRootByBoxIndex[alignIndex]!!
-                assertEquals(expectedPosition.x, positionInRoot.x, 1f)
-                assertEquals(expectedPosition.y, positionInRoot.y, 1f)
-            }
-=======
     fun testAlignmentInAnimateContentSize_underLtr() {
         assertAlignmentInAnimateContentSize(LayoutDirection.Ltr)
     }
->>>>>>> 3d4510a6
 
     @Test
     fun testAlignmentInAnimateContentSize_underRtl() {
@@ -346,7 +278,6 @@
                     }
                 }
             }
-<<<<<<< HEAD
 
             rule.waitForIdle()
             rule.mainClock.autoAdvance = false
@@ -378,38 +309,6 @@
             assertEquals(largeSizePx, testModifier.width)
             assertEquals(largeSizePx, testModifier.height)
         }
-=======
-
-            rule.waitForIdle()
-            rule.mainClock.autoAdvance = false
-
-            isExpanded.value = true
-            rule.mainClock.advanceTimeByFrame()
-            rule.mainClock.advanceTimeByFrame()
-            rule.waitForIdle()
-
-            // Animate towards halfway the animation
-            rule.mainClock.advanceTimeBy(animDuration / 2L)
-            rule.waitForIdle()
-
-            assertEquals(150, testModifier.width)
-            assertEquals(150, testModifier.height)
-
-            // Move container, this should cause a re-attach in `animateContentSize` node, after
-            // this,
-            // if we let the animation run until it finishes, the final size should match the
-            // expected
-            // size.
-            // Note that this test intentionally doesn't cover the behavior of the remaining
-            // animation
-            // as this change does not address that.
-            isAtContainerA.value = !isAtContainerA.value
-            rule.mainClock.autoAdvance = true
-            rule.waitForIdle()
-
-            assertEquals(largeSizePx, testModifier.width)
-            assertEquals(largeSizePx, testModifier.height)
-        }
 
     /**
      * Verifies Alignment behavior when used with animateContentSize.
@@ -484,7 +383,6 @@
             rule.waitForIdle()
         }
     }
->>>>>>> 3d4510a6
 }
 
 internal class TestModifier : LayoutModifier {
