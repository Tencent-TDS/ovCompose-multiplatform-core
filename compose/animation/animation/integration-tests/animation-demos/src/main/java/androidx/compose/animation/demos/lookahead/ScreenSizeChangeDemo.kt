/*
 * Copyright 2022 The Android Open Source Project
 *
 * Licensed under the Apache License, Version 2.0 (the "License");
 * you may not use this file except in compliance with the License.
 * You may obtain a copy of the License at
 *
 *      http://www.apache.org/licenses/LICENSE-2.0
 *
 * Unless required by applicable law or agreed to in writing, software
 * distributed under the License is distributed on an "AS IS" BASIS,
 * WITHOUT WARRANTIES OR CONDITIONS OF ANY KIND, either express or implied.
 * See the License for the specific language governing permissions and
 * limitations under the License.
 */

package androidx.compose.animation.demos.lookahead

import androidx.compose.animation.ExperimentalSharedTransitionApi
import androidx.compose.animation.animateBounds
import androidx.compose.foundation.background
import androidx.compose.foundation.clickable
import androidx.compose.foundation.interaction.MutableInteractionSource
import androidx.compose.foundation.layout.Arrangement
import androidx.compose.foundation.layout.Box
import androidx.compose.foundation.layout.Column
import androidx.compose.foundation.layout.IntrinsicSize
import androidx.compose.foundation.layout.Row
import androidx.compose.foundation.layout.Spacer
import androidx.compose.foundation.layout.fillMaxHeight
import androidx.compose.foundation.layout.fillMaxSize
import androidx.compose.foundation.layout.fillMaxWidth
import androidx.compose.foundation.layout.height
import androidx.compose.foundation.layout.padding
import androidx.compose.foundation.layout.requiredWidth
import androidx.compose.foundation.layout.size
import androidx.compose.foundation.layout.width
import androidx.compose.foundation.layout.wrapContentSize
import androidx.compose.foundation.layout.wrapContentWidth
import androidx.compose.foundation.shape.CircleShape
import androidx.compose.foundation.shape.RoundedCornerShape
import androidx.compose.material.Icon
import androidx.compose.material.Surface
import androidx.compose.material.Text
import androidx.compose.material.icons.Icons
import androidx.compose.material.icons.automirrored.filled.Send
import androidx.compose.material.icons.automirrored.outlined.List
import androidx.compose.material.icons.filled.Delete
import androidx.compose.material.icons.filled.Menu
import androidx.compose.material.icons.filled.Notifications
import androidx.compose.material.icons.filled.Search
import androidx.compose.material.icons.outlined.Create
import androidx.compose.material.icons.outlined.Email
import androidx.compose.material.icons.outlined.Menu
import androidx.compose.material.icons.outlined.Star
import androidx.compose.runtime.Composable
import androidx.compose.runtime.getValue
import androidx.compose.runtime.mutableStateOf
import androidx.compose.runtime.remember
import androidx.compose.runtime.setValue
import androidx.compose.ui.Alignment
import androidx.compose.ui.Modifier
import androidx.compose.ui.draw.clipToBounds
import androidx.compose.ui.graphics.Color
import androidx.compose.ui.graphics.vector.ImageVector
import androidx.compose.ui.text.font.FontWeight
import androidx.compose.ui.unit.dp
import androidx.compose.ui.unit.em
import androidx.compose.ui.unit.sp

@Composable
fun ScreenSizeChangeDemo() {
    // A surface container using the 'background' color from the theme
    var state by remember { mutableStateOf(DisplayState.Tablet) }
    Box(
        modifier =
            Modifier.fillMaxSize().background(Color.Black).clickable(
                interactionSource = remember { MutableInteractionSource() },
                indication = null
            ) {
                state =
                    if (state == DisplayState.Tablet) DisplayState.Compact else DisplayState.Tablet
            },
        contentAlignment = Alignment.TopStart
    ) {
        Root(state)
    }
}

// Simulate different state
enum class DisplayState {
    Compact,
    Tablet
}

@Composable
fun SceneScope.List(modifier: Modifier) {
    Column(modifier) {
        SearchBar()
        Card(cardData = MessageList[0])
        Card(cardData = MessageList[1], true)
        Card(cardData = MessageList[2])
    }
}

@Composable
fun SceneScope.Details(modifier: Modifier) {
    Surface(shape = RoundedCornerShape(5.dp), modifier = modifier, color = Color(0xfff7f2fa)) {
        Column {
            Row(
                Modifier.fillMaxWidth().height(80.dp).padding(10.dp),
                verticalAlignment = Alignment.CenterVertically,
            ) {
                Column {
                    Text("Dinner Club", fontSize = 20.sp)
                    Text("3 Messages", fontSize = 10.sp)
                }
                Spacer(Modifier.weight(1f))
                Icon(
                    Icons.Default.Delete,
                    modifier =
                        Modifier.padding(2.dp)
                            .background(Color.White, RoundedCornerShape(3.dp))
                            .padding(6.dp),
                    contentDescription = null
                )
                Icon(
                    Icons.Default.Menu,
                    modifier =
                        Modifier.padding(2.dp)
                            .background(Color.White, RoundedCornerShape(3.dp))
                            .padding(6.dp),
                    contentDescription = null
                )
            }
            Message(MessageList[1])
            Message(MessageList[3])
        }
    }
}

@OptIn(ExperimentalSharedTransitionApi::class)
@Composable
fun Root(state: DisplayState) {
    SceneHost {
        Row(
            Modifier.animateBounds(
<<<<<<< HEAD
=======
                    this,
>>>>>>> 3d4510a6
                    if (state == DisplayState.Compact) {
                        Modifier.wrapContentSize(align = Alignment.TopStart, unbounded = true)
                            .requiredWidth(800.dp)
                            .fillMaxHeight()
                    } else {
                        Modifier.fillMaxSize()
                    }
                )
                .background(Color(0xffeae7f2))
                .padding(top = 10.dp, start = 10.dp, end = 10.dp)
        ) {
            NavRail(state)
            List(modifier = Modifier.weight(3f))
            Spacer(Modifier.size(10.dp))
            Details(modifier = Modifier.weight(4f))
        }
    }
}

@Composable
fun Greeting(name: String) {
    Text(text = "Hello $name!")
}

data class MessageData(
    val name: String,
    val time: String,
    val subject: String,
    val content: String,
    val addressing: String
)

val MessageList =
    listOf<MessageData>(
        MessageData(
            "老强",
            "10 mins ago",
            "豆花鱼",
            "最近忙吗？昨晚我去了你最爱的那家饭馆，点了他们特色的豆花鱼，吃着吃着就想你了。有空咱们视频？",
            ""
        ),
        MessageData(
            "So Duri",
            "20 mins ago",
            "Dinner Club",
            "I think it's time for us to finally try that new noodle shop downtown that doesn't use" +
                " menus. Anyone else have other suggestions for dinner club this week? I'm so" +
                "intrigued by this idea of a noodle restaurant where no one gets to order for" +
                "themselves - could be fun, or terrible, or both: :) \n\n" +
                "So ",
            "To me, Ziad and Lily"
        ),
        MessageData(
            "Lily",
            "2 hours ago",
            "This food show is made for you",
            "Lorem ipsum dolor sit amet, consectetur adipiscing elit, sed do eiusmod tempor" +
                " incididunt ut labore et dolore magna aliqua. Ut enim ad minim veniam," +
                " quis nostrud exercitation ullamco laboris nisi ut aliquip ex ea commodo" +
                " consequat. Duis aute irure dolor in reprehenderit in voluptate velit esse" +
                " cillum dolore eu fugiat nulla pariatur. Excepteur sint occaecat cupidatat non" +
                " proident, sunt in culpa qui officia deserunt mollit anim id est laborum.",
            ""
        ),
        MessageData(
            "Me",
            "4 mins ago",
            "",
            "Lorem ipsum dolor sit amet, consectetur adipiscing elit, sed do eiusmod tempor" +
                " incididunt ut labore et dolore magna aliqua. Ut enim ad minim veniam," +
                " quis nostrud exercitation ullamco laboris nisi ut aliquip ex ea commodo" +
                " consequat. Duis aute irure dolor in reprehenderit in voluptate velit esse" +
                " cillum dolore eu fugiat nulla pariatur. Excepteur sint occaecat cupidatat non" +
                " proident, sunt in culpa qui officia deserunt mollit anim id est laborum.",
            "To me, Ziad and Lily"
        )
    )

@Composable
fun SearchBar() {
    Surface(shape = RoundedCornerShape(40), modifier = Modifier.fillMaxWidth().height(50.dp)) {
        Row(Modifier.fillMaxWidth(), verticalAlignment = Alignment.CenterVertically) {
            Icon(
                imageVector = Icons.Default.Search,
                contentDescription = null,
                tint = Color.LightGray,
                modifier = Modifier.padding(10.dp)
            )
            Text("Search", color = Color.LightGray, modifier = Modifier.weight(1f))
            Box(
                Modifier.padding(end = 10.dp).size(35.dp).background(Color(0xffecddff), CircleShape)
            )
        }
    }
}

@Composable
fun Header(data: MessageData) {
    Row(Modifier.height(60.dp).fillMaxWidth(), verticalAlignment = Alignment.CenterVertically) {
        Box(Modifier.padding(10.dp).size(35.dp).background(Color(0xffffddee), CircleShape))
        Column(Modifier.weight(1f)) {
            Text(data.name, color = Color.Gray, fontWeight = FontWeight.Black, fontSize = 10.sp)
            Text(data.time, color = Color.Gray, fontWeight = FontWeight.Black, fontSize = 10.sp)
        }
        Icon(
            Icons.Outlined.Star,
            contentDescription = null,
            Modifier.background(Color.White, CircleShape).padding(10.dp)
        )
    }
}

@Composable
fun SceneScope.Card(cardData: MessageData, selected: Boolean = false) {
    Surface(
        shape = RoundedCornerShape(5.dp),
        modifier = Modifier.padding(2.dp),
        color = if (selected) Color(0xffecddff) else Color(0xfff3edf7)
    ) {
        Column(Modifier.padding(10.dp)) {
            Header(data = cardData)
            Text(cardData.subject, fontSize = 19.sp, modifier = Modifier.padding(start = 10.dp))
            Spacer(Modifier.size(10.dp))
            Text(
                cardData.content,
                fontSize = 13.sp,
                color = Color.Gray,
                modifier = Modifier.padding(start = 10.dp).animateSizeAndSkipToFinalLayout()
            )
        }
    }
}

@Composable
fun SceneScope.Message(messageData: MessageData) {
    Column(
        Modifier.padding(5.dp)
            .background(Color(0xfffffbfe), RoundedCornerShape(5.dp))
            .padding(10.dp)
    ) {
        Header(data = messageData)
        Text(
            messageData.addressing,
            fontSize = 12.sp,
            color = Color.LightGray,
            modifier = Modifier.padding(start = 10.dp)
        )
        Spacer(Modifier.size(10.dp))
        Text(
            messageData.content,
            fontSize = 13.sp,
            color = Color.Gray,
            modifier = Modifier.padding(start = 10.dp).animateSizeAndSkipToFinalLayout()
        )
        Spacer(Modifier.size(10.dp))
        Row(modifier = Modifier.fillMaxWidth()) {
            Box(
                modifier =
                    Modifier.weight(1f)
                        .padding(5.dp)
                        .height(40.dp)
                        .background(Color(0xfff2ecf6), RoundedCornerShape(50)),
                contentAlignment = Alignment.Center
            ) {
                Text("Reply")
            }
            Box(
                modifier =
                    Modifier.weight(1f)
                        .padding(5.dp)
                        .height(40.dp)
                        .background(Color(0xfff2ecf6), RoundedCornerShape(50)),
                contentAlignment = Alignment.Center
            ) {
                Text("Reply All")
            }
        }
    }
}

@OptIn(ExperimentalSharedTransitionApi::class)
@Composable
fun SceneScope.NavRail(state: DisplayState) {
    Column(
        Modifier.animateBounds(
<<<<<<< HEAD
=======
                this,
>>>>>>> 3d4510a6
                if (state == DisplayState.Tablet) Modifier.width(200.dp)
                else Modifier.width(IntrinsicSize.Min)
            )
            .padding(top = 20.dp, end = 5.dp)
    ) {
        Row(
            Modifier.fillMaxWidth().animateSizeAndSkipToFinalLayout().padding(5.dp),
            horizontalArrangement = Arrangement.SpaceBetween
        ) {
            if (state == DisplayState.Tablet) {
                Text("REPLY", color = Color(0xffa493c5), fontSize = 15.sp, letterSpacing = 0.12.em)
            }
            Icon(
                imageVector = Icons.Outlined.Menu,
                contentDescription = null,
                tint = Color.Gray,
                modifier = Modifier.width(40.dp).sharedElement()
            )
        }
        Spacer(modifier = Modifier.size(10.dp))
        Row(
            Modifier.height(50.dp)
                .fillMaxWidth()
                .background(Color(0xffffddee), RoundedCornerShape(8.dp))
                .padding(5.dp),
            verticalAlignment = Alignment.CenterVertically
        ) {
            Icon(
                imageVector = Icons.Outlined.Create,
                contentDescription = null,
                tint = Color.Gray,
                modifier = Modifier.width(40.dp)
            )
            if (state == DisplayState.Tablet) {
                Text(
                    "Compose",
                    Modifier.padding(start = 30.dp)
                        .clipToBounds()
                        .wrapContentWidth(align = Alignment.CenterHorizontally, unbounded = true),
                    color = Color.Gray,
                    fontWeight = FontWeight.Bold
                )
            }
        }
        Spacer(modifier = Modifier.size(20.dp))
        Item(state, Icons.Outlined.Email, "Inbox", Color(0xffe8def8))
        Item(state, Icons.AutoMirrored.Outlined.List, "Articles")
        Item(state, Icons.AutoMirrored.Default.Send, "Direct Messages")
        Item(state, Icons.Filled.Notifications, "Video Chat")
    }
}

@Composable
fun Item(state: DisplayState, icon: ImageVector, text: String, color: Color = Color.Transparent) {
    Row(
        Modifier.height(50.dp)
            .fillMaxWidth()
            .background(color, RoundedCornerShape(50))
            .padding(5.dp),
        verticalAlignment = Alignment.CenterVertically
    ) {
        Icon(
            imageVector = icon,
            contentDescription = null,
            tint = Color.Gray,
            modifier = Modifier.width(40.dp)
        )
        if (state == DisplayState.Tablet) {
            Text(
                text,
                Modifier.weight(1f)
                    .clipToBounds()
                    .wrapContentWidth(align = Alignment.Start, unbounded = true)
                    .padding(start = 15.dp),
                color = Color.Gray,
                fontWeight = FontWeight.Bold,
                fontSize = 14.sp
            )
        }
    }
}<|MERGE_RESOLUTION|>--- conflicted
+++ resolved
@@ -145,10 +145,7 @@
     SceneHost {
         Row(
             Modifier.animateBounds(
-<<<<<<< HEAD
-=======
                     this,
->>>>>>> 3d4510a6
                     if (state == DisplayState.Compact) {
                         Modifier.wrapContentSize(align = Alignment.TopStart, unbounded = true)
                             .requiredWidth(800.dp)
@@ -334,10 +331,7 @@
 fun SceneScope.NavRail(state: DisplayState) {
     Column(
         Modifier.animateBounds(
-<<<<<<< HEAD
-=======
                 this,
->>>>>>> 3d4510a6
                 if (state == DisplayState.Tablet) Modifier.width(200.dp)
                 else Modifier.width(IntrinsicSize.Min)
             )
