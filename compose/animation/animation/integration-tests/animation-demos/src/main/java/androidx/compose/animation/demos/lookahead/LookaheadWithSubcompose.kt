--- conflicted
+++ resolved
@@ -55,22 +55,15 @@
                 Text(if (shouldAnimate) "Stop animating bounds" else "Animate bounds")
             }
             SubcomposeLayout(
-<<<<<<< HEAD
-                Modifier.background(colors[3]).conditionallyAnimateBounds(shouldAnimate)
-=======
                 Modifier.background(colors[3])
                     .conditionallyAnimateBounds(this@LookaheadScope, shouldAnimate)
->>>>>>> 3d4510a6
             ) {
                 val constraints = it.copy(minWidth = 0)
                 val placeable =
                     subcompose(0) {
                             Box(
                                 Modifier.conditionallyAnimateBounds(
-<<<<<<< HEAD
-=======
                                         this@LookaheadScope,
->>>>>>> 3d4510a6
                                         shouldAnimate,
                                         Modifier.width(if (isWide) 150.dp else 70.dp)
                                             .requiredHeight(400.dp)
@@ -84,10 +77,7 @@
                     subcompose(1) {
                             Box(
                                 Modifier.conditionallyAnimateBounds(
-<<<<<<< HEAD
-=======
                                         this@LookaheadScope,
->>>>>>> 3d4510a6
                                         shouldAnimate,
                                         Modifier.width(if (isWide) 150.dp else 70.dp)
                                             .requiredHeight(400.dp)
@@ -104,10 +94,7 @@
                                 Box(
                                     Modifier.width(totalWidth.toDp())
                                         .conditionallyAnimateBounds(
-<<<<<<< HEAD
-=======
                                             this@LookaheadScope,
->>>>>>> 3d4510a6
                                             shouldAnimate,
                                             Modifier.height(if (isWide) 150.dp else 70.dp)
                                         )
