/*
 * Copyright 2023 The Android Open Source Project
 *
 * Licensed under the Apache License, Version 2.0 (the "License");
 * you may not use this file except in compliance with the License.
 * You may obtain a copy of the License at
 *
 *      http://www.apache.org/licenses/LICENSE-2.0
 *
 * Unless required by applicable law or agreed to in writing, software
 * distributed under the License is distributed on an "AS IS" BASIS,
 * WITHOUT WARRANTIES OR CONDITIONS OF ANY KIND, either express or implied.
 * See the License for the specific language governing permissions and
 * limitations under the License.
 */

package androidx.compose.animation.demos.lookahead

import androidx.compose.animation.AnimatedVisibility
import androidx.compose.animation.ExperimentalSharedTransitionApi
import androidx.compose.animation.animateBounds
import androidx.compose.animation.core.MutableTransitionState
import androidx.compose.animation.core.Spring
import androidx.compose.animation.core.VisibilityThreshold
import androidx.compose.animation.core.spring
import androidx.compose.animation.demos.R
import androidx.compose.animation.demos.gesture.pastelColors
import androidx.compose.animation.fadeIn
import androidx.compose.animation.slideInHorizontally
import androidx.compose.foundation.Image
import androidx.compose.foundation.background
import androidx.compose.foundation.clickable
import androidx.compose.foundation.layout.Box
import androidx.compose.foundation.layout.Column
import androidx.compose.foundation.layout.Row
import androidx.compose.foundation.layout.aspectRatio
import androidx.compose.foundation.layout.fillMaxWidth
import androidx.compose.foundation.layout.padding
import androidx.compose.foundation.layout.size
import androidx.compose.foundation.lazy.LazyColumn
import androidx.compose.foundation.shape.RoundedCornerShape
import androidx.compose.material.Surface
import androidx.compose.material.Text
import androidx.compose.runtime.Composable
import androidx.compose.runtime.getValue
import androidx.compose.runtime.movableContentOf
import androidx.compose.runtime.mutableStateOf
import androidx.compose.runtime.remember
import androidx.compose.runtime.saveable.rememberSaveable
import androidx.compose.runtime.setValue
import androidx.compose.ui.Modifier
import androidx.compose.ui.draw.clip
import androidx.compose.ui.geometry.Rect
import androidx.compose.ui.graphics.Color
import androidx.compose.ui.layout.ContentScale
import androidx.compose.ui.layout.LookaheadScope
import androidx.compose.ui.res.painterResource
import androidx.compose.ui.tooling.preview.Preview
import androidx.compose.ui.unit.dp

@OptIn(ExperimentalSharedTransitionApi::class)
@Preview
@Composable
fun LookaheadWithLazyColumn() {
    LookaheadScope {
        LazyColumn {
            items(10, key = { it }) {
                val index = it % 4
                var expanded by rememberSaveable { mutableStateOf(false) }
                AnimatedVisibility(
                    remember { MutableTransitionState(false) }.apply { targetState = true },
                    enter = slideInHorizontally { 20 } + fadeIn()
                ) {
                    Surface(
                        shape = RoundedCornerShape(10.dp),
                        color = pastelColors[index],
                        modifier = Modifier.fillMaxWidth().clickable { expanded = !expanded }
                    ) {
                        LookaheadScope {
                            val title = remember {
                                movableContentOf {
<<<<<<< HEAD
                                    Text(
                                        names[index],
                                        Modifier.padding(20.dp).animateBounds(Modifier)
                                    )
=======
                                    Text(names[index], Modifier.padding(20.dp).animateBounds(this))
>>>>>>> 3d4510a6
                                }
                            }
                            val image = remember {
                                if (index < 3) {
                                    movableContentOf {
                                        Image(
                                            painter = painterResource(res[index]),
                                            contentDescription = null,
                                            modifier =
                                                Modifier.padding(10.dp)
                                                    .animateBounds(
<<<<<<< HEAD
                                                        if (expanded) Modifier.fillMaxWidth()
                                                        else Modifier.size(80.dp),
                                                        spring(stiffness = Spring.StiffnessLow)
=======
                                                        this,
                                                        if (expanded) Modifier.fillMaxWidth()
                                                        else Modifier.size(80.dp),
                                                        { _, _ ->
                                                            spring(
                                                                Spring.DampingRatioNoBouncy,
                                                                Spring.StiffnessLow,
                                                                Rect.VisibilityThreshold
                                                            )
                                                        }
>>>>>>> 3d4510a6
                                                    )
                                                    .clip(RoundedCornerShape(5.dp)),
                                            contentScale =
                                                if (expanded) {
                                                    ContentScale.FillWidth
                                                } else {
                                                    ContentScale.Crop
                                                }
                                        )
                                    }
                                } else {
                                    movableContentOf {
                                        Box(
                                            modifier =
                                                Modifier.padding(10.dp)
                                                    .animateBounds(
<<<<<<< HEAD
                                                        if (expanded)
                                                            Modifier.fillMaxWidth().aspectRatio(1f)
                                                        else Modifier.size(80.dp),
                                                        spring(stiffness = Spring.StiffnessLow)
=======
                                                        lookaheadScope = this,
                                                        if (expanded)
                                                            Modifier.fillMaxWidth().aspectRatio(1f)
                                                        else Modifier.size(80.dp),
                                                        { _, _ ->
                                                            spring(
                                                                Spring.DampingRatioNoBouncy,
                                                                Spring.StiffnessLow,
                                                                Rect.VisibilityThreshold
                                                            )
                                                        }
>>>>>>> 3d4510a6
                                                    )
                                                    .background(
                                                        Color.LightGray,
                                                        RoundedCornerShape(5.dp)
                                                    ),
                                        )
                                    }
                                }
                            }
                            if (expanded) {
                                Column {
                                    title()
                                    image()
                                }
                            } else {
                                Row {
                                    image()
                                    title()
                                }
                            }
                        }
                    }
                }
            }
        }
    }
}

val names = listOf("YT", "Pepper", "Waffle", "Who?")
val res =
    listOf(
        R.drawable.yt_profile,
        R.drawable.pepper,
        R.drawable.waffle,
    )<|MERGE_RESOLUTION|>--- conflicted
+++ resolved
@@ -79,14 +79,7 @@
                         LookaheadScope {
                             val title = remember {
                                 movableContentOf {
-<<<<<<< HEAD
-                                    Text(
-                                        names[index],
-                                        Modifier.padding(20.dp).animateBounds(Modifier)
-                                    )
-=======
                                     Text(names[index], Modifier.padding(20.dp).animateBounds(this))
->>>>>>> 3d4510a6
                                 }
                             }
                             val image = remember {
@@ -98,11 +91,6 @@
                                             modifier =
                                                 Modifier.padding(10.dp)
                                                     .animateBounds(
-<<<<<<< HEAD
-                                                        if (expanded) Modifier.fillMaxWidth()
-                                                        else Modifier.size(80.dp),
-                                                        spring(stiffness = Spring.StiffnessLow)
-=======
                                                         this,
                                                         if (expanded) Modifier.fillMaxWidth()
                                                         else Modifier.size(80.dp),
@@ -113,7 +101,6 @@
                                                                 Rect.VisibilityThreshold
                                                             )
                                                         }
->>>>>>> 3d4510a6
                                                     )
                                                     .clip(RoundedCornerShape(5.dp)),
                                             contentScale =
@@ -130,12 +117,6 @@
                                             modifier =
                                                 Modifier.padding(10.dp)
                                                     .animateBounds(
-<<<<<<< HEAD
-                                                        if (expanded)
-                                                            Modifier.fillMaxWidth().aspectRatio(1f)
-                                                        else Modifier.size(80.dp),
-                                                        spring(stiffness = Spring.StiffnessLow)
-=======
                                                         lookaheadScope = this,
                                                         if (expanded)
                                                             Modifier.fillMaxWidth().aspectRatio(1f)
@@ -147,7 +128,6 @@
                                                                 Rect.VisibilityThreshold
                                                             )
                                                         }
->>>>>>> 3d4510a6
                                                     )
                                                     .background(
                                                         Color.LightGray,
