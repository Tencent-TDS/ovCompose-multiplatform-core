/*
 * Copyright 2022 The Android Open Source Project
 *
 * Licensed under the Apache License, Version 2.0 (the "License");
 * you may not use this file except in compliance with the License.
 * You may obtain a copy of the License at
 *
 *      http://www.apache.org/licenses/LICENSE-2.0
 *
 * Unless required by applicable law or agreed to in writing, software
 * distributed under the License is distributed on an "AS IS" BASIS,
 * WITHOUT WARRANTIES OR CONDITIONS OF ANY KIND, either express or implied.
 * See the License for the specific language governing permissions and
 * limitations under the License.
 */

@file:OptIn(ExperimentalSharedTransitionApi::class)

package androidx.compose.animation.demos.lookahead

import androidx.compose.animation.ExperimentalSharedTransitionApi
import androidx.compose.animation.animateBounds
import androidx.compose.animation.core.animateDpAsState
import androidx.compose.animation.core.animateFloatAsState
import androidx.compose.foundation.background
import androidx.compose.foundation.clickable
import androidx.compose.foundation.layout.Arrangement
import androidx.compose.foundation.layout.Box
import androidx.compose.foundation.layout.Column
import androidx.compose.foundation.layout.ExperimentalLayoutApi
import androidx.compose.foundation.layout.FlowColumn
import androidx.compose.foundation.layout.FlowRow
import androidx.compose.foundation.layout.Spacer
import androidx.compose.foundation.layout.fillMaxSize
import androidx.compose.foundation.layout.fillMaxWidth
import androidx.compose.foundation.layout.height
import androidx.compose.foundation.layout.heightIn
import androidx.compose.foundation.layout.padding
import androidx.compose.foundation.layout.size
import androidx.compose.foundation.layout.widthIn
import androidx.compose.foundation.layout.wrapContentSize
import androidx.compose.foundation.layout.wrapContentWidth
import androidx.compose.foundation.shape.RoundedCornerShape
import androidx.compose.material.Button
import androidx.compose.material.Text
import androidx.compose.runtime.Composable
import androidx.compose.runtime.getValue
import androidx.compose.runtime.mutableStateOf
import androidx.compose.runtime.remember
import androidx.compose.runtime.setValue
import androidx.compose.ui.Alignment
import androidx.compose.ui.Modifier
import androidx.compose.ui.graphics.Color
import androidx.compose.ui.layout.LookaheadScope
import androidx.compose.ui.layout.layout
import androidx.compose.ui.tooling.preview.Preview
import androidx.compose.ui.unit.dp

@Preview
@OptIn(ExperimentalLayoutApi::class)
@Composable
fun LookaheadWithFlowRowDemo() {
    Column(modifier = Modifier.padding(10.dp), horizontalAlignment = Alignment.CenterHorizontally) {
        var isHorizontal by remember { mutableStateOf(true) }

        Button(
            modifier = Modifier.padding(top = 20.dp, bottom = 20.dp),
            onClick = { isHorizontal = !isHorizontal }
        ) {
            Text("Toggle")
        }
        Column(Modifier.background(Color(0xfffdedac), RoundedCornerShape(10)).padding(10.dp)) {
            Text("LookaheadScope + Modifier.animateBounds")
            LookaheadScope {
                FlowRow(
                    modifier =
                        Modifier.height(200.dp)
                            .fillMaxWidth()
                            .wrapContentSize(Alignment.CenterStart)
                ) {
                    Box(
                        Modifier.height(50.dp)
<<<<<<< HEAD
                            .animateBounds(Modifier.fillMaxWidth(if (isHorizontal) 0.4f else 1f))
=======
                            .animateBounds(
                                lookaheadScope = this@LookaheadScope,
                                Modifier.fillMaxWidth(if (isHorizontal) 0.4f else 1f)
                            )
>>>>>>> 3d4510a6
                            .background(colors[0], RoundedCornerShape(10))
                    )
                    Box(
                        Modifier.height(50.dp)
<<<<<<< HEAD
                            .animateBounds(Modifier.fillMaxWidth(if (isHorizontal) 0.2f else 0.4f))
=======
                            .animateBounds(
                                lookaheadScope = this@LookaheadScope,
                                Modifier.fillMaxWidth(if (isHorizontal) 0.2f else 0.4f)
                            )
>>>>>>> 3d4510a6
                            .background(colors[1], RoundedCornerShape(10))
                    )
                    Box(
                        Modifier.height(50.dp)
<<<<<<< HEAD
                            .animateBounds(Modifier.fillMaxWidth(if (isHorizontal) 0.2f else 0.4f))
=======
                            .animateBounds(
                                lookaheadScope = this@LookaheadScope,
                                Modifier.fillMaxWidth(if (isHorizontal) 0.2f else 0.4f)
                            )
>>>>>>> 3d4510a6
                            .background(colors[2], RoundedCornerShape(10))
                    )
                }
                Box(Modifier.size(if (isHorizontal) 100.dp else 60.dp))
            }
        }

        Spacer(Modifier.size(50.dp))

        Column(Modifier.background(Color(0xfffdedac), RoundedCornerShape(10)).padding(10.dp)) {
            Text("Animating Width")
            FlowRow(
                modifier =
                    Modifier.height(200.dp).fillMaxWidth().wrapContentSize(Alignment.CenterStart)
            ) {
                Box(
                    Modifier.height(50.dp)
                        .fillMaxWidth(animateFloatAsState(if (isHorizontal) 0.4f else 1f).value)
                        .background(colors[0], RoundedCornerShape(10))
                )
                Box(
                    Modifier.height(50.dp)
                        .fillMaxWidth(animateFloatAsState(if (isHorizontal) 0.2f else 0.4f).value)
                        .background(colors[1], RoundedCornerShape(10))
                )
                Box(
                    Modifier.height(50.dp)
                        .fillMaxWidth(animateFloatAsState(if (isHorizontal) 0.2f else 0.4f).value)
                        .background(colors[2], RoundedCornerShape(10))
                )
            }
        }
    }
}

@OptIn(ExperimentalLayoutApi::class)
@Preview
@Composable
fun NestedFlowRowDemo() {
    LookaheadScope {
        FlowRow(
            modifier = Modifier.fillMaxSize(),
            horizontalArrangement = Arrangement.Center,
            verticalArrangement = Arrangement.Center,
            maxItemsInEachRow = 3
        ) {
            var expanded by remember { mutableStateOf(false) }
            Box(
                modifier =
<<<<<<< HEAD
                    Modifier.animateBounds(Modifier.widthIn(max = 600.dp)).background(Color.Red)
=======
                    Modifier.animateBounds(
                            lookaheadScope = this@LookaheadScope,
                            Modifier.widthIn(max = 600.dp)
                        )
                        .background(Color.Red)
>>>>>>> 3d4510a6
            ) {
                val height = animateDpAsState(targetValue = if (expanded) 500.dp else 300.dp)
                Box(
                    modifier =
<<<<<<< HEAD
                        Modifier.animateBounds(Modifier.fillMaxWidth().height(height.value))
=======
                        Modifier.animateBounds(
                                lookaheadScope = this@LookaheadScope,
                                Modifier.fillMaxWidth().height(height.value)
                            )
>>>>>>> 3d4510a6
                            .clickable { expanded = !expanded }
                )
            }

            FlowColumn(
                Modifier.layout { measurable, constraints ->
                    measurable.measure(constraints).run { layout(width, height) { place(0, 0) } }
                }
            ) {
                Box(
                    modifier =
                        Modifier.size(200.dp)
                            .animateBounds(
<<<<<<< HEAD
                                Modifier.wrapContentWidth().heightIn(min = 156.dp),
                                debug = true
=======
                                lookaheadScope = this@LookaheadScope,
                                Modifier.wrapContentWidth().heightIn(min = 156.dp),
>>>>>>> 3d4510a6
                            )
                            .background(Color.Blue)
                ) {
                    Box(modifier = Modifier.size(200.dp))
                }
                Box(
                    modifier =
                        Modifier.size(200.dp)
                            .animateBounds(
<<<<<<< HEAD
                                Modifier.wrapContentWidth().heightIn(min = 156.dp),
                                debug = true
=======
                                lookaheadScope = this@LookaheadScope,
                                Modifier.wrapContentWidth().heightIn(min = 156.dp),
>>>>>>> 3d4510a6
                            )
                            .background(Color.Yellow)
                ) {
                    Box(modifier = Modifier.size(200.dp))
                }
            }
        }
    }
}

private val colors =
    listOf(Color(0xffff6f69), Color(0xffffcc5c), Color(0xff2a9d84), Color(0xff264653))<|MERGE_RESOLUTION|>--- conflicted
+++ resolved
@@ -80,38 +80,26 @@
                 ) {
                     Box(
                         Modifier.height(50.dp)
-<<<<<<< HEAD
-                            .animateBounds(Modifier.fillMaxWidth(if (isHorizontal) 0.4f else 1f))
-=======
                             .animateBounds(
                                 lookaheadScope = this@LookaheadScope,
                                 Modifier.fillMaxWidth(if (isHorizontal) 0.4f else 1f)
                             )
->>>>>>> 3d4510a6
                             .background(colors[0], RoundedCornerShape(10))
                     )
                     Box(
                         Modifier.height(50.dp)
-<<<<<<< HEAD
-                            .animateBounds(Modifier.fillMaxWidth(if (isHorizontal) 0.2f else 0.4f))
-=======
                             .animateBounds(
                                 lookaheadScope = this@LookaheadScope,
                                 Modifier.fillMaxWidth(if (isHorizontal) 0.2f else 0.4f)
                             )
->>>>>>> 3d4510a6
                             .background(colors[1], RoundedCornerShape(10))
                     )
                     Box(
                         Modifier.height(50.dp)
-<<<<<<< HEAD
-                            .animateBounds(Modifier.fillMaxWidth(if (isHorizontal) 0.2f else 0.4f))
-=======
                             .animateBounds(
                                 lookaheadScope = this@LookaheadScope,
                                 Modifier.fillMaxWidth(if (isHorizontal) 0.2f else 0.4f)
                             )
->>>>>>> 3d4510a6
                             .background(colors[2], RoundedCornerShape(10))
                     )
                 }
@@ -161,27 +149,19 @@
             var expanded by remember { mutableStateOf(false) }
             Box(
                 modifier =
-<<<<<<< HEAD
-                    Modifier.animateBounds(Modifier.widthIn(max = 600.dp)).background(Color.Red)
-=======
                     Modifier.animateBounds(
                             lookaheadScope = this@LookaheadScope,
                             Modifier.widthIn(max = 600.dp)
                         )
                         .background(Color.Red)
->>>>>>> 3d4510a6
             ) {
                 val height = animateDpAsState(targetValue = if (expanded) 500.dp else 300.dp)
                 Box(
                     modifier =
-<<<<<<< HEAD
-                        Modifier.animateBounds(Modifier.fillMaxWidth().height(height.value))
-=======
                         Modifier.animateBounds(
                                 lookaheadScope = this@LookaheadScope,
                                 Modifier.fillMaxWidth().height(height.value)
                             )
->>>>>>> 3d4510a6
                             .clickable { expanded = !expanded }
                 )
             }
@@ -195,13 +175,8 @@
                     modifier =
                         Modifier.size(200.dp)
                             .animateBounds(
-<<<<<<< HEAD
+                                lookaheadScope = this@LookaheadScope,
                                 Modifier.wrapContentWidth().heightIn(min = 156.dp),
-                                debug = true
-=======
-                                lookaheadScope = this@LookaheadScope,
-                                Modifier.wrapContentWidth().heightIn(min = 156.dp),
->>>>>>> 3d4510a6
                             )
                             .background(Color.Blue)
                 ) {
@@ -211,13 +186,8 @@
                     modifier =
                         Modifier.size(200.dp)
                             .animateBounds(
-<<<<<<< HEAD
+                                lookaheadScope = this@LookaheadScope,
                                 Modifier.wrapContentWidth().heightIn(min = 156.dp),
-                                debug = true
-=======
-                                lookaheadScope = this@LookaheadScope,
-                                Modifier.wrapContentWidth().heightIn(min = 156.dp),
->>>>>>> 3d4510a6
                             )
                             .background(Color.Yellow)
                 ) {
