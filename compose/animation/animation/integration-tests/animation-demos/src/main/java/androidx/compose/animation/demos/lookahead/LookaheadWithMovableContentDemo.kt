--- conflicted
+++ resolved
@@ -145,40 +145,5 @@
     }
 }
 
-<<<<<<< HEAD
-context(LookaheadScope)
-@OptIn(ExperimentalAnimatableApi::class)
-fun Modifier.animateBoundsInScope(): Modifier = composed {
-    val sizeAnim = remember { DeferredTargetAnimation(IntSize.VectorConverter) }
-    val offsetAnim = remember { DeferredTargetAnimation(IntOffset.VectorConverter) }
-    val scope = rememberCoroutineScope()
-    this.approachLayout(
-        isMeasurementApproachInProgress = {
-            sizeAnim.updateTarget(it, scope)
-            !sizeAnim.isIdle
-        },
-        isPlacementApproachInProgress = {
-            val target = lookaheadScopeCoordinates.localLookaheadPositionOf(it)
-            offsetAnim.updateTarget(target.round(), scope, spring())
-            !offsetAnim.isIdle
-        }
-    ) { measurable, _ ->
-        val (animWidth, animHeight) = sizeAnim.updateTarget(lookaheadSize, scope, spring())
-        measurable.measure(Constraints.fixed(animWidth, animHeight)).run {
-            layout(width, height) {
-                coordinates?.let {
-                    val target = lookaheadScopeCoordinates.localLookaheadPositionOf(it).round()
-                    val animOffset = offsetAnim.updateTarget(target, scope, spring())
-                    val current = lookaheadScopeCoordinates.localPositionOf(it, Offset.Zero).round()
-                    val (x, y) = animOffset - current
-                    place(x, y)
-                } ?: place(0, 0)
-            }
-        }
-    }
-}
-
-=======
->>>>>>> 3d4510a6
 private val colors =
     listOf(Color(0xffff6f69), Color(0xffffcc5c), Color(0xff264653), Color(0xff2a9d84))