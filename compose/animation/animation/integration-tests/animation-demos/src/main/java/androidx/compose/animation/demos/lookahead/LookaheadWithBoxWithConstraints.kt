/*
 * Copyright 2023 The Android Open Source Project
 *
 * Licensed under the Apache License, Version 2.0 (the "License");
 * you may not use this file except in compliance with the License.
 * You may obtain a copy of the License at
 *
 *      http://www.apache.org/licenses/LICENSE-2.0
 *
 * Unless required by applicable law or agreed to in writing, software
 * distributed under the License is distributed on an "AS IS" BASIS,
 * WITHOUT WARRANTIES OR CONDITIONS OF ANY KIND, either express or implied.
 * See the License for the specific language governing permissions and
 * limitations under the License.
 */

package androidx.compose.animation.demos.lookahead

import androidx.compose.animation.ExperimentalSharedTransitionApi
import androidx.compose.animation.animateBounds
import androidx.compose.animation.demos.gesture.pastelColors
import androidx.compose.foundation.background
import androidx.compose.foundation.border
import androidx.compose.foundation.clickable
import androidx.compose.foundation.layout.Arrangement
import androidx.compose.foundation.layout.Box
import androidx.compose.foundation.layout.BoxWithConstraints
import androidx.compose.foundation.layout.Column
import androidx.compose.foundation.layout.Row
import androidx.compose.foundation.layout.RowScope
import androidx.compose.foundation.layout.fillMaxHeight
import androidx.compose.foundation.layout.fillMaxSize
import androidx.compose.foundation.layout.fillMaxWidth
import androidx.compose.foundation.layout.height
import androidx.compose.foundation.layout.padding
import androidx.compose.foundation.shape.RoundedCornerShape
import androidx.compose.material.Button
import androidx.compose.material.RadioButton
import androidx.compose.material.Text
import androidx.compose.runtime.Composable
import androidx.compose.runtime.getValue
import androidx.compose.runtime.mutableStateOf
import androidx.compose.runtime.remember
import androidx.compose.runtime.setValue
import androidx.compose.ui.Alignment
import androidx.compose.ui.Modifier
import androidx.compose.ui.graphics.Color
import androidx.compose.ui.layout.LookaheadScope
import androidx.compose.ui.unit.dp

@OptIn(ExperimentalSharedTransitionApi::class)
@Suppress("UnusedBoxWithConstraintsScope")
@Composable
fun LookaheadWithBoxWithConstraints() {
    Box(Modifier.fillMaxSize()) {
        LookaheadScope {
            Column {
                var halfSize by remember { mutableStateOf(false) }
                Button(onClick = { halfSize = !halfSize }, Modifier.padding(20.dp).fillMaxWidth()) {
                    Text(if (halfSize) "Full Size" else "Half Size")
                }
                Column(
                    Modifier.fillMaxHeight()
                        .animateBounds(
                            this@LookaheadScope,
                            if (halfSize) Modifier.fillMaxSize(0.5f) else Modifier.fillMaxWidth()
                        )
                        .background(pastelColors[2]),
                    verticalArrangement = Arrangement.SpaceEvenly
                ) {
                    Column(
                        Modifier.border(1.dp, Color.Black, RoundedCornerShape(5.dp))
                            .padding(top = 20.dp, bottom = 20.dp)
                    ) {
                        Text("Regular Row: ")
                        Row(
                            Modifier.fillMaxWidth(),
                            horizontalArrangement = Arrangement.SpaceEvenly
                        ) {
                            MyButton()
                            MyButton()
                        }
                    }
                    Column {
                        var animate by remember { mutableStateOf(false) }
                        Row(
                            verticalAlignment = Alignment.CenterVertically,
                            modifier = Modifier.clickable { animate = true }
                        ) {
                            RadioButton(selected = animate, onClick = { animate = true })
                            Text("Animate Bounds")
                        }
                        Row(
                            verticalAlignment = Alignment.CenterVertically,
                            modifier = Modifier.clickable { animate = false }
                        ) {
                            RadioButton(selected = !animate, onClick = { animate = false })
                            Text("No animation")
                        }
                        BoxWithConstraints {
                            Column(
                                if (animate) {
<<<<<<< HEAD
                                        Modifier.animateBounds(Modifier.fillMaxWidth())
=======
                                        Modifier.animateBounds(
                                            lookaheadScope = this@LookaheadScope,
                                            Modifier.fillMaxWidth()
                                        )
>>>>>>> 3d4510a6
                                    } else {
                                        Modifier.fillMaxWidth()
                                    }
                                    .then(
                                        Modifier.border(1.dp, Color.Black, RoundedCornerShape(5.dp))
                                            .padding(top = 20.dp, bottom = 20.dp)
                                    ),
                            ) {
                                Text("SubcomposeLayout: ")
                                Row(
                                    Modifier.fillMaxWidth(),
                                    horizontalArrangement = Arrangement.SpaceEvenly
                                ) {
                                    MyButton()
                                    MyButton()
                                }
                            }
                        }

                        BoxWithConstraints {
                            if (maxWidth > 300.dp) {
                                Row(
                                    Modifier.fillMaxWidth(),
                                    horizontalArrangement = Arrangement.SpaceEvenly
                                ) {
                                    MyButton()
                                    MyButton()
                                }
                            } else {
                                Column {
                                    MyButton()
                                    MyButton()
                                }
                            }
                        }
                    }
                }
            }
        }
    }
}

@Composable
fun RowScope.MyButton() {
    Box(
        modifier =
            Modifier.weight(1f)
                .padding(5.dp)
                .height(40.dp)
                .background(pastelColors[0], RoundedCornerShape(50)),
        contentAlignment = Alignment.Center
    ) {
        Text("Button")
    }
}

@Composable
fun MyButton() {
    Box(
        modifier =
            Modifier.fillMaxWidth(0.5f)
                .padding(5.dp)
                .height(40.dp)
                .background(pastelColors[0], RoundedCornerShape(50)),
        contentAlignment = Alignment.Center
    ) {
        Text("Button")
    }
}<|MERGE_RESOLUTION|>--- conflicted
+++ resolved
@@ -100,14 +100,10 @@
                         BoxWithConstraints {
                             Column(
                                 if (animate) {
-<<<<<<< HEAD
-                                        Modifier.animateBounds(Modifier.fillMaxWidth())
-=======
                                         Modifier.animateBounds(
                                             lookaheadScope = this@LookaheadScope,
                                             Modifier.fillMaxWidth()
                                         )
->>>>>>> 3d4510a6
                                     } else {
                                         Modifier.fillMaxWidth()
                                     }
