/*
 * Copyright 2024 The Android Open Source Project
 *
 * Licensed under the Apache License, Version 2.0 (the "License");
 * you may not use this file except in compliance with the License.
 * You may obtain a copy of the License at
 *
 *      http://www.apache.org/licenses/LICENSE-2.0
 *
 * Unless required by applicable law or agreed to in writing, software
 * distributed under the License is distributed on an "AS IS" BASIS,
 * WITHOUT WARRANTIES OR CONDITIONS OF ANY KIND, either express or implied.
 * See the License for the specific language governing permissions and
 * limitations under the License.
 */

@file:OptIn(ExperimentalSharedTransitionApi::class)

package androidx.compose.animation.demos.sharedelement

import androidx.activity.compose.BackHandler
import androidx.compose.animation.AnimatedContent
import androidx.compose.animation.AnimatedVisibilityScope
import androidx.compose.animation.ExperimentalSharedTransitionApi
import androidx.compose.animation.SharedTransitionLayout
import androidx.compose.animation.SharedTransitionScope
import androidx.compose.animation.SharedTransitionScope.PlaceHolderSize.Companion.animatedSize
import androidx.compose.animation.SharedTransitionScope.ResizeMode.Companion.ScaleToBounds
import androidx.compose.animation.SizeTransform
import androidx.compose.animation.core.spring
import androidx.compose.animation.core.tween
import androidx.compose.animation.demos.R
import androidx.compose.animation.demos.lookahead.SearchBar
import androidx.compose.animation.fadeIn
import androidx.compose.animation.fadeOut
import androidx.compose.animation.togetherWith
import androidx.compose.foundation.Image
import androidx.compose.foundation.background
import androidx.compose.foundation.clickable
import androidx.compose.foundation.interaction.MutableInteractionSource
import androidx.compose.foundation.layout.Box
import androidx.compose.foundation.layout.Column
import androidx.compose.foundation.layout.PaddingValues
import androidx.compose.foundation.layout.Row
import androidx.compose.foundation.layout.Spacer
import androidx.compose.foundation.layout.aspectRatio
import androidx.compose.foundation.layout.fillMaxHeight
import androidx.compose.foundation.layout.fillMaxWidth
import androidx.compose.foundation.layout.height
import androidx.compose.foundation.layout.padding
import androidx.compose.foundation.layout.size
import androidx.compose.foundation.layout.wrapContentHeight
import androidx.compose.foundation.lazy.grid.GridCells
import androidx.compose.foundation.lazy.grid.LazyVerticalGrid
import androidx.compose.foundation.shape.CircleShape
import androidx.compose.foundation.shape.RoundedCornerShape
import androidx.compose.material.Icon
import androidx.compose.material.Text
import androidx.compose.material.icons.Icons
import androidx.compose.material.icons.outlined.Favorite
import androidx.compose.runtime.Composable
import androidx.compose.runtime.getValue
import androidx.compose.runtime.mutableStateOf
import androidx.compose.runtime.remember
import androidx.compose.runtime.setValue
import androidx.compose.ui.Alignment
import androidx.compose.ui.Modifier
import androidx.compose.ui.draw.blur
import androidx.compose.ui.draw.clip
import androidx.compose.ui.graphics.Color
import androidx.compose.ui.layout.ContentScale
import androidx.compose.ui.res.painterResource
import androidx.compose.ui.tooling.preview.Preview
import androidx.compose.ui.unit.dp
import androidx.compose.ui.unit.sp

@Preview
@Composable
fun ContainerTransformDemo(model: MyModel = remember { MyModel().apply { selected = items[1] } }) {
    BackHandler { model.selected = null }
    SharedTransitionLayout {
        AnimatedContent(
            model.selected,
            transitionSpec = {
                fadeIn(tween(600)) togetherWith
                    fadeOut(tween(600)) using
                    SizeTransform { _, _ -> spring() }
            },
            label = ""
        ) {
            // TODO: Double check on container transform scrolling
            if (it != null) {
                DetailView(
                    this@AnimatedContent,
                    this@SharedTransitionLayout,
                    model = model,
                    selected = it,
                    model.items[6]
                )
            } else {
                GridView(this@AnimatedContent, this@SharedTransitionLayout, model = model)
            }
        }
    }
}

@Composable
<<<<<<< HEAD
fun Details(kitty: Kitty) {
    Column(
        Modifier.padding(start = 10.dp, end = 10.dp, top = 10.dp)
            .fillMaxHeight()
            .wrapContentHeight(Alignment.Top)
            .fillMaxWidth()
            .background(Color.White)
            .padding(start = 10.dp, end = 10.dp)
    ) {
        Row(verticalAlignment = Alignment.CenterVertically) {
            Column {
                Spacer(Modifier.size(20.dp))
                Text(
                    kitty.name,
                    fontSize = 25.sp,
                    modifier =
                        Modifier.padding(start = 10.dp)
                            .sharedBounds(
                                rememberSharedContentState(key = kitty.name + kitty.id),
                                this@AnimatedVisibilityScope
                            )
                )
                Text(
                    kitty.breed,
                    fontSize = 22.sp,
                    color = Color.Gray,
                    modifier =
                        Modifier.padding(start = 10.dp)
                            .sharedBounds(
                                rememberSharedContentState(key = kitty.breed + kitty.id),
                                this@AnimatedVisibilityScope
                            )
                )
                Spacer(Modifier.size(10.dp))
            }
            Spacer(Modifier.weight(1f))
            Icon(
                Icons.Outlined.Favorite,
                contentDescription = null,
                Modifier.background(Color(0xffffddee), CircleShape).padding(10.dp)
=======
fun Details(
    sharedTransitionScope: SharedTransitionScope,
    animatedVisibilityScope: AnimatedVisibilityScope,
    kitty: Kitty
) {
    with(sharedTransitionScope) {
        Column(
            Modifier.padding(start = 10.dp, end = 10.dp, top = 10.dp)
                .fillMaxHeight()
                .wrapContentHeight(Alignment.Top)
                .fillMaxWidth()
                .background(Color.White)
                .padding(start = 10.dp, end = 10.dp)
        ) {
            Row(verticalAlignment = Alignment.CenterVertically) {
                Column {
                    Spacer(Modifier.size(20.dp))
                    Text(
                        kitty.name,
                        fontSize = 25.sp,
                        modifier =
                            Modifier.padding(start = 10.dp)
                                .sharedBounds(
                                    rememberSharedContentState(key = kitty.name + kitty.id),
                                    animatedVisibilityScope
                                )
                    )
                    Text(
                        kitty.breed,
                        fontSize = 22.sp,
                        color = Color.Gray,
                        modifier =
                            Modifier.padding(start = 10.dp)
                                .sharedBounds(
                                    rememberSharedContentState(key = kitty.breed + kitty.id),
                                    animatedVisibilityScope
                                )
                    )
                    Spacer(Modifier.size(10.dp))
                }
                Spacer(Modifier.weight(1f))
                Icon(
                    Icons.Outlined.Favorite,
                    contentDescription = null,
                    Modifier.background(Color(0xffffddee), CircleShape).padding(10.dp)
                )
                Spacer(Modifier.size(10.dp))
            }
            Box(
                modifier =
                    Modifier.padding(bottom = 10.dp)
                        .height(2.dp)
                        .fillMaxWidth()
                        .background(Color(0xffeeeeee))
            )
            Text(
                text =
                    "Lorem ipsum dolor sit amet, consectetur adipiscing elit. Praesent fringilla" +
                        " mollis efficitur. Maecenas sit amet urna eu urna blandit suscipit efficitur" +
                        " eget mauris. Nullam eget aliquet ligula. Nunc id euismod elit. Morbi aliquam" +
                        " enim eros, eget consequat dolor consequat id. Quisque elementum faucibus" +
                        " congue. Curabitur mollis aliquet turpis, ut pellentesque justo eleifend nec.\n" +
                        "\n" +
                        "Suspendisse ac consequat turpis, euismod lacinia quam. Nulla lacinia tellus" +
                        " eu felis tristique ultricies. Vivamus et ultricies dolor. Orci varius" +
                        " natoque penatibus et magnis dis parturient montes, nascetur ridiculus mus." +
                        " Ut gravida porttitor arcu elementum elementum. Phasellus ultrices vel turpis" +
                        " volutpat mollis. Vivamus leo diam, placerat quis leo efficitur, ultrices" +
                        " placerat ex. Nullam mollis et metus ac ultricies. Ut ligula metus, congue" +
                        " gravida metus in, vestibulum posuere velit. Sed et ex nisl. Fusce tempor" +
                        " odio eget sapien pellentesque, sed cursus velit fringilla. Nullam odio" +
                        " ipsum, eleifend non consectetur vitae, congue id libero. Etiam tincidunt" +
                        " mauris at urna dictum ornare.\n" +
                        "\n" +
                        "Etiam at facilisis ex. Sed quis arcu diam. Quisque semper pharetra leo eget" +
                        " fermentum. Nulla dapibus eget mi id porta. Nunc quis sodales nulla, eget" +
                        " commodo sem. Donec lacus enim, pharetra non risus nec, eleifend ultrices" +
                        " augue. Donec sit amet orci porttitor, auctor mauris et, facilisis dolor." +
                        " Nullam mattis luctus orci at pulvinar.\n" +
                        "\n" +
                        "Sed accumsan est massa, ut aliquam nulla dignissim id. Suspendisse in urna" +
                        " condimentum, convallis purus at, molestie nisi. In hac habitasse platea" +
                        " dictumst. Pellentesque id justo quam. Cras iaculis tellus libero, eu" +
                        " feugiat ex pharetra eget. Nunc ultrices, magna ut gravida egestas, mauris" +
                        " justo blandit sapien, eget congue nisi felis congue diam. Mauris at felis" +
                        " vitae erat porta auctor. Pellentesque iaculis sem metus. Phasellus quam" +
                        " neque, congue at est eget, sodales interdum justo. Aenean a pharetra dui." +
                        " Morbi odio nibh, hendrerit vulputate odio eget, sollicitudin egestas ex." +
                        " Fusce nisl ex, fermentum a ultrices id, rhoncus vitae urna. Aliquam quis" +
                        " lobortis turpis.\n" +
                        "\n",
                color = Color.Gray,
                fontSize = 15.sp,
>>>>>>> 3d4510a6
            )
        }
<<<<<<< HEAD
        Box(
            modifier =
                Modifier.padding(bottom = 10.dp)
                    .height(2.dp)
                    .fillMaxWidth()
                    .background(Color(0xffeeeeee))
        )
        Text(
            text =
                "Lorem ipsum dolor sit amet, consectetur adipiscing elit. Praesent fringilla" +
                    " mollis efficitur. Maecenas sit amet urna eu urna blandit suscipit efficitur" +
                    " eget mauris. Nullam eget aliquet ligula. Nunc id euismod elit. Morbi aliquam" +
                    " enim eros, eget consequat dolor consequat id. Quisque elementum faucibus" +
                    " congue. Curabitur mollis aliquet turpis, ut pellentesque justo eleifend nec.\n" +
                    "\n" +
                    "Suspendisse ac consequat turpis, euismod lacinia quam. Nulla lacinia tellus" +
                    " eu felis tristique ultricies. Vivamus et ultricies dolor. Orci varius" +
                    " natoque penatibus et magnis dis parturient montes, nascetur ridiculus mus." +
                    " Ut gravida porttitor arcu elementum elementum. Phasellus ultrices vel turpis" +
                    " volutpat mollis. Vivamus leo diam, placerat quis leo efficitur, ultrices" +
                    " placerat ex. Nullam mollis et metus ac ultricies. Ut ligula metus, congue" +
                    " gravida metus in, vestibulum posuere velit. Sed et ex nisl. Fusce tempor" +
                    " odio eget sapien pellentesque, sed cursus velit fringilla. Nullam odio" +
                    " ipsum, eleifend non consectetur vitae, congue id libero. Etiam tincidunt" +
                    " mauris at urna dictum ornare.\n" +
                    "\n" +
                    "Etiam at facilisis ex. Sed quis arcu diam. Quisque semper pharetra leo eget" +
                    " fermentum. Nulla dapibus eget mi id porta. Nunc quis sodales nulla, eget" +
                    " commodo sem. Donec lacus enim, pharetra non risus nec, eleifend ultrices" +
                    " augue. Donec sit amet orci porttitor, auctor mauris et, facilisis dolor." +
                    " Nullam mattis luctus orci at pulvinar.\n" +
                    "\n" +
                    "Sed accumsan est massa, ut aliquam nulla dignissim id. Suspendisse in urna" +
                    " condimentum, convallis purus at, molestie nisi. In hac habitasse platea" +
                    " dictumst. Pellentesque id justo quam. Cras iaculis tellus libero, eu" +
                    " feugiat ex pharetra eget. Nunc ultrices, magna ut gravida egestas, mauris" +
                    " justo blandit sapien, eget congue nisi felis congue diam. Mauris at felis" +
                    " vitae erat porta auctor. Pellentesque iaculis sem metus. Phasellus quam" +
                    " neque, congue at est eget, sodales interdum justo. Aenean a pharetra dui." +
                    " Morbi odio nibh, hendrerit vulputate odio eget, sollicitudin egestas ex." +
                    " Fusce nisl ex, fermentum a ultrices id, rhoncus vitae urna. Aliquam quis" +
                    " lobortis turpis.\n" +
                    "\n",
            color = Color.Gray,
            fontSize = 15.sp,
        )
=======
>>>>>>> 3d4510a6
    }
}

@Composable
<<<<<<< HEAD
fun DetailView(model: MyModel, selected: Kitty, next: Kitty?) {
    Column(
        Modifier.clickable(
                interactionSource = remember { MutableInteractionSource() },
                indication = null
            ) {
                model.selected = null
            }
            .sharedBounds(
                rememberSharedContentState(key = "container + ${selected.id}"),
                this@AnimatedVisibilityScope,
                fadeIn(),
                fadeOut(),
                resizeMode = ScaleToBounds(ContentScale.Crop),
                clipInOverlayDuringTransition = OverlayClip(RoundedCornerShape(20.dp)),
            )
    ) {
        Row(Modifier.fillMaxHeight(0.5f)) {
            Image(
                painter = painterResource(selected.photoResId),
                contentDescription = null,
                contentScale = ContentScale.Crop,
                modifier =
                    Modifier.padding(10.dp)
                        .sharedElement(
                            rememberSharedContentState(key = selected.id),
                            this@AnimatedVisibilityScope,
                            placeHolderSize = animatedSize
                        )
                        .fillMaxHeight()
                        .aspectRatio(1f)
                        .clip(RoundedCornerShape(20.dp))
            )
            if (next != null) {
=======
fun DetailView(
    animatedVisibilityScope: AnimatedVisibilityScope,
    sharedTransitionScope: SharedTransitionScope,
    model: MyModel,
    selected: Kitty,
    next: Kitty?
) {
    with(sharedTransitionScope) {
        Column(
            Modifier.clickable(
                    interactionSource = remember { MutableInteractionSource() },
                    indication = null
                ) {
                    model.selected = null
                }
                .sharedBounds(
                    rememberSharedContentState(key = "container + ${selected.id}"),
                    animatedVisibilityScope,
                    fadeIn(),
                    fadeOut(),
                    resizeMode = ScaleToBounds(ContentScale.Crop),
                    clipInOverlayDuringTransition = OverlayClip(RoundedCornerShape(20.dp)),
                )
        ) {
            Row(Modifier.fillMaxHeight(0.5f)) {
>>>>>>> 3d4510a6
                Image(
                    painter = painterResource(selected.photoResId),
                    contentDescription = null,
                    contentScale = ContentScale.Crop,
                    modifier =
<<<<<<< HEAD
                        Modifier.padding(top = 10.dp, bottom = 10.dp, end = 10.dp)
                            .fillMaxWidth()
                            .fillMaxHeight()
                            .clip(RoundedCornerShape(20.dp))
                            .blur(10.dp)
=======
                        Modifier.padding(10.dp)
                            .sharedElement(
                                rememberSharedContentState(key = selected.id),
                                animatedVisibilityScope,
                                placeHolderSize = animatedSize
                            )
                            .fillMaxHeight()
                            .aspectRatio(1f)
                            .clip(RoundedCornerShape(20.dp))
>>>>>>> 3d4510a6
                )
                if (next != null) {
                    Image(
                        painter = painterResource(next.photoResId),
                        contentDescription = null,
                        contentScale = ContentScale.Crop,
                        modifier =
                            Modifier.padding(top = 10.dp, bottom = 10.dp, end = 10.dp)
                                .fillMaxWidth()
                                .fillMaxHeight()
                                .clip(RoundedCornerShape(20.dp))
                                .blur(10.dp)
                    )
                }
            }
            Details(sharedTransitionScope, animatedVisibilityScope, kitty = selected)
        }
    }
}

@Composable
<<<<<<< HEAD
fun GridView(model: MyModel) {
    Box(Modifier.background(lessVibrantPurple)) {
        Box(
            Modifier.padding(20.dp)
                .renderInSharedTransitionScopeOverlay(zIndexInOverlay = 2f)
                .animateEnterExit(fadeIn(), fadeOut())
        ) {
            SearchBar()
        }
        LazyVerticalGrid(
            columns = GridCells.Fixed(2),
            contentPadding = PaddingValues(top = 90.dp)
        ) {
            items(6) {
                Box(modifier = Modifier.clickable { model.selected = model.items[it] }) {
                    KittyItem(model.items[it])
=======
fun GridView(
    animatedVisibilityScope: AnimatedVisibilityScope,
    sharedTransitionScope: SharedTransitionScope,
    model: MyModel
) {
    with(animatedVisibilityScope) {
        with(sharedTransitionScope) {
            Box(Modifier.background(lessVibrantPurple)) {
                Box(
                    Modifier.padding(20.dp)
                        .renderInSharedTransitionScopeOverlay(zIndexInOverlay = 2f)
                        .animateEnterExit(fadeIn(), fadeOut())
                ) {
                    SearchBar()
                }
                LazyVerticalGrid(
                    columns = GridCells.Fixed(2),
                    contentPadding = PaddingValues(top = 90.dp)
                ) {
                    items(6) {
                        Box(modifier = Modifier.clickable { model.selected = model.items[it] }) {
                            KittyItem(
                                animatedVisibilityScope,
                                sharedTransitionScope,
                                model.items[it]
                            )
                        }
                    }
>>>>>>> 3d4510a6
                }
            }
        }
    }
}

class MyModel {
    val items =
        mutableListOf(
            Kitty("Waffle", R.drawable.waffle, "American Short Hair", 0),
            Kitty("油条", R.drawable.yt_profile, "Tabby", 1),
            Kitty("Cowboy", R.drawable.cowboy, "American Short Hair", 2),
            Kitty("Pepper", R.drawable.pepper, "Tabby", 3),
            Kitty("Unknown", R.drawable.question_mark, "Unknown Breed", 4),
            Kitty("Unknown", R.drawable.question_mark, "Unknown Breed", 5),
            Kitty("YT", R.drawable.yt_profile2, "Tabby", 6),
        )
    var selected: Kitty? by mutableStateOf(null)
}

@Composable
<<<<<<< HEAD
fun KittyItem(kitty: Kitty) {
    Column(
        Modifier.padding(start = 10.dp, end = 10.dp, bottom = 10.dp)
            .sharedBounds(
                rememberSharedContentState(key = "container + ${kitty.id}"),
                this@AnimatedVisibilityScope,
            )
            .background(Color.White, RoundedCornerShape(20.dp))
    ) {
        Image(
            painter = painterResource(kitty.photoResId),
            contentDescription = null,
            contentScale = ContentScale.Crop,
            modifier =
                Modifier.sharedElement(
                        rememberSharedContentState(key = kitty.id),
                        this@AnimatedVisibilityScope,
                        placeHolderSize = animatedSize
                    )
                    .aspectRatio(1f)
                    .clip(RoundedCornerShape(20.dp))
        )
        Spacer(Modifier.size(10.dp))
        Text(
            kitty.name,
            fontSize = 18.sp,
            modifier =
                Modifier.padding(start = 10.dp)
                    .sharedBounds(
                        rememberSharedContentState(key = kitty.name + kitty.id),
                        this@AnimatedVisibilityScope
                    )
        )
        Spacer(Modifier.size(5.dp))
        Text(
            kitty.breed,
            fontSize = 15.sp,
            color = Color.Gray,
            modifier =
                Modifier.padding(start = 10.dp)
                    .sharedBounds(
                        rememberSharedContentState(key = kitty.breed + kitty.id),
                        this@AnimatedVisibilityScope
                    )
        )
        Spacer(Modifier.size(10.dp))
=======
fun KittyItem(
    animatedVisibilityScope: AnimatedVisibilityScope,
    sharedTransitionScope: SharedTransitionScope,
    kitty: Kitty
) {
    with(sharedTransitionScope) {
        Column(
            Modifier.padding(start = 10.dp, end = 10.dp, bottom = 10.dp)
                .sharedBounds(
                    rememberSharedContentState(key = "container + ${kitty.id}"),
                    animatedVisibilityScope,
                )
                .background(Color.White, RoundedCornerShape(20.dp))
        ) {
            Image(
                painter = painterResource(kitty.photoResId),
                contentDescription = null,
                contentScale = ContentScale.Crop,
                modifier =
                    Modifier.sharedElement(
                            rememberSharedContentState(key = kitty.id),
                            animatedVisibilityScope,
                            placeHolderSize = animatedSize
                        )
                        .aspectRatio(1f)
                        .clip(RoundedCornerShape(20.dp))
            )
            Spacer(Modifier.size(10.dp))
            Text(
                kitty.name,
                fontSize = 18.sp,
                modifier =
                    Modifier.padding(start = 10.dp)
                        .sharedBounds(
                            rememberSharedContentState(key = kitty.name + kitty.id),
                            animatedVisibilityScope
                        )
            )
            Spacer(Modifier.size(5.dp))
            Text(
                kitty.breed,
                fontSize = 15.sp,
                color = Color.Gray,
                modifier =
                    Modifier.padding(start = 10.dp)
                        .sharedBounds(
                            rememberSharedContentState(key = kitty.breed + kitty.id),
                            animatedVisibilityScope
                        )
            )
            Spacer(Modifier.size(10.dp))
        }
>>>>>>> 3d4510a6
    }
}

data class Kitty(val name: String, val photoResId: Int, val breed: String, val id: Int) {
    override fun equals(other: Any?): Boolean {
        return other is Kitty && other.id == id
    }
}

private val lessVibrantPurple = Color(0xfff3edf7)<|MERGE_RESOLUTION|>--- conflicted
+++ resolved
@@ -105,48 +105,6 @@
 }
 
 @Composable
-<<<<<<< HEAD
-fun Details(kitty: Kitty) {
-    Column(
-        Modifier.padding(start = 10.dp, end = 10.dp, top = 10.dp)
-            .fillMaxHeight()
-            .wrapContentHeight(Alignment.Top)
-            .fillMaxWidth()
-            .background(Color.White)
-            .padding(start = 10.dp, end = 10.dp)
-    ) {
-        Row(verticalAlignment = Alignment.CenterVertically) {
-            Column {
-                Spacer(Modifier.size(20.dp))
-                Text(
-                    kitty.name,
-                    fontSize = 25.sp,
-                    modifier =
-                        Modifier.padding(start = 10.dp)
-                            .sharedBounds(
-                                rememberSharedContentState(key = kitty.name + kitty.id),
-                                this@AnimatedVisibilityScope
-                            )
-                )
-                Text(
-                    kitty.breed,
-                    fontSize = 22.sp,
-                    color = Color.Gray,
-                    modifier =
-                        Modifier.padding(start = 10.dp)
-                            .sharedBounds(
-                                rememberSharedContentState(key = kitty.breed + kitty.id),
-                                this@AnimatedVisibilityScope
-                            )
-                )
-                Spacer(Modifier.size(10.dp))
-            }
-            Spacer(Modifier.weight(1f))
-            Icon(
-                Icons.Outlined.Favorite,
-                contentDescription = null,
-                Modifier.background(Color(0xffffddee), CircleShape).padding(10.dp)
-=======
 fun Details(
     sharedTransitionScope: SharedTransitionScope,
     animatedVisibilityScope: AnimatedVisibilityScope,
@@ -240,98 +198,12 @@
                         "\n",
                 color = Color.Gray,
                 fontSize = 15.sp,
->>>>>>> 3d4510a6
-            )
-        }
-<<<<<<< HEAD
-        Box(
-            modifier =
-                Modifier.padding(bottom = 10.dp)
-                    .height(2.dp)
-                    .fillMaxWidth()
-                    .background(Color(0xffeeeeee))
-        )
-        Text(
-            text =
-                "Lorem ipsum dolor sit amet, consectetur adipiscing elit. Praesent fringilla" +
-                    " mollis efficitur. Maecenas sit amet urna eu urna blandit suscipit efficitur" +
-                    " eget mauris. Nullam eget aliquet ligula. Nunc id euismod elit. Morbi aliquam" +
-                    " enim eros, eget consequat dolor consequat id. Quisque elementum faucibus" +
-                    " congue. Curabitur mollis aliquet turpis, ut pellentesque justo eleifend nec.\n" +
-                    "\n" +
-                    "Suspendisse ac consequat turpis, euismod lacinia quam. Nulla lacinia tellus" +
-                    " eu felis tristique ultricies. Vivamus et ultricies dolor. Orci varius" +
-                    " natoque penatibus et magnis dis parturient montes, nascetur ridiculus mus." +
-                    " Ut gravida porttitor arcu elementum elementum. Phasellus ultrices vel turpis" +
-                    " volutpat mollis. Vivamus leo diam, placerat quis leo efficitur, ultrices" +
-                    " placerat ex. Nullam mollis et metus ac ultricies. Ut ligula metus, congue" +
-                    " gravida metus in, vestibulum posuere velit. Sed et ex nisl. Fusce tempor" +
-                    " odio eget sapien pellentesque, sed cursus velit fringilla. Nullam odio" +
-                    " ipsum, eleifend non consectetur vitae, congue id libero. Etiam tincidunt" +
-                    " mauris at urna dictum ornare.\n" +
-                    "\n" +
-                    "Etiam at facilisis ex. Sed quis arcu diam. Quisque semper pharetra leo eget" +
-                    " fermentum. Nulla dapibus eget mi id porta. Nunc quis sodales nulla, eget" +
-                    " commodo sem. Donec lacus enim, pharetra non risus nec, eleifend ultrices" +
-                    " augue. Donec sit amet orci porttitor, auctor mauris et, facilisis dolor." +
-                    " Nullam mattis luctus orci at pulvinar.\n" +
-                    "\n" +
-                    "Sed accumsan est massa, ut aliquam nulla dignissim id. Suspendisse in urna" +
-                    " condimentum, convallis purus at, molestie nisi. In hac habitasse platea" +
-                    " dictumst. Pellentesque id justo quam. Cras iaculis tellus libero, eu" +
-                    " feugiat ex pharetra eget. Nunc ultrices, magna ut gravida egestas, mauris" +
-                    " justo blandit sapien, eget congue nisi felis congue diam. Mauris at felis" +
-                    " vitae erat porta auctor. Pellentesque iaculis sem metus. Phasellus quam" +
-                    " neque, congue at est eget, sodales interdum justo. Aenean a pharetra dui." +
-                    " Morbi odio nibh, hendrerit vulputate odio eget, sollicitudin egestas ex." +
-                    " Fusce nisl ex, fermentum a ultrices id, rhoncus vitae urna. Aliquam quis" +
-                    " lobortis turpis.\n" +
-                    "\n",
-            color = Color.Gray,
-            fontSize = 15.sp,
-        )
-=======
->>>>>>> 3d4510a6
-    }
-}
-
-@Composable
-<<<<<<< HEAD
-fun DetailView(model: MyModel, selected: Kitty, next: Kitty?) {
-    Column(
-        Modifier.clickable(
-                interactionSource = remember { MutableInteractionSource() },
-                indication = null
-            ) {
-                model.selected = null
-            }
-            .sharedBounds(
-                rememberSharedContentState(key = "container + ${selected.id}"),
-                this@AnimatedVisibilityScope,
-                fadeIn(),
-                fadeOut(),
-                resizeMode = ScaleToBounds(ContentScale.Crop),
-                clipInOverlayDuringTransition = OverlayClip(RoundedCornerShape(20.dp)),
-            )
-    ) {
-        Row(Modifier.fillMaxHeight(0.5f)) {
-            Image(
-                painter = painterResource(selected.photoResId),
-                contentDescription = null,
-                contentScale = ContentScale.Crop,
-                modifier =
-                    Modifier.padding(10.dp)
-                        .sharedElement(
-                            rememberSharedContentState(key = selected.id),
-                            this@AnimatedVisibilityScope,
-                            placeHolderSize = animatedSize
-                        )
-                        .fillMaxHeight()
-                        .aspectRatio(1f)
-                        .clip(RoundedCornerShape(20.dp))
-            )
-            if (next != null) {
-=======
+            )
+        }
+    }
+}
+
+@Composable
 fun DetailView(
     animatedVisibilityScope: AnimatedVisibilityScope,
     sharedTransitionScope: SharedTransitionScope,
@@ -357,19 +229,11 @@
                 )
         ) {
             Row(Modifier.fillMaxHeight(0.5f)) {
->>>>>>> 3d4510a6
                 Image(
                     painter = painterResource(selected.photoResId),
                     contentDescription = null,
                     contentScale = ContentScale.Crop,
                     modifier =
-<<<<<<< HEAD
-                        Modifier.padding(top = 10.dp, bottom = 10.dp, end = 10.dp)
-                            .fillMaxWidth()
-                            .fillMaxHeight()
-                            .clip(RoundedCornerShape(20.dp))
-                            .blur(10.dp)
-=======
                         Modifier.padding(10.dp)
                             .sharedElement(
                                 rememberSharedContentState(key = selected.id),
@@ -379,7 +243,6 @@
                             .fillMaxHeight()
                             .aspectRatio(1f)
                             .clip(RoundedCornerShape(20.dp))
->>>>>>> 3d4510a6
                 )
                 if (next != null) {
                     Image(
@@ -401,24 +264,6 @@
 }
 
 @Composable
-<<<<<<< HEAD
-fun GridView(model: MyModel) {
-    Box(Modifier.background(lessVibrantPurple)) {
-        Box(
-            Modifier.padding(20.dp)
-                .renderInSharedTransitionScopeOverlay(zIndexInOverlay = 2f)
-                .animateEnterExit(fadeIn(), fadeOut())
-        ) {
-            SearchBar()
-        }
-        LazyVerticalGrid(
-            columns = GridCells.Fixed(2),
-            contentPadding = PaddingValues(top = 90.dp)
-        ) {
-            items(6) {
-                Box(modifier = Modifier.clickable { model.selected = model.items[it] }) {
-                    KittyItem(model.items[it])
-=======
 fun GridView(
     animatedVisibilityScope: AnimatedVisibilityScope,
     sharedTransitionScope: SharedTransitionScope,
@@ -447,7 +292,6 @@
                             )
                         }
                     }
->>>>>>> 3d4510a6
                 }
             }
         }
@@ -469,54 +313,6 @@
 }
 
 @Composable
-<<<<<<< HEAD
-fun KittyItem(kitty: Kitty) {
-    Column(
-        Modifier.padding(start = 10.dp, end = 10.dp, bottom = 10.dp)
-            .sharedBounds(
-                rememberSharedContentState(key = "container + ${kitty.id}"),
-                this@AnimatedVisibilityScope,
-            )
-            .background(Color.White, RoundedCornerShape(20.dp))
-    ) {
-        Image(
-            painter = painterResource(kitty.photoResId),
-            contentDescription = null,
-            contentScale = ContentScale.Crop,
-            modifier =
-                Modifier.sharedElement(
-                        rememberSharedContentState(key = kitty.id),
-                        this@AnimatedVisibilityScope,
-                        placeHolderSize = animatedSize
-                    )
-                    .aspectRatio(1f)
-                    .clip(RoundedCornerShape(20.dp))
-        )
-        Spacer(Modifier.size(10.dp))
-        Text(
-            kitty.name,
-            fontSize = 18.sp,
-            modifier =
-                Modifier.padding(start = 10.dp)
-                    .sharedBounds(
-                        rememberSharedContentState(key = kitty.name + kitty.id),
-                        this@AnimatedVisibilityScope
-                    )
-        )
-        Spacer(Modifier.size(5.dp))
-        Text(
-            kitty.breed,
-            fontSize = 15.sp,
-            color = Color.Gray,
-            modifier =
-                Modifier.padding(start = 10.dp)
-                    .sharedBounds(
-                        rememberSharedContentState(key = kitty.breed + kitty.id),
-                        this@AnimatedVisibilityScope
-                    )
-        )
-        Spacer(Modifier.size(10.dp))
-=======
 fun KittyItem(
     animatedVisibilityScope: AnimatedVisibilityScope,
     sharedTransitionScope: SharedTransitionScope,
@@ -569,7 +365,6 @@
             )
             Spacer(Modifier.size(10.dp))
         }
->>>>>>> 3d4510a6
     }
 }
 
