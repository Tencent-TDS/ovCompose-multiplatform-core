--- conflicted
+++ resolved
@@ -94,14 +94,10 @@
         Box(
             Modifier.fillMaxHeight()
                 .background(Color.Gray)
-<<<<<<< HEAD
-                .animateBounds(if (hasPadding) Modifier.padding(bottom = 300.dp) else Modifier)
-=======
                 .animateBounds(
                     this@LookaheadScope,
                     if (hasPadding) Modifier.padding(bottom = 300.dp) else Modifier
                 )
->>>>>>> 3d4510a6
         ) {
             var state by remember { mutableIntStateOf(0) }
             val titles =
