/*
 * Copyright 2023 The Android Open Source Project
 *
 * Licensed under the Apache License, Version 2.0 (the "License");
 * you may not use this file except in compliance with the License.
 * You may obtain a copy of the License at
 *
 *      http://www.apache.org/licenses/LICENSE-2.0
 *
 * Unless required by applicable law or agreed to in writing, software
 * distributed under the License is distributed on an "AS IS" BASIS,
 * WITHOUT WARRANTIES OR CONDITIONS OF ANY KIND, either express or implied.
 * See the License for the specific language governing permissions and
 * limitations under the License.
 */

@file:Suppress("UnstableApiUsage")

package androidx.compose.animation.lint

import androidx.compose.lint.test.Stubs
import androidx.compose.lint.test.bytecodeStub
import com.android.tools.lint.checks.infrastructure.LintDetectorTest
import com.android.tools.lint.detector.api.Detector
import com.android.tools.lint.detector.api.Issue
import org.junit.Test
import org.junit.runner.RunWith
import org.junit.runners.JUnit4

@RunWith(JUnit4::class)

/** Test for [AnimatedContentDetector]. */
class AnimatedContentDetectorTest : LintDetectorTest() {
    override fun getDetector(): Detector = AnimatedContentDetector()

    override fun getIssues(): MutableList<Issue> =
        mutableListOf(
            AnimatedContentDetector.UnusedContentLambdaTargetStateParameter,
            AnimatedContentDetector.UnusedTargetStateInContentKeyLambda
        )

    // Simplified AnimatedContent.kt stubs
    private val AnimatedContentStub =
        bytecodeStub(
            filename = "AnimatedContent.kt",
            filepath = "androidx/compose/animation",
            checksum = 0x36ddd76f,
            """
            package androidx.compose.animation

            import androidx.compose.runtime.Composable

            class AnimatedContentScope
            class AnimatedContentTransitionScope
            class ContentTransform
            class Transition<S>(var target: S)

            @Composable
            fun <T> Transition<T>.AnimatedContent(
                transitionSpec: AnimatedContentTransitionScope.() -> ContentTransform = {
                    ContentTransform()
                },
                contentKey: (targetState: T) -> Any? = { it },
                content: @Composable AnimatedContentScope.(T) -> Unit
            ) {}

            @Composable
            fun <T> AnimatedContent(
                targetState: T,
                transitionSpec: AnimatedContentTransitionScope.() -> ContentTransform = {
                    ContentTransform()
                },
                contentKey: (targetState: T) -> Any? = { it },
                content: @Composable AnimatedContentScope.(T) -> Unit
            ) {}
        """,
            """
        META-INF/main.kotlin_module:
        H4sIAAAAAAAA/2NgYGBmYGBgBGJOBijg0ueSSsxLKcrPTKnQS87PLcgvTtVL
        zMvMTSzJzM8TEnQEM1NTnPPzSlLzSrxLuHi5mNPy84XYQlKLgVwlBi0GADRx
        8BlYAAAA
        """,
            """
        androidx/compose/animation/AnimatedContentKt＄AnimatedContent＄1.class:
        H4sIAAAAAAAA/6VVW28bRRT+Zu34sjG5QZsbBNqa1k7arBPKpXUaakxCF4xB
        OIqE8jReb5Kxd2ei3bVV3vJHeOGBZyokiqiEIh75Uahn1ia3pimmDztz5ty+
        c86cM/v3P3/8CeAuvmRY57IVKNF6bDnKP1Cha3EpfB4JJa1KTLmtqpKRK6Ov
        ovw5Tn4lDcbwc62jIk9Iq93zLUGSQHLPqnG/2eLl07LdrnS059DaHFAra7X/
        HsBWwGUotKThqAO3fJnpaZNdFfjl9TLD3MvjTCPJsHB5rGmkGFJrQoponSFR
        KG4zJAt2cTuHDEwTIxglRrQvQoaHQ+R1UWEp2pSQPdVxGdqF1yhScagqMdyo
        qWDPartRM+CCsudSqoj3K1FXUb3reaRl5nWaeUmnDKbOVu64sraMAnIhnDCN
        txiuOPuu0xn4+JYH3HdJkeFWodbmPW55XO5Z3zTbrhOVT3Ea2sleWVf5KqZN
        XMEMw9IQSaUxpy8oa2IebzNc2javKCbDzQuCLb7IYrj3v1HSeC+HcUyYMHCd
        wThYYZi6CCKz5nhxM2pNyixj1xtblXp1I4cCxrLELDJM/juAX7sRb/GIk6Hh
        9xL0ADC9ZPUCBtbRRIKEj4WmSkS1CHn56HDMPDo0jRnjZJs4OpwzSux6MkO0
        sWiUEo/Mv35KGZmktlplGF3jUskffNUNaVTuDNmDbIvh9jDzk8Z9hunzQ9Ry
        d3nXixh+vHSATsr/qsfqNeWrZfuC5qG+XsMDuuJz4S93KPJkVbVcff3K4d42
        DwRveu6WXhjGa0K69a7fdIMBZ/67royE79qyJ0JBrMrJ8DLkz0uPZ/CMWs6W
        0g2qHg9Dl47jG9LxVEgjSA20r1oM2YbYkzzqBoRoNlQ3cNxNoeFnBwDbL4Cj
        RM04Ql1G/wvM6u6kDkvSR2NJnIdE5UmD0Z5aTD5F7knckxVac30u3ohtJvVg
        IBFbfEYWBu1jS1Nv/o7ZZ5j//ine+YU4Bsm0Db2hZKW9XO1rDrxoagoLJK8O
        9CZp/5y+NOsfJioE9O4gtAcDoOzi0hGu/YYbZzFAXk8wsscYWcrpfZJncPM4
        y+lYBxh9BoOivfUrFp/EjBFs0GqSWl9hBptxicpYxxcxXAKP4v1T2LTfJ80l
        srq9g4SNOzaWbVgo2VjBqo0PcHcHLMSH+GgHIyE+DvFJiHshFkKMPwc4Eluy
        /wcAAA==
        """,
            """
        androidx/compose/animation/AnimatedContentKt＄AnimatedContent＄2.class:
        H4sIAAAAAAAA/6VUW08TQRT+Zru9Um1B5aaiIkILyEJVHmxDJBXCxoqJNE0M
        T9PuAkN3Z01n2+Abf8QXf4HEBxJNDPHRH2U8s1RjUDGGZOecb79zmZlzzu7X
        bx8/A3iIZYYVLp1OIJwDqxX4rwPlWlwKn4cikNZqhFynGsjQleGzcOoMM1VK
        gjE8rbWD0BPS2u/5liBLR3LPqnG/6fDyr7adrmzpzMpa76OlSr1epmelzDD+
        9yxJmAwT52dKIsGQqAgpwhWGWKHYYDALdrGRRQqZDOIYICLcE4rhSe1i16bT
        JoTsBW2XYbpQ2+c9bnlc7lovmvtuKywXf6cYUgW6aJEWgyFChqE/OlVaXnQF
        fep0BgauEWlvbtVXN6trWYzgcprIUYbBH5V97obc4SHXef1ejDrLtEhrAQbW
        1iBGxgOh0SIhZ4lh5uTQzBipeP7kcNzYYJNm6uQwz0qJvKFfNzJf3iXMVCxv
        avcSw0CFy0C+8YOuovKyOsP8/9QwiQLDyNlCOu4O73pUi7eF8zpS73CphIb/
        GqcL2ktl+w/NpAmaxRw17MzxF9p0crMaOK5uZtDiXoN3BG96bl0LhlxNSHez
        6zfdTp9Jb4ldycNuh3DWltLtVD2ulEszmVuTLS9QQu5SQ/cChyGzFXQ7LXdd
        6Mixl10ZCt9tCCUo1aqUQRhVR2GRBiJOnaaPEWN6QnS/adEAEbNAaIo8GOnE
        rHmM7FE0FxbJ7CmLS1HMIHLIk6eOWCaLQdqYe68l7aH9tHc+ihw+tfYjNRrC
        FbIvRXiQ9r76c/eRyBcY+ATj1TGGP2DsKCLiKJHM9LcCRvGApIki5vuJYvSX
        0vo+HpF+TJ7jFHV9GzEbN2zctDGBWzZu446NSdzdBlN02XvbiCtMK8woDCnk
        FPLfAe45AxX0BAAA
        """,
            """
        androidx/compose/animation/AnimatedContentKt＄AnimatedContent＄3.class:
        H4sIAAAAAAAA/6VVW3PbVBD+juz4opjcoM0NArSmtZM2ctJyae2GGpNQgTEM
        zmSGydOxfJIcWzrKSLKnvOWR38EDz3SYoQydYTI88qOY7pFNmqQhYPqgs3v2
        9u2udqU///rtdwB38TnDBlftwJftx5bje4d+KCyupMcj6SurGnOiXfNVJFT0
        RZQ/J8nfSYMx/Fjv+pErldXpe5YkTaC4a9W512rz8mndXk85OnJobQ25tUr9
        vyewHXAVSq1pOv6hKF/metplzw+88kaZYeGf80wjybB0ea5ppBhSFalktMGQ
        KBR3GJIFu7iTQwamiTGMkyA6kCHDwxHquqixlG1Kqr7fFQydwis0qThSlxiu
        1/1g3+qIqBVwSdVzpfyIDzrR8KNGz3XJyszrMvOKbhnMnO3cSWdtFQUUQjph
        Gm8wXHEOhNMdxviaB9wTZMhws1Dv8D63XK72ra9aHeFE5VOSpg6yX9ZdvopZ
        E1cwx7AyQlFpLOgXlDWxiDcZLh2bf2kmw40Lki2+LGK4979R0ngnh0lMmTBw
        jcE4XGOYuQgiU3HceBi1JVWWsRvN7WqjtplDARNZEhYZpv9ewC9FxNs84uRo
        eP0EfQCYPrL6AAPraiZBysdScyXi2oS8enw0YR4fmcac8YJMHR8tGCV2LZkh
        3lg2SolH5h8/pIxMUnutM4xXuPLVd57fC2lVbo84g2yb4dYo+5PGfYbZ80vU
        Fnu850YM3180YZfv+ivq18v2BXNCI1zBA3qb5zJd7VKSyZrfFvpN+w53d3gg
        ecsV2/pgmKxLJRo9ryWCoWTxm56KpCds1ZehJFH1xZ4y5M9rT9btjFnOVkoE
        NZeHoaDr5KZyXD+kbaNZOfDbDNmm3Fc86gWEaDb9XuCILanh54cAOy+Bo0Rz
        N0YDRb8GzOtBpGFK0kMbSJKHxOXJghFNLSefIvckHr8qnbmBFK/FPtN6B5CI
        PT4hD4PoxMrM679i/hkWv32Kt34iiUE67UOfS8zFUa4OLIdRNDeDJdLXhnbT
        RD+lJ80Gl6kqAb09TO3BECi7vHKMd3/B9bMYwOwpjOwJRpZqeo/0Gdw4qXI2
        tgHGn8GgbG/+jOUnsWAMm3SaZDYwmMNW3KIyNvBZDJfAo5h+DJvofbJcIa9b
        u0jYuG1j1YaFko01rNu4g7u7YCHexwe7GAvxYYiPQtwLsRRi8jmnoznY6gcA
        AA==
        """,
            """
        androidx/compose/animation/AnimatedContentKt＄AnimatedContent＄4.class:
        H4sIAAAAAAAA/6VUW08TQRT+Zru9Um1B5eYdEVpAFiryYBsiqRA2VkykaWJ4
        mnYXGLo7Y7rbBt949Hf4CyQ+kGhiiI/+KOOZpRqDqDEkO+d8+53LzJxzdr9+
        +/gZwBKWGVa4dDpKOAdWS/mvVeBaXAqfh0JJazVCrlNVMnRl+CycPMNMLiXB
        GJ7W2ir0hLT2e74lyNKR3LNq3G86vPyrbacrWzpzYK330WKlXi/Ts1JmGP9z
        liRMhlt/z5REgiFREVKEKwyxQrHBYBbsYiOLFDIZxDFARLgnAoYntYtdm06b
        ELKn2i7DVKG2z3vc8rjctV40991WWC7+TjGkCnTRIi0GQ4QMQ+c6VVpedAV9
        6nQGBq4RaW9u1Vc3q2tZjOBymshRhsEflX3uhtzhIdd5/V6MOsu0SGsBBtbW
        IEbGA6HRAiFnkWH65NDMGKl4/uRw3NhgE2bq5DDPSom8oV83Ml/eJcxULG9q
        9xLDQIVLJd/4qhtQeVmdYe5/aphEgWHkbCEdd4d3ParF23OK+I/JuaC9VLbP
        6RsNywxmqTdnTjrfpkOaVeW4um+qxb0G7wje9Ny6Fgy5mpDuZtdvup0+k94S
        u5KH3Q7hrC2l26l6PAhcGr/cmmx5KhByl3q3pxyGzJbqdlruutCRYy+7MhS+
        2xCBoFSrUqowKmuABep9nJpK3x3G9DDo1tKiWSFmntAkeTDSiRnzGNmjaAQs
        ktlTFpeimEHkkCdPHbFMFoO0MfteS9pD+2nv8Shy+NTaj9RoCFfIvhjhQdr7
        6s/dRyJfYOATjFfHGP6AsaOIiKNEMtPfChjFQ5ImipjrJ4rRD0nrB3hE+jF5
        jlPU9W3EbNywcdPGLdy2cQd3bUzg3jZYQJe9v414gKkA0wGGAuQC5L8D/xWd
        4d8EAAA=
        """,
            """
        androidx/compose/animation/AnimatedContentKt.class:
        H4sIAAAAAAAA/+1WS1MbRxD+ZiWklRAgVhYgOTEOlmPMwxKCJA4ixIRAUAyy
        Y8nkQR41SAtekHapnRWFLy5yS+Uf5JBL/kFycuWQonzMj0qlZ7W8JJ5Fxckh
        RdHdM93T832z063586/f/wAwge8YRrhZsS2jspMuW7UtS+hpbho17hiWmZ5x
        Lb0ya5mObjoPnSAYQ3SDb/N0lZvr6UerG3qZZn0MXU3BDD8OLp6Ru2RzUxjS
        zC1uWk7VMNMb27X0Wt0sy0mRnvessSv6s7m7y4yZU6XJxWbguekLQpwqlXLT
        5+GYGj0rWdPxHOYulq0tPXfW0qNL1iy7dhEoBHj4BL7nndWlODSQy632sz41
        DbkJHThutyay66Zj1HTiI8d8tarnGG4tWvZ6ekN3Vm1uEBRumpbDG7AKllOo
        V6sUFZhynhliWkWY4cYRCgYBsU1eTedNx6blRlkEEWGIl5/p5U1v/WNu85pO
        gQx3BlsP5chMUSZZJ/wRdKIrjA5EGTqdw2+1pZdVaAzhslcS+nMV1xiC3lhF
        D22ekmBTLQVx54L1wHDzvCt/bkiWQnqbEKQq+hqvVwnJz/+V0sy3fg55eaYv
        05SaDzo1FsQNBjVfKJZmCrNzDA8ucalPypeL4CbeCqEfA8ev3wmUg0hdFX82
        iLevDDrrgh4M4Q7uRtCGQBgKhhnqJ1XAa2jAc6c04CPd4/++eoG+2u5we113
        itQjdQatFQvDD//CJ/5HCnk8iOyVC2HcLYSJEMbxzlUBTQTx3pUBTbiA3g/h
        PiZlZY7Kypxi6N4/4yXd4RXucPqUSm3bRy81JkVICjCwTWko5NwxpJUhqzLG
        2NO93cnw3m5YiSphRfWFlT7l2L90eSpKwhse9yZffc/ImVQybMCv7u1GlWwg
        6ksqC0o2oSpRfzKm+TUlE3BlMNP26peAoqrZ2+QLJfu1mNa9oNBcRA1rqtqu
        +VV10KdRdB/LRDJt2YFoR/KGu7ZLygXFtVmm080TbWRbCEod7U6+OI5kSG2s
        yWivE4s8XLqE8txLst68b3T0p/jMJnNOf2I4szO0tCj6/dmHMLdDLkFR+1hK
        z92EPfsBB++eAily+E3SJ3CQb4WxS/cnStQ0f2+Tnhb+WatCm3QtGqZeqNdW
        dbskX3pyW6vMq8vcNuTYmwwVjXWTO3Wb7OtPGu/DvLltCIPcM4dPQYZUs/eA
        3bGwDmqM5c0lvuVtEMmbpm7PVrkQOrnDRatul/V5Q/oSXsrllu0wRiXpl+VG
        MiF/PUk/pRH35hNDWvtLdA9rMZIjWpzkqNZL8ldZmlgmGaAr0wcNn5M91FhE
        44SbNEHzSfJL6xpZimv14Dp8+MLNEMSXXg6V9FfS76dByO0ATTIawht4k2yJ
        cJm2CpBOxf3+Fz8h/Btu7dFjPO5va4yGaLQ0NDwy+hIjDbArLkuls8OF3UNs
        gQgB6KA3cARxRCl7xD2FUe8UVrxTiJ3HX6Olh/xjSCPj8o8d8I8d8I8d43+v
        hX/cfyr3sVbuHtt3G9yDjVHukPsHp3OPE/de4h6nvyRljxOor2l+gCL7Xfh9
        9Khq6HFP3/f0N27WEr4lXSFU05TxwxX48niQx0weH2E2j48xl8c8PlkBE1hA
        fgUxgTaBTwUeCqQFNIFFgSWBgsAjgWsCjwU+cwN6BJ4IFAVUgVGBxN8a7RIf
        yw8AAA==
        """,
            """
        androidx/compose/animation/AnimatedContentScope.class:
        H4sIAAAAAAAA/5VRu04CQRQ9d5BFV1TEF/iq1cIVY6cxURMTEtREDA3VsDvR
        AXbGsIOx5Fv8AysTC0Ms/Sjj3ZXKzubkPO7kPubr+/0DwBG2CIE00cDq6DkI
        bfxoE8WGjqXT1gRnGVPRhTVOGdcM7aMqgAilrnySQV+a++Cm01WhKyBH8E60
        0e6UkNvZbRWRh+djCgXClHvQCaHW+GevY8Jio2ddX5vgSjkZSSfZE/FTjsen
        FGZSAIF67D/rVB0wi2qE7fHI90VF+KLEbDyqjEeH4oDO858vniiJtOqQ0rfl
        P733e45nvrCRIiw0tFHXw7ijBney02en3LCh7LfkQKd6YvpNOxyE6lKnono7
        NE7HqqUTzemZMdZlSyaoQfBJJiOnF2KssAoyDeT33jD9ykSgyuhlpod1xuJv
        AWbgZ/lGhmvYzH6SMMtZsY1cHXN1zNexgBJTLNZRxlIblGAZK5wn8BOsJvB+
        APKoOCQGAgAA
        """,
            """
        androidx/compose/animation/AnimatedContentTransitionScope.class:
        H4sIAAAAAAAA/51Ru04bQRQ9d4zXsDFgHB4mCakTChasNAiEBEhIlhyQAnJD
        Nd4dwdjeGbQzRi79LfxBKqQUkZWSj0LcWahS0hydxx3dxzw9//kL4Ae2CPvS
        ZIXV2SRJbX5nnUqk0bn02prkuGQqO7XGK+OvCmmcDsllau9UDURoDOS9TEbS
        3CQX/YFKfQ0VQnSojfZHhMq37706qohizKFGmPO32hEOuu/uekBY6Q6tH2mT
        /FReZtJL9kR+X+GVKMBCABBoyP5EB7XLLNsjfJ1N41i0RCwazGbT1mzaFrt0
        Uv33EImGCFVtCm+b/02xM/Q8/anNFGG5q406H+d9VVzJ/oidZtemctSThQ76
        zYwv7bhI1ZkOYvPX2Hidq552mtNjY6wv13XYg+DjvI0cbsXYYpWUGqhuP2L+
        NxOBTcaoNGv4xFh/LcAC4jL/XOIGvpS/S/jAWf0alQ4WO1jqYBkNpljpoImP
        1yCHVaxx7hA7rDtEL0Tug+oaAgAA
        """,
            """
        androidx/compose/animation/ContentTransform.class:
        H4sIAAAAAAAA/5VRy04bMRQ910kmYUibBy0N0HbNQzCA2BUhBaRKkQJIgLJh
        5WQMOMnYaOwglvkW/oAVEgsUsexHVb0z5Ae6OToPW/f4+s/f1zcAB/hB2JIm
        Tq2OH6OBTe6tU5E0OpFeWxOdWOOV8VepNO7GpkkZRKgP5YOMxtLcRuf9oRr4
        MgqE4FAb7Y8IhfWNXhUlBCGKKBOK/k47wnb3P+b8IjS6I+vH2kSnystYesme
        SB4KXJsyWMgABBqx/6gztcss3iP8nE3DULREKOrMZtPWbLovdum49P4UiLrI
        Tu1TdrfZzhuoeD5/Z+S574mNFaHW1UadTZK+Sq9kf8xOs2sHctyTqc703Awv
        7SQdqN86EysXE+N1onraaU7bxlifP9BhD4LXMa+cbYexxSrKNVDafEHlmYnA
        CmOQmxWsMlY/DmABYZ6v5fgN3/MfJCxyVr1GoYNPHXzuoIY6UzQ6aGLpGuTw
        BV85dwgdlh2Cf9GA1Gv+AQAA
        """,
            """
        androidx/compose/animation/Transition.class:
        H4sIAAAAAAAA/41SXU8TQRQ9s7vdtmuhSwEFxC8U2RZ1gfhgkGCQhKRJ1YQ2
        jQlPQ7vBgXbW7EwJj33yh/gLNNGY+GAaHv1RxjvLBomQ6Mu95545c+beu/vz
        1/cfAJ7iEcMil90kFt2TsBP338cqCrkUfa5FLMNWwqUSBubBGIKN5nrjkB/z
        sMflQfhm/zDq6OeblykG/28uD4fB3RBS6E2G6eDypWqbBEGrmQI7qLZLcFH0
        kINHB5onB5FmqFy+WEIJY0VYGGdw9DuhGJYa/zUVNVok11bmPRVUr5olF1Sp
        K5KqP9L8BhWPX9Aodno20TiKdU/I8FWkeZdrTpzVP7Zpy8yEoglgYEfEnwhT
        rRDqrjI0R8Nxz5qxvNHQs3wTCu7MaFhzCqOhz9asFevlWMX17Tnr2Wh4+tG1
        fGd3Pivfnn4YJ8qni4U5p5Dz3QWnkPcdY71GrzWZebSylc4edbdjqSOpnxzR
        BMWmOJBcD5KItrYddymVG0JGrwf9/Shp8f1eZLYdd3ivzRNh6oz0mvEg6UQ7
        whSzuwOpRT9qCyXodEvKWKdrVlilT5JLp7bMF6L8kCoLN2ATdpEnvETMJmWL
        slf7hmu15a8of051AUWXlLQ9VCleP1PBx4RZJqGLrgViK5jMPEOza8q52heU
        P11pVzoTZHZnJlOEp88bW88ac//ZlHvelEvMxabsDNmopXkRy5R3SDFDb8/u
        wa5jro6bdczjFkHcruMO7u6BKdzDwh79dZhQuK/wQKGkkFeoKEwqTCuM/QaR
        /XoCyAMAAA==
        """
        )

    @Test
    fun unreferencedParameters() {
        lint()
            .files(
                kotlin(
                    """
<<<<<<< HEAD
                package foo
=======
                package test.foo
>>>>>>> 3d4510a6

                import androidx.compose.animation.*
                import androidx.compose.runtime.*

                val foo = false

                @Composable
                fun Test() {
                    AnimatedContent(
                        foo,
                        contentKey = { if (foo) { /**/ } else { /**/ } }
                    ) { if (foo) { /**/ } else { /**/ } }
                    AnimatedContent(
                        foo,
                        contentKey = { if (foo) { /**/ } else { /**/ } },
                        content = { if (foo) { /**/ } else { /**/ } }
                    )
                    AnimatedContent(
                        foo,
                        contentKey = { param -> if (foo) { /**/ } else { /**/ } }
                    ) { param -> if (foo) { /**/ } else { /**/ } }
                    AnimatedContent(
                        foo,
                        contentKey = { param -> if (foo) { /**/ } else { /**/ } },
                        content = { param -> if (foo) { /**/ } else { /**/ } }
                    )
                    AnimatedContent(
                        foo,
                        contentKey = { _ -> if (foo) { /**/ } else { /**/ } }
                    ) { _ -> if (foo) { /**/ } else { /**/ } }
                    AnimatedContent(
                        foo,
                        contentKey = { _ -> if (foo) { /**/ } else { /**/ } },
                        content = { _ -> if (foo) { /**/ } else { /**/ } }
                    )
                    Transition(foo).AnimatedContent(
                        contentKey = { if (foo) { /**/ } else { /**/ } }
                    ) { if (foo) { /**/ } else { /**/ } }
                    Transition(foo).AnimatedContent(
                        contentKey = { if (foo) { /**/ } else { /**/ } },
                        content = { if (foo) { /**/ } else { /**/ } }
                    )
                    Transition(foo).AnimatedContent(
                        contentKey = { param -> if (foo) { /**/ } else { /**/ } }
                    ) { param -> if (foo) { /**/ } else { /**/ } }
                    Transition(foo).AnimatedContent(
                        contentKey = { param -> if (foo) { /**/ } else { /**/ } },
                        content = { param -> if (foo) { /**/ } else { /**/ } }
                    )
                    Transition(foo).AnimatedContent(
                        contentKey = { _ -> if (foo) { /**/ } else { /**/ } }
                    ) { _ -> if (foo) { /**/ } else { /**/ } }
                    Transition(foo).AnimatedContent(
                        contentKey = { _ -> if (foo) { /**/ } else { /**/ } },
                        content = { _ -> if (foo) { /**/ } else { /**/ } }
                    )
                }
            """
                ),
                AnimatedContentStub,
                Stubs.Composable
            )
            .run()
            .expect(
                """src/test/foo/test.kt:14: Error: Target state parameter it is not used [UnusedContentLambdaTargetStateParameter]
                    ) { if (foo) { /**/ } else { /**/ } }
                      ~~~~~~~~~~~~~~~~~~~~~~~~~~~~~~~~~~~
src/test/foo/test.kt:18: Error: Target state parameter it is not used [UnusedContentLambdaTargetStateParameter]
                        content = { if (foo) { /**/ } else { /**/ } }
                                  ~~~~~~~~~~~~~~~~~~~~~~~~~~~~~~~~~~~
src/test/foo/test.kt:23: Error: Target state parameter param is not used [UnusedContentLambdaTargetStateParameter]
                    ) { param -> if (foo) { /**/ } else { /**/ } }
                        ~~~~~
src/test/foo/test.kt:27: Error: Target state parameter param is not used [UnusedContentLambdaTargetStateParameter]
                        content = { param -> if (foo) { /**/ } else { /**/ } }
                                    ~~~~~
src/test/foo/test.kt:32: Error: Target state parameter _ is not used [UnusedContentLambdaTargetStateParameter]
                    ) { _ -> if (foo) { /**/ } else { /**/ } }
                        ~
src/test/foo/test.kt:36: Error: Target state parameter _ is not used [UnusedContentLambdaTargetStateParameter]
                        content = { _ -> if (foo) { /**/ } else { /**/ } }
                                    ~
src/test/foo/test.kt:40: Error: Target state parameter it is not used [UnusedContentLambdaTargetStateParameter]
                    ) { if (foo) { /**/ } else { /**/ } }
                      ~~~~~~~~~~~~~~~~~~~~~~~~~~~~~~~~~~~
src/test/foo/test.kt:43: Error: Target state parameter it is not used [UnusedContentLambdaTargetStateParameter]
                        content = { if (foo) { /**/ } else { /**/ } }
                                  ~~~~~~~~~~~~~~~~~~~~~~~~~~~~~~~~~~~
src/test/foo/test.kt:47: Error: Target state parameter param is not used [UnusedContentLambdaTargetStateParameter]
                    ) { param -> if (foo) { /**/ } else { /**/ } }
                        ~~~~~
src/test/foo/test.kt:50: Error: Target state parameter param is not used [UnusedContentLambdaTargetStateParameter]
                        content = { param -> if (foo) { /**/ } else { /**/ } }
                                    ~~~~~
src/test/foo/test.kt:54: Error: Target state parameter _ is not used [UnusedContentLambdaTargetStateParameter]
                    ) { _ -> if (foo) { /**/ } else { /**/ } }
                        ~
src/test/foo/test.kt:57: Error: Target state parameter _ is not used [UnusedContentLambdaTargetStateParameter]
                        content = { _ -> if (foo) { /**/ } else { /**/ } }
                                    ~
src/test/foo/test.kt:13: Error: Target state parameter it is not used [UnusedTargetStateInContentKeyLambda]
                        contentKey = { if (foo) { /**/ } else { /**/ } }
                                     ~~~~~~~~~~~~~~~~~~~~~~~~~~~~~~~~~~~
src/test/foo/test.kt:17: Error: Target state parameter it is not used [UnusedTargetStateInContentKeyLambda]
                        contentKey = { if (foo) { /**/ } else { /**/ } },
                                     ~~~~~~~~~~~~~~~~~~~~~~~~~~~~~~~~~~~
src/test/foo/test.kt:22: Error: Target state parameter param is not used [UnusedTargetStateInContentKeyLambda]
                        contentKey = { param -> if (foo) { /**/ } else { /**/ } }
                                       ~~~~~
src/test/foo/test.kt:26: Error: Target state parameter param is not used [UnusedTargetStateInContentKeyLambda]
                        contentKey = { param -> if (foo) { /**/ } else { /**/ } },
                                       ~~~~~
src/test/foo/test.kt:31: Error: Target state parameter _ is not used [UnusedTargetStateInContentKeyLambda]
                        contentKey = { _ -> if (foo) { /**/ } else { /**/ } }
                                       ~
src/test/foo/test.kt:35: Error: Target state parameter _ is not used [UnusedTargetStateInContentKeyLambda]
                        contentKey = { _ -> if (foo) { /**/ } else { /**/ } },
                                       ~
src/test/foo/test.kt:39: Error: Target state parameter it is not used [UnusedTargetStateInContentKeyLambda]
                        contentKey = { if (foo) { /**/ } else { /**/ } }
                                     ~~~~~~~~~~~~~~~~~~~~~~~~~~~~~~~~~~~
src/test/foo/test.kt:42: Error: Target state parameter it is not used [UnusedTargetStateInContentKeyLambda]
                        contentKey = { if (foo) { /**/ } else { /**/ } },
                                     ~~~~~~~~~~~~~~~~~~~~~~~~~~~~~~~~~~~
src/test/foo/test.kt:46: Error: Target state parameter param is not used [UnusedTargetStateInContentKeyLambda]
                        contentKey = { param -> if (foo) { /**/ } else { /**/ } }
                                       ~~~~~
src/test/foo/test.kt:49: Error: Target state parameter param is not used [UnusedTargetStateInContentKeyLambda]
                        contentKey = { param -> if (foo) { /**/ } else { /**/ } },
                                       ~~~~~
src/test/foo/test.kt:53: Error: Target state parameter _ is not used [UnusedTargetStateInContentKeyLambda]
                        contentKey = { _ -> if (foo) { /**/ } else { /**/ } }
                                       ~
src/test/foo/test.kt:56: Error: Target state parameter _ is not used [UnusedTargetStateInContentKeyLambda]
                        contentKey = { _ -> if (foo) { /**/ } else { /**/ } },
                                       ~
24 errors, 0 warnings"""
            )
    }

    @Test
    fun unreferencedParameter_shadowedNames() {
        lint()
            .files(
                kotlin(
                    """
<<<<<<< HEAD
                package foo
=======
                package test.foo
>>>>>>> 3d4510a6

                import androidx.compose.animation.*
                import androidx.compose.runtime.*

                val foo = false

                @Composable
                fun Test() {
                    // These `it`s refer to the `let`, not the `AnimatedContent`, so we
                    // should still report an error
                    AnimatedContent(
                        foo,
                        contentKey = {
                            foo.let {
                                it.let {
                                    if (it) { /**/ } else { /**/ }
                                }
                            }
                        }
                    ) {
                        foo.let {
                            it.let {
                                if (it) { /**/ } else { /**/ }
                            }
                        }
                    }

                    // This `param` refers to the `let`, not the `AnimatedContent`, so we
                    // should still report an error
                    AnimatedContent(
                        foo,
                        contentKey = { param ->
                            foo.let { param ->
                                if (param) { /**/ } else { /**/ }
                            }
                        }
                    ) { param ->
                        foo.let { param ->
                            if (param) { /**/ } else { /**/ }
                        }
                    }

                    // These `it`s refer to the `let`, not the `AnimatedContent`, so we
                    // should still report an error
                    Transition(foo).AnimatedContent(
                        contentKey = {
                            foo.let {
                                it.let {
                                    if (it) { /**/ } else { /**/ }
                                }
                            }
                        }
                    ) {
                        foo.let {
                            it.let {
                                if (it) { /**/ } else { /**/ }
                            }
                        }
                    }

                    // This `param` refers to the `let`, not the `AnimatedContent`, so we
                    // should still report an error
                    Transition(foo).AnimatedContent(
                        contentKey = { param ->
                            foo.let { param ->
                                if (param) { /**/ } else { /**/ }
                            }
                        }
                    ) { param ->
                        foo.let { param ->
                            if (param) { /**/ } else { /**/ }
                        }
                    }
                }
            """
                ),
                AnimatedContentStub,
                Stubs.Composable
            )
            .run()
            .expect(
                """src/test/foo/test.kt:22: Error: Target state parameter it is not used [UnusedContentLambdaTargetStateParameter]
                    ) {
                      ^
src/test/foo/test.kt:39: Error: Target state parameter param is not used [UnusedContentLambdaTargetStateParameter]
                    ) { param ->
                        ~~~~~
src/test/foo/test.kt:55: Error: Target state parameter it is not used [UnusedContentLambdaTargetStateParameter]
                    ) {
                      ^
src/test/foo/test.kt:71: Error: Target state parameter param is not used [UnusedContentLambdaTargetStateParameter]
                    ) { param ->
                        ~~~~~
src/test/foo/test.kt:15: Error: Target state parameter it is not used [UnusedTargetStateInContentKeyLambda]
                        contentKey = {
                                     ^
src/test/foo/test.kt:34: Error: Target state parameter param is not used [UnusedTargetStateInContentKeyLambda]
                        contentKey = { param ->
                                       ~~~~~
src/test/foo/test.kt:48: Error: Target state parameter it is not used [UnusedTargetStateInContentKeyLambda]
                        contentKey = {
                                     ^
src/test/foo/test.kt:66: Error: Target state parameter param is not used [UnusedTargetStateInContentKeyLambda]
                        contentKey = { param ->
                                       ~~~~~
8 errors, 0 warnings"""
            )
    }

    @Test
    fun noErrors() {
        lint()
            .files(
                kotlin(
                    """
<<<<<<< HEAD
            package foo
=======
            package test.foo
>>>>>>> 3d4510a6

            import androidx.compose.animation.*
            import androidx.compose.runtime.*

            val foo = false

            @Composable
            fun Test() {
                AnimatedContent(
                    foo,
                    contentKey = { if (it) { /**/ } else { /**/ } }
                ) { if (it) { /**/ } else { /**/ } }
                AnimatedContent(
                    foo,
                    contentKey = { if (it) { /**/ } else { /**/ } },
                    content = { if (it) { /**/ } else { /**/ } }
                )
                AnimatedContent(
                    foo,
                    contentKey = { param -> if (param) { /**/ } else { /**/ } }
                ) { param -> if (param) { /**/ } else { /**/ } }
                AnimatedContent(
                    foo,
                    contentKey = { param -> if (param) { /**/ } else { /**/ } },
                    content = { param -> if (param) { /**/ } else { /**/ } }
                )

                AnimatedContent(foo) { param ->
                    foo.let {
                        it.let {
                            if (param && it) { /**/ } else { /**/ }
                        }
                    }
                }

                AnimatedContent(foo) {
                    foo.let { param ->
                        it.let { param ->
                            if (param && it) { /**/ } else { /**/ }
                        }
                    }
                }

                AnimatedContent(foo) {
                    foo.run {
                        run {
                            if (this && it) { /**/ } else { /**/ }
                        }
                    }
                }

                fun multipleParameterLambda(lambda: (Boolean, Boolean) -> Unit) {}

                AnimatedContent(foo) {
                    multipleParameterLambda { _, _ ->
                        multipleParameterLambda { param1, _ ->
                            if (param1 && it) { /**/ } else { /**/ }
                        }
                    }
                }

                AnimatedContent(
                    foo,
                    transitionSpec = { ContentTransform() },
                    content = { if (it) { /**/ } },
                    contentKey = { if (it) 0 else 1 },
                )

                AnimatedContent(
                    foo,
                    contentKey = { if (it) 0 else 1 },
                    transitionSpec = { ContentTransform() },
                    content = { if (it) { /**/ } },
                )

                Transition(foo).AnimatedContent(
                    contentKey = { if (it) 0 else 1 },
                    transitionSpec = { ContentTransform() },
                    content = {  if (it) { /**/ } },
                )

                Transition(foo).AnimatedContent(
                    transitionSpec = { ContentTransform() },
                    content = { if (it) { /**/ } },
                    contentKey = { if (it) 0 else 1 },
                )

                // Unsupported cases
                val contentKey: (Boolean) -> Any? = {}
                val content : @Composable (Boolean) -> Unit = {}
                AnimatedContent(foo, contentKey = contentKey, content = content)
            }
        """
                ),
                AnimatedContentStub,
                Stubs.Composable
            )
            .run()
            .expectClean()
    }
}<|MERGE_RESOLUTION|>--- conflicted
+++ resolved
@@ -259,11 +259,7 @@
             .files(
                 kotlin(
                     """
-<<<<<<< HEAD
-                package foo
-=======
                 package test.foo
->>>>>>> 3d4510a6
 
                 import androidx.compose.animation.*
                 import androidx.compose.runtime.*
@@ -410,11 +406,7 @@
             .files(
                 kotlin(
                     """
-<<<<<<< HEAD
-                package foo
-=======
                 package test.foo
->>>>>>> 3d4510a6
 
                 import androidx.compose.animation.*
                 import androidx.compose.runtime.*
@@ -530,11 +522,7 @@
             .files(
                 kotlin(
                     """
-<<<<<<< HEAD
-            package foo
-=======
             package test.foo
->>>>>>> 3d4510a6
 
             import androidx.compose.animation.*
             import androidx.compose.runtime.*
