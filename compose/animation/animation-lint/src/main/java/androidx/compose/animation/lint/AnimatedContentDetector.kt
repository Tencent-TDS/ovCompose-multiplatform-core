/*
 * Copyright 2023 The Android Open Source Project
 *
 * Licensed under the Apache License, Version 2.0 (the "License");
 * you may not use this file except in compliance with the License.
 * You may obtain a copy of the License at
 *
 *      http://www.apache.org/licenses/LICENSE-2.0
 *
 * Unless required by applicable law or agreed to in writing, software
 * distributed under the License is distributed on an "AS IS" BASIS,
 * WITHOUT WARRANTIES OR CONDITIONS OF ANY KIND, either express or implied.
 * See the License for the specific language governing permissions and
 * limitations under the License.
 */

@file:Suppress("UnstableApiUsage")

package androidx.compose.animation.lint

import androidx.compose.lint.Name
import androidx.compose.lint.Names
import androidx.compose.lint.findUnreferencedParameters
import androidx.compose.lint.isInPackageName
import com.android.tools.lint.detector.api.Category
import com.android.tools.lint.detector.api.Detector
import com.android.tools.lint.detector.api.Implementation
import com.android.tools.lint.detector.api.Issue
import com.android.tools.lint.detector.api.JavaContext
import com.android.tools.lint.detector.api.Scope
import com.android.tools.lint.detector.api.Severity
import com.android.tools.lint.detector.api.SourceCodeScanner
import com.android.tools.lint.detector.api.computeKotlinArgumentMapping
import com.intellij.psi.PsiMethod
import java.util.EnumSet
import org.jetbrains.uast.UCallExpression
import org.jetbrains.uast.ULambdaExpression

/**
 * [Detector] that checks `AnimatedContent` usages for correctness.
 *
 * AnimatedContent provides a value for targetState (`T`) in the `content` lambda. It is always an
 * error to not use this value, as AnimatedContent works by emitting content with a value
 * corresponding to the `from` and `to` states - if this value is not read, then `AnimatedContent`
 * will end up animating in and out the same content on top of each other.
 *
 * Likewise, `contentKey` should also use the provided targetState (`T`) to calculate its result.
 */
class AnimatedContentDetector : Detector(), SourceCodeScanner {
    override fun getApplicableMethodNames(): List<String> = listOf(AnimatedContent.shortName)

    override fun visitMethodCall(context: JavaContext, node: UCallExpression, method: PsiMethod) {
<<<<<<< HEAD
        if (method.isInPackageName(Names.Animation.PackageName)) {
            val lambdaArgument =
                computeKotlinArgumentMapping(node, method)
                    .orEmpty()
                    .filter { (_, param) -> param.name == "content" }
                    .keys
                    .filterIsInstance<ULambdaExpression>()
                    .firstOrNull() ?: return

            lambdaArgument.findUnreferencedParameters().forEach { unreferencedParameter ->
                val location =
                    unreferencedParameter.parameter?.let { context.getLocation(it) }
                        ?: context.getLocation(lambdaArgument)
                val name = unreferencedParameter.name
                context.report(
                    UnusedContentLambdaTargetStateParameter,
                    node,
                    location,
                    "Target state parameter `$name` is not used"
                )
=======
        if (!method.isInPackageName(Names.Animation.PackageName)) return

        var contentLambdaExpression: ULambdaExpression? = null
        var contentKeyLambdaExpression: ULambdaExpression? = null

        // We check for unused lambda parameter in the `content` lambda and in the `contentKey`
        // lambda, so we first need to capture the corresponding lambdas.
        computeKotlinArgumentMapping(node, method).orEmpty().forEach { (expression, parameter) ->
            when (parameter.name) {
                "content" -> {
                    if (expression is ULambdaExpression) {
                        contentLambdaExpression = expression
                    }
                }
                "contentKey" -> {
                    if (expression is ULambdaExpression) {
                        contentKeyLambdaExpression = expression
                    }
                }
>>>>>>> 3d4510a6
            }
        }

        // Unused lambda parameter check for `content` lambda
        contentLambdaExpression?.let { lambdaArgument ->
            findAndReportUnusedTargetStateIssue(
                lambdaArgument = lambdaArgument,
                node = node,
                context = context,
                issue = UnusedContentLambdaTargetStateParameter
            )
        }

        // Unused lambda parameter check for `contentKey` lambda
        contentKeyLambdaExpression?.let { lambdaArgument ->
            findAndReportUnusedTargetStateIssue(
                lambdaArgument = lambdaArgument,
                node = node,
                context = context,
                issue = UnusedTargetStateInContentKeyLambda
            )
        }
    }

    private fun findAndReportUnusedTargetStateIssue(
        lambdaArgument: ULambdaExpression,
        node: UCallExpression,
        context: JavaContext,
        issue: Issue
    ) {
        lambdaArgument.findUnreferencedParameters().forEach { unreferencedParameter ->
            val location =
                unreferencedParameter.parameter?.let { context.getLocation(it) }
                    ?: context.getLocation(lambdaArgument)
            val name = unreferencedParameter.name
            context.report(
                issue = issue,
                scope = node,
                location = location,
                message = "Target state parameter `$name` is not used"
            )
        }
    }

    companion object {
        val UnusedContentLambdaTargetStateParameter =
            Issue.create(
<<<<<<< HEAD
                "UnusedContentLambdaTargetStateParameter",
                "AnimatedContent calls should use the provided `T` parameter in the content lambda",
                "`content` lambda in AnimatedContent works as a lookup function that returns the " +
                    "corresponding content based on the parameter (a state of type `T`). It is " +
                    "important for this lambda to return content *specific* to the input parameter, " +
                    "so that the different contents can be properly animated. Not using the input " +
                    "parameter to the content lambda will result in the same content for different " +
                    "input (i.e. target state) and therefore an erroneous transition between the " +
                    "exact same content.`",
                Category.CORRECTNESS,
                3,
                Severity.ERROR,
                Implementation(
                    AnimatedContentDetector::class.java,
                    EnumSet.of(Scope.JAVA_FILE, Scope.TEST_SOURCES)
                )
=======
                id = "UnusedContentLambdaTargetStateParameter",
                briefDescription =
                    "AnimatedContent calls should use the provided `T` parameter in the content lambda",
                explanation =
                    "`content` lambda in AnimatedContent works as a lookup function that returns the " +
                        "corresponding content based on the parameter (a state of type `T`). It is " +
                        "important for this lambda to return content *specific* to the input parameter, " +
                        "so that the different contents can be properly animated. Not using the input " +
                        "parameter to the content lambda will result in the same content for different " +
                        "input (i.e. target state) and therefore an erroneous transition between the " +
                        "exact same content.`",
                category = Category.CORRECTNESS,
                priority = 3,
                severity = Severity.ERROR,
                implementation =
                    Implementation(
                        AnimatedContentDetector::class.java,
                        EnumSet.of(Scope.JAVA_FILE, Scope.TEST_SOURCES)
                    )
            )

        val UnusedTargetStateInContentKeyLambda =
            Issue.create(
                id = "UnusedTargetStateInContentKeyLambda",
                briefDescription =
                    "`contentKey` lambda in AnimatedContent should always use " +
                        "the provided `T` parameter.",
                explanation =
                    "In `AnimatedContent`, the `contentKey` lambda may be used when the " +
                        "`targetState` is expected to mutate frequently but not all mutations are " +
                        "desired to be considered a target state change. So `contentKey` is expected to " +
                        "always use the given `targetState` parameter to calculate its result.",
                category = Category.CORRECTNESS,
                priority = 3,
                severity = Severity.ERROR,
                implementation =
                    Implementation(
                        AnimatedContentDetector::class.java,
                        EnumSet.of(Scope.JAVA_FILE, Scope.TEST_SOURCES)
                    )
>>>>>>> 3d4510a6
            )
    }
}

private val AnimatedContent = Name(Names.Animation.PackageName, "AnimatedContent")<|MERGE_RESOLUTION|>--- conflicted
+++ resolved
@@ -50,28 +50,6 @@
     override fun getApplicableMethodNames(): List<String> = listOf(AnimatedContent.shortName)
 
     override fun visitMethodCall(context: JavaContext, node: UCallExpression, method: PsiMethod) {
-<<<<<<< HEAD
-        if (method.isInPackageName(Names.Animation.PackageName)) {
-            val lambdaArgument =
-                computeKotlinArgumentMapping(node, method)
-                    .orEmpty()
-                    .filter { (_, param) -> param.name == "content" }
-                    .keys
-                    .filterIsInstance<ULambdaExpression>()
-                    .firstOrNull() ?: return
-
-            lambdaArgument.findUnreferencedParameters().forEach { unreferencedParameter ->
-                val location =
-                    unreferencedParameter.parameter?.let { context.getLocation(it) }
-                        ?: context.getLocation(lambdaArgument)
-                val name = unreferencedParameter.name
-                context.report(
-                    UnusedContentLambdaTargetStateParameter,
-                    node,
-                    location,
-                    "Target state parameter `$name` is not used"
-                )
-=======
         if (!method.isInPackageName(Names.Animation.PackageName)) return
 
         var contentLambdaExpression: ULambdaExpression? = null
@@ -91,7 +69,6 @@
                         contentKeyLambdaExpression = expression
                     }
                 }
->>>>>>> 3d4510a6
             }
         }
 
@@ -139,24 +116,6 @@
     companion object {
         val UnusedContentLambdaTargetStateParameter =
             Issue.create(
-<<<<<<< HEAD
-                "UnusedContentLambdaTargetStateParameter",
-                "AnimatedContent calls should use the provided `T` parameter in the content lambda",
-                "`content` lambda in AnimatedContent works as a lookup function that returns the " +
-                    "corresponding content based on the parameter (a state of type `T`). It is " +
-                    "important for this lambda to return content *specific* to the input parameter, " +
-                    "so that the different contents can be properly animated. Not using the input " +
-                    "parameter to the content lambda will result in the same content for different " +
-                    "input (i.e. target state) and therefore an erroneous transition between the " +
-                    "exact same content.`",
-                Category.CORRECTNESS,
-                3,
-                Severity.ERROR,
-                Implementation(
-                    AnimatedContentDetector::class.java,
-                    EnumSet.of(Scope.JAVA_FILE, Scope.TEST_SOURCES)
-                )
-=======
                 id = "UnusedContentLambdaTargetStateParameter",
                 briefDescription =
                     "AnimatedContent calls should use the provided `T` parameter in the content lambda",
@@ -197,7 +156,6 @@
                         AnimatedContentDetector::class.java,
                         EnumSet.of(Scope.JAVA_FILE, Scope.TEST_SOURCES)
                     )
->>>>>>> 3d4510a6
             )
     }
 }
