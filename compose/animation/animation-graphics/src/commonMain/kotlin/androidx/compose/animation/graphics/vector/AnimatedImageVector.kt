--- conflicted
+++ resolved
@@ -29,15 +29,9 @@
  *   `android:drawable` parameter of an `<animated-vector>` element.
  */
 @Immutable
-<<<<<<< HEAD
-class AnimatedImageVector
-internal constructor(
-    val imageVector: ImageVector,
-=======
 public class AnimatedImageVector
 internal constructor(
     public val imageVector: ImageVector,
->>>>>>> 3d4510a6
     // The list of [AnimatedVectorTarget]s that specify animations for each of the elements in the
     // drawable. This is represented with `<target>` elements in `<animated-vector>`. This list is
     // expected to be *immutable*.
@@ -47,19 +41,11 @@
     /**
      * The total duration of all the animations in this image, including start delays and repeats.
      */
-<<<<<<< HEAD
-    val totalDuration =
-        targets.fastMaxBy { it.animator.totalDuration }?.animator?.totalDuration ?: 0
-
-    /** Provide an empty companion object to hang platform-specific companion extensions onto. */
-    companion object {}
-=======
     public val totalDuration: Int =
         targets.fastMaxBy { it.animator.totalDuration }?.animator?.totalDuration ?: 0
 
     /** Provide an empty companion object to hang platform-specific companion extensions onto. */
     public companion object {}
->>>>>>> 3d4510a6
 }
 
 /** Definition of animation to one of the elements in a [AnimatedImageVector]. */
