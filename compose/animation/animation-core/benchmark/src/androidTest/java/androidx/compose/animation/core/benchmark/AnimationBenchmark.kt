--- conflicted
+++ resolved
@@ -128,11 +128,7 @@
         val start = AnimationVector4D(0f, 0f, 0f, 0f)
         val end = AnimationVector4D(120f, -50f, 256f, 0f)
         val anim =
-<<<<<<< HEAD
-            VectorizedKeyframesSpec<AnimationVector4D>(
-=======
             VectorizedKeyframesSpec(
->>>>>>> 3d4510a6
                 keyframes =
                     mapOf(
                         0 to (start to LinearEasing),
@@ -154,11 +150,7 @@
         val start = AnimationVector4D(0f, 0f, 0f, 0f)
         val end = AnimationVector4D(120f, -50f, 256f, 0f)
         val anim =
-<<<<<<< HEAD
-            VectorizedKeyframesSpec<AnimationVector4D>(
-=======
             VectorizedKeyframesSpec(
->>>>>>> 3d4510a6
                 keyframes =
                     mapOf(
                         0 to (start to LinearEasing),
