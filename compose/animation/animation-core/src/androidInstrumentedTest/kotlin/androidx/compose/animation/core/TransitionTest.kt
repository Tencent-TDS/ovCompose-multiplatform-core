/*
 * Copyright 2020 The Android Open Source Project
 *
 * Licensed under the Apache License, Version 2.0 (the "License");
 * you may not use this file except in compliance with the License.
 * You may obtain a copy of the License at
 *
 *      http://www.apache.org/licenses/LICENSE-2.0
 *
 * Unless required by applicable law or agreed to in writing, software
 * distributed under the License is distributed on an "AS IS" BASIS,
 * WITHOUT WARRANTIES OR CONDITIONS OF ANY KIND, either express or implied.
 * See the License for the specific language governing permissions and
 * limitations under the License.
 */

package androidx.compose.animation.core

import androidx.compose.animation.VectorConverter
import androidx.compose.animation.animateColor
import androidx.compose.foundation.layout.Column
import androidx.compose.material3.Text
import androidx.compose.runtime.Composable
import androidx.compose.runtime.LaunchedEffect
import androidx.compose.runtime.State
import androidx.compose.runtime.getValue
import androidx.compose.runtime.mutableStateOf
import androidx.compose.runtime.remember
import androidx.compose.runtime.rememberCoroutineScope
import androidx.compose.runtime.setValue
import androidx.compose.runtime.withFrameNanos
import androidx.compose.ui.Modifier
import androidx.compose.ui.graphics.Color
import androidx.compose.ui.platform.testTag
import androidx.compose.ui.test.assertTextEquals
import androidx.compose.ui.test.junit4.createComposeRule
import androidx.compose.ui.test.onNodeWithTag
import androidx.test.ext.junit.runners.AndroidJUnit4
import androidx.test.filters.LargeTest
import junit.framework.TestCase.assertEquals
import junit.framework.TestCase.assertFalse
import junit.framework.TestCase.assertTrue
import kotlinx.coroutines.CoroutineScope
import kotlinx.coroutines.delay
import kotlinx.coroutines.launch
import leakcanary.DetectLeaksAfterTestSuccess
import org.junit.Rule
import org.junit.Test
import org.junit.rules.RuleChain
import org.junit.runner.RunWith

@RunWith(AndroidJUnit4::class)
@LargeTest
class TransitionTest {
    private val rule = createComposeRule()

<<<<<<< HEAD
    @get:Rule val rule = createComposeRule()
=======
    // Detect leaks BEFORE and AFTER compose rule work
    @get:Rule
    val ruleChain: RuleChain = RuleChain.outerRule(DetectLeaksAfterTestSuccess()).around(rule)
>>>>>>> 3d4510a6

    private enum class AnimStates {
        From,
        To
    }

    @OptIn(InternalAnimationApi::class)
    @Test
    fun transitionTest() {
        val target = mutableStateOf(AnimStates.From)
        val floatAnim1 =
            TargetBasedAnimation(
                spring(dampingRatio = Spring.DampingRatioHighBouncy),
                Float.VectorConverter,
                0f,
                1f
            )
        val floatAnim2 =
            TargetBasedAnimation(
                spring(
                    dampingRatio = Spring.DampingRatioLowBouncy,
                    stiffness = Spring.StiffnessLow
                ),
                Float.VectorConverter,
                1f,
                0f
            )

        val colorAnim1 =
            TargetBasedAnimation(
                tween(1000),
                Color.VectorConverter(Color.Red.colorSpace),
                Color.Red,
                Color.Green
            )
        val colorAnim2 =
            TargetBasedAnimation(
                tween(1000),
                Color.VectorConverter(Color.Red.colorSpace),
                Color.Green,
                Color.Red,
            )

        // Animate from 0f to 0f for 1000ms
        val keyframes1 =
            keyframes<Float> {
                durationMillis = 1000
                0f at 0
                200f at 400
                1000f at 1000
            }

        val keyframes2 =
            keyframes<Float> {
                durationMillis = 800
                0f at 0
                -500f at 400
                -1000f at 800
            }

        val keyframesAnim1 = TargetBasedAnimation(keyframes1, Float.VectorConverter, 0f, 0f)
        val keyframesAnim2 = TargetBasedAnimation(keyframes2, Float.VectorConverter, 0f, 0f)
        val animFloat = mutableStateOf(-1f)
        val animColor = mutableStateOf(Color.Gray)
        val animFloatWithKeyframes = mutableStateOf(-1f)
        rule.setContent {
            val transition = updateTransition(target.value)
            animFloat.value =
                transition
                    .animateFloat(
                        transitionSpec = {
                            if (AnimStates.From isTransitioningTo AnimStates.To) {
                                spring(dampingRatio = Spring.DampingRatioHighBouncy)
                            } else {
                                spring(
                                    dampingRatio = Spring.DampingRatioLowBouncy,
                                    stiffness = Spring.StiffnessLow
                                )
                            }
                        }
                    ) {
                        when (it) {
                            AnimStates.From -> 0f
                            AnimStates.To -> 1f
                        }
                    }
                    .value

            animColor.value =
                transition
                    .animateColor(transitionSpec = { tween(durationMillis = 1000) }) {
                        when (it) {
                            AnimStates.From -> Color.Red
                            AnimStates.To -> Color.Green
                        }
                    }
                    .value

            animFloatWithKeyframes.value =
                transition
                    .animateFloat(
                        transitionSpec = {
                            if (AnimStates.From isTransitioningTo AnimStates.To) {
                                keyframes1
                            } else {
                                keyframes2
                            }
                        }
                    ) {
                        // Same values for all states, but different transitions from state to
                        // state.
                        0f
                    }
                    .value

            if (transition.isRunning) {
                if (transition.targetState == AnimStates.To) {
                    assertEquals(
                        floatAnim1.getValueFromNanos(transition.playTimeNanos),
                        animFloat.value,
                        0.00001f
                    )
                    assertEquals(
                        colorAnim1.getValueFromNanos(transition.playTimeNanos),
                        animColor.value
                    )
                    assertEquals(
                        keyframesAnim1.getValueFromNanos(transition.playTimeNanos),
                        animFloatWithKeyframes.value,
                        0.00001f
                    )

                    assertEquals(AnimStates.To, transition.segment.targetState)
                    assertEquals(AnimStates.From, transition.segment.initialState)
                } else {
                    assertEquals(
                        floatAnim2.getValueFromNanos(transition.playTimeNanos),
                        animFloat.value,
                        0.00001f
                    )
                    assertEquals(
                        colorAnim2.getValueFromNanos(transition.playTimeNanos),
                        animColor.value
                    )
                    assertEquals(
                        keyframesAnim2.getValueFromNanos(transition.playTimeNanos),
                        animFloatWithKeyframes.value,
                        0.00001f
                    )
                    assertEquals(AnimStates.From, transition.segment.targetState)
                    assertEquals(AnimStates.To, transition.segment.initialState)
                }
            }
        }

        assertEquals(0f, animFloat.value)
        assertEquals(Color.Red, animColor.value)
        rule.runOnIdle { target.value = AnimStates.To }
        rule.waitForIdle()

        assertEquals(1f, animFloat.value)
        assertEquals(Color.Green, animColor.value)

        // Animate back to the `from` state
        rule.runOnIdle { target.value = AnimStates.From }
        rule.waitForIdle()

        assertEquals(0f, animFloat.value)
        assertEquals(Color.Red, animColor.value)
    }

    @Test
    fun startPulsingNextFrameTest() {
        val target = mutableStateOf(AnimStates.From)
        var playTime by mutableStateOf(0L)
        rule.setContent {
            val transition = updateTransition(target.value)
            val actual =
                transition.animateFloat(transitionSpec = { tween(200) }) {
                    if (it == AnimStates.From) 0f else 1000f
                }

            val anim = TargetBasedAnimation(tween(200), Float.VectorConverter, 0f, 1000f)

            if (target.value == AnimStates.To) {
                LaunchedEffect(transition) {
                    val startTime = withFrameNanos { it }

                    assertEquals(0f, actual.value)
                    do {
                        playTime = withFrameNanos { it } - startTime
                        assertEquals(anim.getValueFromNanos(playTime), actual.value)
                    } while (playTime <= 200 * MillisToNanos)
                }
            }
        }

        rule.runOnIdle { target.value = AnimStates.To }
        rule.waitForIdle()
        assertTrue(playTime > 200 * MillisToNanos)
    }

    @OptIn(InternalAnimationApi::class)
    @Test
    fun addNewAnimationInFlightTest() {
        val target = mutableStateOf(AnimStates.From)
        var playTime by mutableStateOf(0L)
        rule.setContent {
            val transition = updateTransition(target.value)

            transition.animateFloat(transitionSpec = { tween(1000) }) {
                if (it == AnimStates.From) -100f else 0f
            }

            if (transition.playTimeNanos > 0) {
                val startTime = remember { transition.playTimeNanos }
                val laterAdded =
                    transition.animateFloat(transitionSpec = { tween(800) }) {
                        if (it == AnimStates.From) 0f else 1000f
                    }
                val anim = TargetBasedAnimation(tween(800), Float.VectorConverter, 0f, 1000f)
                playTime = transition.playTimeNanos - startTime
                assertEquals(anim.getValueFromNanos(playTime), laterAdded.value)
            }
        }

        rule.runOnIdle { target.value = AnimStates.To }
        rule.waitForIdle()
        assertTrue(playTime > 800 * MillisToNanos)
    }

    @Test
    fun initialStateTest() {
        val target = MutableTransitionState(AnimStates.From)
        target.targetState = AnimStates.To
        var playTime by mutableStateOf(0L)
        var floatAnim: State<Float>? = null
        rule.setContent {
            val transition = rememberTransition(target)
            floatAnim =
                transition.animateFloat(transitionSpec = { tween(800) }) {
                    if (it == AnimStates.From) 0f else 1000f
                }
            // Verify that animation starts right away
            LaunchedEffect(transition) {
                val startTime = withFrameNanos { it }
                val anim = TargetBasedAnimation(tween(800), Float.VectorConverter, 0f, 1000f)
                while (!anim.isFinishedFromNanos(playTime)) {
                    playTime = withFrameNanos { it } - startTime
                    assertEquals(anim.getValueFromNanos(playTime), floatAnim?.value)
                }
            }
        }
        rule.waitForIdle()
        assertTrue(playTime >= 800 * MillisToNanos)
        assertEquals(1000f, floatAnim?.value)
    }

    @Test
    fun recreatingMutableStatesAmidTransition() {
        var playTime by mutableStateOf(0L)
        var targetRecreated by mutableStateOf(false)
        rule.setContent {
            var target by remember { mutableStateOf(MutableTransitionState(AnimStates.From)) }
            target.targetState = AnimStates.To
            val transition = rememberTransition(target)
            val floatAnim =
                transition.animateFloat(transitionSpec = { tween(800) }) {
                    if (it == AnimStates.From) 0f else 1000f
                }
            LaunchedEffect(Unit) {
                delay(100)
                target = MutableTransitionState(AnimStates.From)
                target.targetState = AnimStates.To
                targetRecreated = true
            }

            if (targetRecreated) {
                LaunchedEffect(transition) {
                    // Verify that animation restarted
                    assertEquals(0f, floatAnim.value)

                    val startTime = withFrameNanos { it }
                    val anim = TargetBasedAnimation(tween(800), Float.VectorConverter, 0f, 1000f)
                    while (!anim.isFinishedFromNanos(playTime)) {
                        playTime = withFrameNanos { it } - startTime
                        assertEquals(anim.getValueFromNanos(playTime), floatAnim.value)
                    }
                }
            }
        }

        rule.waitForIdle()
        assertTrue(targetRecreated)
        assertTrue(playTime >= 800 * MillisToNanos)
    }

    @OptIn(ExperimentalTransitionApi::class)
    @Test
    fun testMutableTransitionStateIsIdle() {
        val mutableTransitionState = MutableTransitionState(false)
        var transition: Transition<Boolean>? = null
        rule.setContent {
            transition =
                rememberTransition(mutableTransitionState).apply {
                    animateFloat { if (it) 1f else 0f }
                }
        }
        rule.mainClock.autoAdvance = false
        rule.runOnIdle {
            assertTrue(mutableTransitionState.isIdle)
            mutableTransitionState.targetState = true
            assertFalse(mutableTransitionState.isIdle)
        }

        while (transition?.currentState != true) {
            // Animation has not finished or even started from Transition's perspective
            assertFalse(mutableTransitionState.isIdle)
            rule.mainClock.advanceTimeByFrame()
        }
        assertTrue(mutableTransitionState.isIdle)

        // Now that transition false -> true finished, go back to false
        rule.runOnIdle {
            assertTrue(mutableTransitionState.isIdle)
            mutableTransitionState.targetState = false
            assertFalse(mutableTransitionState.isIdle)
        }

        while (transition?.currentState == true) {
            // Animation has not finished or even started from Transition's perspective
            assertFalse(mutableTransitionState.isIdle)
            rule.mainClock.advanceTimeByFrame()
        }
        assertTrue(mutableTransitionState.isIdle)
    }

    @OptIn(ExperimentalTransitionApi::class, InternalAnimationApi::class)
    @Test
    fun testCreateChildTransition() {
        val intState = mutableStateOf(1)
        val parentTransitionFloat = mutableStateOf(1f)
        val childTransitionFloat = mutableStateOf(1f)
        rule.setContent {
            val transition = updateTransition(intState.value)
            parentTransitionFloat.value =
                transition
                    .animateFloat({ tween(100) }) {
                        when (it) {
                            0 -> 0f
                            1 -> 1f
                            else -> 2f
                        }
                    }
                    .value
            val booleanTransition = transition.createChildTransition { it == 1 }
            childTransitionFloat.value =
                booleanTransition.animateFloat({ tween(500) }) { if (it) 1f else 0f }.value
            LaunchedEffect(intState.value) {
                while (true) {
                    if (transition.targetState == transition.currentState) {
                        break
                    }
                    withFrameNanos { it }
                    if (intState.value == 0) {
                        // 1 -> 0
                        if (
                            transition.playTimeNanos > 0 && transition.playTimeNanos <= 500_000_000L
                        ) {
                            assertTrue(transition.isRunning)
                            assertTrue(booleanTransition.isRunning)
                        }
                    } else if (intState.value == 2) {
                        // 0 -> 2
                        assertFalse(booleanTransition.isRunning)
                        if (transition.playTimeNanos > 120_000_000L) {
                            assertFalse(transition.isRunning)
                        } else if (transition.playTimeNanos > 0) {
                            assertTrue(transition.isRunning)
                        }
                    }
                }
            }
        }
        rule.runOnIdle {
            assertEquals(1f, parentTransitionFloat.value)
            assertEquals(1f, childTransitionFloat.value)
            intState.value = 0
        }
        rule.runOnIdle {
            assertEquals(0f, parentTransitionFloat.value)
            assertEquals(0f, childTransitionFloat.value)
            intState.value = 2
        }
        rule.runOnIdle {
            assertEquals(2f, parentTransitionFloat.value)
            assertEquals(0f, childTransitionFloat.value)
        }
    }

    @OptIn(ExperimentalTransitionApi::class)
    @Test
    fun addAnimationToCompletedChildTransition() {
        rule.mainClock.autoAdvance = false
        var value1 = 0f
        var value2 = 0f
        var value3 = 0f
        lateinit var coroutineScope: CoroutineScope
        val state = MutableTransitionState(false)

        rule.setContent {
            coroutineScope = rememberCoroutineScope()
            val parent = rememberTransition(state)
            value1 =
                parent
                    .animateFloat({ tween(1600, easing = LinearEasing) }) { if (it) 1000f else 0f }
                    .value

            val child = parent.createChildTransition { it }
            value2 =
                child
                    .animateFloat({ tween(160, easing = LinearEasing) }) { if (it) 1000f else 0f }
                    .value

            value3 =
                if (!parent.targetState) {
                    child
                        .animateFloat({ tween(160, easing = LinearEasing) }) {
                            if (it) 0f else 1000f
                        }
                        .value
                } else {
                    0f
                }
        }
        coroutineScope.launch { state.targetState = true }
        rule.mainClock.advanceTimeByFrame() // wait for composition
        rule.runOnIdle {
            assertEquals(0f, value1, 0f)
            assertEquals(0f, value2, 0f)
            assertEquals(0f, value3, 0f)
        }
        rule.mainClock.advanceTimeByFrame() // latch the animation start value
        rule.runOnIdle {
            assertEquals(0f, value1, 0f)
            assertEquals(0f, value2, 0f)
            assertEquals(0f, value3, 0f)
        }
        rule.mainClock.advanceTimeByFrame() // first frame of animation
        rule.runOnIdle {
            assertEquals(10f, value1, 0.1f)
            assertEquals(100f, value2, 0.1f)
            assertEquals(0f, value3, 0f) // hasn't started yet
        }
        rule.mainClock.advanceTimeBy(160)
        rule.runOnIdle {
            assertEquals(110f, value1, 0.1f)
            assertEquals(1000f, value2, 0f)
            assertEquals(0f, value3, 0f) // hasn't started yet
        }
        coroutineScope.launch { state.targetState = false }
        rule.mainClock.advanceTimeByFrame() // compose the change
        rule.runOnIdle {
            assertEquals(120f, value1, 0.1f)
            assertEquals(1000f, value2, 0f)
            assertEquals(0f, value3, 0f)
        }
        rule.mainClock.advanceTimeByFrame()
        var prevValue1 = 120f
        var prevValue2 = 1000f
        rule.runOnIdle {
            // value1 and value2 have spring interrupted values, so we can't
            // easily know their exact values
            assertTrue(value1 < prevValue1)
            prevValue1 = value1
            assertTrue(value2 < prevValue2)
            prevValue2 = value2
            assertEquals(100f, value3, 0.1f)
        }
        rule.mainClock.advanceTimeByFrame()
        rule.runOnIdle {
            assertTrue(value1 < prevValue1)
            assertTrue(value2 < prevValue2)
            assertEquals(200f, value3, 0.1f)
        }
    }
<<<<<<< HEAD
=======

    @Test
    fun snapshotTotalDurationNanos() {
        val durations = mutableLongListOf()
        rule.mainClock.autoAdvance = false
        rule.setContent {
            var targetState by remember { mutableStateOf(false) }
            val transition = updateTransition(targetState, label = "")

            transition.AnimatedContent { _ -> }

            LaunchedEffect(Unit) {
                delay(200)
                targetState = true

                snapshotFlow { transition.totalDurationNanos }.collect { durations += it }
            }
        }

        rule.mainClock.advanceTimeByFrame()

        rule.runOnIdle { assertThat(durations.size).isEqualTo(0) }

        rule.mainClock.advanceTimeBy(200)
        rule.runOnIdle { assertThat(durations.size).isGreaterThan(0) }
    }

    @Test
    fun animateFloatCallerRecompositionCount() {
        @Composable
        fun TestAnimatedContent(
            transitionState: MutableTransitionState<Boolean>,
            onRecomposition: () -> Unit
        ) {
            onRecomposition()
            val transition = rememberTransition(transitionState)
            transition.animateFloat { state -> if (state) 1f else 0f }
        }

        var recompositionCount = 0
        val transitionState = MutableTransitionState(false)
        rule.setContent {
            if (transitionState.targetState) {
                TestAnimatedContent(transitionState, { recompositionCount++ })
            }
        }

        rule.runOnIdle { transitionState.targetState = true }

        rule.runOnIdle {
            // TODO(b/381537138): Once the bug is fixed, there should only be a single recomposition
            assertEquals(2, recompositionCount)
        }
    }

    @OptIn(ExperimentalTransitionApi::class)
    @Test
    fun childTransitionStartsUninterrupted_usingTransitionState() {

        val transitionState = MutableTransitionState(0)

        rule.setContent {
            val transition = rememberTransition(transitionState)
            val childTransition =
                transition.createChildTransition(transformToChildState = { it > 1 })
            val color by
                childTransition.animateColor(
                    transitionSpec = {
                        // Use a keyframe overriding the color at the start of the animation to make
                        // it
                        // easy to distinguish from the interrupted AnimationSpec
                        keyframes { Color.Yellow atFraction 0f }
                    },
                    targetValueByState = { if (it) Color.Red else Color.Blue }
                )

            Column {
                Text(
                    // Presenting the Color as text to avoid capturing into images
                    text = color.toString(),
                    modifier = Modifier.testTag("animatedColor")
                )
                // Presents the currentState of the TransitionState, used as an indicator of the
                // Transition animation as it will be updated to the target state when the
                // animation finishes, or immediately if there's no animation
                Text(
                    text = transitionState.currentState.toString(),
                    modifier = Modifier.testTag("currentStateText")
                )
            }
        }
        rule.waitForIdle()

        // Check initial values
        rule.onNodeWithTag("animatedColor").assertTextEquals(Color.Blue.toString())
        rule.onNodeWithTag("currentStateText").assertTextEquals("0")

        rule.mainClock.autoAdvance = false

        // In this case, state changes that does NOT update the child transition shouldn't trigger
        // an animation
        transitionState.targetState = 1
        rule.mainClock.advanceTimeByFrame()
        rule.mainClock.advanceTimeByFrame()

        // If there was any animation we'd see the keyframe yellow color and/or the old currentState
        rule.onNodeWithTag("animatedColor").assertTextEquals(Color.Blue.toString())
        rule.onNodeWithTag("currentStateText").assertTextEquals("1")

        // Move to the first animated target state change (changes to True in the child transition)
        transitionState.targetState = 2

        // Move to first animated frame
        rule.mainClock.advanceTimeByFrame()
        rule.mainClock.advanceTimeByFrame()

        // Box should be yellow, text should still have its "old" value as the transition hasn't
        // finished
        rule.onNodeWithTag("animatedColor").assertTextEquals(Color.Yellow.toString())
        rule.onNodeWithTag("currentStateText").assertTextEquals("1")

        rule.mainClock.autoAdvance = true
        rule.waitForIdle()

        // Wait until it finishes. We should see the final Red Color and the Text representing the
        // updated currentState
        rule.onNodeWithTag("animatedColor").assertTextEquals(Color.Red.toString())
        rule.onNodeWithTag("currentStateText").assertTextEquals("2")

        rule.mainClock.autoAdvance = false

        // We've observed that going from a non-animation change to an animated state change would
        // also trigger interruption
        transitionState.targetState = 3
        rule.mainClock.advanceTimeByFrame()
        rule.mainClock.advanceTimeByFrame()

        // No animation
        rule.onNodeWithTag("animatedColor").assertTextEquals(Color.Red.toString())
        rule.onNodeWithTag("currentStateText").assertTextEquals("3")

        // This change should trigger an animation, no interruption expected
        transitionState.targetState = 1
        rule.mainClock.advanceTimeByFrame()
        rule.mainClock.advanceTimeByFrame()

        // Animation with keyframe Yellow Color, currentState is "3" due to pending animation
        rule.onNodeWithTag("animatedColor").assertTextEquals(Color.Yellow.toString())
        rule.onNodeWithTag("currentStateText").assertTextEquals("3")
    }

    @OptIn(ExperimentalTransitionApi::class)
    @Test
    fun childTransitionStartsUninterrupted_usingSeekableTransition() {
        val transitionState = SeekableTransitionState(0)
        lateinit var coroutineScope: CoroutineScope

        rule.setContent {
            coroutineScope = rememberCoroutineScope()
            val transition = rememberTransition(transitionState)
            val childTransition =
                transition.createChildTransition(transformToChildState = { it > 1 })
            val color by
                childTransition.animateColor(
                    transitionSpec = {
                        // Use a keyframe overriding the color at the start of the animation to make
                        // it
                        // easy to distinguish from the interrupted AnimationSpec
                        keyframes { Color.Yellow atFraction 0f }
                    },
                    targetValueByState = { if (it) Color.Red else Color.Blue }
                )

            Column {
                Text(
                    // Presenting the Color as text to avoid capturing into images
                    text = color.toString(),
                    modifier = Modifier.testTag("animatedColor")
                )
                // Presents the currentState of the TransitionState, used as an indicator of the
                // Transition animation as it will be updated to the target state when the
                // animation finishes, or immediately if there's no animation
                Text(
                    text = transitionState.currentState.toString(),
                    modifier = Modifier.testTag("currentStateText")
                )
            }
        }
        rule.waitForIdle()

        // Check initial values
        rule.onNodeWithTag("animatedColor").assertTextEquals(Color.Blue.toString())
        rule.onNodeWithTag("currentStateText").assertTextEquals("0")

        rule.mainClock.autoAdvance = false

        // In this case, state changes that does NOT update the child transition shouldn't trigger
        // an animation
        rule.runOnUiThread { coroutineScope.launch { transitionState.animateTo(1) } }
        rule.mainClock.advanceTimeByFrame()
        rule.mainClock.advanceTimeByFrame()
        rule.mainClock.advanceTimeByFrame()

        // If there was any animation we'd see the keyframe yellow color and/or the old currentState
        rule.onNodeWithTag("animatedColor").assertTextEquals(Color.Blue.toString())
        rule.onNodeWithTag("currentStateText").assertTextEquals("1")

        // Move to the first animated target state change (changes to True in the child transition)
        rule.runOnUiThread {
            coroutineScope.launch {
                transitionState.seekTo(0f, 2)
                transitionState.animateTo(2)
            }
        }

        // Move to first animated frame
        rule.mainClock.advanceTimeByFrame()
        rule.mainClock.advanceTimeByFrame()

        // Box should be yellow, text should still have its "old" value as the transition hasn't
        // finished
        rule.onNodeWithTag("animatedColor").assertTextEquals(Color.Yellow.toString())
        rule.onNodeWithTag("currentStateText").assertTextEquals("1")

        rule.mainClock.autoAdvance = true
        rule.waitForIdle()

        // Wait until it finishes. We should see the final Red Color and the Text representing the
        // updated currentState
        rule.onNodeWithTag("animatedColor").assertTextEquals(Color.Red.toString())
        rule.onNodeWithTag("currentStateText").assertTextEquals("2")
    }
>>>>>>> 3d4510a6
}<|MERGE_RESOLUTION|>--- conflicted
+++ resolved
@@ -16,6 +16,8 @@
 
 package androidx.compose.animation.core
 
+import androidx.collection.mutableLongListOf
+import androidx.compose.animation.AnimatedContent
 import androidx.compose.animation.VectorConverter
 import androidx.compose.animation.animateColor
 import androidx.compose.foundation.layout.Column
@@ -28,6 +30,7 @@
 import androidx.compose.runtime.remember
 import androidx.compose.runtime.rememberCoroutineScope
 import androidx.compose.runtime.setValue
+import androidx.compose.runtime.snapshotFlow
 import androidx.compose.runtime.withFrameNanos
 import androidx.compose.ui.Modifier
 import androidx.compose.ui.graphics.Color
@@ -37,6 +40,7 @@
 import androidx.compose.ui.test.onNodeWithTag
 import androidx.test.ext.junit.runners.AndroidJUnit4
 import androidx.test.filters.LargeTest
+import com.google.common.truth.Truth.assertThat
 import junit.framework.TestCase.assertEquals
 import junit.framework.TestCase.assertFalse
 import junit.framework.TestCase.assertTrue
@@ -54,13 +58,9 @@
 class TransitionTest {
     private val rule = createComposeRule()
 
-<<<<<<< HEAD
-    @get:Rule val rule = createComposeRule()
-=======
     // Detect leaks BEFORE and AFTER compose rule work
     @get:Rule
     val ruleChain: RuleChain = RuleChain.outerRule(DetectLeaksAfterTestSuccess()).around(rule)
->>>>>>> 3d4510a6
 
     private enum class AnimStates {
         From,
@@ -547,8 +547,6 @@
             assertEquals(200f, value3, 0.1f)
         }
     }
-<<<<<<< HEAD
-=======
 
     @Test
     fun snapshotTotalDurationNanos() {
@@ -781,5 +779,4 @@
         rule.onNodeWithTag("animatedColor").assertTextEquals(Color.Red.toString())
         rule.onNodeWithTag("currentStateText").assertTextEquals("2")
     }
->>>>>>> 3d4510a6
 }