/*
 * Copyright 2020 The Android Open Source Project
 *
 * Licensed under the Apache License, Version 2.0 (the "License");
 * you may not use this file except in compliance with the License.
 * You may obtain a copy of the License at
 *
 *      http://www.apache.org/licenses/LICENSE-2.0
 *
 * Unless required by applicable law or agreed to in writing, software
 * distributed under the License is distributed on an "AS IS" BASIS,
 * WITHOUT WARRANTIES OR CONDITIONS OF ANY KIND, either express or implied.
 * See the License for the specific language governing permissions and
 * limitations under the License.
 */

package androidx.compose.animation.core

import androidx.compose.runtime.State
import androidx.compose.runtime.getValue
import androidx.compose.runtime.mutableStateOf
import androidx.compose.runtime.setValue

/**
 * [AnimationState] contains the necessary information to indicate the state of an animation. Once
 * an [AnimationState] is constructed, it can only be updated/mutated by animations. If there's a
 * need to mutate some of the fields of an [AnimationState], consider using [copy] functions.
 *
 * @param typeConverter [TwoWayConverter] to convert type [T] from and to [AnimationVector]
 * @param initialValue initial value of the [AnimationState]
 * @param initialVelocityVector initial velocity of the [AnimationState], null (i.e. no velocity) by
 *   default.
 * @param lastFrameTimeNanos last frame time of the animation, [AnimationConstants.UnspecifiedTime]
 *   by default
 * @param finishedTimeNanos the time that the animation finished successfully,
 *   [AnimationConstants.UnspecifiedTime] until then
 * @param isRunning whether the [AnimationState] is currently being updated by an animation. False
 *   by default
 */
public class AnimationState<T, V : AnimationVector>(
    public val typeConverter: TwoWayConverter<T, V>,
    initialValue: T,
    initialVelocityVector: V? = null,
    lastFrameTimeNanos: Long = AnimationConstants.UnspecifiedTime,
    finishedTimeNanos: Long = AnimationConstants.UnspecifiedTime,
    isRunning: Boolean = false
) : State<T> {
    /** Current value of the [AnimationState]. */
    override var value: T by mutableStateOf(initialValue)
        internal set

    /** Current velocity vector of the [AnimationState]. */
<<<<<<< HEAD
    var velocityVector: V =
=======
    public var velocityVector: V =
>>>>>>> 3d4510a6
        initialVelocityVector?.copy() ?: typeConverter.createZeroVectorFrom(initialValue)
        internal set

    /**
     * Last frame time of the animation.
     *
     * If the animation has never started, this will be [AnimationConstants.UnspecifiedTime], unless
     * specified otherwise in the [AnimationState] constructor. [lastFrameTimeNanos] is the frame
     * time when the animation is last updated, in the [System.nanoTime] timebase. It is also used
     * for starting a sequential animation in [AnimationState.animateTo]. This allows the sequential
     * animation to set its start time to when the previous animation is interrupted or finished.
     */
    @get:Suppress("MethodNameUnits")
    public var lastFrameTimeNanos: Long = lastFrameTimeNanos
        internal set

    /**
     * The time when the animation finished successfully in the [System.nanoTime] timebase.
     *
     * If the animation has never finished (i.e. currently running, interrupted, or never started),
     * this will be [AnimationConstants.UnspecifiedTime], unless specified otherwise in
     * [AnimationState] constructor.
     */
    @get:Suppress("MethodNameUnits")
    public var finishedTimeNanos: Long = finishedTimeNanos
        internal set

    /** Indicates whether the animation is currently running. */
<<<<<<< HEAD
    var isRunning: Boolean = isRunning
        internal set

    /** Velocity of type [T], converted from [velocityVector]. */
    val velocity: T
=======
    public var isRunning: Boolean = isRunning
        internal set

    /** Velocity of type [T], converted from [velocityVector]. */
    public val velocity: T
>>>>>>> 3d4510a6
        get() = typeConverter.convertFromVector(velocityVector)

    override fun toString(): String {
        return "AnimationState(" +
            "value=$value, " +
            "velocity=$velocity, " +
            "isRunning=$isRunning, " +
            "lastFrameTimeNanos=$lastFrameTimeNanos, " +
            "finishedTimeNanos=$finishedTimeNanos" +
            ")"
    }
}

/**
 * Indicates whether the given [AnimationState] is for an animation that has finished, indicated by
 * [AnimationState.finishedTimeNanos] having a specified value.
 */
public val AnimationState<*, *>.isFinished: Boolean
    get() = finishedTimeNanos != AnimationConstants.UnspecifiedTime

/**
 * [AnimationScope] provides all the animation related info specific to an animation run. An
 * [AnimationScope] will be accessible during an animation.
 *
 * @see [AnimationState.animateTo]
 */
<<<<<<< HEAD
class AnimationScope<T, V : AnimationVector>
internal constructor(
    initialValue: T,
    /** [TwoWayConverter] to convert type [T] from and to [AnimationVector]. */
    val typeConverter: TwoWayConverter<T, V>,
    initialVelocityVector: V,
    lastFrameTimeNanos: Long,
    /** Target value of the animation. */
    val targetValue: T,
    /** Start time of the animation in the [System.nanoTime] timebase. */
    @get:Suppress("MethodNameUnits") val startTimeNanos: Long,
=======
public class AnimationScope<T, V : AnimationVector>
internal constructor(
    initialValue: T,
    /** [TwoWayConverter] to convert type [T] from and to [AnimationVector]. */
    public val typeConverter: TwoWayConverter<T, V>,
    initialVelocityVector: V,
    lastFrameTimeNanos: Long,
    /** Target value of the animation. */
    public val targetValue: T,
    /** Start time of the animation in the [System.nanoTime] timebase. */
    @get:Suppress("MethodNameUnits") public val startTimeNanos: Long,
>>>>>>> 3d4510a6
    isRunning: Boolean,
    private val onCancel: () -> Unit
) {
    // Externally immutable fields
    /** Current value of the [AnimationScope]. */
<<<<<<< HEAD
    var value: T by mutableStateOf(initialValue)
        internal set

    /** Current velocity vector of the [AnimationScope]. */
    var velocityVector: V = initialVelocityVector.copy()
=======
    public var value: T by mutableStateOf(initialValue)
        internal set

    /** Current velocity vector of the [AnimationScope]. */
    public var velocityVector: V = initialVelocityVector.copy()
>>>>>>> 3d4510a6
        internal set

    /**
     * Last frame time of the animation.
     *
     * If the animation has never started, this will be [AnimationConstants.UnspecifiedTime], unless
     * specified otherwise in the [AnimationState] constructor. [lastFrameTimeNanos] is the frame
     * time when the animation is last updated, in the [System.nanoTime] timebase. It is also used
     * for starting a sequential animation in [AnimationState.animateTo]. This allows the sequential
     * animation to set its start time to when the previous animation is interrupted or finished.
     */
    @get:Suppress("MethodNameUnits")
    public var lastFrameTimeNanos: Long = lastFrameTimeNanos
        internal set

    /**
     * The time when the animation finished successfully in the [System.nanoTime] timebase.
     *
     * If the animation has never finished (i.e. currently running, interrupted, or never started),
     * this will be [AnimationConstants.UnspecifiedTime], unless specified otherwise in
     * [AnimationState] constructor.
     */
    @get:Suppress("MethodNameUnits")
    public var finishedTimeNanos: Long = AnimationConstants.UnspecifiedTime
        internal set

    /** Indicates whether the animation is currently running. */
<<<<<<< HEAD
    var isRunning: Boolean by mutableStateOf(isRunning)
        internal set

    /** Velocity of type [T], converted from [velocityVector]. */
    val velocity
=======
    public var isRunning: Boolean by mutableStateOf(isRunning)
        internal set

    /** Velocity of type [T], converted from [velocityVector]. */
    public val velocity: T
>>>>>>> 3d4510a6
        get() = typeConverter.convertFromVector(velocityVector)

    /**
     * Cancels the animation that this [AnimationScope] corresponds to. The scope will not be
     * updated any more after [cancelAnimation] is called.
     */
    public fun cancelAnimation() {
        isRunning = false
        onCancel()
    }

    /**
     * Creates an [AnimationState] that populates all the fields in [AnimationState] from
     * [AnimationScope].
     */
<<<<<<< HEAD
    fun toAnimationState() =
=======
    public fun toAnimationState(): AnimationState<T, V> =
>>>>>>> 3d4510a6
        AnimationState(
            typeConverter,
            value,
            velocityVector,
            lastFrameTimeNanos,
            finishedTimeNanos,
            isRunning
        )
}

/**
 * Creates a new [AnimationState] from a given [AnimationState]. This function allows some of the
 * fields to be different in the new [AnimationState].
 *
 * @param value value of the [AnimationState], using the value of the given [AnimationState] by
 *   default
 * @param velocityVector velocity of the [AnimationState], using the velocity of the given
 *   [AnimationState] by default.
 * @param lastFrameTimeNanos last frame time of the animation, same as the given [AnimationState] by
 *   default
 * @param finishedTimeNanos the time that the animation finished successfully,
 *   [AnimationConstants.UnspecifiedTime] until then. Default value is the same as the given
 *   [AnimationState].
 * @param isRunning whether the [AnimationState] is currently being updated by an animation. Same as
 *   the given [AnimationState] by default
 * @return A new [AnimationState] instance copied from the given instance, with some fields
 *   optionally altered
 */
public fun <T, V : AnimationVector> AnimationState<T, V>.copy(
    value: T = this.value,
    velocityVector: V? = this.velocityVector.copy(),
    lastFrameTimeNanos: Long = this.lastFrameTimeNanos,
    finishedTimeNanos: Long = this.finishedTimeNanos,
    isRunning: Boolean = this.isRunning
): AnimationState<T, V> =
    AnimationState(
        this.typeConverter,
        value,
        velocityVector,
        lastFrameTimeNanos,
        finishedTimeNanos,
        isRunning
    )

/**
 * Creates a new [AnimationState] of Float [value] type from a given [AnimationState] of the same
 * type. This function allows some of the fields to be different in the new [AnimationState].
 *
 * @param value value of the [AnimationState], using the value of the given [AnimationState] by
 *   default
 * @param velocity velocity of the [AnimationState], using the velocity of the given
 *   [AnimationState] by default.
 * @param lastFrameTimeNanos last frame time of the animation, same as the given [AnimationState] by
 *   default
 * @param finishedTimeNanos the time that the animation finished successfully, same as the given
 *   [AnimationState] by default.
 * @param isRunning whether the [AnimationState] is currently being updated by an animation. Same as
 *   the given [AnimationState] by default
 * @return A new [AnimationState] instance copied from the given instance, with some fields
 *   optionally altered
 */
public fun AnimationState<Float, AnimationVector1D>.copy(
    value: Float = this.value,
    velocity: Float = this.velocityVector.value,
    lastFrameTimeNanos: Long = this.lastFrameTimeNanos,
    finishedTimeNanos: Long = this.finishedTimeNanos,
    isRunning: Boolean = this.isRunning
): AnimationState<Float, AnimationVector1D> =
    AnimationState(
        this.typeConverter,
        value,
        AnimationVector(velocity),
        lastFrameTimeNanos,
        finishedTimeNanos,
        isRunning
    )

/**
 * Factory method for creating an [AnimationState] for Float [initialValue].
 *
 * @param initialValue initial value of the [AnimationState]
 * @param initialVelocity initial velocity of the [AnimationState], 0 (i.e. no velocity) by default
 * @param lastFrameTimeNanos last frame time of the animation, [AnimationConstants.UnspecifiedTime]
 *   by default
 * @param finishedTimeNanos the time that the animation finished successfully,
 *   [AnimationConstants.UnspecifiedTime] by default.
 * @param isRunning whether the [AnimationState] is currently being updated by an animation. False
 *   by default
 * @return A new [AnimationState] instance
 */
public fun AnimationState(
    initialValue: Float,
    initialVelocity: Float = 0f,
    lastFrameTimeNanos: Long = AnimationConstants.UnspecifiedTime,
    finishedTimeNanos: Long = AnimationConstants.UnspecifiedTime,
    isRunning: Boolean = false
): AnimationState<Float, AnimationVector1D> {
    return AnimationState(
        Float.VectorConverter,
        initialValue,
        AnimationVector(initialVelocity),
        lastFrameTimeNanos,
        finishedTimeNanos,
        isRunning
    )
}

/**
 * Factory method for creating an [AnimationState] with an [initialValue] and an [initialVelocity].
 *
 * @param typeConverter [TwoWayConverter] to convert type [T] from and to [AnimationVector]
 * @param initialValue initial value of the [AnimationState]
 * @param initialVelocity initial velocity of the [AnimationState]
 * @param lastFrameTimeNanos last frame time of the animation, [AnimationConstants.UnspecifiedTime]
 *   by default
 * @param finishedTimeNanos the time that the animation finished successfully,
 *   [AnimationConstants.UnspecifiedTime] by default.
 * @param isRunning whether the [AnimationState] is currently being updated by an animation. False
 *   by default
 * @return A new [AnimationState] instance
 */
public fun <T, V : AnimationVector> AnimationState(
    typeConverter: TwoWayConverter<T, V>,
    initialValue: T,
    initialVelocity: T,
    lastFrameTimeNanos: Long = AnimationConstants.UnspecifiedTime,
    finishedTimeNanos: Long = AnimationConstants.UnspecifiedTime,
    isRunning: Boolean = false
): AnimationState<T, V> {
    return AnimationState(
        typeConverter,
        initialValue,
        typeConverter.convertToVector(initialVelocity),
        lastFrameTimeNanos,
        finishedTimeNanos,
        isRunning
    )
}

/**
 * Creates an AnimationVector with all the values set to 0 using the provided [TwoWayConverter] and
 * the [value].
 *
 * @return a new AnimationVector instance of type [V].
 */
public fun <T, V : AnimationVector> TwoWayConverter<T, V>.createZeroVectorFrom(value: T): V =
    convertToVector(value).also { it.reset() }<|MERGE_RESOLUTION|>--- conflicted
+++ resolved
@@ -50,11 +50,7 @@
         internal set
 
     /** Current velocity vector of the [AnimationState]. */
-<<<<<<< HEAD
-    var velocityVector: V =
-=======
     public var velocityVector: V =
->>>>>>> 3d4510a6
         initialVelocityVector?.copy() ?: typeConverter.createZeroVectorFrom(initialValue)
         internal set
 
@@ -83,19 +79,11 @@
         internal set
 
     /** Indicates whether the animation is currently running. */
-<<<<<<< HEAD
-    var isRunning: Boolean = isRunning
-        internal set
-
-    /** Velocity of type [T], converted from [velocityVector]. */
-    val velocity: T
-=======
     public var isRunning: Boolean = isRunning
         internal set
 
     /** Velocity of type [T], converted from [velocityVector]. */
     public val velocity: T
->>>>>>> 3d4510a6
         get() = typeConverter.convertFromVector(velocityVector)
 
     override fun toString(): String {
@@ -122,19 +110,6 @@
  *
  * @see [AnimationState.animateTo]
  */
-<<<<<<< HEAD
-class AnimationScope<T, V : AnimationVector>
-internal constructor(
-    initialValue: T,
-    /** [TwoWayConverter] to convert type [T] from and to [AnimationVector]. */
-    val typeConverter: TwoWayConverter<T, V>,
-    initialVelocityVector: V,
-    lastFrameTimeNanos: Long,
-    /** Target value of the animation. */
-    val targetValue: T,
-    /** Start time of the animation in the [System.nanoTime] timebase. */
-    @get:Suppress("MethodNameUnits") val startTimeNanos: Long,
-=======
 public class AnimationScope<T, V : AnimationVector>
 internal constructor(
     initialValue: T,
@@ -146,25 +121,16 @@
     public val targetValue: T,
     /** Start time of the animation in the [System.nanoTime] timebase. */
     @get:Suppress("MethodNameUnits") public val startTimeNanos: Long,
->>>>>>> 3d4510a6
     isRunning: Boolean,
     private val onCancel: () -> Unit
 ) {
     // Externally immutable fields
     /** Current value of the [AnimationScope]. */
-<<<<<<< HEAD
-    var value: T by mutableStateOf(initialValue)
-        internal set
-
-    /** Current velocity vector of the [AnimationScope]. */
-    var velocityVector: V = initialVelocityVector.copy()
-=======
     public var value: T by mutableStateOf(initialValue)
         internal set
 
     /** Current velocity vector of the [AnimationScope]. */
     public var velocityVector: V = initialVelocityVector.copy()
->>>>>>> 3d4510a6
         internal set
 
     /**
@@ -192,19 +158,11 @@
         internal set
 
     /** Indicates whether the animation is currently running. */
-<<<<<<< HEAD
-    var isRunning: Boolean by mutableStateOf(isRunning)
-        internal set
-
-    /** Velocity of type [T], converted from [velocityVector]. */
-    val velocity
-=======
     public var isRunning: Boolean by mutableStateOf(isRunning)
         internal set
 
     /** Velocity of type [T], converted from [velocityVector]. */
     public val velocity: T
->>>>>>> 3d4510a6
         get() = typeConverter.convertFromVector(velocityVector)
 
     /**
@@ -220,11 +178,7 @@
      * Creates an [AnimationState] that populates all the fields in [AnimationState] from
      * [AnimationScope].
      */
-<<<<<<< HEAD
-    fun toAnimationState() =
-=======
     public fun toAnimationState(): AnimationState<T, V> =
->>>>>>> 3d4510a6
         AnimationState(
             typeConverter,
             value,
