/*
 * Copyright 2019 The Android Open Source Project
 *
 * Licensed under the Apache License, Version 2.0 (the "License");
 * you may not use this file except in compliance with the License.
 * You may obtain a copy of the License at
 *
 *      http://www.apache.org/licenses/LICENSE-2.0
 *
 * Unless required by applicable law or agreed to in writing, software
 * distributed under the License is distributed on an "AS IS" BASIS,
 * WITHOUT WARRANTIES OR CONDITIONS OF ANY KIND, either express or implied.
 * See the License for the specific language governing permissions and
 * limitations under the License.
 */

package androidx.compose.animation.core

/**
 * [AnimationVector] class that is the base class of [AnimationVector1D], [AnimationVector2D],
 * [AnimationVector3D] and [AnimationVector4D]. In order to animate any arbitrary type, it is
 * required to provide a [TwoWayConverter] that defines how to convert that arbitrary type T to an
 * [AnimationVector], and vice versa. Depending on how many dimensions this type T has, it may need
 * to be converted to any of the subclasses of [AnimationVector]. For example, a position based
 * object should be converted to [AnimationVector2D], whereas an object that describes rectangle
 * bounds should convert to [AnimationVector4D].
 */
public sealed class AnimationVector {
    internal abstract fun reset()

    internal abstract fun newVector(): AnimationVector

    internal abstract operator fun get(index: Int): Float

    internal abstract operator fun set(index: Int, value: Float)

    internal abstract val size: Int
}

/**
 * Factory method to create an [AnimationVector1D]
 *
 * @param v1 value to set on the value field of [AnimationVector1D]
 */
public fun AnimationVector(v1: Float): AnimationVector1D = AnimationVector1D(v1)

/**
 * Factory method to create an [AnimationVector2D]
 *
 * @param v1 value to set on the first dimension
 * @param v2 value to set on the second dimension
 */
public fun AnimationVector(v1: Float, v2: Float): AnimationVector2D = AnimationVector2D(v1, v2)

/**
 * Factory method to create an [AnimationVector3D]
 *
 * @param v1 value to set on the first dimension
 * @param v2 value to set on the second dimension
 * @param v3 value to set on the third dimension
 */
public fun AnimationVector(v1: Float, v2: Float, v3: Float): AnimationVector3D =
    AnimationVector3D(v1, v2, v3)

/**
 * Factory method to create an [AnimationVector4D]
 *
 * @param v1 value to set on the first dimension
 * @param v2 value to set on the second dimension
 * @param v3 value to set on the third dimension
 * @param v4 value to set on the fourth dimension
 */
<<<<<<< HEAD
fun AnimationVector(v1: Float, v2: Float, v3: Float, v4: Float) = AnimationVector4D(v1, v2, v3, v4)
=======
public fun AnimationVector(v1: Float, v2: Float, v3: Float, v4: Float): AnimationVector4D =
    AnimationVector4D(v1, v2, v3, v4)
>>>>>>> 3d4510a6

internal fun <T : AnimationVector> T.newInstance(): T {
    @Suppress("UNCHECKED_CAST") return this.newVector() as T
}

internal fun <T : AnimationVector> T.copy(): T {
    val newVector = newInstance()
    for (i in 0 until newVector.size) {
        newVector[i] = this[i]
    }
    return newVector
}

internal fun <T : AnimationVector> T.copyFrom(source: T) {
    for (i in 0 until size) {
        this[i] = source[i]
    }
}

/**
 * This class defines a 1D vector. It contains only one Float value that is initialized in the
 * constructor.
 *
 * @param initVal initial value to set the [value] field to.
 */
<<<<<<< HEAD
class AnimationVector1D(initVal: Float) : AnimationVector() {
    /** This field holds the only Float value in this [AnimationVector1D] object. */
    var value: Float = initVal
=======
public class AnimationVector1D(initVal: Float) : AnimationVector() {
    /** This field holds the only Float value in this [AnimationVector1D] object. */
    public var value: Float = initVal
>>>>>>> 3d4510a6
        internal set

    // internal
    override fun reset() {
        value = 0f
    }

    override fun newVector(): AnimationVector1D = AnimationVector1D(0f)

    override fun get(index: Int): Float {
        if (index == 0) {
            return value
        } else {
            return 0f
        }
    }

    override fun set(index: Int, value: Float) {
        if (index == 0) {
            this.value = value
        }
    }

    override val size: Int = 1

    override fun toString(): String {
        return "AnimationVector1D: value = $value"
    }

    override fun equals(other: Any?): Boolean = other is AnimationVector1D && other.value == value

    override fun hashCode(): Int = value.hashCode()
}

/**
 * This class defines a 2D vector that contains two Float values for the two dimensions.
 *
 * @param v1 initial value to set on the first dimension
 * @param v2 initial value to set on the second dimension
 */
<<<<<<< HEAD
class AnimationVector2D(v1: Float, v2: Float) : AnimationVector() {
    /** Float value field for the first dimension of the 2D vector. */
    var v1: Float = v1
        internal set

    /** Float value field for the second dimension of the 2D vector. */
    var v2: Float = v2
=======
public class AnimationVector2D(v1: Float, v2: Float) : AnimationVector() {
    /** Float value field for the first dimension of the 2D vector. */
    public var v1: Float = v1
        internal set

    /** Float value field for the second dimension of the 2D vector. */
    public var v2: Float = v2
>>>>>>> 3d4510a6
        internal set

    // internal
    override fun reset() {
        v1 = 0f
        v2 = 0f
    }

    override fun newVector(): AnimationVector2D = AnimationVector2D(0f, 0f)

    override fun get(index: Int): Float {
        return when (index) {
            0 -> v1
            1 -> v2
            else -> 0f
        }
    }

    override fun set(index: Int, value: Float) {
        when (index) {
            0 -> v1 = value
            1 -> v2 = value
        }
    }

    override val size: Int = 2

    override fun toString(): String {
        return "AnimationVector2D: v1 = $v1, v2 = $v2"
    }

    override fun equals(other: Any?): Boolean =
        other is AnimationVector2D && other.v1 == v1 && other.v2 == v2

    override fun hashCode(): Int = v1.hashCode() * 31 + v2.hashCode()
}

/**
 * This class defines a 3D vector that contains three Float value fields for the three dimensions.
 *
 * @param v1 initial value to set on the first dimension
 * @param v2 initial value to set on the second dimension
 * @param v3 initial value to set on the third dimension
 */
public class AnimationVector3D(v1: Float, v2: Float, v3: Float) : AnimationVector() {
    // Internally mutable, so we don't have to create a number of small objects per anim frame
    /** Float value field for the first dimension of the 3D vector. */
<<<<<<< HEAD
    var v1: Float = v1
        internal set

    /** Float value field for the second dimension of the 3D vector. */
    var v2: Float = v2
        internal set

    /** Float value field for the third dimension of the 3D vector. */
    var v3: Float = v3
=======
    public var v1: Float = v1
        internal set

    /** Float value field for the second dimension of the 3D vector. */
    public var v2: Float = v2
        internal set

    /** Float value field for the third dimension of the 3D vector. */
    public var v3: Float = v3
>>>>>>> 3d4510a6
        internal set

    // internal
    override fun reset() {
        v1 = 0f
        v2 = 0f
        v3 = 0f
    }

    override fun newVector(): AnimationVector3D = AnimationVector3D(0f, 0f, 0f)

    override fun get(index: Int): Float {
        return when (index) {
            0 -> v1
            1 -> v2
            2 -> v3
            else -> 0f
        }
    }

    override fun set(index: Int, value: Float) {
        when (index) {
            0 -> v1 = value
            1 -> v2 = value
            2 -> v3 = value
        }
    }

    override val size: Int = 3

    override fun toString(): String {
        return "AnimationVector3D: v1 = $v1, v2 = $v2, v3 = $v3"
    }

    override fun equals(other: Any?): Boolean =
        other is AnimationVector3D && other.v1 == v1 && other.v2 == v2 && other.v3 == v3

    override fun hashCode(): Int = (v1.hashCode() * 31 + v2.hashCode()) * 31 + v3.hashCode()
}

/**
 * This class defines a 4D vector that contains four Float fields for its four dimensions.
 *
 * @param v1 initial value to set on the first dimension
 * @param v2 initial value to set on the second dimension
 * @param v3 initial value to set on the third dimension
 * @param v4 initial value to set on the fourth dimension
 */
public class AnimationVector4D(v1: Float, v2: Float, v3: Float, v4: Float) : AnimationVector() {
    // Internally mutable, so we don't have to create a number of small objects per anim frame
    /** Float value field for the first dimension of the 4D vector. */
<<<<<<< HEAD
    var v1: Float = v1
        internal set

    /** Float value field for the second dimension of the 4D vector. */
    var v2: Float = v2
        internal set

    /** Float value field for the third dimension of the 4D vector. */
    var v3: Float = v3
        internal set

    /** Float value field for the fourth dimension of the 4D vector. */
    var v4: Float = v4
=======
    public var v1: Float = v1
        internal set

    /** Float value field for the second dimension of the 4D vector. */
    public var v2: Float = v2
        internal set

    /** Float value field for the third dimension of the 4D vector. */
    public var v3: Float = v3
        internal set

    /** Float value field for the fourth dimension of the 4D vector. */
    public var v4: Float = v4
>>>>>>> 3d4510a6
        internal set

    override fun reset() {
        v1 = 0f
        v2 = 0f
        v3 = 0f
        v4 = 0f
    }

    override fun newVector(): AnimationVector4D = AnimationVector4D(0f, 0f, 0f, 0f)

    override fun get(index: Int): Float {
        return when (index) {
            0 -> v1
            1 -> v2
            2 -> v3
            3 -> v4
            else -> 0f
        }
    }

    override fun set(index: Int, value: Float) {
        when (index) {
            0 -> v1 = value
            1 -> v2 = value
            2 -> v3 = value
            3 -> v4 = value
        }
    }

    override val size: Int = 4

    override fun toString(): String {
        return "AnimationVector4D: v1 = $v1, v2 = $v2, v3 = $v3, v4 = $v4"
    }

    override fun equals(other: Any?): Boolean =
        other is AnimationVector4D &&
            other.v1 == v1 &&
            other.v2 == v2 &&
            other.v3 == v3 &&
            other.v4 == v4

    override fun hashCode(): Int =
        ((v1.hashCode() * 31 + v2.hashCode()) * 31 + v3.hashCode()) * 31 + v4.hashCode()
}<|MERGE_RESOLUTION|>--- conflicted
+++ resolved
@@ -70,12 +70,8 @@
  * @param v3 value to set on the third dimension
  * @param v4 value to set on the fourth dimension
  */
-<<<<<<< HEAD
-fun AnimationVector(v1: Float, v2: Float, v3: Float, v4: Float) = AnimationVector4D(v1, v2, v3, v4)
-=======
 public fun AnimationVector(v1: Float, v2: Float, v3: Float, v4: Float): AnimationVector4D =
     AnimationVector4D(v1, v2, v3, v4)
->>>>>>> 3d4510a6
 
 internal fun <T : AnimationVector> T.newInstance(): T {
     @Suppress("UNCHECKED_CAST") return this.newVector() as T
@@ -101,15 +97,9 @@
  *
  * @param initVal initial value to set the [value] field to.
  */
-<<<<<<< HEAD
-class AnimationVector1D(initVal: Float) : AnimationVector() {
-    /** This field holds the only Float value in this [AnimationVector1D] object. */
-    var value: Float = initVal
-=======
 public class AnimationVector1D(initVal: Float) : AnimationVector() {
     /** This field holds the only Float value in this [AnimationVector1D] object. */
     public var value: Float = initVal
->>>>>>> 3d4510a6
         internal set
 
     // internal
@@ -150,15 +140,6 @@
  * @param v1 initial value to set on the first dimension
  * @param v2 initial value to set on the second dimension
  */
-<<<<<<< HEAD
-class AnimationVector2D(v1: Float, v2: Float) : AnimationVector() {
-    /** Float value field for the first dimension of the 2D vector. */
-    var v1: Float = v1
-        internal set
-
-    /** Float value field for the second dimension of the 2D vector. */
-    var v2: Float = v2
-=======
 public class AnimationVector2D(v1: Float, v2: Float) : AnimationVector() {
     /** Float value field for the first dimension of the 2D vector. */
     public var v1: Float = v1
@@ -166,7 +147,6 @@
 
     /** Float value field for the second dimension of the 2D vector. */
     public var v2: Float = v2
->>>>>>> 3d4510a6
         internal set
 
     // internal
@@ -214,17 +194,6 @@
 public class AnimationVector3D(v1: Float, v2: Float, v3: Float) : AnimationVector() {
     // Internally mutable, so we don't have to create a number of small objects per anim frame
     /** Float value field for the first dimension of the 3D vector. */
-<<<<<<< HEAD
-    var v1: Float = v1
-        internal set
-
-    /** Float value field for the second dimension of the 3D vector. */
-    var v2: Float = v2
-        internal set
-
-    /** Float value field for the third dimension of the 3D vector. */
-    var v3: Float = v3
-=======
     public var v1: Float = v1
         internal set
 
@@ -234,7 +203,6 @@
 
     /** Float value field for the third dimension of the 3D vector. */
     public var v3: Float = v3
->>>>>>> 3d4510a6
         internal set
 
     // internal
@@ -286,21 +254,6 @@
 public class AnimationVector4D(v1: Float, v2: Float, v3: Float, v4: Float) : AnimationVector() {
     // Internally mutable, so we don't have to create a number of small objects per anim frame
     /** Float value field for the first dimension of the 4D vector. */
-<<<<<<< HEAD
-    var v1: Float = v1
-        internal set
-
-    /** Float value field for the second dimension of the 4D vector. */
-    var v2: Float = v2
-        internal set
-
-    /** Float value field for the third dimension of the 4D vector. */
-    var v3: Float = v3
-        internal set
-
-    /** Float value field for the fourth dimension of the 4D vector. */
-    var v4: Float = v4
-=======
     public var v1: Float = v1
         internal set
 
@@ -314,7 +267,6 @@
 
     /** Float value field for the fourth dimension of the 4D vector. */
     public var v4: Float = v4
->>>>>>> 3d4510a6
         internal set
 
     override fun reset() {
