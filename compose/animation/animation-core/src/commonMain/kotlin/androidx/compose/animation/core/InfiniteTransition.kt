--- conflicted
+++ resolved
@@ -39,7 +39,6 @@
  * from the composition.
  *
  * @param label A label for differentiating this animation from others in android studio.
- *
  * @sample androidx.compose.animation.core.samples.InfiniteTransitionSample
  */
 @Composable
@@ -57,7 +56,6 @@
  * from the composition.
  *
  * @param label A label for differentiating this animation from others in android studio.
- *
  * @sample androidx.compose.animation.core.samples.InfiniteTransitionSample
  */
 public class InfiniteTransition internal constructor(public val label: String) {
@@ -70,11 +68,7 @@
      * value from/to an [AnimationVector]. [label] differentiates this animation from others in
      * android studio.
      */
-<<<<<<< HEAD
-    inner class TransitionAnimationState<T, V : AnimationVector>
-=======
     public inner class TransitionAnimationState<T, V : AnimationVector>
->>>>>>> 3d4510a6
     internal constructor(
         internal var initialValue: T,
         internal var targetValue: T,
@@ -93,11 +87,7 @@
          * All the animation configurations including initial value/velocity & target value for
          * animating from [initialValue] to [targetValue] are captured in [animation].
          */
-<<<<<<< HEAD
-        var animation =
-=======
         public var animation: TargetBasedAnimation<T, V> =
->>>>>>> 3d4510a6
             TargetBasedAnimation(this.animationSpec, typeConverter, initialValue, targetValue)
             internal set
 
@@ -158,11 +148,7 @@
     private var isRunning by mutableStateOf(true)
 
     /** List of [TransitionAnimationState]s that are in a [InfiniteTransition]. */
-<<<<<<< HEAD
-    val animations: List<TransitionAnimationState<*, *>>
-=======
     public val animations: List<TransitionAnimationState<*, *>>
->>>>>>> 3d4510a6
         get() = _animations.asMutableList()
 
     internal fun addAnimation(animation: TransitionAnimationState<*, *>) {
