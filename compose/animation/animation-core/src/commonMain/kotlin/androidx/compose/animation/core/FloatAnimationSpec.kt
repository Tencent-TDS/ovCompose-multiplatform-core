/*
 * Copyright 2019 The Android Open Source Project
 *
 * Licensed under the Apache License, Version 2.0 (the "License");
 * you may not use this file except in compliance with the License.
 * You may obtain a copy of the License at
 *
 *      http://www.apache.org/licenses/LICENSE-2.0
 *
 * Unless required by applicable law or agreed to in writing, software
 * distributed under the License is distributed on an "AS IS" BASIS,
 * WITHOUT WARRANTIES OR CONDITIONS OF ANY KIND, either express or implied.
 * See the License for the specific language governing permissions and
 * limitations under the License.
 */

@file:Suppress("NOTHING_TO_INLINE", "KotlinRedundantDiagnosticSuppress")

package androidx.compose.animation.core

import androidx.compose.animation.core.AnimationConstants.DefaultDurationMillis
import androidx.compose.animation.core.internal.JvmDefaultWithCompatibility
import androidx.compose.ui.util.fastCoerceIn

/**
 * [FloatAnimationSpec] interface is similar to [VectorizedAnimationSpec], except it deals
 * exclusively with floats.
 *
 * Like [VectorizedAnimationSpec], [FloatAnimationSpec] is entirely stateless as well. It requires
 * start/end values and start velocity to be passed in for the query of velocity and value of the
 * animation. The [FloatAnimationSpec] itself stores only the animation configuration (such as the
 * delay, duration and easing curve for [FloatTweenSpec], or spring constants for [FloatSpringSpec].
 *
 * A [FloatAnimationSpec] can be converted to an [VectorizedAnimationSpec] using [vectorize].
 *
 * @see [VectorizedAnimationSpec]
 */
@JvmDefaultWithCompatibility
public interface FloatAnimationSpec : AnimationSpec<Float> {
    /**
     * Calculates the value of the animation at given the playtime, with the provided start/end
     * values, and start velocity.
     *
     * @param playTimeNanos time since the start of the animation
     * @param initialValue start value of the animation
     * @param targetValue end value of the animation
     * @param initialVelocity start velocity of the animation
     */
    public fun getValueFromNanos(
        playTimeNanos: Long,
        initialValue: Float,
        targetValue: Float,
        initialVelocity: Float
    ): Float

    /**
     * Calculates the velocity of the animation at given the playtime, with the provided start/end
     * values, and start velocity.
     *
     * @param playTimeNanos time since the start of the animation
     * @param initialValue start value of the animation
     * @param targetValue end value of the animation
     * @param initialVelocity start velocity of the animation
     */
    public fun getVelocityFromNanos(
        playTimeNanos: Long,
        initialValue: Float,
        targetValue: Float,
        initialVelocity: Float
    ): Float

    /**
     * Calculates the end velocity of the animation with the provided start/end values, and start
     * velocity. For duration-based animations, end velocity will be the velocity of the animation
     * at the duration time. This is also the default assumption. However, for spring animations,
     * the transient trailing velocity will be snapped to zero.
     *
     * @param initialValue start value of the animation
     * @param targetValue end value of the animation
     * @param initialVelocity start velocity of the animation
     */
<<<<<<< HEAD
    fun getEndVelocity(initialValue: Float, targetValue: Float, initialVelocity: Float): Float =
=======
    public fun getEndVelocity(
        initialValue: Float,
        targetValue: Float,
        initialVelocity: Float
    ): Float =
>>>>>>> 3d4510a6
        getVelocityFromNanos(
            getDurationNanos(initialValue, targetValue, initialVelocity),
            initialValue,
            targetValue,
            initialVelocity
        )

    /**
     * Calculates the duration of an animation. For duration-based animations, this will return the
     * pre-defined duration. For physics-based animations, the duration will be estimated based on
     * the physics configuration (such as spring stiffness, damping ratio, visibility threshold) as
     * well as the [initialValue], [targetValue] values, and [initialVelocity].
     *
     * __Note__: this may be a computation that is expensive - especially with spring based
     * animations
     *
     * @param initialValue start value of the animation
     * @param targetValue end value of the animation
     * @param initialVelocity start velocity of the animation
     */
    @Suppress("MethodNameUnits")
<<<<<<< HEAD
    fun getDurationNanos(initialValue: Float, targetValue: Float, initialVelocity: Float): Long
=======
    public fun getDurationNanos(
        initialValue: Float,
        targetValue: Float,
        initialVelocity: Float
    ): Long
>>>>>>> 3d4510a6

    /**
     * Create an [VectorizedAnimationSpec] that animates [AnimationVector] from a
     * [FloatAnimationSpec]. Every dimension of the [AnimationVector] will be animated using the
     * given [FloatAnimationSpec].
     */
    override fun <V : AnimationVector> vectorize(
        converter: TwoWayConverter<Float, V>
    ): VectorizedFloatAnimationSpec<V> = VectorizedFloatAnimationSpec<V>(this)
}

/**
 * [FloatSpringSpec] animation uses a spring animation to animate a [Float] value. Its configuration
 * can be tuned via adjusting the spring parameters, namely damping ratio and stiffness.
 *
 * @param dampingRatio damping ratio of the spring. Defaults to [Spring.DampingRatioNoBouncy]
 * @param stiffness Stiffness of the spring. Defaults to [Spring.StiffnessMedium]
 * @param visibilityThreshold The value threshold such that the animation is no longer significant.
 *   e.g. 1px for translation animations. Defaults to [Spring.DefaultDisplacementThreshold]
 */
public class FloatSpringSpec(
    public val dampingRatio: Float = Spring.DampingRatioNoBouncy,
    public val stiffness: Float = Spring.StiffnessMedium,
    private val visibilityThreshold: Float = Spring.DefaultDisplacementThreshold
) : FloatAnimationSpec {

    private val spring =
        SpringSimulation(1f).also {
            it.dampingRatio = dampingRatio
            it.stiffness = stiffness
        }

    override fun getValueFromNanos(
        playTimeNanos: Long,
        initialValue: Float,
        targetValue: Float,
        initialVelocity: Float
    ): Float {
        // TODO: Properly support Nanos in the spring impl
        val playTimeMillis = playTimeNanos / MillisToNanos
        spring.finalPosition = targetValue
        return spring.updateValues(initialValue, initialVelocity, playTimeMillis).value
    }

    override fun getVelocityFromNanos(
        playTimeNanos: Long,
        initialValue: Float,
        targetValue: Float,
        initialVelocity: Float
    ): Float {
        // TODO: Properly support Nanos in the spring impl
        val playTimeMillis = playTimeNanos / MillisToNanos
        spring.finalPosition = targetValue
        return spring.updateValues(initialValue, initialVelocity, playTimeMillis).velocity
    }

    override fun getEndVelocity(
        initialValue: Float,
        targetValue: Float,
        initialVelocity: Float
    ): Float = 0f

    @Suppress("MethodNameUnits")
    override fun getDurationNanos(
        initialValue: Float,
        targetValue: Float,
        initialVelocity: Float
    ): Long =
        estimateAnimationDurationMillis(
            stiffness = spring.stiffness,
            dampingRatio = spring.dampingRatio,
            initialDisplacement = (initialValue - targetValue) / visibilityThreshold,
            initialVelocity = initialVelocity / visibilityThreshold,
            delta = 1f
        ) * MillisToNanos
}

/**
 * [FloatTweenSpec] animates a Float value from any start value to any end value using a provided
 * [easing] function. The animation will finish within the [duration] time. Unless a [delay] is
 * specified, the animation will start right away.
 *
 * @param duration the amount of time (in milliseconds) the animation will take to finish. Defaults
<<<<<<< HEAD
 *   to [DefaultDuration]
=======
 *   to [DefaultDurationMillis]
>>>>>>> 3d4510a6
 * @param delay the amount of time the animation will wait before it starts running. Defaults to 0.
 * @param easing the easing function that will be used to interoplate between the start and end
 *   value of the animation. Defaults to [FastOutSlowInEasing].
 */
public class FloatTweenSpec(
    public val duration: Int = DefaultDurationMillis,
    public val delay: Int = 0,
    private val easing: Easing = FastOutSlowInEasing
) : FloatAnimationSpec {
    private val durationNanos: Long = duration * MillisToNanos

    private val delayNanos: Long = delay * MillisToNanos

    override fun getValueFromNanos(
        playTimeNanos: Long,
        initialValue: Float,
        targetValue: Float,
        initialVelocity: Float
    ): Float {
        val clampedPlayTimeNanos = clampPlayTimeNanos(playTimeNanos)
        val rawFraction = if (duration == 0) 1f else clampedPlayTimeNanos / durationNanos.toFloat()
        val fraction = easing.transform(rawFraction)
        return lerp(initialValue, targetValue, fraction)
    }

    private inline fun clampPlayTimeNanos(playTimeNanos: Long): Long {
        return (playTimeNanos - delayNanos).fastCoerceIn(0, durationNanos)
    }

    @Suppress("MethodNameUnits")
    override fun getDurationNanos(
        initialValue: Float,
        targetValue: Float,
        initialVelocity: Float
    ): Long {
        return delayNanos + durationNanos
    }

    // Calculate velocity by difference between the current value and the value 1 ms ago. This is a
    // preliminary way of calculating velocity used by easing curve based animations, and keyframe
    // animations. Physics-based animations give a much more accurate velocity.
    override fun getVelocityFromNanos(
        playTimeNanos: Long,
        initialValue: Float,
        targetValue: Float,
        initialVelocity: Float
    ): Float {
        val clampedPlayTimeNanos = clampPlayTimeNanos(playTimeNanos)
        if (clampedPlayTimeNanos == 0L) {
            return initialVelocity
        }
        val startNum =
            getValueFromNanos(
                clampedPlayTimeNanos - MillisToNanos,
                initialValue,
                targetValue,
                initialVelocity
            )
        val endNum =
            getValueFromNanos(clampedPlayTimeNanos, initialValue, targetValue, initialVelocity)
        return (endNum - startNum) * 1000f
    }
}<|MERGE_RESOLUTION|>--- conflicted
+++ resolved
@@ -79,15 +79,11 @@
      * @param targetValue end value of the animation
      * @param initialVelocity start velocity of the animation
      */
-<<<<<<< HEAD
-    fun getEndVelocity(initialValue: Float, targetValue: Float, initialVelocity: Float): Float =
-=======
     public fun getEndVelocity(
         initialValue: Float,
         targetValue: Float,
         initialVelocity: Float
     ): Float =
->>>>>>> 3d4510a6
         getVelocityFromNanos(
             getDurationNanos(initialValue, targetValue, initialVelocity),
             initialValue,
@@ -109,15 +105,11 @@
      * @param initialVelocity start velocity of the animation
      */
     @Suppress("MethodNameUnits")
-<<<<<<< HEAD
-    fun getDurationNanos(initialValue: Float, targetValue: Float, initialVelocity: Float): Long
-=======
     public fun getDurationNanos(
         initialValue: Float,
         targetValue: Float,
         initialVelocity: Float
     ): Long
->>>>>>> 3d4510a6
 
     /**
      * Create an [VectorizedAnimationSpec] that animates [AnimationVector] from a
@@ -201,11 +193,7 @@
  * specified, the animation will start right away.
  *
  * @param duration the amount of time (in milliseconds) the animation will take to finish. Defaults
-<<<<<<< HEAD
- *   to [DefaultDuration]
-=======
  *   to [DefaultDurationMillis]
->>>>>>> 3d4510a6
  * @param delay the amount of time the animation will wait before it starts running. Defaults to 0.
  * @param easing the easing function that will be used to interoplate between the start and end
  *   value of the animation. Defaults to [FastOutSlowInEasing].
