/*
 * Copyright 2020 The Android Open Source Project
 *
 * Licensed under the Apache License, Version 2.0 (the "License");
 * you may not use this file except in compliance with the License.
 * You may obtain a copy of the License at
 *
 *      http://www.apache.org/licenses/LICENSE-2.0
 *
 * Unless required by applicable law or agreed to in writing, software
 * distributed under the License is distributed on an "AS IS" BASIS,
 * WITHOUT WARRANTIES OR CONDITIONS OF ANY KIND, either express or implied.
 * See the License for the specific language governing permissions and
 * limitations under the License.
 */

package androidx.compose.animation.core

import androidx.annotation.RestrictTo
import androidx.compose.ui.util.fastIsFinite
import kotlin.math.abs
import kotlin.math.exp
import kotlin.math.ln
import kotlin.math.max
import kotlin.math.sqrt

/**
 * Maximum duration in Milliseconds.
 *
 * This takes into account that the duration will be converted to nanos.
 */
private const val MAX_LONG_MILLIS: Long = Long.MAX_VALUE / 1_000_000

/** Returns the estimated time that the spring will last be at [delta] */
@RestrictTo(RestrictTo.Scope.LIBRARY)
public fun estimateAnimationDurationMillis(
    stiffness: Float,
    dampingRatio: Float,
    initialVelocity: Float,
    initialDisplacement: Float,
    delta: Float
): Long {
    if (dampingRatio == 0f) {
        // No damping, duration is infinite (max value).
        return MAX_LONG_MILLIS
    }

    return estimateAnimationDurationMillis(
        stiffness = stiffness.toDouble(),
        dampingRatio = dampingRatio.toDouble(),
        initialVelocity = initialVelocity.toDouble(),
        initialDisplacement = initialDisplacement.toDouble(),
        delta = delta.toDouble()
    )
}

/** Returns the estimated time that the spring will last be at [delta] */
@RestrictTo(RestrictTo.Scope.LIBRARY)
public fun estimateAnimationDurationMillis(
    stiffness: Double,
    dampingRatio: Double,
    initialVelocity: Double,
    initialDisplacement: Double,
    delta: Double
): Long {
    val dampingCoefficient = 2.0 * dampingRatio * sqrt(stiffness)

    // Compute the roots of the polynomial [a]x^2+[b]x+[c]=0 which may be complex.
    // Here a is set to the constant 1.0, and folded into the other computations
    val partialRoot = dampingCoefficient * dampingCoefficient - 4.0 * stiffness
    val partialRootReal = if (partialRoot < 0.0) 0.0 else sqrt(partialRoot)
    val partialRootImaginary = if (partialRoot < 0.0) sqrt(abs(partialRoot)) else 0.0

    val firstRootReal = (-dampingCoefficient + partialRootReal) * 0.5
    val firstRootImaginary = partialRootImaginary * 0.5
    val secondRootReal = (-dampingCoefficient - partialRootReal) * 0.5

    return estimateDurationInternal(
        firstRootReal,
        firstRootImaginary,
        secondRootReal,
        dampingRatio,
        initialVelocity,
        initialDisplacement,
        delta
    )
}

/** Returns the estimated time that the spring will last be at [delta] */
@RestrictTo(RestrictTo.Scope.LIBRARY)
public fun estimateAnimationDurationMillis(
    springConstant: Double,
    dampingCoefficient: Double,
    mass: Double,
    initialVelocity: Double,
    initialDisplacement: Double,
    delta: Double
): Long {
    val criticalDamping = 2.0 * sqrt(springConstant * mass)
    val dampingRatio = dampingCoefficient / criticalDamping

    // Compute the roots of the polynomial [a]x^2+[b]x+[c]=0 which may be complex.
    val partialRoot = dampingCoefficient * dampingCoefficient - 4.0 * mass * springConstant
    val divisor = 1.0 / (2.0 * mass)
    val partialRootReal = if (partialRoot < 0.0) 0.0 else sqrt(partialRoot)
    val partialRootImaginary = if (partialRoot < 0.0) sqrt(abs(partialRoot)) else 0.0

    val firstRootReal = (-dampingCoefficient + partialRootReal) * divisor
    val firstRootImaginary = partialRootImaginary * divisor
    val secondRootReal = (-dampingCoefficient - partialRootReal) * divisor

    return estimateDurationInternal(
        firstRootReal,
        firstRootImaginary,
        secondRootReal,
        dampingRatio,
        initialVelocity,
        initialDisplacement,
        delta
    )
}

/**
 * In the under-damped case we simply calculate the envelope of the function. The general solution
 * is of the form x(t) = c_1*e^(r*t)*cos(...) + c_2*e^(r*t)sin(...) which simplifies to x(t) =
 * c*e^(r*t)*cos(...) where c*e^(r*t) is the envelope of x(t)
 */
private fun estimateUnderDamped(
    firstRootReal: Double,
    firstRootImaginary: Double,
    p0: Double,
    v0: Double,
    delta: Double
): Double {
    val r = firstRootReal
    val c1 = p0
    val c2 = (v0 - r * c1) / firstRootImaginary
    val c = sqrt(c1 * c1 + c2 * c2)

    return ln(delta / c) / r
}

/**
 * In the critically-damped case we apply Newton-Raphson's iterative numerical method of solving the
 * equation x(t) = c_1*e^(r*t) + c_2*t*e^(r*t)
 */
private fun estimateCriticallyDamped(
    firstRootReal: Double,
    p0: Double,
    v0: Double,
    delta: Double
): Double {
    val r = firstRootReal
    val c1 = p0
    val c2 = v0 - r * c1

    // For our initial guess, determine the max t of c_1*e^(r*t) = delta and
    // c_2*t*e^(r*t) = delta
    val t1 = ln(abs(delta / c1)) / r
    val t2 =
        run {
            // Application of Lambert's W function to solve te^t
            val guess = ln(abs(delta / c2))
            var t = guess
            for (i in 0..5) {
                t = (guess - ln(abs(t / r)))
            }
            t
        } / r
    var tCurr =
        when {
            t1.isNotFinite() -> t2
            t2.isNotFinite() -> t1
            else -> max(t1, t2)
        }

    // Calculate the inflection time. This is important if the inflection is in t > 0
    val tInflection = -(r * c1 + c2) / (r * c2)
    val xInflection = c1 * exp(r * tInflection) + c2 * tInflection * exp(r * tInflection)

    // For inflection that does not exist in real time, we always solve for x(t)=delta. Note
    // the system is manipulated such that p0 is always positive.
    val signedDelta =
        if (tInflection.isNaN() || tInflection <= 0.0) {
            -delta
        } else if (tInflection > 0.0 && -xInflection < delta) {
            // In this scenario the first crossing with the threshold is to be found. Note that
            // the inflection does not exceed delta. As such, we search from the left.
            if (c2 < 0 && c1 > 0) {
                tCurr = 0.0
            }
            -delta
        } else {
            // In this scenario there are three total crossings of the threshold, once from
            // above, and then once when the inflection exceeds the threshold and then one last
            // one when x(t) finally decays to zero. The point of determining concavity is to
            // find the final crossing.
            //
            // By finding a point between when concavity changes, and when the inflection point is,
            // Newton's method will always converge onto the rightmost point (in this case),
            // the one that we are interested in.
            val tConcavChange = -(2.0 / r) - (c1 / c2)
            tCurr = tConcavChange
            delta
        }

    var tDelta = Double.MAX_VALUE
    var iterations = 0
    while (tDelta > 0.001 && iterations < 100) {
        iterations++
        val tLast = tCurr
        tCurr =
            iterateNewtonsMethod(
                tCurr,
                { t -> (c1 + c2 * t) * exp(r * t) + signedDelta },
                { t -> (c2 * (r * t + 1) + c1 * r) * exp(r * t) }
            )
        tDelta = abs(tLast - tCurr)
    }

    return tCurr
}

/**
 * In the over-damped case we apply Newton-Raphson's iterative numerical method of solving the
 * equation x(t) = c_1*e^(r_1*t) + c_2*e^(r_2*t)
 */
private fun estimateOverDamped(
    firstRootReal: Double,
    secondRootReal: Double,
    p0: Double,
    v0: Double,
    delta: Double
): Double {
    val r1 = firstRootReal
    val r2 = secondRootReal
    val c2 = (r1 * p0 - v0) / (r1 - r2)
    val c1 = p0 - c2

    // For our initial guess, determine the max t of c_1*e^(r_1*t) = delta and
    // c_2*e^(r_2*t) = delta
    val t1 = ln(abs(delta / c1)) / r1
    val t2 = ln(abs(delta / c2)) / r2

    var tCurr =
        when {
            t1.isNotFinite() -> t2
            t2.isNotFinite() -> t1
            else -> max(t1, t2)
        }

    // Calculate the inflection time. This is important if the inflection is in t > 0
    val tInflection = ln((c1 * r1) / (-c2 * r2)) / (r2 - r1)
    fun xInflection() = c1 * exp(r1 * tInflection) + c2 * exp(r2 * tInflection)

    // For inflection that does not exist in real time, we always solve for x(t)=delta. Note
    // the system is manipulated such that p0 is always positive.
    val signedDelta =
        if (tInflection.isNaN() || tInflection <= 0.0) {
            -delta
        } else if (tInflection > 0.0 && -xInflection() < delta) {
            // In this scenario the first crossing with the threshold is to be found. Note that
            // the inflection does not exceed delta. As such, we search from the left.
            if (c2 > 0.0 && c1 < 0.0) {
                tCurr = 0.0
            }
            -delta
        } else {
            // In this scenario there are three total crossings of the threshold, once from
            // above, and then once when the inflection exceeds the threshold and then one last
            // one when x(t) finally decays to zero. The point of determining concavity is to
            // find the final crossing.
            //
            // By finding a point between when concavity changes, and when the inflection point is,
            // Newton's method will always converge onto the rightmost point (in this case),
            // the one that we are interested in.
            tCurr = ln(-(c2 * r2 * r2) / (c1 * r1 * r1)) / (r1 - r2)
            delta
        }

    // For a good initial guess, simply return
    if (abs(c1 * r1 * exp(r1 * tCurr) + c2 * r2 * exp(r2 * tCurr)) < 0.0001) {
        return tCurr
    }
    var tDelta = Double.MAX_VALUE

    // Cap iterations for safety - Experimentally this method takes <= 5 iterations
    var iterations = 0
    while (tDelta > 0.001 && iterations < 100) {
        iterations++
        val tLast = tCurr
        tCurr =
            iterateNewtonsMethod(
                tCurr,
                { t -> c1 * exp(r1 * t) + c2 * exp(r2 * t) + signedDelta },
                { t -> c1 * r1 * exp(r1 * t) + c2 * r2 * exp(r2 * t) }
            )
        tDelta = abs(tLast - tCurr)
    }

    return tCurr
}

// Applies Newton-Raphson's method to solve for the estimated time the spring mass system will
// last be at [delta].
private fun estimateDurationInternal(
    firstRootReal: Double,
    firstRootImaginary: Double,
    secondRootReal: Double,
    dampingRatio: Double,
    initialVelocity: Double,
    initialPosition: Double,
    delta: Double
): Long {
    if (initialPosition == 0.0 && initialVelocity == 0.0) {
        return 0L
    }

    val v0 = if (initialPosition < 0) -initialVelocity else initialVelocity
    val p0 = abs(initialPosition)

    return (when {
            dampingRatio > 1.0 ->
<<<<<<< HEAD
                estimateOverDamped(
                    firstRoot = firstRoot,
                    secondRoot = secondRoot,
=======
                estimateOverDamped(firstRootReal, secondRootReal, p0 = p0, v0 = v0, delta = delta)
            dampingRatio < 1.0 ->
                estimateUnderDamped(
                    firstRootReal,
                    firstRootImaginary,
>>>>>>> 3d4510a6
                    v0 = v0,
                    p0 = p0,
                    delta = delta
                )
<<<<<<< HEAD
            dampingRatio < 1.0 ->
                estimateUnderDamped(firstRoot = firstRoot, v0 = v0, p0 = p0, delta = delta)
            else -> estimateCriticallyDamped(firstRoot = firstRoot, v0 = v0, p0 = p0, delta = delta)
=======
            else -> estimateCriticallyDamped(firstRootReal, p0 = p0, v0 = v0, delta = delta)
>>>>>>> 3d4510a6
        } * 1000.0)
        .toLong()
}

private inline fun iterateNewtonsMethod(
    x: Double,
    fn: (Double) -> Double,
    fnPrime: (Double) -> Double
): Double {
    return x - fn(x) / fnPrime(x)
}

<<<<<<< HEAD
@Suppress("NOTHING_TO_INLINE") private inline fun Double.isNotFinite() = !isFinite()
=======
@Suppress("NOTHING_TO_INLINE") private inline fun Double.isNotFinite() = !fastIsFinite()
>>>>>>> 3d4510a6
<|MERGE_RESOLUTION|>--- conflicted
+++ resolved
@@ -321,28 +321,16 @@
 
     return (when {
             dampingRatio > 1.0 ->
-<<<<<<< HEAD
-                estimateOverDamped(
-                    firstRoot = firstRoot,
-                    secondRoot = secondRoot,
-=======
                 estimateOverDamped(firstRootReal, secondRootReal, p0 = p0, v0 = v0, delta = delta)
             dampingRatio < 1.0 ->
                 estimateUnderDamped(
                     firstRootReal,
                     firstRootImaginary,
->>>>>>> 3d4510a6
                     v0 = v0,
                     p0 = p0,
                     delta = delta
                 )
-<<<<<<< HEAD
-            dampingRatio < 1.0 ->
-                estimateUnderDamped(firstRoot = firstRoot, v0 = v0, p0 = p0, delta = delta)
-            else -> estimateCriticallyDamped(firstRoot = firstRoot, v0 = v0, p0 = p0, delta = delta)
-=======
             else -> estimateCriticallyDamped(firstRootReal, p0 = p0, v0 = v0, delta = delta)
->>>>>>> 3d4510a6
         } * 1000.0)
         .toLong()
 }
@@ -355,8 +343,4 @@
     return x - fn(x) / fnPrime(x)
 }
 
-<<<<<<< HEAD
-@Suppress("NOTHING_TO_INLINE") private inline fun Double.isNotFinite() = !isFinite()
-=======
-@Suppress("NOTHING_TO_INLINE") private inline fun Double.isNotFinite() = !fastIsFinite()
->>>>>>> 3d4510a6
+@Suppress("NOTHING_TO_INLINE") private inline fun Double.isNotFinite() = !fastIsFinite()