--- conflicted
+++ resolved
@@ -71,21 +71,6 @@
         AnimationState(typeConverter = typeConverter, initialValue = initialValue)
 
     /** Current value of the animation. */
-<<<<<<< HEAD
-    val value: T
-        get() = internalState.value
-
-    /** Velocity vector of the animation (in the form of [AnimationVector]. */
-    val velocityVector: V
-        get() = internalState.velocityVector
-
-    /** Returns the velocity, converted from [velocityVector]. */
-    val velocity: T
-        get() = typeConverter.convertFromVector(velocityVector)
-
-    /** Indicates whether the animation is running. */
-    var isRunning: Boolean by mutableStateOf(false)
-=======
     public val value: T
         get() = internalState.value
 
@@ -99,7 +84,6 @@
 
     /** Indicates whether the animation is running. */
     public var isRunning: Boolean by mutableStateOf(false)
->>>>>>> 3d4510a6
         private set
 
     /**
@@ -175,11 +159,7 @@
      * @throws [IllegalStateException] if the [lowerBound] is greater than [upperBound] in any
      *   dimension.
      */
-<<<<<<< HEAD
-    fun updateBounds(lowerBound: T? = this.lowerBound, upperBound: T? = this.upperBound) {
-=======
     public fun updateBounds(lowerBound: T? = this.lowerBound, upperBound: T? = this.upperBound) {
->>>>>>> 3d4510a6
         val lowerBoundVector =
             lowerBound?.run { typeConverter.convertToVector(this) } ?: negativeInfinityBounds
 
@@ -416,11 +396,7 @@
      * @see animateDecay
      * @see snapTo
      */
-<<<<<<< HEAD
-    suspend fun stop() {
-=======
     public suspend fun stop() {
->>>>>>> 3d4510a6
         mutatorMutex.mutate { endAnimation() }
     }
 
@@ -453,12 +429,8 @@
 public fun Animatable(
     initialValue: Float,
     visibilityThreshold: Float = Spring.DefaultDisplacementThreshold
-<<<<<<< HEAD
-) = Animatable(initialValue, Float.VectorConverter, visibilityThreshold)
-=======
 ): Animatable<Float, AnimationVector1D> =
     Animatable(initialValue, Float.VectorConverter, visibilityThreshold)
->>>>>>> 3d4510a6
 
 // TODO: Consider some version of @Composable fun<T, V: AnimationVector> Animatable<T, V>.animateTo
 /**
