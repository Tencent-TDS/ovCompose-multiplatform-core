/*
 * Copyright 2019 The Android Open Source Project
 *
 * Licensed under the Apache License, Version 2.0 (the "License");
 * you may not use this file except in compliance with the License.
 * You may obtain a copy of the License at
 *
 *      http://www.apache.org/licenses/LICENSE-2.0
 *
 * Unless required by applicable law or agreed to in writing, software
 * distributed under the License is distributed on an "AS IS" BASIS,
 * WITHOUT WARRANTIES OR CONDITIONS OF ANY KIND, either express or implied.
 * See the License for the specific language governing permissions and
 * limitations under the License.
 */

package androidx.compose.animation.core

import androidx.compose.runtime.Immutable
import androidx.compose.runtime.Stable
import androidx.compose.ui.graphics.computeCubicVerticalBounds
import androidx.compose.ui.graphics.evaluateCubic
import androidx.compose.ui.graphics.findFirstCubicRoot
import androidx.compose.ui.util.fastCoerceIn
import kotlin.math.max

/**
 * Easing is a way to adjust an animation’s fraction. Easing allows transitioning elements to speed
 * up and slow down, rather than moving at a constant rate.
 *
 * Fraction is a value between 0 and 1.0 indicating our current point in the animation where 0
 * represents the start and 1.0 represents the end.
 *
 * An [Easing] must map fraction=0.0 to 0.0 and fraction=1.0 to 1.0.
 */
@Stable
public fun interface Easing {
    public fun transform(fraction: Float): Float
}

/**
 * Elements that begin and end at rest use this standard easing. They speed up quickly and slow down
 * gradually, in order to emphasize the end of the transition.
 *
 * Standard easing puts subtle attention at the end of an animation, by giving more time to
 * deceleration than acceleration. It is the most common form of easing.
 *
 * This is equivalent to the Android `FastOutSlowInInterpolator`
 */
public val FastOutSlowInEasing: Easing = CubicBezierEasing(0.4f, 0.0f, 0.2f, 1.0f)

/**
 * Incoming elements are animated using deceleration easing, which starts a transition at peak
 * velocity (the fastest point of an element’s movement) and ends at rest.
 *
 * This is equivalent to the Android `LinearOutSlowInInterpolator`
 */
public val LinearOutSlowInEasing: Easing = CubicBezierEasing(0.0f, 0.0f, 0.2f, 1.0f)

/**
 * Elements exiting a screen use acceleration easing, where they start at rest and end at peak
 * velocity.
 *
 * This is equivalent to the Android `FastOutLinearInInterpolator`
 */
public val FastOutLinearInEasing: Easing = CubicBezierEasing(0.4f, 0.0f, 1.0f, 1.0f)

/**
 * It returns fraction unmodified. This is useful as a default value for cases where a [Easing] is
 * required but no actual easing is desired.
 */
public val LinearEasing: Easing = Easing { fraction -> fraction }

// This is equal to 1f.ulp or 1f.nextUp() - 1f, but neither ulp nor nextUp() are part of all KMP
// targets, only JVM and native
private const val OneUlpAt1 = 1.1920929e-7f

/**
 * A cubic polynomial easing.
 *
 * The [CubicBezierEasing] class implements third-order Bézier curves.
 *
 * This is equivalent to the Android `PathInterpolator` when a single cubic Bézier curve is
 * specified.
 *
 * Note: [CubicBezierEasing] instances are stateless and can be used concurrently from multiple
 * threads.
 *
 * Rather than creating a new instance, consider using one of the common cubic [Easing]s:
 *
 * @param a The x coordinate of the first control point. The line through the point (0, 0) and the
 *   first control point is tangent to the easing at the point (0, 0).
 * @param b The y coordinate of the first control point. The line through the point (0, 0) and the
 *   first control point is tangent to the easing at the point (0, 0).
 * @param c The x coordinate of the second control point. The line through the point (1, 1) and the
 *   second control point is tangent to the easing at the point (1, 1).
 * @param d The y coordinate of the second control point. The line through the point (1, 1) and the
 *   second control point is tangent to the easing at the point (1, 1).
 * @see FastOutSlowInEasing
 * @see LinearOutSlowInEasing
 * @see FastOutLinearInEasing
 */
@Immutable
public class CubicBezierEasing(
    private val a: Float,
    private val b: Float,
    private val c: Float,
    private val d: Float
) : Easing {
    private val min: Float
    private val max: Float

    init {
        requirePrecondition(!a.isNaN() && !b.isNaN() && !c.isNaN() && !d.isNaN()) {
            "Parameters to CubicBezierEasing cannot be NaN. Actual parameters are: $a, $b, $c, $d."
        }
        val roots = FloatArray(5)
        val extrema = computeCubicVerticalBounds(0.0f, b, d, 1.0f, roots, 0)
        min = extrema.first
        max = extrema.second
    }

    /**
     * Transforms the specified [fraction] in the range 0..1 by this cubic Bézier curve. To solve
     * the curve, [fraction] is used as the x coordinate along the curve, and the corresponding y
     * coordinate on the curve is returned. If no solution exists, this method throws an
     * [IllegalArgumentException].
     *
     * @throws IllegalArgumentException If the cubic Bézier curve cannot be solved
     */
    override fun transform(fraction: Float): Float {
        return if (fraction > 0f && fraction < 1f) {
<<<<<<< HEAD
            val t =
                findFirstCubicRoot(
                    0.0f - fraction,
                    a - fraction,
                    c - fraction,
                    1.0f - fraction,
=======
            // We translate the coordinates by the fraction when calling findFirstCubicRoot,
            // but we need to make sure the translation can be done at 1.0f so we take at
            // least 1 ulp at 1.0f
            val f = max(fraction, OneUlpAt1)
            val t =
                findFirstCubicRoot(
                    0.0f - f,
                    a - f,
                    c - f,
                    1.0f - f,
>>>>>>> 3d4510a6
                )

            // No root, the cubic curve has no solution
            if (t.isNaN()) {
                throwNoSolution(fraction)
            }

            // Don't clamp the values since the curve might be used to over- or under-shoot
            // The test above that checks if fraction is in ]0..1[ will ensure we start and
            // end at 0 and 1 respectively
            evaluateCubic(b, d, t).fastCoerceIn(min, max)
        } else {
            fraction
        }
    }

    private fun throwNoSolution(fraction: Float) {
        throw IllegalArgumentException(
            "The cubic curve with parameters ($a, $b, $c, $d) has no solution at $fraction"
        )
    }

    override fun equals(other: Any?): Boolean {
        return other is CubicBezierEasing &&
            a == other.a &&
            b == other.b &&
            c == other.c &&
            d == other.d
    }

    override fun hashCode(): Int {
        return ((a.hashCode() * 31 + b.hashCode()) * 31 + c.hashCode()) * 31 + d.hashCode()
    }

    override fun toString(): String = "CubicBezierEasing(a=$a, b=$b, c=$c, d=$d)"
}<|MERGE_RESOLUTION|>--- conflicted
+++ resolved
@@ -130,14 +130,6 @@
      */
     override fun transform(fraction: Float): Float {
         return if (fraction > 0f && fraction < 1f) {
-<<<<<<< HEAD
-            val t =
-                findFirstCubicRoot(
-                    0.0f - fraction,
-                    a - fraction,
-                    c - fraction,
-                    1.0f - fraction,
-=======
             // We translate the coordinates by the fraction when calling findFirstCubicRoot,
             // but we need to make sure the translation can be done at 1.0f so we take at
             // least 1 ulp at 1.0f
@@ -148,7 +140,6 @@
                     a - f,
                     c - f,
                     1.0f - f,
->>>>>>> 3d4510a6
                 )
 
             // No root, the cubic curve has no solution
