/*
 * Copyright 2020 The Android Open Source Project
 *
 * Licensed under the Apache License, Version 2.0 (the "License");
 * you may not use this file except in compliance with the License.
 * You may obtain a copy of the License at
 *
 *      http://www.apache.org/licenses/LICENSE-2.0
 *
 * Unless required by applicable law or agreed to in writing, software
 * distributed under the License is distributed on an "AS IS" BASIS,
 * WITHOUT WARRANTIES OR CONDITIONS OF ANY KIND, either express or implied.
 * See the License for the specific language governing permissions and
 * limitations under the License.
 */

package androidx.compose.animation.core

import androidx.compose.runtime.withFrameNanos
import androidx.compose.ui.MotionDurationScale
import kotlin.coroutines.CoroutineContext
import kotlin.coroutines.coroutineContext
import kotlinx.coroutines.CancellationException

/**
 * Target based animation that animates from the given [initialValue] towards the [targetValue],
 * with an optional [initialVelocity]. By default, a [spring] will be used for the animation. An
 * alternative [animationSpec] can be provided to replace the default [spring].
 *
 * This is a convenient method for Float animation. If there's a need to access more info related to
 * the animation such as start time, target, etc, consider using [AnimationState.animateTo]. To
 * animate non-[Float] data types, consider the [animate] overload/variant for generic types.
 *
 * @param initialValue The initial value to animate from.
 * @param targetValue The target value to animate to.
 * @param initialVelocity The velocity to use for the animation. 0f by default.
 * @param animationSpec The animation configuration that will be used. [spring] by default.
 * @param block Will be invoked on every frame with the current value and velocity of the animation
 *   for that frame.
<<<<<<< HEAD
 *
=======
>>>>>>> 3d4510a6
 * @sample androidx.compose.animation.core.samples.suspendAnimateFloatVariant
 *
 * @see AnimationState.animateTo
 */
public suspend fun animate(
    initialValue: Float,
    targetValue: Float,
    initialVelocity: Float = 0f,
    animationSpec: AnimationSpec<Float> = spring(),
    block: (value: Float, velocity: Float) -> Unit
) {
    animate(Float.VectorConverter, initialValue, targetValue, initialVelocity, animationSpec, block)
}

/**
 * Decay animation that slows down from the given [initialVelocity] starting at [initialValue] until
 * the velocity reaches 0. This is often used after a fling gesture.
 *
 * This is a convenient method for decay animation. If there's a need to access more info related to
 * the animation such as start time, target, etc, consider using [AnimationState.animateDecay].
 *
 * @param initialValue The initial value to animate from.
 * @param initialVelocity The initial velocity of the animation.
 * @param animationSpec Defines the decay animation that will be used for this animation. Some
 *   options for this [animationSpec] include:
 *   [splineBasedDecay][androidx.compose.animation.splineBasedDecay] and [exponentialDecay].
 * @param block Will be invoked on each animation frame with up-to-date value and velocity.
 * @see AnimationState.animateDecay
 */
public suspend fun animateDecay(
    initialValue: Float,
    initialVelocity: Float,
    animationSpec: FloatDecayAnimationSpec,
    block: (value: Float, velocity: Float) -> Unit
) {
    val anim = DecayAnimation(animationSpec, initialValue, initialVelocity)
    AnimationState(initialValue, initialVelocity).animate(anim) {
        block(value, velocityVector.value)
    }
}

/**
 * Target based animation for animating any data type [T], so long as [T] can be converted to an
 * [AnimationVector] using [typeConverter]. The animation will start from the [initialValue] and
 * animate to the [targetValue] value. The [initialVelocity] will be derived from an all-0
 * [AnimationVector] unless specified. [animationSpec] can be provided to create a specific look and
 * feel for the animation. By default, a [spring] will be used.
 *
 * This is a convenient method for target-based animation. If there's a need to access more info
 * related to the animation such as start time, target, etc, consider using
 * [AnimationState.animateTo].
 *
 * @see AnimationState.animateTo
 */
public suspend fun <T, V : AnimationVector> animate(
    typeConverter: TwoWayConverter<T, V>,
    initialValue: T,
    targetValue: T,
    initialVelocity: T? = null,
    animationSpec: AnimationSpec<T> = spring(),
    block: (value: T, velocity: T) -> Unit
) {
    val initialVelocityVector =
        initialVelocity?.let { typeConverter.convertToVector(it) }
            ?: typeConverter.convertToVector(initialValue).newInstance()
    val anim =
        TargetBasedAnimation(
            animationSpec = animationSpec,
            initialValue = initialValue,
            targetValue = targetValue,
            typeConverter = typeConverter,
            initialVelocityVector = initialVelocityVector
        )
    AnimationState(typeConverter, initialValue, initialVelocityVector).animate(anim) {
        block(value, typeConverter.convertFromVector(velocityVector))
    }
}

/**
 * Target based animation that takes the value and velocity from the [AnimationState] as the
 * starting condition, and animate to the [targetValue], using the [animationSpec]. During the
 * animation, the given [AnimationState] will be updated with the up-to-date value/velocity, frame
 * time, etc.
 *
 * @param targetValue The target value that the animation will animate to.
 * @param animationSpec The animation configuration that will be used. [spring] by default.
 * @param sequentialAnimation Indicates whether the animation should use the
 *   [AnimationState.lastFrameTimeNanos] as the starting time (if true), or start in a new frame. By
 *   default, [sequentialAnimation] is false, to start the animation in a few frame. In cases where
 *   an on-going animation is interrupted and a new animation is started to carry over the momentum,
 *   using the interruption time (captured in [AnimationState.lastFrameTimeNanos]) creates a
 *   smoother animation.
 * @param block Will be invoked on every frame, and the [AnimationScope] will be checked against
 *   cancellation before the animation continues. To cancel the animation from the [block], simply
 *   call [AnimationScope.cancelAnimation]. After [AnimationScope.cancelAnimation] is called,
 *   [block] will not be invoked again. The animation loop will exit after the [block] returns. All
 *   the animation related info can be accessed via [AnimationScope].
<<<<<<< HEAD
 *
=======
>>>>>>> 3d4510a6
 * @sample androidx.compose.animation.core.samples.animateToOnAnimationState
 */
public suspend fun <T, V : AnimationVector> AnimationState<T, V>.animateTo(
    targetValue: T,
    animationSpec: AnimationSpec<T> = spring(),
    sequentialAnimation: Boolean = false,
    block: AnimationScope<T, V>.() -> Unit = {}
) {
    val anim =
        TargetBasedAnimation(
            animationSpec = animationSpec,
            initialValue = value,
            targetValue = targetValue,
            typeConverter = typeConverter,
            initialVelocityVector = velocityVector
        )
    animate(
        anim,
        if (sequentialAnimation) lastFrameTimeNanos else AnimationConstants.UnspecifiedTime,
        block
    )
}

/**
 * Decay animation that slows down from the current velocity and value captured in [AnimationState]
 * until the velocity reaches 0. During the animation, the given [AnimationState] will be updated
 * with the up-to-date value/velocity, frame time, etc. This is often used to animate the result of
 * a fling gesture.
 *
 * @param animationSpec Defines the decay animation that will be used for this animation. Some
 *   options for [animationSpec] include:
 *   [splineBasedDecay][androidx.compose.animation.splineBasedDecay] and [exponentialDecay].
 * @param sequentialAnimation Indicates whether the animation should use the
 *   [AnimationState.lastFrameTimeNanos] as the starting time (if true), or start in a new frame. By
 *   default, [sequentialAnimation] is false, to start the animation in a few frame. In cases where
 *   an on-going animation is interrupted and a new animation is started to carry over the momentum,
 *   using the interruption time (captured in [AnimationState.lastFrameTimeNanos]) creates a
 *   smoother animation.
 * @param block will be invoked on every frame during the animation, and the [AnimationScope] will
 *   be checked against cancellation before the animation continues. To cancel the animation from
 *   the [block], simply call [AnimationScope.cancelAnimation]. After
 *   [AnimationScope.cancelAnimation] is called, [block] will not be invoked again. The animation
 *   loop will exit after the [block] returns. All the animation related info can be accessed via
 *   [AnimationScope].
 */
public suspend fun <T, V : AnimationVector> AnimationState<T, V>.animateDecay(
    animationSpec: DecayAnimationSpec<T>,
    sequentialAnimation: Boolean = false,
    block: AnimationScope<T, V>.() -> Unit = {}
) {
    val anim =
        DecayAnimation<T, V>(
            animationSpec = animationSpec,
            initialValue = value,
            initialVelocityVector = velocityVector,
            typeConverter = typeConverter
        )
    animate(
        anim,
        if (sequentialAnimation) lastFrameTimeNanos else AnimationConstants.UnspecifiedTime,
        block
    )
}

/**
 * This animation function runs the animation defined in the given [animation] from start to finish.
 * During the animation, the [AnimationState] will be updated with the up-to-date value/velocity,
 * frame time, etc.
 *
 * For [Animation]s that use [AnimationSpec], consider using these more convenient APIs: [animate],
 * [AnimationState.animateTo], [animateDecay], [AnimationState.animateDecay].
 *
 * @param startTimeNanos If provided, it will be used as the time that the animation was started. By
 *   default, [startTimeNanos] is [AnimationConstants.UnspecifiedTime], meaning the animation will
 *   start in the next frame.
 * @param block Will be invoked on every frame, and the [AnimationScope] will be checked against
 *   cancellation before the animation continues. To cancel the animation from the [block], simply
 *   call [AnimationScope.cancelAnimation]. After [AnimationScope.cancelAnimation] is called,
 *   [block] will not be invoked again. The animation loop will exit after the [block] returns. All
 *   the animation related info can be accessed via [AnimationScope].
 */
// TODO: This method uses AnimationState and Animation at the same time, it's potentially confusing
//  as to which is the source of truth for initial value/velocity. Consider letting [Animation] have
//  some suspend fun differently.
internal suspend fun <T, V : AnimationVector> AnimationState<T, V>.animate(
    animation: Animation<T, V>,
    startTimeNanos: Long = AnimationConstants.UnspecifiedTime,
    block: AnimationScope<T, V>.() -> Unit = {}
) {
    val initialValue = animation.getValueFromNanos(0)
    val initialVelocityVector = animation.getVelocityVectorFromNanos(0)
    var lateInitScope: AnimationScope<T, V>? = null
    try {
        if (startTimeNanos == AnimationConstants.UnspecifiedTime) {
            val durationScale = coroutineContext.durationScale
            animation.callWithFrameNanos {
                lateInitScope =
                    AnimationScope(
                            initialValue = initialValue,
                            typeConverter = animation.typeConverter,
                            initialVelocityVector = initialVelocityVector,
                            lastFrameTimeNanos = it,
                            targetValue = animation.targetValue,
                            startTimeNanos = it,
                            isRunning = true,
                            onCancel = { isRunning = false }
                        )
                        .apply {
                            // First frame
                            doAnimationFrameWithScale(
                                it,
                                durationScale,
                                animation,
                                this@animate,
                                block
                            )
                        }
            }
        } else {
            lateInitScope =
                AnimationScope(
                        initialValue = initialValue,
                        typeConverter = animation.typeConverter,
                        initialVelocityVector = initialVelocityVector,
                        lastFrameTimeNanos = startTimeNanos,
                        targetValue = animation.targetValue,
                        startTimeNanos = startTimeNanos,
                        isRunning = true,
                        onCancel = { isRunning = false }
                    )
                    .apply {
                        // First frame
                        doAnimationFrameWithScale(
                            startTimeNanos,
                            coroutineContext.durationScale,
                            animation,
                            this@animate,
                            block
                        )
                    }
        }
        // Subsequent frames
        while (lateInitScope!!.isRunning) {
            val durationScale = coroutineContext.durationScale
            animation.callWithFrameNanos {
                lateInitScope!!.doAnimationFrameWithScale(it, durationScale, animation, this, block)
            }
        }
        // End of animation
    } catch (e: CancellationException) {
        lateInitScope?.isRunning = false
        if (lateInitScope?.lastFrameTimeNanos == lastFrameTimeNanos) {
            // There hasn't been another animation.
            isRunning = false
        }
        throw e
    }
}

/**
 * Calls the [finite][withFrameNanos] or [infinite][withInfiniteAnimationFrameNanos] variant of
 * `withFrameNanos`, depending on the value of [Animation.isInfinite].
 */
private suspend fun <R, T, V : AnimationVector> Animation<T, V>.callWithFrameNanos(
    onFrame: (frameTimeNanos: Long) -> R
): R {
    return if (isInfinite) {
        withInfiniteAnimationFrameNanos(onFrame)
    } else {
        withFrameNanos { onFrame.invoke(it / AnimationDebugDurationScale) }
    }
}

internal val CoroutineContext.durationScale: Float
    get() {
        val scale = this[MotionDurationScale]?.scaleFactor ?: 1f
        checkPrecondition(scale >= 0f) { "negative scale factor" }
        return scale
    }

internal fun <T, V : AnimationVector> AnimationScope<T, V>.updateState(
    state: AnimationState<T, V>
) {
    state.value = value
    state.velocityVector.copyFrom(velocityVector)
    state.finishedTimeNanos = finishedTimeNanos
    state.lastFrameTimeNanos = lastFrameTimeNanos
    state.isRunning = isRunning
}

private fun <T, V : AnimationVector> AnimationScope<T, V>.doAnimationFrameWithScale(
    frameTimeNanos: Long,
    durationScale: Float,
    anim: Animation<T, V>,
    state: AnimationState<T, V>,
    block: AnimationScope<T, V>.() -> Unit
) {
    val playTimeNanos =
        if (durationScale == 0f) {
            anim.durationNanos
        } else {
            ((frameTimeNanos - startTimeNanos) / durationScale).toLong()
        }
    doAnimationFrame(frameTimeNanos, playTimeNanos, anim, state, block)
}

// Impl detail, invoked every frame.
private fun <T, V : AnimationVector> AnimationScope<T, V>.doAnimationFrame(
    frameTimeNanos: Long,
    playTimeNanos: Long,
    anim: Animation<T, V>,
    state: AnimationState<T, V>,
    block: AnimationScope<T, V>.() -> Unit
) {
    lastFrameTimeNanos = frameTimeNanos
    value = anim.getValueFromNanos(playTimeNanos)
    velocityVector = anim.getVelocityVectorFromNanos(playTimeNanos)
    val isLastFrame = anim.isFinishedFromNanos(playTimeNanos)
    if (isLastFrame) {
        // TODO: This could probably be a little more granular
        // TODO: end time isn't necessarily last frame time
        finishedTimeNanos = lastFrameTimeNanos
        isRunning = false
    }
    updateState(state)
    block()
}<|MERGE_RESOLUTION|>--- conflicted
+++ resolved
@@ -37,12 +37,7 @@
  * @param animationSpec The animation configuration that will be used. [spring] by default.
  * @param block Will be invoked on every frame with the current value and velocity of the animation
  *   for that frame.
-<<<<<<< HEAD
- *
-=======
->>>>>>> 3d4510a6
  * @sample androidx.compose.animation.core.samples.suspendAnimateFloatVariant
- *
  * @see AnimationState.animateTo
  */
 public suspend fun animate(
@@ -138,10 +133,6 @@
  *   call [AnimationScope.cancelAnimation]. After [AnimationScope.cancelAnimation] is called,
  *   [block] will not be invoked again. The animation loop will exit after the [block] returns. All
  *   the animation related info can be accessed via [AnimationScope].
-<<<<<<< HEAD
- *
-=======
->>>>>>> 3d4510a6
  * @sample androidx.compose.animation.core.samples.animateToOnAnimationState
  */
 public suspend fun <T, V : AnimationVector> AnimationState<T, V>.animateTo(
