/*
 * Copyright 2023 The Android Open Source Project
 *
 * Licensed under the Apache License, Version 2.0 (the "License");
 * you may not use this file except in compliance with the License.
 * You may obtain a copy of the License at
 *
 *      http://www.apache.org/licenses/LICENSE-2.0
 *
 * Unless required by applicable law or agreed to in writing, software
 * distributed under the License is distributed on an "AS IS" BASIS,
 * WITHOUT WARRANTIES OR CONDITIONS OF ANY KIND, either express or implied.
 * See the License for the specific language governing permissions and
 * limitations under the License.
 */

@file:Suppress("NOTHING_TO_INLINE")

package androidx.compose.animation.core

import androidx.compose.animation.core.internal.binarySearch
import androidx.compose.ui.util.fastCoerceIn
import kotlin.jvm.JvmField
import kotlin.math.PI
import kotlin.math.abs
import kotlin.math.cos
import kotlin.math.hypot
import kotlin.math.max
import kotlin.math.min
import kotlin.math.sin

/**
 * This provides a curve fit system that stitches the x,y path together with quarter ellipses.
 *
 * @param arcModes Array of arc mode values. Expected to be of size n - 1.
 * @param timePoints Array of timestamps. Expected to be of size n. Seconds preferred.
 * @param y Array of values (of size n), where each value is spread on a [FloatArray] for each of
 *   its dimensions, expected to be of even size since two values are needed to interpolate arcs.
 */
<<<<<<< HEAD
@ExperimentalAnimationSpecApi
=======
>>>>>>> 3d4510a6
internal class ArcSpline(arcModes: IntArray, timePoints: FloatArray, y: Array<FloatArray>) {
    private val arcs: Array<Array<Arc>>
    private val isExtrapolate = true

    init {
        var mode = StartVertical
        var last = StartVertical

        arcs =
            Array(timePoints.size - 1) { i ->
                when (arcModes[i]) {
<<<<<<< HEAD
                    ArcStartVertical -> {
                        mode = StartVertical
                        last = mode
                    }
                    ArcStartHorizontal -> {
                        mode = StartHorizontal
                        last = mode
                    }
                    ArcStartFlip -> {
                        mode = if (last == StartVertical) StartHorizontal else StartVertical
                        last = mode
                    }
                    ArcStartLinear -> mode = StartLinear
                    ArcAbove -> mode = UpArc
                    ArcBelow -> mode = DownArc
                }
                val dim = y[i].size / 2 + y[i].size % 2
=======
                    ArcSplineArcStartVertical -> {
                        mode = StartVertical
                        last = mode
                    }
                    ArcSplineArcStartHorizontal -> {
                        mode = StartHorizontal
                        last = mode
                    }
                    ArcSplineArcStartFlip -> {
                        mode = if (last == StartVertical) StartHorizontal else StartVertical
                        last = mode
                    }
                    ArcSplineArcStartLinear -> mode = StartLinear
                    ArcSplineArcAbove -> mode = UpArc
                    ArcSplineArcBelow -> mode = DownArc
                }

                val yArray = y[i]
                val yArray1 = y[i + 1]
                val timeArray = timePoints[i]
                val timeArray1 = timePoints[i + 1]

                val dim = yArray.size / 2 + yArray.size % 2
>>>>>>> 3d4510a6
                Array(dim) { j ->
                    val k = j * 2
                    Arc(
                        mode = mode,
<<<<<<< HEAD
                        time1 = timePoints[i],
                        time2 = timePoints[i + 1],
                        x1 = y[i][k],
                        y1 = y[i][k + 1],
                        x2 = y[i + 1][k],
                        y2 = y[i + 1][k + 1]
=======
                        time1 = timeArray,
                        time2 = timeArray1,
                        x1 = yArray[k],
                        y1 = yArray[k + 1],
                        x2 = yArray1[k],
                        y2 = yArray1[k + 1]
>>>>>>> 3d4510a6
                    )
                }
            }
    }

    /** get the values of the at t point in time. */
    fun getPos(time: Float, v: FloatArray) {
        var t = time
        val arcs = arcs
        val lastIndex = arcs.size - 1
        val start = arcs[0][0].time1
        val end = arcs[lastIndex][0].time2
        val size = v.size

        if (isExtrapolate) {
            if (t < start || t > end) {
                val p: Int
                val t0: Float
                if (t > end) {
                    p = lastIndex
                    t0 = end
                } else {
                    p = 0
                    t0 = start
                }
                val dt = t - t0

                var i = 0
                var j = 0
                while (i < size - 1) {
                    val arc = arcs[p][j]
                    if (arc.isLinear) {
                        v[i] = arc.getLinearX(t0) + dt * arc.linearDX
                        v[i + 1] = arc.getLinearY(t0) + dt * arc.linearDY
                    } else {
                        arc.setPoint(t0)
                        v[i] = arc.calcX() + dt * arc.calcDX()
                        v[i + 1] = arc.calcY() + dt * arc.calcDY()
                    }
                    i += 2
                    j++
                }
                return
            }
        } else {
            t = max(t, start)
            t = min(t, end)
        }

        // TODO: Consider passing the index from the caller to improve performance
        var populated = false
        for (i in arcs.indices) {
            var k = 0
            var j = 0
            while (j < size - 1) {
                val arc = arcs[i][k]
                if (t <= arc.time2) {
                    if (arc.isLinear) {
                        v[j] = arc.getLinearX(t)
                        v[j + 1] = arc.getLinearY(t)
                    } else {
                        arc.setPoint(t)
                        v[j] = arc.calcX()
                        v[j + 1] = arc.calcY()
                    }
                    populated = true
                }
                j += 2
                k++
            }
            if (populated) {
                return
            }
        }
    }

    /** Get the differential which of the curves at point t */
    fun getSlope(time: Float, v: FloatArray) {
        val arcs = arcs
        val t = time.fastCoerceIn(arcs[0][0].time1, arcs[arcs.size - 1][0].time2)
        val size = v.size

        var populated = false
        // TODO: Consider passing the index from the caller to improve performance
        for (i in arcs.indices) {
            var j = 0
            var k = 0
            while (j < size - 1) {
                val arc = arcs[i][k]
                if (t <= arc.time2) {
                    if (arc.isLinear) {
                        v[j] = arc.linearDX
                        v[j + 1] = arc.linearDY
                    } else {
                        arc.setPoint(t)
                        v[j] = arc.calcDX()
                        v[j + 1] = arc.calcDY()
                    }
                    populated = true
                }
                j += 2
                k++
            }
            if (populated) {
                return
            }
        }
    }

    class Arc
    internal constructor(
        mode: Int,
        val time1: Float,
        val time2: Float,
        private val x1: Float,
        private val y1: Float,
        private val x2: Float,
        private val y2: Float
    ) {
        private var arcDistance = 0f
        private var tmpSinAngle = 0f
        private var tmpCosAngle = 0f

        private val lut: FloatArray
        private val oneOverDeltaTime: Float
        private val arcVelocity: Float
        private val vertical: Float

        @JvmField internal val ellipseA: Float
        @JvmField internal val ellipseB: Float

        @JvmField internal val isLinear: Boolean

        // also used to cache the slope in the unused center
        @JvmField internal val ellipseCenterX: Float
        // also used to cache the slope in the unused center
        @JvmField internal val ellipseCenterY: Float

        internal inline val linearDX: Float
            get() = ellipseCenterX

        internal inline val linearDY: Float
            get() = ellipseCenterY

        init {
            val dx = x2 - x1
            val dy = y2 - y1
<<<<<<< HEAD
            isVertical =
=======
            val isVertical =
>>>>>>> 3d4510a6
                when (mode) {
                    StartVertical -> true
                    UpArc -> dy < 0
                    DownArc -> dy > 0
                    else -> false
                }
<<<<<<< HEAD
=======
            vertical = if (isVertical) -1.0f else 1.0f
>>>>>>> 3d4510a6
            oneOverDeltaTime = 1 / (this.time2 - this.time1)
            lut = FloatArray(LutSize)

            var isLinear = mode == StartLinear
            if (isLinear || abs(dx) < Epsilon || abs(dy) < Epsilon) {
                isLinear = true
                arcDistance = hypot(dy, dx)
                arcVelocity = arcDistance * oneOverDeltaTime
                ellipseCenterX = dx * oneOverDeltaTime // cache the slope in the unused center
                ellipseCenterY = dy * oneOverDeltaTime // cache the slope in the unused center
                ellipseA = Float.NaN
                ellipseB = Float.NaN
            } else {
                ellipseA = dx * vertical
                ellipseB = dy * -vertical
                ellipseCenterX = if (isVertical) x2 else x1
                ellipseCenterY = if (isVertical) y1 else y2
                buildTable(x1, y1, x2, y2)
                arcVelocity = arcDistance * oneOverDeltaTime
            }
            this.isLinear = isLinear
        }

        fun setPoint(time: Float) {
            val angle = calcAngle(time)
            tmpSinAngle = sin(angle)
            tmpCosAngle = cos(angle)
        }

        private inline fun calcAngle(time: Float): Float {
            val percent = (if (vertical == -1.0f) time2 - time else time - time1) * oneOverDeltaTime
            return HalfPi * lookup(percent)
        }

        inline fun calcX(): Float {
            return ellipseCenterX + ellipseA * tmpSinAngle
        }

        inline fun calcY(): Float {
            return ellipseCenterY + ellipseB * tmpCosAngle
        }

        fun calcDX(): Float {
            val vx = ellipseA * tmpCosAngle
            val vy = -ellipseB * tmpSinAngle
            val norm = arcVelocity / hypot(vx, vy)
            return vx * vertical * norm
        }

        fun calcDY(): Float {
            val vx = ellipseA * tmpCosAngle
            val vy = -ellipseB * tmpSinAngle
            val norm = arcVelocity / hypot(vx, vy)
            return vy * vertical * norm
        }

        fun getLinearX(time: Float): Float {
            var t = time
            t = (t - time1) * oneOverDeltaTime
            return x1 + t * (x2 - x1)
        }

        fun getLinearY(time: Float): Float {
            var t = time
            t = (t - time1) * oneOverDeltaTime
            return y1 + t * (y2 - y1)
        }

        private fun lookup(v: Float): Float {
            if (v <= 0) {
                return 0.0f
            }
            if (v >= 1) {
                return 1.0f
            }
            val pos = v * (LutSize - 1)
            val iv = pos.toInt()
            val off = pos - pos.toInt()
            return lut[iv] + off * (lut[iv + 1] - lut[iv])
        }

        // Internal to prevent inlining from R8
        @Suppress("MemberVisibilityCanBePrivate")
        internal fun buildTable(x1: Float, y1: Float, x2: Float, y2: Float) {
            val a = x2 - x1
            val b = y1 - y2
            var lx = 0f
            var ly = b // == b * cos(0), because we skip index 0 in the loops below
            var dist = 0f

            val ourPercent = OurPercentCache
            val lastIndex = ourPercent.size - 1
            val lastIndexFloat = lastIndex.toFloat()
            val lut = lut

            for (i in 1..lastIndex) {
                val angle = toRadians(90.0 * i / lastIndex).toFloat()
                val s = sin(angle)
                val c = cos(angle)
                val px = a * s
                val py = b * c
                dist += hypot((px - lx), (py - ly)) // we don't want to compute and store dist
                ourPercent[i] = dist // for i == 0
                lx = px
                ly = py
            }

            arcDistance = dist
            for (i in 1..lastIndex) {
                ourPercent[i] /= dist
            }

            val lutLastIndex = (LutSize - 1).toFloat()
            for (i in lut.indices) {
                val pos = i / lutLastIndex
                val index = ourPercent.binarySearch(pos)
                if (index >= 0) {
                    lut[i] = index / lastIndexFloat
                } else if (index == -1) {
                    lut[i] = 0f
                } else {
                    val p1 = -index - 2
                    val p2 = -index - 1
                    val ans =
                        (p1 + (pos - ourPercent[p1]) / (ourPercent[p2] - ourPercent[p1])) /
                            lastIndexFloat
                    lut[i] = ans
                }
            }
        }
<<<<<<< HEAD

        companion object {
            private var _ourPercent: FloatArray? = null
            private val ourPercent: FloatArray
                get() {
                    if (_ourPercent != null) {
                        return _ourPercent!!
                    }
                    _ourPercent = FloatArray(91)
                    return _ourPercent!!
                }

            private const val Epsilon = 0.001f
        }
    }

    companion object {
        const val ArcStartVertical = 1
        const val ArcStartHorizontal = 2
        const val ArcStartFlip = 3
        const val ArcBelow = 4
        const val ArcAbove = 5
        const val ArcStartLinear = 0
        private const val StartVertical = 1
        private const val StartHorizontal = 2
        private const val StartLinear = 3
        private const val DownArc = 4
        private const val UpArc = 5
=======
>>>>>>> 3d4510a6
    }
}

internal const val ArcSplineArcStartLinear = 0
internal const val ArcSplineArcStartVertical = 1
internal const val ArcSplineArcStartHorizontal = 2
internal const val ArcSplineArcStartFlip = 3
internal const val ArcSplineArcBelow = 4
internal const val ArcSplineArcAbove = 5

private const val StartVertical = 1
private const val StartHorizontal = 2
private const val StartLinear = 3
private const val DownArc = 4
private const val UpArc = 5
private const val LutSize = 101

private const val Epsilon = 0.001f
private const val HalfPi = (PI * 0.5).toFloat()

private val OurPercentCache: FloatArray = FloatArray(91)

private inline fun toRadians(value: Double): Double =
    value * (PI / 180.0)<|MERGE_RESOLUTION|>--- conflicted
+++ resolved
@@ -37,10 +37,6 @@
  * @param y Array of values (of size n), where each value is spread on a [FloatArray] for each of
  *   its dimensions, expected to be of even size since two values are needed to interpolate arcs.
  */
-<<<<<<< HEAD
-@ExperimentalAnimationSpecApi
-=======
->>>>>>> 3d4510a6
 internal class ArcSpline(arcModes: IntArray, timePoints: FloatArray, y: Array<FloatArray>) {
     private val arcs: Array<Array<Arc>>
     private val isExtrapolate = true
@@ -52,25 +48,6 @@
         arcs =
             Array(timePoints.size - 1) { i ->
                 when (arcModes[i]) {
-<<<<<<< HEAD
-                    ArcStartVertical -> {
-                        mode = StartVertical
-                        last = mode
-                    }
-                    ArcStartHorizontal -> {
-                        mode = StartHorizontal
-                        last = mode
-                    }
-                    ArcStartFlip -> {
-                        mode = if (last == StartVertical) StartHorizontal else StartVertical
-                        last = mode
-                    }
-                    ArcStartLinear -> mode = StartLinear
-                    ArcAbove -> mode = UpArc
-                    ArcBelow -> mode = DownArc
-                }
-                val dim = y[i].size / 2 + y[i].size % 2
-=======
                     ArcSplineArcStartVertical -> {
                         mode = StartVertical
                         last = mode
@@ -94,26 +71,16 @@
                 val timeArray1 = timePoints[i + 1]
 
                 val dim = yArray.size / 2 + yArray.size % 2
->>>>>>> 3d4510a6
                 Array(dim) { j ->
                     val k = j * 2
                     Arc(
                         mode = mode,
-<<<<<<< HEAD
-                        time1 = timePoints[i],
-                        time2 = timePoints[i + 1],
-                        x1 = y[i][k],
-                        y1 = y[i][k + 1],
-                        x2 = y[i + 1][k],
-                        y2 = y[i + 1][k + 1]
-=======
                         time1 = timeArray,
                         time2 = timeArray1,
                         x1 = yArray[k],
                         y1 = yArray[k + 1],
                         x2 = yArray1[k],
                         y2 = yArray1[k + 1]
->>>>>>> 3d4510a6
                     )
                 }
             }
@@ -261,21 +228,14 @@
         init {
             val dx = x2 - x1
             val dy = y2 - y1
-<<<<<<< HEAD
-            isVertical =
-=======
             val isVertical =
->>>>>>> 3d4510a6
                 when (mode) {
                     StartVertical -> true
                     UpArc -> dy < 0
                     DownArc -> dy > 0
                     else -> false
                 }
-<<<<<<< HEAD
-=======
             vertical = if (isVertical) -1.0f else 1.0f
->>>>>>> 3d4510a6
             oneOverDeltaTime = 1 / (this.time2 - this.time1)
             lut = FloatArray(LutSize)
 
@@ -406,37 +366,6 @@
                 }
             }
         }
-<<<<<<< HEAD
-
-        companion object {
-            private var _ourPercent: FloatArray? = null
-            private val ourPercent: FloatArray
-                get() {
-                    if (_ourPercent != null) {
-                        return _ourPercent!!
-                    }
-                    _ourPercent = FloatArray(91)
-                    return _ourPercent!!
-                }
-
-            private const val Epsilon = 0.001f
-        }
-    }
-
-    companion object {
-        const val ArcStartVertical = 1
-        const val ArcStartHorizontal = 2
-        const val ArcStartFlip = 3
-        const val ArcBelow = 4
-        const val ArcAbove = 5
-        const val ArcStartLinear = 0
-        private const val StartVertical = 1
-        private const val StartHorizontal = 2
-        private const val StartLinear = 3
-        private const val DownArc = 4
-        private const val UpArc = 5
-=======
->>>>>>> 3d4510a6
     }
 }
 
