/*
 * Copyright 2023 The Android Open Source Project
 *
 * Licensed under the Apache License, Version 2.0 (the "License");
 * you may not use this file except in compliance with the License.
 * You may obtain a copy of the License at
 *
 *      http://www.apache.org/licenses/LICENSE-2.0
 *
 * Unless required by applicable law or agreed to in writing, software
 * distributed under the License is distributed on an "AS IS" BASIS,
 * WITHOUT WARRANTIES OR CONDITIONS OF ANY KIND, either express or implied.
 * See the License for the specific language governing permissions and
 * limitations under the License.
 */

@file:Suppress("NOTHING_TO_INLINE")

package androidx.compose.animation.core

<<<<<<< HEAD
=======
import androidx.compose.ui.util.fastCoerceIn
import kotlin.jvm.JvmField
>>>>>>> f83b2287
import kotlin.math.PI
import kotlin.math.abs
import kotlin.math.cos
import kotlin.math.hypot
import kotlin.math.max
import kotlin.math.min
import kotlin.math.sin

/**
 * This provides a curve fit system that stitches the x,y path together with quarter ellipses.
 *
 * @param arcModes Array of arc mode values. Expected to be of size n - 1.
 * @param timePoints Array of timestamps. Expected to be of size n. Seconds preferred.
 * @param y Array of values (of size n), where each value is spread on a [FloatArray] for each of
 *   its dimensions, expected to be of even size since two values are needed to interpolate arcs.
 */
internal class ArcSpline(arcModes: IntArray, timePoints: FloatArray, y: Array<FloatArray>) {
    private val arcs: Array<Array<Arc>>
    private val isExtrapolate = true

    init {
        var mode = StartVertical
        var last = StartVertical

        arcs =
            Array(timePoints.size - 1) { i ->
                when (arcModes[i]) {
                    ArcSplineArcStartVertical -> {
                        mode = StartVertical
                        last = mode
                    }
                    ArcSplineArcStartHorizontal -> {
                        mode = StartHorizontal
                        last = mode
                    }
                    ArcSplineArcStartFlip -> {
                        mode = if (last == StartVertical) StartHorizontal else StartVertical
                        last = mode
                    }
                    ArcSplineArcStartLinear -> mode = StartLinear
                    ArcSplineArcAbove -> mode = UpArc
                    ArcSplineArcBelow -> mode = DownArc
                }

                val yArray = y[i]
                val yArray1 = y[i + 1]
                val timeArray = timePoints[i]
                val timeArray1 = timePoints[i + 1]

                val dim = yArray.size / 2 + yArray.size % 2
                Array(dim) { j ->
                    val k = j * 2
                    Arc(
                        mode = mode,
                        time1 = timeArray,
                        time2 = timeArray1,
                        x1 = yArray[k],
                        y1 = yArray[k + 1],
                        x2 = yArray1[k],
                        y2 = yArray1[k + 1]
                    )
                }
            }
    }

    /** get the values of the at t point in time. */
    fun getPos(time: Float, v: FloatArray) {
        var t = time
        val arcs = arcs
        val lastIndex = arcs.size - 1
        val start = arcs[0][0].time1
        val end = arcs[lastIndex][0].time2
        val size = v.size

        if (isExtrapolate) {
            if (t < start || t > end) {
                val p: Int
                val t0: Float
                if (t > end) {
                    p = lastIndex
                    t0 = end
                } else {
                    p = 0
                    t0 = start
                }
                val dt = t - t0

                var i = 0
                var j = 0
                while (i < size - 1) {
                    val arc = arcs[p][j]
                    if (arc.isLinear) {
                        v[i] = arc.getLinearX(t0) + dt * arc.linearDX
                        v[i + 1] = arc.getLinearY(t0) + dt * arc.linearDY
                    } else {
                        arc.setPoint(t0)
                        v[i] = arc.calcX() + dt * arc.calcDX()
                        v[i + 1] = arc.calcY() + dt * arc.calcDY()
                    }
                    i += 2
                    j++
                }
                return
            }
        } else {
            t = max(t, start)
            t = min(t, end)
        }

        // TODO: Consider passing the index from the caller to improve performance
        var populated = false
        for (i in arcs.indices) {
            var k = 0
            var j = 0
            while (j < size - 1) {
                val arc = arcs[i][k]
                if (t <= arc.time2) {
                    if (arc.isLinear) {
                        v[j] = arc.getLinearX(t)
                        v[j + 1] = arc.getLinearY(t)
                    } else {
                        arc.setPoint(t)
                        v[j] = arc.calcX()
                        v[j + 1] = arc.calcY()
                    }
                    populated = true
                }
                j += 2
                k++
            }
            if (populated) {
                return
            }
        }
    }

    /** Get the differential which of the curves at point t */
    fun getSlope(time: Float, v: FloatArray) {
        val arcs = arcs
        val t = time.fastCoerceIn(arcs[0][0].time1, arcs[arcs.size - 1][0].time2)
        val size = v.size

        var populated = false
        // TODO: Consider passing the index from the caller to improve performance
        for (i in arcs.indices) {
            var j = 0
            var k = 0
            while (j < size - 1) {
                val arc = arcs[i][k]
                if (t <= arc.time2) {
                    if (arc.isLinear) {
                        v[j] = arc.linearDX
                        v[j + 1] = arc.linearDY
                    } else {
                        arc.setPoint(t)
                        v[j] = arc.calcDX()
                        v[j + 1] = arc.calcDY()
                    }
                    populated = true
                }
                j += 2
                k++
            }
            if (populated) {
                return
            }
        }
    }

    class Arc
    internal constructor(
        mode: Int,
        val time1: Float,
        val time2: Float,
        private val x1: Float,
        private val y1: Float,
        private val x2: Float,
        private val y2: Float
    ) {
        private var arcDistance = 0f
        private var tmpSinAngle = 0f
        private var tmpCosAngle = 0f

        private val lut: FloatArray
        private val oneOverDeltaTime: Float
        private val arcVelocity: Float
        private val vertical: Float

        @JvmField internal val ellipseA: Float
        @JvmField internal val ellipseB: Float

        @JvmField internal val isLinear: Boolean

        // also used to cache the slope in the unused center
        @JvmField internal val ellipseCenterX: Float
        // also used to cache the slope in the unused center
        @JvmField internal val ellipseCenterY: Float

        internal inline val linearDX: Float
            get() = ellipseCenterX

        internal inline val linearDY: Float
            get() = ellipseCenterY

        init {
            val dx = x2 - x1
            val dy = y2 - y1
            val isVertical =
                when (mode) {
                    StartVertical -> true
                    UpArc -> dy < 0
                    DownArc -> dy > 0
                    else -> false
                }
            vertical = if (isVertical) -1.0f else 1.0f
            oneOverDeltaTime = 1 / (this.time2 - this.time1)
            lut = FloatArray(LutSize)

            var isLinear = mode == StartLinear
            if (isLinear || abs(dx) < Epsilon || abs(dy) < Epsilon) {
                isLinear = true
                arcDistance = hypot(dy, dx)
                arcVelocity = arcDistance * oneOverDeltaTime
                ellipseCenterX = dx * oneOverDeltaTime // cache the slope in the unused center
                ellipseCenterY = dy * oneOverDeltaTime // cache the slope in the unused center
                ellipseA = Float.NaN
                ellipseB = Float.NaN
            } else {
                ellipseA = dx * vertical
                ellipseB = dy * -vertical
                ellipseCenterX = if (isVertical) x2 else x1
                ellipseCenterY = if (isVertical) y1 else y2
                buildTable(x1, y1, x2, y2)
                arcVelocity = arcDistance * oneOverDeltaTime
            }
            this.isLinear = isLinear
        }

        fun setPoint(time: Float) {
<<<<<<< HEAD
            val percent = (if (isVertical) time2 - time else time - time1) * oneOverDeltaTime
            val angle = PI.toFloat() * 0.5f * lookup(percent)
=======
            val angle = calcAngle(time)
>>>>>>> f83b2287
            tmpSinAngle = sin(angle)
            tmpCosAngle = cos(angle)
        }

        private inline fun calcAngle(time: Float): Float {
            val percent = (if (vertical == -1.0f) time2 - time else time - time1) * oneOverDeltaTime
            return HalfPi * lookup(percent)
        }

        inline fun calcX(): Float {
            return ellipseCenterX + ellipseA * tmpSinAngle
        }

        inline fun calcY(): Float {
            return ellipseCenterY + ellipseB * tmpCosAngle
        }

        fun calcDX(): Float {
            val vx = ellipseA * tmpCosAngle
            val vy = -ellipseB * tmpSinAngle
            val norm = arcVelocity / hypot(vx, vy)
            return vx * vertical * norm
        }

        fun calcDY(): Float {
            val vx = ellipseA * tmpCosAngle
            val vy = -ellipseB * tmpSinAngle
            val norm = arcVelocity / hypot(vx, vy)
            return vy * vertical * norm
        }

        fun getLinearX(time: Float): Float {
            var t = time
            t = (t - time1) * oneOverDeltaTime
            return x1 + t * (x2 - x1)
        }

        fun getLinearY(time: Float): Float {
            var t = time
            t = (t - time1) * oneOverDeltaTime
            return y1 + t * (y2 - y1)
        }

        private fun lookup(v: Float): Float {
            if (v <= 0) {
                return 0.0f
            }
            if (v >= 1) {
                return 1.0f
            }
            val pos = v * (LutSize - 1)
            val iv = pos.toInt()
            val off = pos - pos.toInt()
            return lut[iv] + off * (lut[iv + 1] - lut[iv])
        }

        // Internal to prevent inlining from R8
        @Suppress("MemberVisibilityCanBePrivate")
        internal fun buildTable(x1: Float, y1: Float, x2: Float, y2: Float) {
            val a = x2 - x1
            val b = y1 - y2
            var lx = 0f
            var ly = b // == b * cos(0), because we skip index 0 in the loops below
            var dist = 0f
<<<<<<< HEAD
            for (i in ourPercent.indices) {
                val angle = toRadians(90.0 * i / (ourPercent.size - 1)).toFloat()
=======

            val ourPercent = OurPercentCache
            val lastIndex = ourPercent.size - 1
            val lastIndexFloat = lastIndex.toFloat()
            val lut = lut

            for (i in 1..lastIndex) {
                val angle = toRadians(90.0 * i / lastIndex).toFloat()
>>>>>>> f83b2287
                val s = sin(angle)
                val c = cos(angle)
                val px = a * s
                val py = b * c
                dist += hypot((px - lx), (py - ly)) // we don't want to compute and store dist
                ourPercent[i] = dist // for i == 0
                lx = px
                ly = py
            }

            arcDistance = dist
            for (i in 1..lastIndex) {
                ourPercent[i] /= dist
            }

            val lutLastIndex = (LutSize - 1).toFloat()
            for (i in lut.indices) {
<<<<<<< HEAD
                val pos = i / (lut.size - 1).toFloat()
=======
                val pos = i / lutLastIndex
>>>>>>> f83b2287
                val index = binarySearch(ourPercent, pos)
                if (index >= 0) {
                    lut[i] = index / lastIndexFloat
                } else if (index == -1) {
                    lut[i] = 0f
                } else {
                    val p1 = -index - 2
                    val p2 = -index - 1
                    val ans =
                        (p1 + (pos - ourPercent[p1]) / (ourPercent[p2] - ourPercent[p1])) /
                            lastIndexFloat
                    lut[i] = ans
                }
            }
        }
    }
}

<<<<<<< HEAD
    companion object {
        const val ArcStartVertical = 1
        const val ArcStartHorizontal = 2
        const val ArcStartFlip = 3
        const val ArcBelow = 4
        const val ArcAbove = 5
        const val ArcStartLinear = 0
        private const val StartVertical = 1
        private const val StartHorizontal = 2
        private const val StartLinear = 3
        private const val DownArc = 4
        private const val UpArc = 5
    }
}
=======
internal const val ArcSplineArcStartLinear = 0
internal const val ArcSplineArcStartVertical = 1
internal const val ArcSplineArcStartHorizontal = 2
internal const val ArcSplineArcStartFlip = 3
internal const val ArcSplineArcBelow = 4
internal const val ArcSplineArcAbove = 5

private const val StartVertical = 1
private const val StartHorizontal = 2
private const val StartLinear = 3
private const val DownArc = 4
private const val UpArc = 5
private const val LutSize = 101

private const val Epsilon = 0.001f
private const val HalfPi = (PI * 0.5).toFloat()

private val OurPercentCache: FloatArray = FloatArray(91)
>>>>>>> f83b2287

internal expect inline fun toRadians(value: Double): Double

internal expect inline fun binarySearch(array: FloatArray, position: Float): Int<|MERGE_RESOLUTION|>--- conflicted
+++ resolved
@@ -18,11 +18,8 @@
 
 package androidx.compose.animation.core
 
-<<<<<<< HEAD
-=======
 import androidx.compose.ui.util.fastCoerceIn
 import kotlin.jvm.JvmField
->>>>>>> f83b2287
 import kotlin.math.PI
 import kotlin.math.abs
 import kotlin.math.cos
@@ -262,12 +259,7 @@
         }
 
         fun setPoint(time: Float) {
-<<<<<<< HEAD
-            val percent = (if (isVertical) time2 - time else time - time1) * oneOverDeltaTime
-            val angle = PI.toFloat() * 0.5f * lookup(percent)
-=======
             val angle = calcAngle(time)
->>>>>>> f83b2287
             tmpSinAngle = sin(angle)
             tmpCosAngle = cos(angle)
         }
@@ -332,10 +324,6 @@
             var lx = 0f
             var ly = b // == b * cos(0), because we skip index 0 in the loops below
             var dist = 0f
-<<<<<<< HEAD
-            for (i in ourPercent.indices) {
-                val angle = toRadians(90.0 * i / (ourPercent.size - 1)).toFloat()
-=======
 
             val ourPercent = OurPercentCache
             val lastIndex = ourPercent.size - 1
@@ -344,7 +332,6 @@
 
             for (i in 1..lastIndex) {
                 val angle = toRadians(90.0 * i / lastIndex).toFloat()
->>>>>>> f83b2287
                 val s = sin(angle)
                 val c = cos(angle)
                 val px = a * s
@@ -362,11 +349,7 @@
 
             val lutLastIndex = (LutSize - 1).toFloat()
             for (i in lut.indices) {
-<<<<<<< HEAD
-                val pos = i / (lut.size - 1).toFloat()
-=======
                 val pos = i / lutLastIndex
->>>>>>> f83b2287
                 val index = binarySearch(ourPercent, pos)
                 if (index >= 0) {
                     lut[i] = index / lastIndexFloat
@@ -385,22 +368,6 @@
     }
 }
 
-<<<<<<< HEAD
-    companion object {
-        const val ArcStartVertical = 1
-        const val ArcStartHorizontal = 2
-        const val ArcStartFlip = 3
-        const val ArcBelow = 4
-        const val ArcAbove = 5
-        const val ArcStartLinear = 0
-        private const val StartVertical = 1
-        private const val StartHorizontal = 2
-        private const val StartLinear = 3
-        private const val DownArc = 4
-        private const val UpArc = 5
-    }
-}
-=======
 internal const val ArcSplineArcStartLinear = 0
 internal const val ArcSplineArcStartVertical = 1
 internal const val ArcSplineArcStartHorizontal = 2
@@ -419,7 +386,6 @@
 private const val HalfPi = (PI * 0.5).toFloat()
 
 private val OurPercentCache: FloatArray = FloatArray(91)
->>>>>>> f83b2287
 
 internal expect inline fun toRadians(value: Double): Double
 
