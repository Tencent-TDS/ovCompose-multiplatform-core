--- conflicted
+++ resolved
@@ -38,15 +38,9 @@
  * @see [updateTransition]
  */
 @JvmDefaultWithCompatibility
-<<<<<<< HEAD
-interface Animation<T, V : AnimationVector> {
-    /** This amount of time in nanoseconds that the animation will run before it finishes */
-    @get:Suppress("MethodNameUnits") val durationNanos: Long
-=======
 public interface Animation<T, V : AnimationVector> {
     /** This amount of time in nanoseconds that the animation will run before it finishes */
     @get:Suppress("MethodNameUnits") public val durationNanos: Long
->>>>>>> 3d4510a6
 
     /**
      * The [TwoWayConverter] that will be used to convert value/velocity from any arbitrary data
@@ -56,11 +50,7 @@
     public val typeConverter: TwoWayConverter<T, V>
 
     /** This is the value that the [Animation] will reach when it finishes uninterrupted. */
-<<<<<<< HEAD
-    val targetValue: T
-=======
     public val targetValue: T
->>>>>>> 3d4510a6
 
     /**
      * Whether or not the [Animation] represents an infinite animation. That is, one that will not
@@ -158,11 +148,7 @@
     initialValue: T,
     targetValue: T,
     initialVelocity: T
-<<<<<<< HEAD
-) =
-=======
 ): TargetBasedAnimation<T, V> =
->>>>>>> 3d4510a6
     TargetBasedAnimation(
         animationSpec,
         typeConverter,
@@ -195,11 +181,7 @@
  * @see [updateTransition]
  * @see [Animatable]
  */
-<<<<<<< HEAD
-class TargetBasedAnimation<T, V : AnimationVector>
-=======
 public class TargetBasedAnimation<T, V : AnimationVector>
->>>>>>> 3d4510a6
 internal constructor(
     internal val animationSpec: VectorizedAnimationSpec<V>,
     override val typeConverter: TwoWayConverter<T, V>,
@@ -364,11 +346,7 @@
  * @see Animatable.animateDecay
  * @see AnimationState.animateDecay
  */
-<<<<<<< HEAD
-class DecayAnimation<T, V : AnimationVector> /*@VisibleForTesting*/
-=======
 public class DecayAnimation<T, V : AnimationVector> /*@VisibleForTesting*/
->>>>>>> 3d4510a6
 constructor(
     private val animationSpec: VectorizedDecayAnimationSpec<V>,
     override val typeConverter: TwoWayConverter<T, V>,
@@ -509,11 +487,7 @@
     animationSpec: FloatDecayAnimationSpec,
     initialValue: Float,
     initialVelocity: Float = 0f
-<<<<<<< HEAD
-) =
-=======
 ): DecayAnimation<Float, AnimationVector1D> =
->>>>>>> 3d4510a6
     DecayAnimation(
         animationSpec.generateDecayAnimationSpec(),
         Float.VectorConverter,
