/*
 * Copyright 2020 The Android Open Source Project
 *
 * Licensed under the Apache License, Version 2.0 (the "License");
 * you may not use this file except in compliance with the License.
 * You may obtain a copy of the License at
 *
 *      http://www.apache.org/licenses/LICENSE-2.0
 *
 * Unless required by applicable law or agreed to in writing, software
 * distributed under the License is distributed on an "AS IS" BASIS,
 * WITHOUT WARRANTIES OR CONDITIONS OF ANY KIND, either express or implied.
 * See the License for the specific language governing permissions and
 * limitations under the License.
 */

package androidx.compose.animation.core

import androidx.annotation.IntRange
import androidx.collection.MutableIntList
import androidx.collection.MutableIntObjectMap
import androidx.collection.emptyIntObjectMap
import androidx.collection.intListOf
import androidx.collection.mutableIntObjectMapOf
import androidx.compose.animation.core.AnimationConstants.DefaultDurationMillis
import androidx.compose.animation.core.ArcMode.Companion.ArcBelow
import androidx.compose.animation.core.ArcMode.Companion.ArcLinear
import androidx.compose.animation.core.KeyframesSpec.KeyframesSpecConfig
import androidx.compose.runtime.Immutable
import androidx.compose.runtime.Stable
import androidx.compose.ui.geometry.Offset
import androidx.compose.ui.unit.IntOffset
import androidx.compose.ui.util.fastRoundToInt
import kotlin.math.abs

object AnimationConstants {
    /**
     * The default duration used in [VectorizedAnimationSpec]s and [AnimationSpec].
     */
    const val DefaultDurationMillis: Int = 300

    /**
     * The value that is used when the animation time is not yet set.
     */
    const val UnspecifiedTime: Long = Long.MIN_VALUE
}

/**
 * [AnimationSpec] stores the specification of an animation, including 1) the data type to be
 * animated, and 2) the animation configuration (i.e. [VectorizedAnimationSpec]) that will be used
 * once the data (of type [T]) has been converted to [AnimationVector].
 *
 * Any type [T] can be animated by the system as long as a [TwoWayConverter] is supplied to convert
 * the data type [T] from and to an [AnimationVector]. There are a number of converters
 * available out of the box. For example, to animate [androidx.compose.ui.unit.IntOffset] the system
 * uses [IntOffset.VectorConverter][IntOffset.Companion.VectorConverter] to convert the object to
 * [AnimationVector2D], so that both x and y dimensions are animated independently with separate
 * velocity tracking. This enables multidimensional objects to be animated in a true
 * multi-dimensional way. It is particularly useful for smoothly handling animation interruptions
 * (such as when the target changes during the animation).
 */
interface AnimationSpec<T> {
    /**
     * Creates a [VectorizedAnimationSpec] with the given [TwoWayConverter].
     *
     * The underlying animation system operates on [AnimationVector]s. [T] will be converted to
     * [AnimationVector] to animate. [VectorizedAnimationSpec] describes how the
     * converted [AnimationVector] should be animated. E.g. The animation could simply
     * interpolate between the start and end values (i.e.[TweenSpec]), or apply spring physics
     * to produce the motion (i.e. [SpringSpec]), etc)
     *
     * @param converter converts the type [T] from and to [AnimationVector] type
     */
    fun <V : AnimationVector> vectorize(
        converter: TwoWayConverter<T, V>
    ): VectorizedAnimationSpec<V>
}

/**
 * [FiniteAnimationSpec] is the interface that all non-infinite [AnimationSpec]s implement,
 * including: [TweenSpec], [SpringSpec], [KeyframesSpec], [RepeatableSpec], [SnapSpec], etc. By
 * definition, [InfiniteRepeatableSpec] __does not__ implement this interface.
 *
 * @see [InfiniteRepeatableSpec]
 */
interface FiniteAnimationSpec<T> : AnimationSpec<T> {
    override fun <V : AnimationVector> vectorize(
        converter: TwoWayConverter<T, V>
    ): VectorizedFiniteAnimationSpec<V>
}

/**
 * Creates a TweenSpec configured with the given duration, delay, and easing curve.
 *
 * @param durationMillis duration of the [VectorizedTweenSpec] animation.
 * @param delay the number of milliseconds the animation waits before starting, 0 by default.
 * @param easing the easing curve used by the animation. [FastOutSlowInEasing] by default.
 */
@Immutable
class TweenSpec<T>(
    val durationMillis: Int = DefaultDurationMillis,
    val delay: Int = 0,
    val easing: Easing = FastOutSlowInEasing
) : DurationBasedAnimationSpec<T> {

    override fun <V : AnimationVector> vectorize(converter: TwoWayConverter<T, V>) =
        VectorizedTweenSpec<V>(durationMillis, delay, easing)

    override fun equals(other: Any?): Boolean =
        if (other is TweenSpec<*>) {
            other.durationMillis == this.durationMillis &&
                other.delay == this.delay &&
                other.easing == this.easing
        } else {
            false
        }

    override fun hashCode(): Int {
        return (durationMillis * 31 + easing.hashCode()) * 31 + delay
    }
}

/**
 *  This describes [AnimationSpec]s that are based on a fixed duration, such as [KeyframesSpec],
 *  [TweenSpec], and [SnapSpec]. These duration based specs can repeated when put into a
 *  [RepeatableSpec].
 */
interface DurationBasedAnimationSpec<T> : FiniteAnimationSpec<T> {
    override fun <V : AnimationVector> vectorize(converter: TwoWayConverter<T, V>):
        VectorizedDurationBasedAnimationSpec<V>
}

/**
 * Creates a [SpringSpec] that uses the given spring constants (i.e. [dampingRatio] and
 * [stiffness]. The optional [visibilityThreshold] defines when the animation
 * should be considered to be visually close enough to round off to its target.
 *
 * @param dampingRatio damping ratio of the spring. [Spring.DampingRatioNoBouncy] by default.
 * @param stiffness stiffness of the spring. [Spring.StiffnessMedium] by default.
 * @param visibilityThreshold specifies the visibility threshold
 */
// TODO: annotate damping/stiffness with FloatRange
@Immutable
class SpringSpec<T>(
    val dampingRatio: Float = Spring.DampingRatioNoBouncy,
    val stiffness: Float = Spring.StiffnessMedium,
    val visibilityThreshold: T? = null
) : FiniteAnimationSpec<T> {

    override fun <V : AnimationVector> vectorize(converter: TwoWayConverter<T, V>) =
        VectorizedSpringSpec(dampingRatio, stiffness, converter.convert(visibilityThreshold))

    override fun equals(other: Any?): Boolean =
        if (other is SpringSpec<*>) {
            other.dampingRatio == this.dampingRatio &&
                other.stiffness == this.stiffness &&
                other.visibilityThreshold == this.visibilityThreshold
        } else {
            false
        }

    override fun hashCode(): Int =
        (visibilityThreshold.hashCode() * 31 + dampingRatio.hashCode()) * 31 + stiffness.hashCode()
}

private fun <T, V : AnimationVector> TwoWayConverter<T, V>.convert(data: T?): V? {
    if (data == null) {
        return null
    } else {
        return convertToVector(data)
    }
}

/**
 * [DurationBasedAnimationSpec] that interpolates 2-dimensional values using arcs of quarter of an
 * Ellipse.
 *
 * To interpolate with [keyframes] use [KeyframesSpecConfig.using] with an [ArcMode].
 *
 * &nbsp;
 *
 * As such, it's recommended that [ArcAnimationSpec] is only used for positional values such as:
 * [Offset], [IntOffset] or [androidx.compose.ui.unit.DpOffset].
 *
 * &nbsp;
 *
 * The orientation of the arc is indicated by the given [mode].
 *
 * Do note, that if the target value being animated only changes in one dimension, you'll only be
 * able to get a linear curve.
 *
 * Similarly, one-dimensional values will always only interpolate on a linear curve.
 *
 * @param mode Orientation of the arc.
 * @param durationMillis Duration of the animation. [DefaultDurationMillis] by default.
 * @param delayMillis Time the animation waits before starting. 0 by default.
 * @param easing [Easing] applied on the animation curve. [FastOutSlowInEasing] by default.
 *
 * @see ArcMode
 * @see keyframes
 *
 * @sample androidx.compose.animation.core.samples.OffsetArcAnimationSpec
 */
@ExperimentalAnimationSpecApi
@Immutable
class ArcAnimationSpec<T>(
    val mode: ArcMode = ArcBelow,
    val durationMillis: Int = DefaultDurationMillis,
    val delayMillis: Int = 0,
    val easing: Easing = FastOutSlowInEasing // Same default as tween()
) : DurationBasedAnimationSpec<T> {
    override fun <V : AnimationVector> vectorize(
        converter: TwoWayConverter<T, V>
    ): VectorizedDurationBasedAnimationSpec<V> =
        VectorizedKeyframesSpec(
            timestamps = intListOf(0, durationMillis),
            keyframes = emptyIntObjectMap(),
            durationMillis = durationMillis,
            delayMillis = delayMillis,
            defaultEasing = easing,
            initialArcMode = mode
        )

    override fun equals(other: Any?): Boolean {
        if (this === other) return true
        if (other !is ArcAnimationSpec<*>) return false

        if (mode != other.mode) return false
        if (durationMillis != other.durationMillis) return false
        if (delayMillis != other.delayMillis) return false
        return easing == other.easing
    }

    override fun hashCode(): Int {
        var result = mode.hashCode()
        result = 31 * result + durationMillis
        result = 31 * result + delayMillis
        result = 31 * result + easing.hashCode()
        return result
    }
}

/**
 * This class defines the two types of [StartOffset]: [StartOffsetType.Delay] and
 * [StartOffsetType.FastForward].
 * [StartOffsetType.Delay] delays the start of the animation, whereas [StartOffsetType.FastForward]
 * starts the animation right away from a given play time in the animation.
 *
 * @see repeatable
 * @see infiniteRepeatable
 * @see StartOffset
 */
@kotlin.jvm.JvmInline
value class StartOffsetType private constructor(internal val value: Int) {
    companion object {
        /**
         * Delays the start of the animation.
         */
        val Delay = StartOffsetType(-1)

        /**
         * Fast forwards the animation to a given play time, and starts it immediately.
         */
        val FastForward = StartOffsetType(1)
    }
}

/**
 * This class defines a start offset for [repeatable] and [infiniteRepeatable]. There are two types
 * of start offsets: [StartOffsetType.Delay] and [StartOffsetType.FastForward].
 * [StartOffsetType.Delay] delays the start of the animation, whereas [StartOffsetType.FastForward]
 * fast forwards the animation to a given play time and starts it right away.
 *
 * @sample androidx.compose.animation.core.samples.InfiniteProgressIndicator
 */
// This is an inline of Long so that when adding a StartOffset param to the end of constructor
// param list, it won't be confused with/clash with the mask param generated by constructors.
@kotlin.jvm.JvmInline
value class StartOffset private constructor(internal val value: Long) {
    /**
     * This creates a start offset for [repeatable] and [infiniteRepeatable]. [offsetType] can be
     * either of the following: [StartOffsetType.Delay] and [StartOffsetType.FastForward].
     * [offsetType] defaults to [StartOffsetType.Delay].
     *
     * [StartOffsetType.Delay] delays the start of the animation by [offsetMillis], whereas
     * [StartOffsetType.FastForward] starts the animation right away from [offsetMillis] in the
     * animation.
     */
    constructor(offsetMillis: Int, offsetType: StartOffsetType = StartOffsetType.Delay) : this(
        (offsetMillis * offsetType.value).toLong()
    )

    /**
     * Returns the number of milliseconds to offset the start of the animation.
     */
    val offsetMillis: Int
        get() = abs(this.value.toInt())

    /**
     * Returns the offset type of the provided [StartOffset].
     */
    val offsetType: StartOffsetType
        get() = when (this.value > 0) {
            true -> StartOffsetType.FastForward
            false -> StartOffsetType.Delay
        }
}

/**
 * [RepeatableSpec] takes another [DurationBasedAnimationSpec] and plays it [iterations] times. For
 * creating infinitely repeating animation spec, consider using [InfiniteRepeatableSpec].
 *
 * __Note__: When repeating in the [RepeatMode.Reverse] mode, it's highly recommended to have an
 * __odd__ number of iterations. Otherwise, the animation may jump to the end value when it finishes
 * the last iteration.
 *
 * [initialStartOffset] can be used to either delay the start of the animation or to fast forward
 * the animation to a given play time. This start offset will **not** be repeated, whereas the delay
 * in the [animation] (if any) will be repeated. By default, the amount of offset is 0.
 *
 * @see repeatable
 * @see InfiniteRepeatableSpec
 * @see infiniteRepeatable
 *
 * @param iterations the count of iterations. Should be at least 1.
 * @param animation the [AnimationSpec] to be repeated
 * @param repeatMode whether animation should repeat by starting from the beginning (i.e.
 *                  [RepeatMode.Restart]) or from the end (i.e. [RepeatMode.Reverse])
 * @param initialStartOffset offsets the start of the animation
 */
@Immutable
class RepeatableSpec<T>(
    val iterations: Int,
    val animation: DurationBasedAnimationSpec<T>,
    val repeatMode: RepeatMode = RepeatMode.Restart,
    val initialStartOffset: StartOffset = StartOffset(0)
) : FiniteAnimationSpec<T> {

    @Deprecated(
        level = DeprecationLevel.HIDDEN,
        message = "This constructor has been deprecated"
    )
    constructor(
        iterations: Int,
        animation: DurationBasedAnimationSpec<T>,
        repeatMode: RepeatMode = RepeatMode.Restart
    ) : this(iterations, animation, repeatMode, StartOffset(0))

    override fun <V : AnimationVector> vectorize(
        converter: TwoWayConverter<T, V>
    ): VectorizedFiniteAnimationSpec<V> {
        return VectorizedRepeatableSpec(
            iterations, animation.vectorize(converter), repeatMode, initialStartOffset
        )
    }

    override fun equals(other: Any?): Boolean =
        if (other is RepeatableSpec<*>) {
            other.iterations == this.iterations &&
                other.animation == this.animation &&
                other.repeatMode == this.repeatMode &&
                other.initialStartOffset == this.initialStartOffset
        } else {
            false
        }

    override fun hashCode(): Int {
        return ((iterations * 31 + animation.hashCode()) * 31 + repeatMode.hashCode()) * 31 +
            initialStartOffset.hashCode()
    }
}

/**
 * [InfiniteRepeatableSpec] repeats the provided [animation] infinite amount of times. It will
 * never naturally finish. This means the animation will only be stopped via some form of manual
 * cancellation. When used with transition or other animation composables, the infinite animations
 * will stop when the composable is removed from the compose tree.
 *
 * For non-infinite repeating animations, consider [RepeatableSpec].
 *
 * [initialStartOffset] can be used to either delay the start of the animation or to fast forward
 * the animation to a given play time. This start offset will **not** be repeated, whereas the delay
 * in the [animation] (if any) will be repeated. By default, the amount of offset is 0.
 *
 * @sample androidx.compose.animation.core.samples.InfiniteProgressIndicator
 *
 * @param animation the [AnimationSpec] to be repeated
 * @param repeatMode whether animation should repeat by starting from the beginning (i.e.
 *                  [RepeatMode.Restart]) or from the end (i.e. [RepeatMode.Reverse])
 * @param initialStartOffset offsets the start of the animation
 * @see infiniteRepeatable
 */
// TODO: Consider supporting repeating spring specs
class InfiniteRepeatableSpec<T>(
    val animation: DurationBasedAnimationSpec<T>,
    val repeatMode: RepeatMode = RepeatMode.Restart,
    val initialStartOffset: StartOffset = StartOffset(0)
) : AnimationSpec<T> {

    @Deprecated(
        level = DeprecationLevel.HIDDEN,
        message = "This constructor has been deprecated"
    )
    constructor(
        animation: DurationBasedAnimationSpec<T>,
        repeatMode: RepeatMode = RepeatMode.Restart
    ) : this(animation, repeatMode, StartOffset(0))

    override fun <V : AnimationVector> vectorize(
        converter: TwoWayConverter<T, V>
    ): VectorizedAnimationSpec<V> {
        return VectorizedInfiniteRepeatableSpec(
            animation.vectorize(converter), repeatMode, initialStartOffset
        )
    }

    override fun equals(other: Any?): Boolean =
        if (other is InfiniteRepeatableSpec<*>) {
            other.animation == this.animation && other.repeatMode == this.repeatMode &&
                other.initialStartOffset == this.initialStartOffset
        } else {
            false
        }

    override fun hashCode(): Int {
        return (animation.hashCode() * 31 + repeatMode.hashCode()) * 31 +
            initialStartOffset.hashCode()
    }
}

/**
 * Repeat mode for [RepeatableSpec] and [VectorizedRepeatableSpec].
 */
enum class RepeatMode {
    /**
     * [Restart] will restart the animation and animate from the start value to the end value.
     */
    Restart,

    /**
     * [Reverse] will reverse the last iteration as the animation repeats.
     */
    Reverse
}

/**
 * [SnapSpec] describes a jump-cut type of animation. It immediately snaps the animating value to
 * the end value.
 *
 * @param delay the amount of time (in milliseconds) that the animation should wait before it
 *              starts. Defaults to 0.
 */
@Immutable
class SnapSpec<T>(val delay: Int = 0) : DurationBasedAnimationSpec<T> {
    override fun <V : AnimationVector> vectorize(
        converter: TwoWayConverter<T, V>
    ): VectorizedDurationBasedAnimationSpec<V> = VectorizedSnapSpec(delay)

    override fun equals(other: Any?): Boolean =
        if (other is SnapSpec<*>) {
            other.delay == this.delay
        } else {
            false
        }

    override fun hashCode(): Int {
        return delay
    }
}

/**
 * Shared configuration class used as DSL for keyframe based animations.
 */
sealed class KeyframesSpecBaseConfig<T, E : KeyframeBaseEntity<T>> {
    /**
     * Duration of the animation in milliseconds. The minimum is `0` and defaults to
     * [DefaultDurationMillis]
     */
    @get:IntRange(from = 0)
    var durationMillis: Int = DefaultDurationMillis

    /**
     * The amount of time that the animation should be delayed. The minimum is `0` and defaults
     * to 0.
     */
    @get:IntRange(from = 0)
    var delayMillis: Int = 0

    internal val keyframes = mutableIntObjectMapOf<E>()

    /**
     * Method used to delegate instantiation of [E] to implementing classes.
     */
    internal abstract fun createEntityFor(value: T): E

    /**
     * Adds a keyframe so that animation value will be [this] at time: [timeStamp]. For example:
     *
     * @sample androidx.compose.animation.core.samples.floatAtSample
     *
     * @param timeStamp The time in the during when animation should reach value: [this], with
     * a minimum value of `0`.
     * @return an instance of [E] so a custom [Easing] can be added by the [using] method.
     */
    // needed as `open` to guarantee binary compatibility in KeyframesSpecConfig
    open infix fun T.at(@IntRange(from = 0) timeStamp: Int): E {
        val entity = createEntityFor(this)
        keyframes[timeStamp] = entity
        return entity
    }

    /**
     * Adds a keyframe so that the animation value will be the value specified at a fraction of the
     * total [durationMillis] set. It's recommended that you always set [durationMillis] before
     * calling [atFraction]. For example:
     *
     * @sample androidx.compose.animation.core.samples.floatAtFractionSample
     *
     *  @param fraction The fraction when the animation should reach specified value.
     *  @return an instance of [E] so a custom [Easing] can be added by the [using] method
     */
    // needed as `open` to guarantee binary compatibility in KeyframesSpecConfig
    open infix fun T.atFraction(fraction: Float): E {
        return at((durationMillis * fraction).fastRoundToInt())
    }

    /**
     * Adds an [Easing] for the interval started with the just provided timestamp. For example:
     *     0f at 50 using LinearEasing
     *
     * @sample androidx.compose.animation.core.samples.KeyframesBuilderWithEasing
     * @param easing [Easing] to be used for the next interval.
     * @return the same [E] instance so that other implementations can expand on the builder pattern
     */
    infix fun E.using(easing: Easing): E {
        this.easing = easing
        return this
    }
}

/**
 * Base holder class for building a keyframes animation.
 */
sealed class KeyframeBaseEntity<T>(
    internal val value: T,
    internal var easing: Easing
) {
    internal fun <V : AnimationVector> toPair(convertToVector: (T) -> V) =
        convertToVector.invoke(value) to easing
}

/**
 * [KeyframesSpec] creates a [VectorizedKeyframesSpec] animation.
 *
 * [VectorizedKeyframesSpec] animates based on the values defined at different timestamps in
 * the duration of the animation (i.e. different keyframes). Each keyframe can be defined using
 * [KeyframesSpecConfig.at]. [VectorizedKeyframesSpec] allows very specific animation definitions
 * with a precision to millisecond.
 *
 * @sample androidx.compose.animation.core.samples.FloatKeyframesBuilder
 *
 * You can also provide a custom [Easing] for the interval with use of [with] function applied
 * for the interval starting keyframe.
 * @sample androidx.compose.animation.core.samples.KeyframesBuilderWithEasing
 *
 * Values can be animated using arcs of quarter of an Ellipse with [KeyframesSpecConfig.using] and
 * [ArcMode]:
 *
 * @sample androidx.compose.animation.core.samples.OffsetKeyframesWithArcsBuilder
 */
@Immutable
class KeyframesSpec<T>(val config: KeyframesSpecConfig<T>) : DurationBasedAnimationSpec<T> {
    /**
     * [KeyframesSpecConfig] stores a mutable configuration of the key frames, including [durationMillis],
     * [delayMillis], and all the key frames. Each key frame defines what the animation value should be
     * at a particular time. Once the key frames are fully configured, the [KeyframesSpecConfig]
     * can be used to create a [KeyframesSpec].
     *
     * @sample androidx.compose.animation.core.samples.KeyframesBuilderForPosition
     * @see keyframes
     */
    class KeyframesSpecConfig<T> : KeyframesSpecBaseConfig<T, KeyframeEntity<T>>() {
        @OptIn(ExperimentalAnimationSpecApi::class)
        override fun createEntityFor(value: T): KeyframeEntity<T> = KeyframeEntity(value)

        /**
         * Adds a keyframe so that animation value will be [this] at time: [timeStamp]. For example:
         *     0.8f at 150 // ms
         *
         * @param timeStamp The time in the during when animation should reach value: [this], with
         * a minimum value of `0`.
         * @return an [KeyframeEntity] so a custom [Easing] can be added by [with] method.
         */
        // TODO: Need a IntRange equivalent annotation
        // overrides `at` for binary compatibility. It should explicitly return KeyframeEntity.
        override infix fun T.at(@IntRange(from = 0) timeStamp: Int): KeyframeEntity<T> {
            @OptIn(ExperimentalAnimationSpecApi::class)
            return KeyframeEntity(this).also {
                keyframes[timeStamp] = it
            }
        }

        /**
         * Adds a keyframe so that the animation value will be the value specified at a fraction of the total
         * [durationMillis] set. For example:
         *      0.8f atFraction 0.50f // half of the overall duration set
         *  @param fraction The fraction when the animation should reach specified value.
         *  @return an [KeyframeEntity] so a custom [Easing] can be added by [with] method
         */
        // overrides `atFraction` for binary compatibility. It should explicitly return KeyframeEntity.
        override infix fun T.atFraction(fraction: Float): KeyframeEntity<T> {
            return at((durationMillis * fraction).fastRoundToInt())
        }

        /**
         * Adds an [Easing] for the interval started with the just provided timestamp. For example:
         *     0f at 50 with LinearEasing
         *
         * @sample androidx.compose.animation.core.samples.KeyframesBuilderWithEasing
         * @param easing [Easing] to be used for the next interval.
         * @return the same [KeyframeEntity] instance so that other implementations can expand on
         * the builder pattern
         */
        @Deprecated(
            message = "Use version that returns an instance of the entity so it can be re-used" +
                " in other keyframe builders.",
            replaceWith = ReplaceWith("this using easing") // Expected usage pattern
        )
        infix fun KeyframeEntity<T>.with(easing: Easing) {
            this.easing = easing
        }

        /**
         * [ArcMode] applied from this keyframe to the next.
         *
         * Note that arc modes are meant for objects with even dimensions (such as [Offset] and its
         * variants). Where each value pair is animated as an arc. So, if the object has odd
         * dimensions the last value will always animate linearly.
         *
         * &nbsp;
         *
         * The order of each value in an object with multiple dimensions is given by the applied
         * vector converter in [KeyframesSpec.vectorize].
         *
         * E.g.: [RectToVector] assigns its values as `[left, top, right, bottom]` so the pairs of
         * dimensions animated as arcs are: `[left, top]` and `[right, bottom]`.
         */
        @ExperimentalAnimationSpecApi
        infix fun KeyframeEntity<T>.using(arcMode: ArcMode): KeyframeEntity<T> {
            this.arcMode = arcMode
            return this
        }
    }

    @OptIn(ExperimentalAnimationSpecApi::class)
    override fun <V : AnimationVector> vectorize(
        converter: TwoWayConverter<T, V>
    ): VectorizedKeyframesSpec<V> {
<<<<<<< HEAD
        @Suppress("PrimitiveInCollection") // Consumed by stable public API
        val vectorizedKeyframes = mutableMapOf<Int, Pair<V, Easing>>()
=======
        // Max capacity is +2 to account for when the start/end timestamps are not included
        val timestamps = MutableIntList(config.keyframes.size + 2)
        val timeToInfoMap =
            MutableIntObjectMap<VectorizedKeyframeSpecElementInfo<V>>(config.keyframes.size)
>>>>>>> 24205d80
        config.keyframes.forEach { key, value ->
            timestamps.add(key)
            timeToInfoMap[key] = VectorizedKeyframeSpecElementInfo(
                vectorValue = converter.convertToVector(value.value),
                easing = value.easing,
                arcMode = value.arcMode
            )
        }

        if (!config.keyframes.contains(0)) {
            timestamps.add(0, 0)
        }
        if (!config.keyframes.contains(config.durationMillis)) {
            timestamps.add(config.durationMillis)
        }
        timestamps.sort()

        return VectorizedKeyframesSpec(
            timestamps = timestamps,
            keyframes = timeToInfoMap,
            durationMillis = config.durationMillis,
            delayMillis = config.delayMillis,
            defaultEasing = LinearEasing,
            initialArcMode = ArcLinear
        )
    }

    /**
     * Holder class for building a keyframes animation.
     */
    @OptIn(ExperimentalAnimationSpecApi::class)
    class KeyframeEntity<T> internal constructor(
        value: T,
        easing: Easing = LinearEasing,
        internal var arcMode: ArcMode = ArcMode.Companion.ArcLinear
    ) : KeyframeBaseEntity<T>(value = value, easing = easing) {

        override fun equals(other: Any?): Boolean {
            if (other === this) return true
            if (other !is KeyframeEntity<*>) return false

            return other.value == value && other.easing == easing && other.arcMode == arcMode
        }

        override fun hashCode(): Int {
            var result = value?.hashCode() ?: 0
            result = 31 * result + arcMode.hashCode()
            result = 31 * result + easing.hashCode()
            return result
        }
    }
}

/**
 * [KeyframesWithSplineSpec] creates a keyframe based [DurationBasedAnimationSpec] using the
 * Monotone cubic Hermite spline to interpolate between the values in [config].
 *
 * [KeyframesWithSplineSpec] is best used with 2D values such as [Offset]. For example:
 * @sample androidx.compose.animation.core.samples.KeyframesBuilderForOffsetWithSplines
 *
 * @see keyframesWithSpline
 * @sample androidx.compose.animation.core.samples.KeyframesBuilderForIntOffsetWithSplines
 * @sample androidx.compose.animation.core.samples.KeyframesBuilderForDpOffsetWithSplines
 */
@ExperimentalAnimationSpecApi
@Immutable
class KeyframesWithSplineSpec<T>(val config: KeyframesWithSplineSpecConfig<T>) :
    DurationBasedAnimationSpec<T> {

    @ExperimentalAnimationSpecApi
    class KeyframesWithSplineSpecConfig<T> :
        KeyframesSpecBaseConfig<T, KeyframesSpec.KeyframeEntity<T>>() {

        override fun createEntityFor(value: T): KeyframesSpec.KeyframeEntity<T> =
            KeyframesSpec.KeyframeEntity(value)
    }

    override fun <V : AnimationVector> vectorize(converter: TwoWayConverter<T, V>):
        VectorizedDurationBasedAnimationSpec<V> {
        // Allocate so that we don't resize the list even if the initial/last timestamps are missing
        val timestamps = MutableIntList(config.keyframes.size + 2)
        val timeToVectorMap = MutableIntObjectMap<Pair<V, Easing>>(config.keyframes.size)
        config.keyframes.forEach { key, value ->
            timestamps.add(key)
            timeToVectorMap[key] =
                Pair(converter.convertToVector(value.value), value.easing)
        }
        if (!config.keyframes.contains(0)) {
            timestamps.add(0, 0)
        }
        if (!config.keyframes.contains(config.durationMillis)) {
            timestamps.add(config.durationMillis)
        }
        timestamps.sort()
        return VectorizedMonoSplineKeyframesSpec(
            timestamps = timestamps,
            keyframes = timeToVectorMap,
            durationMillis = config.durationMillis,
            delayMillis = config.delayMillis
        )
    }
}

/**
 * Creates a [TweenSpec] configured with the given duration, delay and easing curve.
 *
 * @param durationMillis duration of the animation spec
 * @param delayMillis the amount of time in milliseconds that animation waits before starting
 * @param easing the easing curve that will be used to interpolate between start and end
 */
@Stable
fun <T> tween(
    durationMillis: Int = DefaultDurationMillis,
    delayMillis: Int = 0,
    easing: Easing = FastOutSlowInEasing
): TweenSpec<T> = TweenSpec(durationMillis, delayMillis, easing)

/**
 * Creates a [SpringSpec] that uses the given spring constants (i.e. [dampingRatio] and
 * [stiffness]. The optional [visibilityThreshold] defines when the animation
 * should be considered to be visually close enough to round off to its target.
 *
 * @param dampingRatio damping ratio of the spring. [Spring.DampingRatioNoBouncy] by default.
 * @param stiffness stiffness of the spring. [Spring.StiffnessMedium] by default.
 * @param visibilityThreshold optionally specifies the visibility threshold.
 */
@Stable
fun <T> spring(
    dampingRatio: Float = Spring.DampingRatioNoBouncy,
    stiffness: Float = Spring.StiffnessMedium,
    visibilityThreshold: T? = null
): SpringSpec<T> =
    SpringSpec(dampingRatio, stiffness, visibilityThreshold)

/**
 * Creates a [KeyframesSpec] animation, initialized with [init]. For example:
 *
 * @sample androidx.compose.animation.core.samples.FloatKeyframesBuilderInline
 *
 * Keyframes can also be associated with a particular [Easing] function:
 *
 * @sample androidx.compose.animation.core.samples.KeyframesBuilderWithEasing
 *
 * Values can be animated using arcs of quarter of an Ellipse with [KeyframesSpecConfig.using] and
 * [ArcMode]:
 *
 * @sample androidx.compose.animation.core.samples.OffsetKeyframesWithArcsBuilder
 *
 * @param init Initialization function for the [KeyframesSpec] animation
 * @see KeyframesSpec.KeyframesSpecConfig
 */
@Stable
fun <T> keyframes(
    init: KeyframesSpec.KeyframesSpecConfig<T>.() -> Unit
): KeyframesSpec<T> {
    return KeyframesSpec(KeyframesSpec.KeyframesSpecConfig<T>().apply(init))
}

/**
 * Creates a [KeyframesWithSplineSpec] animation, initialized with [init]. For example:
 *
 * @sample androidx.compose.animation.core.samples.KeyframesBuilderForOffsetWithSplines
 *
 * @param init Initialization function for the [KeyframesWithSplineSpec] animation
 * @see KeyframesWithSplineSpec.KeyframesWithSplineSpecConfig
 * @sample androidx.compose.animation.core.samples.KeyframesBuilderForIntOffsetWithSplines
 * @sample androidx.compose.animation.core.samples.KeyframesBuilderForDpOffsetWithSplines
 */
@ExperimentalAnimationSpecApi
@Stable
fun <T> keyframesWithSpline(
    init: KeyframesWithSplineSpec.KeyframesWithSplineSpecConfig<T>.() -> Unit
): KeyframesWithSplineSpec<T> =
    KeyframesWithSplineSpec(
        config = KeyframesWithSplineSpec.KeyframesWithSplineSpecConfig<T>().apply(init)
    )

/**
 * Creates a [RepeatableSpec] that plays a [DurationBasedAnimationSpec] (e.g.
 * [TweenSpec], [KeyframesSpec]) the amount of iterations specified by [iterations].
 *
 * The iteration count describes the amount of times the animation will run.
 * 1 means no repeat. Recommend [infiniteRepeatable] for creating an infinity repeating animation.
 *
 * __Note__: When repeating in the [RepeatMode.Reverse] mode, it's highly recommended to have an
 * __odd__ number of iterations. Otherwise, the animation may jump to the end value when it finishes
 * the last iteration.
 *
 * [initialStartOffset] can be used to either delay the start of the animation or to fast forward
 * the animation to a given play time. This start offset will **not** be repeated, whereas the delay
 * in the [animation] (if any) will be repeated. By default, the amount of offset is 0.
 *
 * @param iterations the total count of iterations, should be greater than 1 to repeat.
 * @param animation animation that will be repeated
 * @param repeatMode whether animation should repeat by starting from the beginning (i.e.
 *                  [RepeatMode.Restart]) or from the end (i.e. [RepeatMode.Reverse])
 * @param initialStartOffset offsets the start of the animation
 */
@Stable
fun <T> repeatable(
    iterations: Int,
    animation: DurationBasedAnimationSpec<T>,
    repeatMode: RepeatMode = RepeatMode.Restart,
    initialStartOffset: StartOffset = StartOffset(0)
): RepeatableSpec<T> =
    RepeatableSpec(iterations, animation, repeatMode, initialStartOffset)

@Stable
@Deprecated(
    level = DeprecationLevel.HIDDEN,
    message = "This method has been deprecated in favor of the repeatable function that accepts" +
        " start offset."
)
fun <T> repeatable(
    iterations: Int,
    animation: DurationBasedAnimationSpec<T>,
    repeatMode: RepeatMode = RepeatMode.Restart
) = RepeatableSpec(iterations, animation, repeatMode, StartOffset(0))

/**
 * Creates a [InfiniteRepeatableSpec] that plays a [DurationBasedAnimationSpec] (e.g.
 * [TweenSpec], [KeyframesSpec]) infinite amount of iterations.
 *
 * For non-infinitely repeating animations, consider [repeatable].
 *
 * [initialStartOffset] can be used to either delay the start of the animation or to fast forward
 * the animation to a given play time. This start offset will **not** be repeated, whereas the delay
 * in the [animation] (if any) will be repeated. By default, the amount of offset is 0.
 *
 * @sample androidx.compose.animation.core.samples.InfiniteProgressIndicator
 *
 * @param animation animation that will be repeated
 * @param repeatMode whether animation should repeat by starting from the beginning (i.e.
 *                  [RepeatMode.Restart]) or from the end (i.e. [RepeatMode.Reverse])
 * @param initialStartOffset offsets the start of the animation
 */
@Stable
fun <T> infiniteRepeatable(
    animation: DurationBasedAnimationSpec<T>,
    repeatMode: RepeatMode = RepeatMode.Restart,
    initialStartOffset: StartOffset = StartOffset(0)
): InfiniteRepeatableSpec<T> =
    InfiniteRepeatableSpec(animation, repeatMode, initialStartOffset)

@Stable
@Deprecated(
    level = DeprecationLevel.HIDDEN,
    message = "This method has been deprecated in favor of the infinite repeatable function that" +
        " accepts start offset."
)
fun <T> infiniteRepeatable(
    animation: DurationBasedAnimationSpec<T>,
    repeatMode: RepeatMode = RepeatMode.Restart
) = InfiniteRepeatableSpec(animation, repeatMode, StartOffset(0))

/**
 * Creates a Snap animation for immediately switching the animating value to the end value.
 *
 * @param delayMillis the number of milliseconds to wait before the animation runs. 0 by default.
 */
@Stable
fun <T> snap(delayMillis: Int = 0) = SnapSpec<T>(delayMillis)<|MERGE_RESOLUTION|>--- conflicted
+++ resolved
@@ -656,15 +656,10 @@
     override fun <V : AnimationVector> vectorize(
         converter: TwoWayConverter<T, V>
     ): VectorizedKeyframesSpec<V> {
-<<<<<<< HEAD
-        @Suppress("PrimitiveInCollection") // Consumed by stable public API
-        val vectorizedKeyframes = mutableMapOf<Int, Pair<V, Easing>>()
-=======
         // Max capacity is +2 to account for when the start/end timestamps are not included
         val timestamps = MutableIntList(config.keyframes.size + 2)
         val timeToInfoMap =
             MutableIntObjectMap<VectorizedKeyframeSpecElementInfo<V>>(config.keyframes.size)
->>>>>>> 24205d80
         config.keyframes.forEach { key, value ->
             timestamps.add(key)
             timeToInfoMap[key] = VectorizedKeyframeSpecElementInfo(
