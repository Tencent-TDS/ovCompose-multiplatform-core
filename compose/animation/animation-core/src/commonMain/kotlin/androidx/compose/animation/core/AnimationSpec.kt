/*
 * Copyright 2020 The Android Open Source Project
 *
 * Licensed under the Apache License, Version 2.0 (the "License");
 * you may not use this file except in compliance with the License.
 * You may obtain a copy of the License at
 *
 *      http://www.apache.org/licenses/LICENSE-2.0
 *
 * Unless required by applicable law or agreed to in writing, software
 * distributed under the License is distributed on an "AS IS" BASIS,
 * WITHOUT WARRANTIES OR CONDITIONS OF ANY KIND, either express or implied.
 * See the License for the specific language governing permissions and
 * limitations under the License.
 */

package androidx.compose.animation.core

import androidx.annotation.FloatRange
import androidx.annotation.IntRange
import androidx.collection.MutableIntList
import androidx.collection.MutableIntObjectMap
import androidx.collection.emptyIntObjectMap
import androidx.collection.intListOf
import androidx.collection.mutableIntObjectMapOf
import androidx.compose.animation.core.AnimationConstants.DefaultDurationMillis
import androidx.compose.animation.core.ArcMode.Companion.ArcBelow
import androidx.compose.animation.core.ArcMode.Companion.ArcLinear
import androidx.compose.animation.core.KeyframesSpec.KeyframesSpecConfig
import androidx.compose.runtime.Immutable
import androidx.compose.runtime.Stable
import androidx.compose.ui.geometry.Offset
import androidx.compose.ui.unit.IntOffset
import androidx.compose.ui.util.fastRoundToInt
import kotlin.math.abs

<<<<<<< HEAD
object AnimationConstants {
    /** The default duration used in [VectorizedAnimationSpec]s and [AnimationSpec]. */
    const val DefaultDurationMillis: Int = 300

    /** The value that is used when the animation time is not yet set. */
    const val UnspecifiedTime: Long = Long.MIN_VALUE
=======
public object AnimationConstants {
    /** The default duration used in [VectorizedAnimationSpec]s and [AnimationSpec]. */
    public const val DefaultDurationMillis: Int = 300

    /** The value that is used when the animation time is not yet set. */
    public const val UnspecifiedTime: Long = Long.MIN_VALUE
>>>>>>> 3d4510a6
}

/**
 * [AnimationSpec] stores the specification of an animation, including 1) the data type to be
 * animated, and 2) the animation configuration (i.e. [VectorizedAnimationSpec]) that will be used
 * once the data (of type [T]) has been converted to [AnimationVector].
 *
 * Any type [T] can be animated by the system as long as a [TwoWayConverter] is supplied to convert
 * the data type [T] from and to an [AnimationVector]. There are a number of converters available
 * out of the box. For example, to animate [androidx.compose.ui.unit.IntOffset] the system uses
 * [IntOffset.VectorConverter][IntOffset.Companion.VectorConverter] to convert the object to
 * [AnimationVector2D], so that both x and y dimensions are animated independently with separate
 * velocity tracking. This enables multidimensional objects to be animated in a true
 * multi-dimensional way. It is particularly useful for smoothly handling animation interruptions
 * (such as when the target changes during the animation).
 */
public interface AnimationSpec<T> {
    /**
     * Creates a [VectorizedAnimationSpec] with the given [TwoWayConverter].
     *
     * The underlying animation system operates on [AnimationVector]s. [T] will be converted to
     * [AnimationVector] to animate. [VectorizedAnimationSpec] describes how the converted
     * [AnimationVector] should be animated. E.g. The animation could simply interpolate between the
     * start and end values (i.e.[TweenSpec]), or apply spring physics to produce the motion (i.e.
     * [SpringSpec]), etc)
     *
     * @param converter converts the type [T] from and to [AnimationVector] type
     */
    public fun <V : AnimationVector> vectorize(
        converter: TwoWayConverter<T, V>
    ): VectorizedAnimationSpec<V>
}

/**
 * [FiniteAnimationSpec] is the interface that all non-infinite [AnimationSpec]s implement,
 * including: [TweenSpec], [SpringSpec], [KeyframesSpec], [RepeatableSpec], [SnapSpec], etc. By
 * definition, [InfiniteRepeatableSpec] __does not__ implement this interface.
 *
 * @see [InfiniteRepeatableSpec]
 */
public interface FiniteAnimationSpec<T> : AnimationSpec<T> {
    override fun <V : AnimationVector> vectorize(
        converter: TwoWayConverter<T, V>
    ): VectorizedFiniteAnimationSpec<V>
}

/**
 * Creates a TweenSpec configured with the given duration, delay, and easing curve.
 *
 * @param durationMillis duration of the [VectorizedTweenSpec] animation.
 * @param delay the number of milliseconds the animation waits before starting, 0 by default.
 * @param easing the easing curve used by the animation. [FastOutSlowInEasing] by default.
 */
@Immutable
public class TweenSpec<T>(
    public val durationMillis: Int = DefaultDurationMillis,
    public val delay: Int = 0,
    public val easing: Easing = FastOutSlowInEasing
) : DurationBasedAnimationSpec<T> {

    override fun <V : AnimationVector> vectorize(
        converter: TwoWayConverter<T, V>
    ): VectorizedTweenSpec<V> = VectorizedTweenSpec<V>(durationMillis, delay, easing)

    override fun equals(other: Any?): Boolean =
        if (other is TweenSpec<*>) {
            other.durationMillis == this.durationMillis &&
                other.delay == this.delay &&
                other.easing == this.easing
        } else {
            false
        }

    override fun hashCode(): Int {
        return (durationMillis * 31 + easing.hashCode()) * 31 + delay
    }
}

/**
 * This describes [AnimationSpec]s that are based on a fixed duration, such as [KeyframesSpec],
 * [TweenSpec], and [SnapSpec]. These duration based specs can repeated when put into a
 * [RepeatableSpec].
 */
<<<<<<< HEAD
interface DurationBasedAnimationSpec<T> : FiniteAnimationSpec<T> {
=======
public interface DurationBasedAnimationSpec<T> : FiniteAnimationSpec<T> {
>>>>>>> 3d4510a6
    override fun <V : AnimationVector> vectorize(
        converter: TwoWayConverter<T, V>
    ): VectorizedDurationBasedAnimationSpec<V>
}

/**
 * Creates a [SpringSpec] that uses the given spring constants (i.e. [dampingRatio] and [stiffness].
 * The optional [visibilityThreshold] defines when the animation should be considered to be visually
 * close enough to round off to its target.
 *
 * @param dampingRatio damping ratio of the spring. [Spring.DampingRatioNoBouncy] by default.
 * @param stiffness stiffness of the spring. [Spring.StiffnessMedium] by default.
 * @param visibilityThreshold specifies the visibility threshold
 */
// TODO: annotate damping/stiffness with FloatRange
@Immutable
public class SpringSpec<T>(
    public val dampingRatio: Float = Spring.DampingRatioNoBouncy,
    public val stiffness: Float = Spring.StiffnessMedium,
    public val visibilityThreshold: T? = null
) : FiniteAnimationSpec<T> {

    override fun <V : AnimationVector> vectorize(
        converter: TwoWayConverter<T, V>
    ): VectorizedSpringSpec<V> =
        VectorizedSpringSpec(dampingRatio, stiffness, converter.convert(visibilityThreshold))

    override fun equals(other: Any?): Boolean =
        if (other is SpringSpec<*>) {
            other.dampingRatio == this.dampingRatio &&
                other.stiffness == this.stiffness &&
                other.visibilityThreshold == this.visibilityThreshold
        } else {
            false
        }

    override fun hashCode(): Int =
        (visibilityThreshold.hashCode() * 31 + dampingRatio.hashCode()) * 31 + stiffness.hashCode()
}

private fun <T, V : AnimationVector> TwoWayConverter<T, V>.convert(data: T?): V? {
    if (data == null) {
        return null
    } else {
        return convertToVector(data)
    }
}

/**
 * [DurationBasedAnimationSpec] that interpolates 2-dimensional values using arcs of quarter of an
 * Ellipse.
 *
 * To interpolate with [keyframes] use [KeyframesSpecConfig.using] with an [ArcMode].
 *
 * &nbsp;
 *
 * As such, it's recommended that [ArcAnimationSpec] is only used for positional values such as:
 * [Offset], [IntOffset] or [androidx.compose.ui.unit.DpOffset].
 *
 * &nbsp;
 *
 * The orientation of the arc is indicated by the given [mode].
 *
 * Do note, that if the target value being animated only changes in one dimension, you'll only be
 * able to get a linear curve.
 *
 * Similarly, one-dimensional values will always only interpolate on a linear curve.
 *
 * @param mode Orientation of the arc.
 * @param durationMillis Duration of the animation. [DefaultDurationMillis] by default.
 * @param delayMillis Time the animation waits before starting. 0 by default.
 * @param easing [Easing] applied on the animation curve. [FastOutSlowInEasing] by default.
<<<<<<< HEAD
=======
 * @sample androidx.compose.animation.core.samples.OffsetArcAnimationSpec
>>>>>>> 3d4510a6
 * @see ArcMode
 * @see keyframes
 */
@ExperimentalAnimationSpecApi
@Immutable
public class ArcAnimationSpec<T>(
    public val mode: ArcMode = ArcBelow,
    public val durationMillis: Int = DefaultDurationMillis,
    public val delayMillis: Int = 0,
    public val easing: Easing = FastOutSlowInEasing // Same default as tween()
) : DurationBasedAnimationSpec<T> {
    override fun <V : AnimationVector> vectorize(
        converter: TwoWayConverter<T, V>
    ): VectorizedDurationBasedAnimationSpec<V> =
        VectorizedKeyframesSpec(
            timestamps = intListOf(0, durationMillis),
            keyframes = emptyIntObjectMap(),
            durationMillis = durationMillis,
            delayMillis = delayMillis,
            defaultEasing = easing,
            initialArcMode = mode
        )

    override fun equals(other: Any?): Boolean {
        if (this === other) return true
        if (other !is ArcAnimationSpec<*>) return false

        if (mode != other.mode) return false
        if (durationMillis != other.durationMillis) return false
        if (delayMillis != other.delayMillis) return false
        return easing == other.easing
    }

    override fun hashCode(): Int {
        var result = mode.hashCode()
        result = 31 * result + durationMillis
        result = 31 * result + delayMillis
        result = 31 * result + easing.hashCode()
        return result
    }
}

/**
 * This class defines the two types of [StartOffset]: [StartOffsetType.Delay] and
 * [StartOffsetType.FastForward]. [StartOffsetType.Delay] delays the start of the animation, whereas
 * [StartOffsetType.FastForward] starts the animation right away from a given play time in the
 * animation.
 *
 * @see repeatable
 * @see infiniteRepeatable
 * @see StartOffset
 */
@kotlin.jvm.JvmInline
<<<<<<< HEAD
value class StartOffsetType private constructor(internal val value: Int) {
    companion object {
        /** Delays the start of the animation. */
        val Delay = StartOffsetType(-1)

        /** Fast forwards the animation to a given play time, and starts it immediately. */
        val FastForward = StartOffsetType(1)
=======
public value class StartOffsetType private constructor(internal val value: Int) {
    public companion object {
        /** Delays the start of the animation. */
        public val Delay: StartOffsetType = StartOffsetType(-1)

        /** Fast forwards the animation to a given play time, and starts it immediately. */
        public val FastForward: StartOffsetType = StartOffsetType(1)
>>>>>>> 3d4510a6
    }
}

/**
 * This class defines a start offset for [repeatable] and [infiniteRepeatable]. There are two types
 * of start offsets: [StartOffsetType.Delay] and [StartOffsetType.FastForward].
 * [StartOffsetType.Delay] delays the start of the animation, whereas [StartOffsetType.FastForward]
 * fast forwards the animation to a given play time and starts it right away.
 *
 * @sample androidx.compose.animation.core.samples.InfiniteProgressIndicator
 */
// This is an inline of Long so that when adding a StartOffset param to the end of constructor
// param list, it won't be confused with/clash with the mask param generated by constructors.
@kotlin.jvm.JvmInline
public value class StartOffset private constructor(internal val value: Long) {
    /**
     * This creates a start offset for [repeatable] and [infiniteRepeatable]. [offsetType] can be
     * either of the following: [StartOffsetType.Delay] and [StartOffsetType.FastForward].
     * [offsetType] defaults to [StartOffsetType.Delay].
     *
     * [StartOffsetType.Delay] delays the start of the animation by [offsetMillis], whereas
     * [StartOffsetType.FastForward] starts the animation right away from [offsetMillis] in the
     * animation.
     */
<<<<<<< HEAD
    constructor(
=======
    public constructor(
>>>>>>> 3d4510a6
        offsetMillis: Int,
        offsetType: StartOffsetType = StartOffsetType.Delay
    ) : this((offsetMillis * offsetType.value).toLong())

    /** Returns the number of milliseconds to offset the start of the animation. */
<<<<<<< HEAD
    val offsetMillis: Int
        get() = abs(this.value.toInt())

    /** Returns the offset type of the provided [StartOffset]. */
    val offsetType: StartOffsetType
=======
    public val offsetMillis: Int
        get() = abs(this.value.toInt())

    /** Returns the offset type of the provided [StartOffset]. */
    public val offsetType: StartOffsetType
>>>>>>> 3d4510a6
        get() =
            when (this.value > 0) {
                true -> StartOffsetType.FastForward
                false -> StartOffsetType.Delay
            }
}

/**
 * [RepeatableSpec] takes another [DurationBasedAnimationSpec] and plays it [iterations] times. For
 * creating infinitely repeating animation spec, consider using [InfiniteRepeatableSpec].
 *
 * __Note__: When repeating in the [RepeatMode.Reverse] mode, it's highly recommended to have an
 * __odd__ number of iterations. Otherwise, the animation may jump to the end value when it finishes
 * the last iteration.
 *
 * [initialStartOffset] can be used to either delay the start of the animation or to fast forward
 * the animation to a given play time. This start offset will **not** be repeated, whereas the delay
 * in the [animation] (if any) will be repeated. By default, the amount of offset is 0.
 *
 * @param iterations the count of iterations. Should be at least 1.
 * @param animation the [AnimationSpec] to be repeated
 * @param repeatMode whether animation should repeat by starting from the beginning (i.e.
 *   [RepeatMode.Restart]) or from the end (i.e. [RepeatMode.Reverse])
 * @param initialStartOffset offsets the start of the animation
 * @see repeatable
 * @see InfiniteRepeatableSpec
 * @see infiniteRepeatable
 */
@Immutable
public class RepeatableSpec<T>(
    public val iterations: Int,
    public val animation: DurationBasedAnimationSpec<T>,
    public val repeatMode: RepeatMode = RepeatMode.Restart,
    public val initialStartOffset: StartOffset = StartOffset(0)
) : FiniteAnimationSpec<T> {

    @Deprecated(level = DeprecationLevel.HIDDEN, message = "This constructor has been deprecated")
<<<<<<< HEAD
    constructor(
=======
    public constructor(
>>>>>>> 3d4510a6
        iterations: Int,
        animation: DurationBasedAnimationSpec<T>,
        repeatMode: RepeatMode = RepeatMode.Restart
    ) : this(iterations, animation, repeatMode, StartOffset(0))

    override fun <V : AnimationVector> vectorize(
        converter: TwoWayConverter<T, V>
    ): VectorizedFiniteAnimationSpec<V> {
        return VectorizedRepeatableSpec(
            iterations,
            animation.vectorize(converter),
            repeatMode,
            initialStartOffset
        )
    }

    override fun equals(other: Any?): Boolean =
        if (other is RepeatableSpec<*>) {
            other.iterations == this.iterations &&
                other.animation == this.animation &&
                other.repeatMode == this.repeatMode &&
                other.initialStartOffset == this.initialStartOffset
        } else {
            false
        }

    override fun hashCode(): Int {
        return ((iterations * 31 + animation.hashCode()) * 31 + repeatMode.hashCode()) * 31 +
            initialStartOffset.hashCode()
    }
}

/**
 * [InfiniteRepeatableSpec] repeats the provided [animation] infinite amount of times. It will never
 * naturally finish. This means the animation will only be stopped via some form of manual
 * cancellation. When used with transition or other animation composables, the infinite animations
 * will stop when the composable is removed from the compose tree.
 *
 * For non-infinite repeating animations, consider [RepeatableSpec].
 *
 * [initialStartOffset] can be used to either delay the start of the animation or to fast forward
 * the animation to a given play time. This start offset will **not** be repeated, whereas the delay
 * in the [animation] (if any) will be repeated. By default, the amount of offset is 0.
 *
 * @sample androidx.compose.animation.core.samples.InfiniteProgressIndicator
 * @param animation the [AnimationSpec] to be repeated
 * @param repeatMode whether animation should repeat by starting from the beginning (i.e.
 *   [RepeatMode.Restart]) or from the end (i.e. [RepeatMode.Reverse])
 * @param initialStartOffset offsets the start of the animation
 * @see infiniteRepeatable
 */
// TODO: Consider supporting repeating spring specs
public class InfiniteRepeatableSpec<T>(
    public val animation: DurationBasedAnimationSpec<T>,
    public val repeatMode: RepeatMode = RepeatMode.Restart,
    public val initialStartOffset: StartOffset = StartOffset(0)
) : AnimationSpec<T> {

    @Deprecated(level = DeprecationLevel.HIDDEN, message = "This constructor has been deprecated")
<<<<<<< HEAD
    constructor(
=======
    public constructor(
>>>>>>> 3d4510a6
        animation: DurationBasedAnimationSpec<T>,
        repeatMode: RepeatMode = RepeatMode.Restart
    ) : this(animation, repeatMode, StartOffset(0))

    override fun <V : AnimationVector> vectorize(
        converter: TwoWayConverter<T, V>
    ): VectorizedAnimationSpec<V> {
        return VectorizedInfiniteRepeatableSpec(
            animation.vectorize(converter),
            repeatMode,
            initialStartOffset
        )
    }

    override fun equals(other: Any?): Boolean =
        if (other is InfiniteRepeatableSpec<*>) {
            other.animation == this.animation &&
                other.repeatMode == this.repeatMode &&
                other.initialStartOffset == this.initialStartOffset
        } else {
            false
        }

    override fun hashCode(): Int {
        return (animation.hashCode() * 31 + repeatMode.hashCode()) * 31 +
            initialStartOffset.hashCode()
    }
}

/** Repeat mode for [RepeatableSpec] and [VectorizedRepeatableSpec]. */
<<<<<<< HEAD
enum class RepeatMode {
=======
public enum class RepeatMode {
>>>>>>> 3d4510a6
    /** [Restart] will restart the animation and animate from the start value to the end value. */
    Restart,

    /** [Reverse] will reverse the last iteration as the animation repeats. */
    Reverse
}

/**
 * [SnapSpec] describes a jump-cut type of animation. It immediately snaps the animating value to
 * the end value.
 *
 * @param delay the amount of time (in milliseconds) that the animation should wait before it
 *   starts. Defaults to 0.
 */
@Immutable
public class SnapSpec<T>(public val delay: Int = 0) : DurationBasedAnimationSpec<T> {
    override fun <V : AnimationVector> vectorize(
        converter: TwoWayConverter<T, V>
    ): VectorizedDurationBasedAnimationSpec<V> = VectorizedSnapSpec(delay)

    override fun equals(other: Any?): Boolean =
        if (other is SnapSpec<*>) {
            other.delay == this.delay
        } else {
            false
        }

    override fun hashCode(): Int {
        return delay
    }
}

/** Shared configuration class used as DSL for keyframe based animations. */
<<<<<<< HEAD
sealed class KeyframesSpecBaseConfig<T, E : KeyframeBaseEntity<T>> {
=======
public sealed class KeyframesSpecBaseConfig<T, E : KeyframeBaseEntity<T>> {
>>>>>>> 3d4510a6
    /**
     * Duration of the animation in milliseconds. The minimum is `0` and defaults to
     * [DefaultDurationMillis]
     */
    @get:IntRange(from = 0L)
    @setparam:IntRange(from = 0L)
    public var durationMillis: Int = DefaultDurationMillis

    /**
     * The amount of time that the animation should be delayed. The minimum is `0` and defaults
     * to 0.
     */
<<<<<<< HEAD
    @get:IntRange(from = 0L) @setparam:IntRange(from = 0L) var delayMillis: Int = 0
=======
    @get:IntRange(from = 0L) @setparam:IntRange(from = 0L) public var delayMillis: Int = 0
>>>>>>> 3d4510a6

    internal val keyframes = mutableIntObjectMapOf<E>()

    /** Method used to delegate instantiation of [E] to implementing classes. */
    internal abstract fun createEntityFor(value: T): E

    /**
     * Adds a keyframe so that animation value will be [this] at time: [timeStamp]. For example:
     *
     * @sample androidx.compose.animation.core.samples.floatAtSample
<<<<<<< HEAD
     *
=======
>>>>>>> 3d4510a6
     * @param timeStamp The time in the during when animation should reach value: [this], with a
     *   minimum value of `0`.
     * @return an instance of [E] so a custom [Easing] can be added by the [using] method.
     */
    // needed as `open` to guarantee binary compatibility in KeyframesSpecConfig
    public open infix fun T.at(@IntRange(from = 0) timeStamp: Int): E {
        val entity = createEntityFor(this)
        keyframes[timeStamp] = entity
        return entity
    }

    /**
     * Adds a keyframe so that the animation value will be the value specified at a fraction of the
     * total [durationMillis] set. It's recommended that you always set [durationMillis] before
     * calling [atFraction]. For example:
     *
     * @sample androidx.compose.animation.core.samples.floatAtFractionSample
<<<<<<< HEAD
     *
=======
>>>>>>> 3d4510a6
     * @param fraction The fraction when the animation should reach specified value.
     * @return an instance of [E] so a custom [Easing] can be added by the [using] method
     */
    // needed as `open` to guarantee binary compatibility in KeyframesSpecConfig
    public open infix fun T.atFraction(@FloatRange(from = 0.0, to = 1.0) fraction: Float): E {
        return at((durationMillis * fraction).fastRoundToInt())
    }

    /**
     * Adds an [Easing] for the interval started with the just provided timestamp. For example: 0f
     * at 50 using LinearEasing
     *
     * @sample androidx.compose.animation.core.samples.KeyframesBuilderWithEasing
     *
     * @param easing [Easing] to be used for the next interval.
     * @return the same [E] instance so that other implementations can expand on the builder pattern
     */
    public infix fun E.using(easing: Easing): E {
        this.easing = easing
        return this
    }
}

/** Base holder class for building a keyframes animation. */
<<<<<<< HEAD
sealed class KeyframeBaseEntity<T>(internal val value: T, internal var easing: Easing) {
=======
public sealed class KeyframeBaseEntity<T>(internal val value: T, internal var easing: Easing) {
>>>>>>> 3d4510a6
    internal fun <V : AnimationVector> toPair(convertToVector: (T) -> V) =
        convertToVector.invoke(value) to easing
}

/**
 * [KeyframesSpec] creates a [VectorizedKeyframesSpec] animation.
 *
 * [VectorizedKeyframesSpec] animates based on the values defined at different timestamps in the
 * duration of the animation (i.e. different keyframes). Each keyframe can be defined using
 * [KeyframesSpecConfig.at]. [VectorizedKeyframesSpec] allows very specific animation definitions
 * with a precision to millisecond.
 *
 * @sample androidx.compose.animation.core.samples.FloatKeyframesBuilder
 *
<<<<<<< HEAD
 * You can also provide a custom [Easing] for the interval with use of [with] function applied for
 * the interval starting keyframe.
=======
 * For each interval, you may provide a custom [Easing] by use of the [KeyframesSpecConfig.using]
 * function.
>>>>>>> 3d4510a6
 *
 * @sample androidx.compose.animation.core.samples.KeyframesBuilderWithEasing
 *
 * By default, values are animated linearly from one interval to the next (similar to [tween]),
 * however for 2-dimensional values you may animate them using arcs of quarter of an Ellipse with
 * [KeyframesSpecConfig.using] and [ArcMode]:
 *
 * @sample androidx.compose.animation.core.samples.OffsetKeyframesWithArcsBuilder
 *
 * If instead, you wish to have a smooth curvy animation across all intervals, consider using
 * [KeyframesWithSplineSpec].
 */
@Immutable
public class KeyframesSpec<T>(public val config: KeyframesSpecConfig<T>) :
    DurationBasedAnimationSpec<T> {
    /**
     * [KeyframesSpecConfig] stores a mutable configuration of the key frames, including
     * [durationMillis], [delayMillis], and all the key frames. Each key frame defines what the
     * animation value should be at a particular time. Once the key frames are fully configured, the
     * [KeyframesSpecConfig] can be used to create a [KeyframesSpec].
     *
     * @sample androidx.compose.animation.core.samples.KeyframesBuilderForPosition
     *
     * @see keyframes
     */
    public class KeyframesSpecConfig<T> : KeyframesSpecBaseConfig<T, KeyframeEntity<T>>() {
        @OptIn(ExperimentalAnimationSpecApi::class)
        override fun createEntityFor(value: T): KeyframeEntity<T> = KeyframeEntity(value)

        /**
         * Adds a keyframe so that animation value will be [this] at time: [timeStamp]. For example:
         * 0.8f at 150 // ms
         *
         * @param timeStamp The time in the during when animation should reach value: [this], with a
         *   minimum value of `0`.
         * @return an [KeyframeEntity] so a custom [Easing] can be added by [with] method.
         */
        // TODO: Need a IntRange equivalent annotation
        // overrides `at` for binary compatibility. It should explicitly return KeyframeEntity.
        override infix fun T.at(@IntRange(from = 0) timeStamp: Int): KeyframeEntity<T> {
            @OptIn(ExperimentalAnimationSpecApi::class)
            return KeyframeEntity(this).also { keyframes[timeStamp] = it }
        }

        /**
         * Adds a keyframe so that the animation value will be the value specified at a fraction of
         * the total [durationMillis] set. For example: 0.8f atFraction 0.50f // half of the overall
         * duration set
         *
         * @param fraction The fraction when the animation should reach specified value.
         * @return an [KeyframeEntity] so a custom [Easing] can be added by [with] method
         */
        // overrides `atFraction` for binary compatibility. It should explicitly return
        // KeyframeEntity.
        override infix fun T.atFraction(
            @FloatRange(from = 0.0, to = 1.0) fraction: Float
        ): KeyframeEntity<T> {
            return at((durationMillis * fraction).fastRoundToInt())
        }

        /**
         * Adds an [Easing] for the interval started with the just provided timestamp. For example:
         * 0f at 50 with LinearEasing
         *
         * @sample androidx.compose.animation.core.samples.KeyframesBuilderWithEasing
         *
         * @param easing [Easing] to be used for the next interval.
         * @return the same [KeyframeEntity] instance so that other implementations can expand on
         *   the builder pattern
         */
        @Deprecated(
            message =
                "Use version that returns an instance of the entity so it can be re-used" +
                    " in other keyframe builders.",
            replaceWith = ReplaceWith("this using easing") // Expected usage pattern
        )
        public infix fun KeyframeEntity<T>.with(easing: Easing) {
            this.easing = easing
        }

        /**
         * [ArcMode] applied from this keyframe to the next.
         *
         * Note that arc modes are meant for objects with even dimensions (such as [Offset] and its
         * variants). Where each value pair is animated as an arc. So, if the object has odd
         * dimensions the last value will always animate linearly.
         *
         * &nbsp;
         *
         * The order of each value in an object with multiple dimensions is given by the applied
         * vector converter in [KeyframesSpec.vectorize].
         *
         * E.g.: [RectToVector] assigns its values as `[left, top, right, bottom]` so the pairs of
         * dimensions animated as arcs are: `[left, top]` and `[right, bottom]`.
         */
        public infix fun KeyframeEntity<T>.using(arcMode: ArcMode): KeyframeEntity<T> {
            this.arcMode = arcMode
            return this
        }
    }

    override fun <V : AnimationVector> vectorize(
        converter: TwoWayConverter<T, V>
    ): VectorizedKeyframesSpec<V> {
        // Max capacity is +2 to account for when the start/end timestamps are not included
        val timestamps = MutableIntList(config.keyframes.size + 2)
        val timeToInfoMap =
            MutableIntObjectMap<VectorizedKeyframeSpecElementInfo<V>>(config.keyframes.size)
        config.keyframes.forEach { key, value ->
            timestamps.add(key)
            timeToInfoMap[key] =
                VectorizedKeyframeSpecElementInfo(
                    vectorValue = converter.convertToVector(value.value),
                    easing = value.easing,
                    arcMode = value.arcMode
                )
        }

        if (!config.keyframes.contains(0)) {
            timestamps.add(0, 0)
        }
        if (!config.keyframes.contains(config.durationMillis)) {
            timestamps.add(config.durationMillis)
        }
        timestamps.sort()

        return VectorizedKeyframesSpec(
            timestamps = timestamps,
            keyframes = timeToInfoMap,
            durationMillis = config.durationMillis,
            delayMillis = config.delayMillis,
            defaultEasing = LinearEasing,
            initialArcMode = ArcLinear
        )
    }

    /** Holder class for building a keyframes animation. */
<<<<<<< HEAD
    @OptIn(ExperimentalAnimationSpecApi::class)
    class KeyframeEntity<T>
=======
    public class KeyframeEntity<T>
>>>>>>> 3d4510a6
    internal constructor(
        value: T,
        easing: Easing = LinearEasing,
        internal var arcMode: ArcMode = ArcMode.ArcLinear
    ) : KeyframeBaseEntity<T>(value = value, easing = easing) {

        override fun equals(other: Any?): Boolean {
            if (other === this) return true
            if (other !is KeyframeEntity<*>) return false

            return other.value == value && other.easing == easing && other.arcMode == arcMode
        }

        override fun hashCode(): Int {
            var result = value?.hashCode() ?: 0
            result = 31 * result + arcMode.hashCode()
            result = 31 * result + easing.hashCode()
            return result
        }
    }
}

/**
 * [KeyframesWithSplineSpec] creates a keyframe based [DurationBasedAnimationSpec] using the
 * Monotone cubic Hermite spline to interpolate between the values in [config].
 *
<<<<<<< HEAD
 * [KeyframesWithSplineSpec] is best used with 2D values such as [Offset]. For example:
 *
 * @sample androidx.compose.animation.core.samples.KeyframesBuilderForOffsetWithSplines
 *
 * You may however, provide a [periodicBias] value (between 0f and 1f) to make a periodic spline.
=======
 * [KeyframesWithSplineSpec] may be used to animate any n-dimensional values, but you'll likely use
 * it most to animate positional 2D values such as [Offset]. For example:
 *
 * @sample androidx.compose.animation.core.samples.KeyframesBuilderForOffsetWithSplines
 *
 * You may also provide a [periodicBias] value (between 0f and 1f) to make a periodic spline.
>>>>>>> 3d4510a6
 * Periodic splines adjust the initial and final velocity to be the same. This is useful to create
 * smooth repeatable animations. Such as an infinite pulsating animation:
 *
 * @sample androidx.compose.animation.core.samples.PeriodicKeyframesWithSplines
 *
 * The [periodicBias] value (from 0.0 to 1.0) indicates how much of the original starting and final
 * velocity are modified to achieve periodicity:
 * - 0f: Modifies only the starting velocity to match the final velocity
 * - 1f: Modifies only the final velocity to match the starting velocity
 * - 0.5f: Modifies both velocities equally, picking the average between the two
 *
<<<<<<< HEAD
 * @see keyframesWithSpline
 *
=======
>>>>>>> 3d4510a6
 * @sample androidx.compose.animation.core.samples.KeyframesBuilderForIntOffsetWithSplines
 *
 * @sample androidx.compose.animation.core.samples.KeyframesBuilderForDpOffsetWithSplines
 * @see keyframesWithSpline
 */
@Immutable
public class KeyframesWithSplineSpec<T>(
    public val config: KeyframesWithSplineSpecConfig<T>,
) : DurationBasedAnimationSpec<T> {
    // Periodic bias property, NaN by default. Only meant to be set by secondary constructor
    private var periodicBias: Float = Float.NaN

    /**
     * Constructor that returns a periodic spline implementation.
     *
     * @param config Keyframe configuration of the spline, should contain the set of values,
     *   timestamps and easing curves to animate through.
     * @param periodicBias A value from 0f to 1f, indicating how much the starting or ending
     *   velocities are modified respectively to achieve periodicity.
     */
    public constructor(
        config: KeyframesWithSplineSpecConfig<T>,
        @FloatRange(0.0, 1.0) periodicBias: Float
    ) : this(config) {
        this.periodicBias = periodicBias
    }

    /**
     * Keyframe configuration class for [KeyframesWithSplineSpec].
     *
     * Since [keyframesWithSpline] uses the values across all the given intervals to calculate the
     * shape of the animation, [KeyframesWithSplineSpecConfig] does not allow setting a specific
     * [ArcMode] between intervals (compared to [KeyframesSpecConfig] used for [keyframes]).
     */
    public class KeyframesWithSplineSpecConfig<T> :
        KeyframesSpecBaseConfig<T, KeyframesSpec.KeyframeEntity<T>>() {

        override fun createEntityFor(value: T): KeyframesSpec.KeyframeEntity<T> =
            KeyframesSpec.KeyframeEntity(value)
    }

    override fun <V : AnimationVector> vectorize(
        converter: TwoWayConverter<T, V>
    ): VectorizedDurationBasedAnimationSpec<V> {
        // Allocate so that we don't resize the list even if the initial/last timestamps are missing
        val keyframes = config.keyframes
        val timestamps = MutableIntList(keyframes.size + 2)
        val timeToVectorMap = MutableIntObjectMap<Pair<V, Easing>>(keyframes.size)
        keyframes.forEach { key, value ->
            timestamps.add(key)
            timeToVectorMap[key] = Pair(converter.convertToVector(value.value), value.easing)
        }
        if (!keyframes.contains(0)) {
            timestamps.add(0, 0)
        }
        if (!keyframes.contains(config.durationMillis)) {
            timestamps.add(config.durationMillis)
        }
        timestamps.sort()
        return VectorizedMonoSplineKeyframesSpec(
            timestamps = timestamps,
            keyframes = timeToVectorMap,
            durationMillis = config.durationMillis,
            delayMillis = config.delayMillis,
            periodicBias = periodicBias
        )
    }
}

/**
 * Creates a [TweenSpec] configured with the given duration, delay and easing curve.
 *
 * @param durationMillis duration of the animation spec
 * @param delayMillis the amount of time in milliseconds that animation waits before starting
 * @param easing the easing curve that will be used to interpolate between start and end
 */
@Stable
public fun <T> tween(
    durationMillis: Int = DefaultDurationMillis,
    delayMillis: Int = 0,
    easing: Easing = FastOutSlowInEasing
): TweenSpec<T> = TweenSpec(durationMillis, delayMillis, easing)

/**
 * Creates a [SpringSpec] that uses the given spring constants (i.e. [dampingRatio] and [stiffness].
 * The optional [visibilityThreshold] defines when the animation should be considered to be visually
 * close enough to round off to its target.
 *
 * @param dampingRatio damping ratio of the spring. [Spring.DampingRatioNoBouncy] by default.
 * @param stiffness stiffness of the spring. [Spring.StiffnessMedium] by default.
 * @param visibilityThreshold optionally specifies the visibility threshold.
 */
@Stable
public fun <T> spring(
    dampingRatio: Float = Spring.DampingRatioNoBouncy,
    stiffness: Float = Spring.StiffnessMedium,
    visibilityThreshold: T? = null
): SpringSpec<T> = SpringSpec(dampingRatio, stiffness, visibilityThreshold)

/**
 * Creates a [KeyframesSpec] animation, initialized with [init]. For example:
 *
 * @sample androidx.compose.animation.core.samples.FloatKeyframesBuilderInline
 *
 * Keyframes can also be associated with a particular [Easing] function:
 *
 * @sample androidx.compose.animation.core.samples.KeyframesBuilderWithEasing
 *
 * Values can be animated using arcs of quarter of an Ellipse with [KeyframesSpecConfig.using] and
 * [ArcMode]:
 *
 * @sample androidx.compose.animation.core.samples.OffsetKeyframesWithArcsBuilder
 *
 * For a smooth, curvy animation across all the intervals in the keyframes, consider using
 * [keyframesWithSpline] instead.
 *
 * @param init Initialization function for the [KeyframesSpec] animation
 * @see KeyframesSpec.KeyframesSpecConfig
 */
@Stable
<<<<<<< HEAD
fun <T> keyframes(init: KeyframesSpec.KeyframesSpecConfig<T>.() -> Unit): KeyframesSpec<T> {
    return KeyframesSpec(KeyframesSpec.KeyframesSpecConfig<T>().apply(init))
=======
public fun <T> keyframes(init: KeyframesSpecConfig<T>.() -> Unit): KeyframesSpec<T> {
    return KeyframesSpec(KeyframesSpecConfig<T>().apply(init))
>>>>>>> 3d4510a6
}

/**
 * Creates a [KeyframesWithSplineSpec] animation, initialized with [init].
 *
 * For more details on implementation, see [KeyframesWithSplineSpec].
 *
 * Use overload that takes a [Float] parameter to use periodic splines.
 *
 * Example:
 *
 * @sample androidx.compose.animation.core.samples.KeyframesBuilderForOffsetWithSplines
 * @param init Initialization function for the [KeyframesWithSplineSpec] animation
<<<<<<< HEAD
 * @see KeyframesWithSplineSpec.KeyframesWithSplineSpecConfig
 *
=======
>>>>>>> 3d4510a6
 * @sample androidx.compose.animation.core.samples.KeyframesBuilderForIntOffsetWithSplines
 *
 * @sample androidx.compose.animation.core.samples.KeyframesBuilderForDpOffsetWithSplines
 * @see KeyframesWithSplineSpec.KeyframesWithSplineSpecConfig
 */
public fun <T> keyframesWithSpline(
    init: KeyframesWithSplineSpec.KeyframesWithSplineSpecConfig<T>.() -> Unit
): KeyframesWithSplineSpec<T> =
    KeyframesWithSplineSpec(
        config = KeyframesWithSplineSpec.KeyframesWithSplineSpecConfig<T>().apply(init)
    )

/**
 * Creates a *periodic* [KeyframesWithSplineSpec] animation, initialized with [init].
 *
 * Use overload without [periodicBias] parameter for the non-periodic implementation.
 *
 * A periodic spline is one such that the starting and ending velocities are equal. This makes them
 * useful to create smooth repeatable animations. Such as an infinite pulsating animation:
 *
 * @sample androidx.compose.animation.core.samples.PeriodicKeyframesWithSplines
 *
 * The [periodicBias] value (from 0.0 to 1.0) indicates how much of the original starting and final
 * velocity are modified to achieve periodicity:
 * - 0f: Modifies only the starting velocity to match the final velocity
 * - 1f: Modifies only the final velocity to match the starting velocity
 * - 0.5f: Modifies both velocities equally, picking the average between the two
 *
 * @param periodicBias A value from 0f to 1f, indicating how much the starting or ending velocities
 *   are modified respectively to achieve periodicity.
 * @param init Initialization function for the [KeyframesWithSplineSpec] animation
 * @see KeyframesWithSplineSpec.KeyframesWithSplineSpecConfig
 */
public fun <T> keyframesWithSpline(
    @FloatRange(0.0, 1.0) periodicBias: Float,
    init: KeyframesWithSplineSpec.KeyframesWithSplineSpecConfig<T>.() -> Unit
): KeyframesWithSplineSpec<T> =
    KeyframesWithSplineSpec(
        config = KeyframesWithSplineSpec.KeyframesWithSplineSpecConfig<T>().apply(init),
        periodicBias = periodicBias,
    )

/**
 * Creates a [RepeatableSpec] that plays a [DurationBasedAnimationSpec] (e.g. [TweenSpec],
 * [KeyframesSpec]) the amount of iterations specified by [iterations].
 *
 * The iteration count describes the amount of times the animation will run. 1 means no repeat.
 * Recommend [infiniteRepeatable] for creating an infinity repeating animation.
 *
 * __Note__: When repeating in the [RepeatMode.Reverse] mode, it's highly recommended to have an
 * __odd__ number of iterations. Otherwise, the animation may jump to the end value when it finishes
 * the last iteration.
 *
 * [initialStartOffset] can be used to either delay the start of the animation or to fast forward
 * the animation to a given play time. This start offset will **not** be repeated, whereas the delay
 * in the [animation] (if any) will be repeated. By default, the amount of offset is 0.
 *
 * @param iterations the total count of iterations, should be greater than 1 to repeat.
 * @param animation animation that will be repeated
 * @param repeatMode whether animation should repeat by starting from the beginning (i.e.
 *   [RepeatMode.Restart]) or from the end (i.e. [RepeatMode.Reverse])
 * @param initialStartOffset offsets the start of the animation
 */
@Stable
public fun <T> repeatable(
    iterations: Int,
    animation: DurationBasedAnimationSpec<T>,
    repeatMode: RepeatMode = RepeatMode.Restart,
    initialStartOffset: StartOffset = StartOffset(0)
): RepeatableSpec<T> = RepeatableSpec(iterations, animation, repeatMode, initialStartOffset)

@Stable
@Deprecated(
    level = DeprecationLevel.HIDDEN,
    message =
        "This method has been deprecated in favor of the repeatable function that accepts" +
            " start offset."
)
public fun <T> repeatable(
    iterations: Int,
    animation: DurationBasedAnimationSpec<T>,
    repeatMode: RepeatMode = RepeatMode.Restart
): RepeatableSpec<T> = RepeatableSpec(iterations, animation, repeatMode, StartOffset(0))

/**
 * Creates a [InfiniteRepeatableSpec] that plays a [DurationBasedAnimationSpec] (e.g. [TweenSpec],
 * [KeyframesSpec]) infinite amount of iterations.
 *
 * For non-infinitely repeating animations, consider [repeatable].
 *
 * [initialStartOffset] can be used to either delay the start of the animation or to fast forward
 * the animation to a given play time. This start offset will **not** be repeated, whereas the delay
 * in the [animation] (if any) will be repeated. By default, the amount of offset is 0.
 *
 * @sample androidx.compose.animation.core.samples.InfiniteProgressIndicator
 * @param animation animation that will be repeated
 * @param repeatMode whether animation should repeat by starting from the beginning (i.e.
 *   [RepeatMode.Restart]) or from the end (i.e. [RepeatMode.Reverse])
 * @param initialStartOffset offsets the start of the animation
 */
@Stable
public fun <T> infiniteRepeatable(
    animation: DurationBasedAnimationSpec<T>,
    repeatMode: RepeatMode = RepeatMode.Restart,
    initialStartOffset: StartOffset = StartOffset(0)
): InfiniteRepeatableSpec<T> = InfiniteRepeatableSpec(animation, repeatMode, initialStartOffset)

@Stable
@Deprecated(
    level = DeprecationLevel.HIDDEN,
    message =
        "This method has been deprecated in favor of the infinite repeatable function that" +
            " accepts start offset."
)
public fun <T> infiniteRepeatable(
    animation: DurationBasedAnimationSpec<T>,
    repeatMode: RepeatMode = RepeatMode.Restart
): InfiniteRepeatableSpec<T> = InfiniteRepeatableSpec(animation, repeatMode, StartOffset(0))

/**
 * Creates a Snap animation for immediately switching the animating value to the end value.
 *
 * @param delayMillis the number of milliseconds to wait before the animation runs. 0 by default.
 */
<<<<<<< HEAD
@Stable fun <T> snap(delayMillis: Int = 0) = SnapSpec<T>(delayMillis)
=======
@Stable public fun <T> snap(delayMillis: Int = 0): SnapSpec<T> = SnapSpec<T>(delayMillis)
>>>>>>> 3d4510a6

/**
 * Returns an [AnimationSpec] that is the same as [animationSpec] with a delay of [startDelayNanos].
 */
@Stable
internal fun <T> delayed(animationSpec: AnimationSpec<T>, startDelayNanos: Long): AnimationSpec<T> =
    StartDelayAnimationSpec(animationSpec, startDelayNanos)

/**
 * A [VectorizedAnimationSpec] that wraps [vectorizedAnimationSpec], giving it a start delay of
 * [startDelayNanos].
 */
@Immutable
private class StartDelayVectorizedAnimationSpec<V : AnimationVector>(
    val vectorizedAnimationSpec: VectorizedAnimationSpec<V>,
    val startDelayNanos: Long
) : VectorizedAnimationSpec<V> {
    override val isInfinite: Boolean
        get() = vectorizedAnimationSpec.isInfinite

    override fun getDurationNanos(initialValue: V, targetValue: V, initialVelocity: V): Long =
        vectorizedAnimationSpec.getDurationNanos(
            initialValue = initialValue,
            targetValue = targetValue,
            initialVelocity = initialVelocity
        ) + startDelayNanos

    override fun getVelocityFromNanos(
        playTimeNanos: Long,
        initialValue: V,
        targetValue: V,
        initialVelocity: V
    ): V =
        if (playTimeNanos < startDelayNanos) {
            initialVelocity
        } else {
            vectorizedAnimationSpec.getVelocityFromNanos(
                playTimeNanos = playTimeNanos - startDelayNanos,
                initialValue = initialValue,
                targetValue = targetValue,
                initialVelocity = initialVelocity
            )
        }

    override fun getValueFromNanos(
        playTimeNanos: Long,
        initialValue: V,
        targetValue: V,
        initialVelocity: V
    ): V =
        if (playTimeNanos < startDelayNanos) {
            initialValue
        } else {
            vectorizedAnimationSpec.getValueFromNanos(
                playTimeNanos = playTimeNanos - startDelayNanos,
                initialValue = initialValue,
                targetValue = targetValue,
                initialVelocity = initialVelocity
            )
        }

    override fun hashCode(): Int {
        return 31 * vectorizedAnimationSpec.hashCode() + startDelayNanos.hashCode()
    }

    override fun equals(other: Any?): Boolean {
        if (other !is StartDelayVectorizedAnimationSpec<*>) {
            return false
        }
        return other.startDelayNanos == startDelayNanos &&
            other.vectorizedAnimationSpec == vectorizedAnimationSpec
    }
}

/** An [AnimationSpec] that wraps [animationSpec], giving it a start delay of [startDelayNanos]. */
@Immutable
private class StartDelayAnimationSpec<T>(
    val animationSpec: AnimationSpec<T>,
    val startDelayNanos: Long
) : AnimationSpec<T> {
    override fun <V : AnimationVector> vectorize(
        converter: TwoWayConverter<T, V>
    ): VectorizedAnimationSpec<V> {
        val vecSpec = animationSpec.vectorize(converter)
        return StartDelayVectorizedAnimationSpec(vecSpec, startDelayNanos)
    }

    override fun hashCode(): Int {
        return 31 * animationSpec.hashCode() + startDelayNanos.hashCode()
    }

    override fun equals(other: Any?): Boolean {
        if (other !is StartDelayAnimationSpec<*>) {
            return false
        }
        return other.startDelayNanos == startDelayNanos && other.animationSpec == animationSpec
    }
}<|MERGE_RESOLUTION|>--- conflicted
+++ resolved
@@ -34,21 +34,12 @@
 import androidx.compose.ui.util.fastRoundToInt
 import kotlin.math.abs
 
-<<<<<<< HEAD
-object AnimationConstants {
-    /** The default duration used in [VectorizedAnimationSpec]s and [AnimationSpec]. */
-    const val DefaultDurationMillis: Int = 300
-
-    /** The value that is used when the animation time is not yet set. */
-    const val UnspecifiedTime: Long = Long.MIN_VALUE
-=======
 public object AnimationConstants {
     /** The default duration used in [VectorizedAnimationSpec]s and [AnimationSpec]. */
     public const val DefaultDurationMillis: Int = 300
 
     /** The value that is used when the animation time is not yet set. */
     public const val UnspecifiedTime: Long = Long.MIN_VALUE
->>>>>>> 3d4510a6
 }
 
 /**
@@ -132,11 +123,7 @@
  * [TweenSpec], and [SnapSpec]. These duration based specs can repeated when put into a
  * [RepeatableSpec].
  */
-<<<<<<< HEAD
-interface DurationBasedAnimationSpec<T> : FiniteAnimationSpec<T> {
-=======
 public interface DurationBasedAnimationSpec<T> : FiniteAnimationSpec<T> {
->>>>>>> 3d4510a6
     override fun <V : AnimationVector> vectorize(
         converter: TwoWayConverter<T, V>
     ): VectorizedDurationBasedAnimationSpec<V>
@@ -209,10 +196,7 @@
  * @param durationMillis Duration of the animation. [DefaultDurationMillis] by default.
  * @param delayMillis Time the animation waits before starting. 0 by default.
  * @param easing [Easing] applied on the animation curve. [FastOutSlowInEasing] by default.
-<<<<<<< HEAD
-=======
  * @sample androidx.compose.animation.core.samples.OffsetArcAnimationSpec
->>>>>>> 3d4510a6
  * @see ArcMode
  * @see keyframes
  */
@@ -266,15 +250,6 @@
  * @see StartOffset
  */
 @kotlin.jvm.JvmInline
-<<<<<<< HEAD
-value class StartOffsetType private constructor(internal val value: Int) {
-    companion object {
-        /** Delays the start of the animation. */
-        val Delay = StartOffsetType(-1)
-
-        /** Fast forwards the animation to a given play time, and starts it immediately. */
-        val FastForward = StartOffsetType(1)
-=======
 public value class StartOffsetType private constructor(internal val value: Int) {
     public companion object {
         /** Delays the start of the animation. */
@@ -282,7 +257,6 @@
 
         /** Fast forwards the animation to a given play time, and starts it immediately. */
         public val FastForward: StartOffsetType = StartOffsetType(1)
->>>>>>> 3d4510a6
     }
 }
 
@@ -307,29 +281,17 @@
      * [StartOffsetType.FastForward] starts the animation right away from [offsetMillis] in the
      * animation.
      */
-<<<<<<< HEAD
-    constructor(
-=======
     public constructor(
->>>>>>> 3d4510a6
         offsetMillis: Int,
         offsetType: StartOffsetType = StartOffsetType.Delay
     ) : this((offsetMillis * offsetType.value).toLong())
 
     /** Returns the number of milliseconds to offset the start of the animation. */
-<<<<<<< HEAD
-    val offsetMillis: Int
-        get() = abs(this.value.toInt())
-
-    /** Returns the offset type of the provided [StartOffset]. */
-    val offsetType: StartOffsetType
-=======
     public val offsetMillis: Int
         get() = abs(this.value.toInt())
 
     /** Returns the offset type of the provided [StartOffset]. */
     public val offsetType: StartOffsetType
->>>>>>> 3d4510a6
         get() =
             when (this.value > 0) {
                 true -> StartOffsetType.FastForward
@@ -367,11 +329,7 @@
 ) : FiniteAnimationSpec<T> {
 
     @Deprecated(level = DeprecationLevel.HIDDEN, message = "This constructor has been deprecated")
-<<<<<<< HEAD
-    constructor(
-=======
     public constructor(
->>>>>>> 3d4510a6
         iterations: Int,
         animation: DurationBasedAnimationSpec<T>,
         repeatMode: RepeatMode = RepeatMode.Restart
@@ -431,11 +389,7 @@
 ) : AnimationSpec<T> {
 
     @Deprecated(level = DeprecationLevel.HIDDEN, message = "This constructor has been deprecated")
-<<<<<<< HEAD
-    constructor(
-=======
     public constructor(
->>>>>>> 3d4510a6
         animation: DurationBasedAnimationSpec<T>,
         repeatMode: RepeatMode = RepeatMode.Restart
     ) : this(animation, repeatMode, StartOffset(0))
@@ -466,11 +420,7 @@
 }
 
 /** Repeat mode for [RepeatableSpec] and [VectorizedRepeatableSpec]. */
-<<<<<<< HEAD
-enum class RepeatMode {
-=======
 public enum class RepeatMode {
->>>>>>> 3d4510a6
     /** [Restart] will restart the animation and animate from the start value to the end value. */
     Restart,
 
@@ -504,11 +454,7 @@
 }
 
 /** Shared configuration class used as DSL for keyframe based animations. */
-<<<<<<< HEAD
-sealed class KeyframesSpecBaseConfig<T, E : KeyframeBaseEntity<T>> {
-=======
 public sealed class KeyframesSpecBaseConfig<T, E : KeyframeBaseEntity<T>> {
->>>>>>> 3d4510a6
     /**
      * Duration of the animation in milliseconds. The minimum is `0` and defaults to
      * [DefaultDurationMillis]
@@ -521,11 +467,7 @@
      * The amount of time that the animation should be delayed. The minimum is `0` and defaults
      * to 0.
      */
-<<<<<<< HEAD
-    @get:IntRange(from = 0L) @setparam:IntRange(from = 0L) var delayMillis: Int = 0
-=======
     @get:IntRange(from = 0L) @setparam:IntRange(from = 0L) public var delayMillis: Int = 0
->>>>>>> 3d4510a6
 
     internal val keyframes = mutableIntObjectMapOf<E>()
 
@@ -536,10 +478,6 @@
      * Adds a keyframe so that animation value will be [this] at time: [timeStamp]. For example:
      *
      * @sample androidx.compose.animation.core.samples.floatAtSample
-<<<<<<< HEAD
-     *
-=======
->>>>>>> 3d4510a6
      * @param timeStamp The time in the during when animation should reach value: [this], with a
      *   minimum value of `0`.
      * @return an instance of [E] so a custom [Easing] can be added by the [using] method.
@@ -557,10 +495,6 @@
      * calling [atFraction]. For example:
      *
      * @sample androidx.compose.animation.core.samples.floatAtFractionSample
-<<<<<<< HEAD
-     *
-=======
->>>>>>> 3d4510a6
      * @param fraction The fraction when the animation should reach specified value.
      * @return an instance of [E] so a custom [Easing] can be added by the [using] method
      */
@@ -574,7 +508,6 @@
      * at 50 using LinearEasing
      *
      * @sample androidx.compose.animation.core.samples.KeyframesBuilderWithEasing
-     *
      * @param easing [Easing] to be used for the next interval.
      * @return the same [E] instance so that other implementations can expand on the builder pattern
      */
@@ -585,11 +518,7 @@
 }
 
 /** Base holder class for building a keyframes animation. */
-<<<<<<< HEAD
-sealed class KeyframeBaseEntity<T>(internal val value: T, internal var easing: Easing) {
-=======
 public sealed class KeyframeBaseEntity<T>(internal val value: T, internal var easing: Easing) {
->>>>>>> 3d4510a6
     internal fun <V : AnimationVector> toPair(convertToVector: (T) -> V) =
         convertToVector.invoke(value) to easing
 }
@@ -604,13 +533,8 @@
  *
  * @sample androidx.compose.animation.core.samples.FloatKeyframesBuilder
  *
-<<<<<<< HEAD
- * You can also provide a custom [Easing] for the interval with use of [with] function applied for
- * the interval starting keyframe.
-=======
  * For each interval, you may provide a custom [Easing] by use of the [KeyframesSpecConfig.using]
  * function.
->>>>>>> 3d4510a6
  *
  * @sample androidx.compose.animation.core.samples.KeyframesBuilderWithEasing
  *
@@ -633,7 +557,6 @@
      * [KeyframesSpecConfig] can be used to create a [KeyframesSpec].
      *
      * @sample androidx.compose.animation.core.samples.KeyframesBuilderForPosition
-     *
      * @see keyframes
      */
     public class KeyframesSpecConfig<T> : KeyframesSpecBaseConfig<T, KeyframeEntity<T>>() {
@@ -676,7 +599,6 @@
          * 0f at 50 with LinearEasing
          *
          * @sample androidx.compose.animation.core.samples.KeyframesBuilderWithEasing
-         *
          * @param easing [Easing] to be used for the next interval.
          * @return the same [KeyframeEntity] instance so that other implementations can expand on
          *   the builder pattern
@@ -748,12 +670,7 @@
     }
 
     /** Holder class for building a keyframes animation. */
-<<<<<<< HEAD
-    @OptIn(ExperimentalAnimationSpecApi::class)
-    class KeyframeEntity<T>
-=======
     public class KeyframeEntity<T>
->>>>>>> 3d4510a6
     internal constructor(
         value: T,
         easing: Easing = LinearEasing,
@@ -780,20 +697,12 @@
  * [KeyframesWithSplineSpec] creates a keyframe based [DurationBasedAnimationSpec] using the
  * Monotone cubic Hermite spline to interpolate between the values in [config].
  *
-<<<<<<< HEAD
- * [KeyframesWithSplineSpec] is best used with 2D values such as [Offset]. For example:
- *
- * @sample androidx.compose.animation.core.samples.KeyframesBuilderForOffsetWithSplines
- *
- * You may however, provide a [periodicBias] value (between 0f and 1f) to make a periodic spline.
-=======
  * [KeyframesWithSplineSpec] may be used to animate any n-dimensional values, but you'll likely use
  * it most to animate positional 2D values such as [Offset]. For example:
  *
  * @sample androidx.compose.animation.core.samples.KeyframesBuilderForOffsetWithSplines
  *
  * You may also provide a [periodicBias] value (between 0f and 1f) to make a periodic spline.
->>>>>>> 3d4510a6
  * Periodic splines adjust the initial and final velocity to be the same. This is useful to create
  * smooth repeatable animations. Such as an infinite pulsating animation:
  *
@@ -805,13 +714,7 @@
  * - 1f: Modifies only the final velocity to match the starting velocity
  * - 0.5f: Modifies both velocities equally, picking the average between the two
  *
-<<<<<<< HEAD
- * @see keyframesWithSpline
- *
-=======
->>>>>>> 3d4510a6
  * @sample androidx.compose.animation.core.samples.KeyframesBuilderForIntOffsetWithSplines
- *
  * @sample androidx.compose.animation.core.samples.KeyframesBuilderForDpOffsetWithSplines
  * @see keyframesWithSpline
  */
@@ -930,13 +833,8 @@
  * @see KeyframesSpec.KeyframesSpecConfig
  */
 @Stable
-<<<<<<< HEAD
-fun <T> keyframes(init: KeyframesSpec.KeyframesSpecConfig<T>.() -> Unit): KeyframesSpec<T> {
-    return KeyframesSpec(KeyframesSpec.KeyframesSpecConfig<T>().apply(init))
-=======
 public fun <T> keyframes(init: KeyframesSpecConfig<T>.() -> Unit): KeyframesSpec<T> {
     return KeyframesSpec(KeyframesSpecConfig<T>().apply(init))
->>>>>>> 3d4510a6
 }
 
 /**
@@ -950,13 +848,7 @@
  *
  * @sample androidx.compose.animation.core.samples.KeyframesBuilderForOffsetWithSplines
  * @param init Initialization function for the [KeyframesWithSplineSpec] animation
-<<<<<<< HEAD
- * @see KeyframesWithSplineSpec.KeyframesWithSplineSpecConfig
- *
-=======
->>>>>>> 3d4510a6
  * @sample androidx.compose.animation.core.samples.KeyframesBuilderForIntOffsetWithSplines
- *
  * @sample androidx.compose.animation.core.samples.KeyframesBuilderForDpOffsetWithSplines
  * @see KeyframesWithSplineSpec.KeyframesWithSplineSpecConfig
  */
@@ -1079,11 +971,7 @@
  *
  * @param delayMillis the number of milliseconds to wait before the animation runs. 0 by default.
  */
-<<<<<<< HEAD
-@Stable fun <T> snap(delayMillis: Int = 0) = SnapSpec<T>(delayMillis)
-=======
 @Stable public fun <T> snap(delayMillis: Int = 0): SnapSpec<T> = SnapSpec<T>(delayMillis)
->>>>>>> 3d4510a6
 
 /**
  * Returns an [AnimationSpec] that is the same as [animationSpec] with a delay of [startDelayNanos].
