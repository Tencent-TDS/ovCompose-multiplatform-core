--- conflicted
+++ resolved
@@ -52,48 +52,10 @@
  * under-damped), the mass tends to overshoot, and return, and overshoot again. Without any damping
  * (i.e. damping ratio = 0), the mass will oscillate forever.
  */
-<<<<<<< HEAD
-@kotlin.jvm.JvmInline
-internal value class Motion(val packedValue: Long) {
-    val value: Float
-        get() = unpackFloat1(packedValue)
-
-    val velocity: Float
-        get() = unpackFloat2(packedValue)
-
-    /**
-     * Returns a copy of this Motion instance optionally overriding the value or velocity parameters
-     */
-    fun copy(value: Float = this.value, velocity: Float = this.velocity) = Motion(value, velocity)
-}
-
-internal fun Motion(value: Float, velocity: Float) = Motion(packFloats(value, velocity))
-
-// This multiplier is used to calculate the velocity threshold given a certain value threshold.
-// The idea is that if it takes >= 1 frame to move the value threshold amount, then the velocity
-// is a reasonable threshold.
-private const val VelocityThresholdMultiplier = 1000.0 / 16.0
-
-// Value to indicate an unset state.
-internal val UNSET = Float.MAX_VALUE
-
-=======
->>>>>>> 3d4510a6
 internal class SpringSimulation(var finalPosition: Float) {
     // Natural frequency
     private var naturalFreq = sqrt(Spring.StiffnessVeryLow.toDouble())
 
-<<<<<<< HEAD
-    // Indicates whether the spring has been initialized
-    private var initialized = false
-
-    // Intermediate values to simplify the spring function calculation per frame.
-    private var gammaPlus: Double = 0.0
-    private var gammaMinus: Double = 0.0
-    private var dampedFreq: Double = 0.0
-
-=======
->>>>>>> 3d4510a6
     /** Stiffness of the spring. */
     var stiffness: Float
         set(value) {
@@ -130,16 +92,8 @@
     }
 
     /**
-<<<<<<< HEAD
-     * Initialize the string by doing the necessary pre-calculation as well as some validity check
-     * on the setup.
-     *
-     * @throws IllegalStateException if the final position is not yet set by the time the spring
-     *   animation has started
-=======
      * Internal only call for Spring to calculate the spring position/velocity using an analytical
      * approach.
->>>>>>> 3d4510a6
      */
     internal fun updateValues(
         lastDisplacement: Float,
@@ -156,68 +110,6 @@
 
         if (dampingRatio > 1) {
             // Over damping
-<<<<<<< HEAD
-            gammaPlus = (-dampingRatio * naturalFreq + naturalFreq * sqrt(dampingRatioSquared - 1))
-            gammaMinus = (-dampingRatio * naturalFreq - naturalFreq * sqrt(dampingRatioSquared - 1))
-        } else if (dampingRatio >= 0 && dampingRatio < 1) {
-            // Under damping
-            dampedFreq = naturalFreq * sqrt(1 - dampingRatioSquared)
-        }
-
-        initialized = true
-    }
-
-    /**
-     * Internal only call for Spring to calculate the spring position/velocity using an analytical
-     * approach.
-     */
-    internal fun updateValues(
-        lastDisplacement: Float,
-        lastVelocity: Float,
-        timeElapsed: Long
-    ): Motion {
-        init()
-
-        val adjustedDisplacement = lastDisplacement - finalPosition
-        val deltaT = timeElapsed / 1000.0 // unit: seconds
-        val displacement: Double
-        val currentVelocity: Double
-        if (dampingRatio > 1) {
-            // Overdamped
-            val coeffA =
-                (adjustedDisplacement -
-                    ((gammaMinus * adjustedDisplacement - lastVelocity) / (gammaMinus - gammaPlus)))
-            val coeffB =
-                ((gammaMinus * adjustedDisplacement - lastVelocity) / (gammaMinus - gammaPlus))
-            displacement = (coeffA * exp(gammaMinus * deltaT) + coeffB * exp(gammaPlus * deltaT))
-            currentVelocity =
-                (coeffA * gammaMinus * exp(gammaMinus * deltaT) +
-                    coeffB * gammaPlus * exp(gammaPlus * deltaT))
-        } else if (dampingRatio == 1.0f) {
-            // Critically damped
-            val coeffA = adjustedDisplacement
-            val coeffB = lastVelocity + naturalFreq * adjustedDisplacement
-            displacement = (coeffA + coeffB * deltaT) * exp(-naturalFreq * deltaT)
-            currentVelocity =
-                (((coeffA + coeffB * deltaT) * exp(-naturalFreq * deltaT) * (-naturalFreq)) +
-                    coeffB * exp(-naturalFreq * deltaT))
-        } else {
-            // Underdamped
-            val cosCoeff = adjustedDisplacement
-            val sinCoeff =
-                ((1 / dampedFreq) *
-                    (((dampingRatio * naturalFreq * adjustedDisplacement) + lastVelocity)))
-            displacement =
-                (exp(-dampingRatio * naturalFreq * deltaT) *
-                    ((cosCoeff * cos(dampedFreq * deltaT) + sinCoeff * sin(dampedFreq * deltaT))))
-            currentVelocity =
-                (displacement * (-naturalFreq) * dampingRatio +
-                    (exp(-dampingRatio * naturalFreq * deltaT) *
-                        ((-dampedFreq * cosCoeff * sin(dampedFreq * deltaT) +
-                            dampedFreq * sinCoeff * cos(dampedFreq * deltaT)))))
-        }
-
-=======
             val s = naturalFreq * sqrt(dampingRatioSquared - 1)
             val gammaPlus = r + s
             val gammaMinus = r - s
@@ -251,7 +143,6 @@
                         ((-dampedFreq * cosCoeff * sin(dFdT) + dampedFreq * sinCoeff * cos(dFdT)))))
         }
 
->>>>>>> 3d4510a6
         val newValue = (displacement + finalPosition).toFloat()
         val newVelocity = currentVelocity.toFloat()
 
