/*
 * Copyright 2020 The Android Open Source Project
 *
 * Licensed under the Apache License, Version 2.0 (the "License");
 * you may not use this file except in compliance with the License.
 * You may obtain a copy of the License at
 *
 *      http://www.apache.org/licenses/LICENSE-2.0
 *
 * Unless required by applicable law or agreed to in writing, software
 * distributed under the License is distributed on an "AS IS" BASIS,
 * WITHOUT WARRANTIES OR CONDITIONS OF ANY KIND, either express or implied.
 * See the License for the specific language governing permissions and
 * limitations under the License.
 */

@file:Suppress("NOTHING_TO_INLINE", "KotlinRedundantDiagnosticSuppress")

package androidx.compose.animation.core

import androidx.compose.ui.geometry.Offset
import androidx.compose.ui.geometry.Rect
import androidx.compose.ui.geometry.Size
import androidx.compose.ui.unit.Dp
import androidx.compose.ui.unit.DpOffset
import androidx.compose.ui.unit.IntOffset
import androidx.compose.ui.unit.IntSize
import androidx.compose.ui.unit.dp
import androidx.compose.ui.util.fastCoerceAtLeast
import androidx.compose.ui.util.fastRoundToInt

/**
 * [TwoWayConverter] class contains the definition on how to convert from an arbitrary type [T] to a
 * [AnimationVector], and convert the [AnimationVector] back to the type [T]. This allows animations
 * to run on any type of objects, e.g. position, rectangle, color, etc.
 */
public interface TwoWayConverter<T, V : AnimationVector> {
    /**
     * Defines how a type [T] should be converted to a Vector type (i.e. [AnimationVector1D],
     * [AnimationVector2D], [AnimationVector3D] or [AnimationVector4D], depends on the dimensions of
     * type T).
     */
    public val convertToVector: (T) -> V
    /**
     * Defines how to convert a Vector type (i.e. [AnimationVector1D], [AnimationVector2D],
     * [AnimationVector3D] or [AnimationVector4D], depends on the dimensions of type T) back to type
     * [T].
     */
    public val convertFromVector: (V) -> T
}

/**
 * Factory method to create a [TwoWayConverter] that converts a type [T] from and to an
 * [AnimationVector] type.
 *
 * @param convertToVector converts from type [T] to [AnimationVector]
 * @param convertFromVector converts from [AnimationVector] to type [T]
 */
public fun <T, V : AnimationVector> TwoWayConverter(
    convertToVector: (T) -> V,
    convertFromVector: (V) -> T
): TwoWayConverter<T, V> = TwoWayConverterImpl(convertToVector, convertFromVector)

/** Type converter to convert type [T] to and from a [AnimationVector1D]. */
private class TwoWayConverterImpl<T, V : AnimationVector>(
    override val convertToVector: (T) -> V,
    override val convertFromVector: (V) -> T
) : TwoWayConverter<T, V>

internal inline fun lerp(start: Float, stop: Float, fraction: Float) =
    (start * (1 - fraction) + stop * fraction)

/** A [TwoWayConverter] that converts [Float] from and to [AnimationVector1D] */
<<<<<<< HEAD
val Float.Companion.VectorConverter: TwoWayConverter<Float, AnimationVector1D>
    get() = FloatToVector

/** A [TwoWayConverter] that converts [Int] from and to [AnimationVector1D] */
val Int.Companion.VectorConverter: TwoWayConverter<Int, AnimationVector1D>
=======
public val Float.Companion.VectorConverter: TwoWayConverter<Float, AnimationVector1D>
    get() = FloatToVector

/** A [TwoWayConverter] that converts [Int] from and to [AnimationVector1D] */
public val Int.Companion.VectorConverter: TwoWayConverter<Int, AnimationVector1D>
>>>>>>> 3d4510a6
    get() = IntToVector

private val FloatToVector: TwoWayConverter<Float, AnimationVector1D> =
    TwoWayConverter({ AnimationVector1D(it) }, { it.value })

private val IntToVector: TwoWayConverter<Int, AnimationVector1D> =
    TwoWayConverter({ AnimationVector1D(it.toFloat()) }, { it.value.toInt() })
/** A type converter that converts a [Rect] to a [AnimationVector4D], and vice versa. */
<<<<<<< HEAD
val Rect.Companion.VectorConverter: TwoWayConverter<Rect, AnimationVector4D>
    get() = RectToVector

/** A type converter that converts a [Dp] to a [AnimationVector1D], and vice versa. */
val Dp.Companion.VectorConverter: TwoWayConverter<Dp, AnimationVector1D>
    get() = DpToVector

/** A type converter that converts a [DpOffset] to a [AnimationVector2D], and vice versa. */
val DpOffset.Companion.VectorConverter: TwoWayConverter<DpOffset, AnimationVector2D>
    get() = DpOffsetToVector

/** A type converter that converts a [Size] to a [AnimationVector2D], and vice versa. */
val Size.Companion.VectorConverter: TwoWayConverter<Size, AnimationVector2D>
    get() = SizeToVector

/** A type converter that converts a [Offset] to a [AnimationVector2D], and vice versa. */
val Offset.Companion.VectorConverter: TwoWayConverter<Offset, AnimationVector2D>
    get() = OffsetToVector

/** A type converter that converts a [IntOffset] to a [AnimationVector2D], and vice versa. */
val IntOffset.Companion.VectorConverter: TwoWayConverter<IntOffset, AnimationVector2D>
=======
public val Rect.Companion.VectorConverter: TwoWayConverter<Rect, AnimationVector4D>
    get() = RectToVector

/** A type converter that converts a [Dp] to a [AnimationVector1D], and vice versa. */
public val Dp.Companion.VectorConverter: TwoWayConverter<Dp, AnimationVector1D>
    get() = DpToVector

/** A type converter that converts a [DpOffset] to a [AnimationVector2D], and vice versa. */
public val DpOffset.Companion.VectorConverter: TwoWayConverter<DpOffset, AnimationVector2D>
    get() = DpOffsetToVector

/** A type converter that converts a [Size] to a [AnimationVector2D], and vice versa. */
public val Size.Companion.VectorConverter: TwoWayConverter<Size, AnimationVector2D>
    get() = SizeToVector

/** A type converter that converts a [Offset] to a [AnimationVector2D], and vice versa. */
public val Offset.Companion.VectorConverter: TwoWayConverter<Offset, AnimationVector2D>
    get() = OffsetToVector

/** A type converter that converts a [IntOffset] to a [AnimationVector2D], and vice versa. */
public val IntOffset.Companion.VectorConverter: TwoWayConverter<IntOffset, AnimationVector2D>
>>>>>>> 3d4510a6
    get() = IntOffsetToVector

/**
 * A type converter that converts a [IntSize] to a [AnimationVector2D], and vice versa.
 *
 * Clamps negative values to zero when converting back to [IntSize].
 */
public val IntSize.Companion.VectorConverter: TwoWayConverter<IntSize, AnimationVector2D>
    get() = IntSizeToVector

/** A type converter that converts a [Dp] to a [AnimationVector1D], and vice versa. */
private val DpToVector: TwoWayConverter<Dp, AnimationVector1D> =
    TwoWayConverter(
        convertToVector = { AnimationVector1D(it.value) },
        convertFromVector = { Dp(it.value) }
    )

/** A type converter that converts a [DpOffset] to a [AnimationVector2D], and vice versa. */
private val DpOffsetToVector: TwoWayConverter<DpOffset, AnimationVector2D> =
    TwoWayConverter(
        convertToVector = { AnimationVector2D(it.x.value, it.y.value) },
        convertFromVector = { DpOffset(it.v1.dp, it.v2.dp) }
    )

/** A type converter that converts a [Size] to a [AnimationVector2D], and vice versa. */
private val SizeToVector: TwoWayConverter<Size, AnimationVector2D> =
    TwoWayConverter(
        convertToVector = { AnimationVector2D(it.width, it.height) },
        convertFromVector = { Size(it.v1, it.v2) }
    )

/** A type converter that converts a [Offset] to a [AnimationVector2D], and vice versa. */
private val OffsetToVector: TwoWayConverter<Offset, AnimationVector2D> =
    TwoWayConverter(
        convertToVector = { AnimationVector2D(it.x, it.y) },
        convertFromVector = { Offset(it.v1, it.v2) }
    )

/** A type converter that converts a [IntOffset] to a [AnimationVector2D], and vice versa. */
private val IntOffsetToVector: TwoWayConverter<IntOffset, AnimationVector2D> =
    TwoWayConverter(
        convertToVector = { AnimationVector2D(it.x.toFloat(), it.y.toFloat()) },
        convertFromVector = { IntOffset(it.v1.fastRoundToInt(), it.v2.fastRoundToInt()) }
    )

/**
 * A type converter that converts a [IntSize] to a [AnimationVector2D], and vice versa.
 *
 * Clamps negative values to zero when converting back to [IntSize].
 */
private val IntSizeToVector: TwoWayConverter<IntSize, AnimationVector2D> =
    TwoWayConverter(
        { AnimationVector2D(it.width.toFloat(), it.height.toFloat()) },
        {
            IntSize(
                width = it.v1.fastRoundToInt().fastCoerceAtLeast(0),
                height = it.v2.fastRoundToInt().fastCoerceAtLeast(0)
            )
        }
    )

/** A type converter that converts a [Rect] to a [AnimationVector4D], and vice versa. */
private val RectToVector: TwoWayConverter<Rect, AnimationVector4D> =
    TwoWayConverter(
        convertToVector = { AnimationVector4D(it.left, it.top, it.right, it.bottom) },
        convertFromVector = { Rect(it.v1, it.v2, it.v3, it.v4) }
    )<|MERGE_RESOLUTION|>--- conflicted
+++ resolved
@@ -71,19 +71,11 @@
     (start * (1 - fraction) + stop * fraction)
 
 /** A [TwoWayConverter] that converts [Float] from and to [AnimationVector1D] */
-<<<<<<< HEAD
-val Float.Companion.VectorConverter: TwoWayConverter<Float, AnimationVector1D>
-    get() = FloatToVector
-
-/** A [TwoWayConverter] that converts [Int] from and to [AnimationVector1D] */
-val Int.Companion.VectorConverter: TwoWayConverter<Int, AnimationVector1D>
-=======
 public val Float.Companion.VectorConverter: TwoWayConverter<Float, AnimationVector1D>
     get() = FloatToVector
 
 /** A [TwoWayConverter] that converts [Int] from and to [AnimationVector1D] */
 public val Int.Companion.VectorConverter: TwoWayConverter<Int, AnimationVector1D>
->>>>>>> 3d4510a6
     get() = IntToVector
 
 private val FloatToVector: TwoWayConverter<Float, AnimationVector1D> =
@@ -92,29 +84,6 @@
 private val IntToVector: TwoWayConverter<Int, AnimationVector1D> =
     TwoWayConverter({ AnimationVector1D(it.toFloat()) }, { it.value.toInt() })
 /** A type converter that converts a [Rect] to a [AnimationVector4D], and vice versa. */
-<<<<<<< HEAD
-val Rect.Companion.VectorConverter: TwoWayConverter<Rect, AnimationVector4D>
-    get() = RectToVector
-
-/** A type converter that converts a [Dp] to a [AnimationVector1D], and vice versa. */
-val Dp.Companion.VectorConverter: TwoWayConverter<Dp, AnimationVector1D>
-    get() = DpToVector
-
-/** A type converter that converts a [DpOffset] to a [AnimationVector2D], and vice versa. */
-val DpOffset.Companion.VectorConverter: TwoWayConverter<DpOffset, AnimationVector2D>
-    get() = DpOffsetToVector
-
-/** A type converter that converts a [Size] to a [AnimationVector2D], and vice versa. */
-val Size.Companion.VectorConverter: TwoWayConverter<Size, AnimationVector2D>
-    get() = SizeToVector
-
-/** A type converter that converts a [Offset] to a [AnimationVector2D], and vice versa. */
-val Offset.Companion.VectorConverter: TwoWayConverter<Offset, AnimationVector2D>
-    get() = OffsetToVector
-
-/** A type converter that converts a [IntOffset] to a [AnimationVector2D], and vice versa. */
-val IntOffset.Companion.VectorConverter: TwoWayConverter<IntOffset, AnimationVector2D>
-=======
 public val Rect.Companion.VectorConverter: TwoWayConverter<Rect, AnimationVector4D>
     get() = RectToVector
 
@@ -136,7 +105,6 @@
 
 /** A type converter that converts a [IntOffset] to a [AnimationVector2D], and vice versa. */
 public val IntOffset.Companion.VectorConverter: TwoWayConverter<IntOffset, AnimationVector2D>
->>>>>>> 3d4510a6
     get() = IntOffsetToVector
 
 /**
