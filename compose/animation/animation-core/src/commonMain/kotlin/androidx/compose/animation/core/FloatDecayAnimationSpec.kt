--- conflicted
+++ resolved
@@ -41,15 +41,11 @@
      * @param initialValue The start value of the animation
      * @param initialVelocity The start velocity of the animation
      */
-<<<<<<< HEAD
-    fun getValueFromNanos(playTimeNanos: Long, initialValue: Float, initialVelocity: Float): Float
-=======
     public fun getValueFromNanos(
         playTimeNanos: Long,
         initialValue: Float,
         initialVelocity: Float
     ): Float
->>>>>>> 3d4510a6
 
     /**
      * Returns the duration of the decay animation, in nanoseconds.
@@ -58,11 +54,7 @@
      * @param initialVelocity start velocity of the animation
      */
     @Suppress("MethodNameUnits")
-<<<<<<< HEAD
-    fun getDurationNanos(initialValue: Float, initialVelocity: Float): Long
-=======
     public fun getDurationNanos(initialValue: Float, initialVelocity: Float): Long
->>>>>>> 3d4510a6
 
     /**
      * Returns the velocity of the animation at the given time.
@@ -84,11 +76,7 @@
      * @param initialValue The start value of the animation
      * @param initialVelocity The start velocity of the animation
      */
-<<<<<<< HEAD
-    fun getTargetValue(initialValue: Float, initialVelocity: Float): Float
-=======
     public fun getTargetValue(initialValue: Float, initialVelocity: Float): Float
->>>>>>> 3d4510a6
 }
 
 private const val ExponentialDecayFriction = -4.2f
@@ -105,11 +93,7 @@
  * @param absVelocityThreshold The speed at which the animation is considered close enough to rest
  *   for the animation to finish.
  */
-<<<<<<< HEAD
-class FloatExponentialDecaySpec(
-=======
 public class FloatExponentialDecaySpec(
->>>>>>> 3d4510a6
     @FloatRange(from = 0.0, fromInclusive = false) frictionMultiplier: Float = 1f,
     @FloatRange(from = 0.0, fromInclusive = false) absVelocityThreshold: Float = 0.1f
 ) : FloatDecayAnimationSpec {
