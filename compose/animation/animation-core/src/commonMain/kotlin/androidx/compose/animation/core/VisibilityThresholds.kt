--- conflicted
+++ resolved
@@ -28,11 +28,7 @@
 private const val DpVisibilityThreshold = 0.1f
 private const val PxVisibilityThreshold = 0.5f
 
-<<<<<<< HEAD
-private val rectVisibilityThreshold =
-=======
 private val RectVisibilityThreshold =
->>>>>>> 3d4510a6
     Rect(PxVisibilityThreshold, PxVisibilityThreshold, PxVisibilityThreshold, PxVisibilityThreshold)
 
 /**
@@ -100,16 +96,11 @@
     get() = RectVisibilityThreshold
 
 // TODO: Add Dp.DefaultAnimation = spring<Dp>(visibilityThreshold = Dp.VisibilityThreshold)
-<<<<<<< HEAD
-
-internal val visibilityThresholdMap: Map<TwoWayConverter<*, *>, Float> =
-=======
 // The floats coming out of this map are fed to APIs that expect objects (generics), so it's
 // better to store them as boxed floats here instead of causing unboxing/boxing every time
 // the values are read out and forwarded to other APIs
 @Suppress("PrimitiveInCollection")
 internal val VisibilityThresholdMap: Map<TwoWayConverter<*, *>, Float> =
->>>>>>> 3d4510a6
     mapOf(
         Int.VectorConverter to 1f,
         IntSize.VectorConverter to 1f,
