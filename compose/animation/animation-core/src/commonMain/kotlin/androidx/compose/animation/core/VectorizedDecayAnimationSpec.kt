--- conflicted
+++ resolved
@@ -48,11 +48,7 @@
      * @param initialValue The initialValue value of the animation
      * @param initialVelocity The initialValue velocity of the animation
      */
-<<<<<<< HEAD
-    fun getValueFromNanos(playTimeNanos: Long, initialValue: V, initialVelocity: V): V
-=======
     public fun getValueFromNanos(playTimeNanos: Long, initialValue: V, initialVelocity: V): V
->>>>>>> 3d4510a6
 
     /**
      * Returns the duration of the decay animation, in nanoseconds.
@@ -60,12 +56,8 @@
      * @param initialValue initialValue value of the animation
      * @param initialVelocity initialValue velocity of the animation
      */
-<<<<<<< HEAD
-    @Suppress("MethodNameUnits") fun getDurationNanos(initialValue: V, initialVelocity: V): Long
-=======
     @Suppress("MethodNameUnits")
     public fun getDurationNanos(initialValue: V, initialVelocity: V): Long
->>>>>>> 3d4510a6
 
     /**
      * Returns the velocity of the animation at the given time.
@@ -74,11 +66,7 @@
      * @param initialValue The initialValue value of the animation
      * @param initialVelocity The initialValue velocity of the animation
      */
-<<<<<<< HEAD
-    fun getVelocityFromNanos(playTimeNanos: Long, initialValue: V, initialVelocity: V): V
-=======
     public fun getVelocityFromNanos(playTimeNanos: Long, initialValue: V, initialVelocity: V): V
->>>>>>> 3d4510a6
 
     /**
      * Returns the target value of the animation based on the initial condition of the animation (
@@ -87,9 +75,5 @@
      * @param initialValue The initial value of the animation
      * @param initialVelocity The initial velocity of the animation
      */
-<<<<<<< HEAD
-    fun getTargetValue(initialValue: V, initialVelocity: V): V
-=======
     public fun getTargetValue(initialValue: V, initialVelocity: V): V
->>>>>>> 3d4510a6
 }