--- conflicted
+++ resolved
@@ -48,11 +48,7 @@
                 implementation(project(":compose:ui:ui-unit"))
                 implementation(project(":compose:ui:ui-graphics"))
                 implementation(project(":compose:ui:ui-util"))
-<<<<<<< HEAD
-                implementation("androidx.collection:collection:1.4.0")
-=======
                 implementation("androidx.collection:collection:1.5.0")
->>>>>>> f83b2287
                 implementation(libs.kotlinStdlib)
                 api(libs.kotlinCoroutinesCore)
             }
