--- conflicted
+++ resolved
@@ -100,11 +100,8 @@
                 implementation("androidx.compose.ui:ui-test-junit4:1.2.1")
                 implementation(project(":compose:test-utils"))
                 implementation("androidx.compose.material3:material3:1.2.1")
-<<<<<<< HEAD
-=======
                 implementation(libs.leakcanary)
                 implementation(libs.leakcanaryInstrumentation)
->>>>>>> 8b9e74df
             }
         }
 
