--- conflicted
+++ resolved
@@ -14,18 +14,10 @@
  * limitations under the License.
  */
 
-<<<<<<< HEAD
-import androidx.build.AndroidXComposePlugin
-import androidx.build.KmpPlatformsKt
-import androidx.build.LibraryType
-import androidx.build.PlatformIdentifier
-import androidx.build.Publish
-=======
 import androidx.build.LibraryType
 import androidx.build.PlatformIdentifier
 import androidx.build.Publish
 import org.jetbrains.kotlin.gradle.tasks.KotlinCompile
->>>>>>> 4fbd9517
 
 plugins {
     id("AndroidXPlugin")
@@ -36,8 +28,6 @@
 androidXMultiplatform {
     android()
     desktop()
-
-    defaultPlatform(PlatformIdentifier.ANDROID)
 
     defaultPlatform(PlatformIdentifier.ANDROID)
 
