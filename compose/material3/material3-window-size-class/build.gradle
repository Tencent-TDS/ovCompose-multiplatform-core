--- conflicted
+++ resolved
@@ -41,11 +41,7 @@
             dependencies {
                 implementation(libs.kotlinStdlibCommon)
                 implementation("androidx.compose.ui:ui-util:1.6.0")
-<<<<<<< HEAD
-                api("androidx.compose.runtime:runtime:1.6.0")
-=======
                 api("androidx.compose.runtime:runtime:1.7.0-beta02")
->>>>>>> 532d983f
                 api("androidx.compose.ui:ui:1.6.0")
                 api("androidx.compose.ui:ui-unit:1.6.0")
             }
@@ -67,14 +63,6 @@
         skikoMain {
             dependsOn(commonMain)
             dependencies {
-<<<<<<< HEAD
-                // Because dependencies are pinned in the android/common code.
-                implementation("androidx.compose.ui:ui-util:1.6.0")
-                api("androidx.compose.runtime:runtime:1.6.0")
-                api("androidx.compose.ui:ui:1.6.0")
-                api("androidx.compose.ui:ui-unit:1.6.0")
-=======
->>>>>>> 532d983f
             }
         }
 
