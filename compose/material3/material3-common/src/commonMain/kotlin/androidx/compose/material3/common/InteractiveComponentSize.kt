--- conflicted
+++ resolved
@@ -74,11 +74,7 @@
                 "interactions if the element would measure smaller"
     }
 
-<<<<<<< HEAD
-    override fun hashCode(): Int = identityHashCode(this)
-=======
     override fun hashCode(): Int = identifyHashCode(this)
->>>>>>> 71a0e559
 
     override fun equals(other: Any?) = (other === this)
 }
