/*
 * Copyright 2025 The Android Open Source Project
 *
 * Licensed under the Apache License, Version 2.0 (the "License");
 * you may not use this file except in compliance with the License.
 * You may obtain a copy of the License at
 *
 *      http://www.apache.org/licenses/LICENSE-2.0
 *
 * Unless required by applicable law or agreed to in writing, software
 * distributed under the License is distributed on an "AS IS" BASIS,
 * WITHOUT WARRANTIES OR CONDITIONS OF ANY KIND, either express or implied.
 * See the License for the specific language governing permissions and
 * limitations under the License.
 */

package androidx.compose.material3.adaptive.layout

import androidx.compose.material3.adaptive.l10n.en
import androidx.compose.material3.adaptive.l10n.translationFor
import androidx.compose.runtime.Composable
import androidx.compose.runtime.Immutable
import androidx.compose.runtime.ReadOnlyComposable
import androidx.compose.ui.text.intl.Locale
import kotlin.jvm.JvmInline

@JvmInline
@Immutable
internal actual value class Strings(val value: Int) {
    actual companion object {
        actual val defaultPaneExpansionDragHandleContentDescription
            get() = Strings(0)

        actual val defaultPaneExpansionDragHandleStateDescription
            get() = Strings(0)

        actual val defaultPaneExpansionDragHandleActionDescription
            get() = Strings(0)

        actual val defaultPaneExpansionProportionAnchorDescription
            get() = Strings(0)

        actual val defaultPaneExpansionStartOffsetAnchorDescription
            get() = Strings(0)

        actual val defaultPaneExpansionEndOffsetAnchorDescription
            get() = Strings(0)
    }
}

// TODO check if we should replace it by a more performant implementation
//  (without creating intermediate strings)
// TODO current implementation doesn't support sophisticated formatting like %.2f,
//  but currently we use it only for integers and strings
internal fun String.format(vararg formatArgs: Any?): String {
    var result = this
    formatArgs.forEachIndexed { index, arg ->
        result = result
            .replace("%${index + 1}\$d", arg.toString())
            .replace("%${index + 1}\$s", arg.toString())
    }
    return result
}

@Composable
@ReadOnlyComposable
internal actual fun getString(string: Strings): String {
    val locale = Locale.current
    val tag = localeTag(language = locale.language, region = locale.region)
    val translation = translationByLocaleTag.getOrPut(tag) {
        findTranslation(locale)
    }
    return translation[string] ?: error("Missing translation for $string")
}

@Composable
@ReadOnlyComposable
internal actual fun getString(string: Strings, vararg formatArgs: Any): String {
    return getString(string).format(*formatArgs)
}

<<<<<<< HEAD
@JvmInline
@Immutable
internal actual value class Strings(val value: Int) {
    actual companion object {
        actual val defaultPaneExpansionDragHandleContentDescription
            get() = Strings(0)

        actual val defaultPaneExpansionDragHandleStateDescription
            get() = Strings(0)

        actual val defaultPaneExpansionDragHandleActionDescription
            get() = Strings(0)

        actual val defaultPaneExpansionProportionAnchorDescription
            get() = Strings(0)

        actual val defaultPaneExpansionStartOffsetAnchorDescription
            get() = Strings(0)

        actual val defaultPaneExpansionEndOffsetAnchorDescription
            get() = Strings(0)
=======
/**
 * A single translation; should contain all the [Strings].
 */
internal typealias Translation = Map<Strings, String>

/**
 * Translations we've already loaded, mapped by the locale tag (see [localeTag]).
 */
private val translationByLocaleTag = mutableMapOf<String, Translation>()

/**
 * Returns the tag for the given locale.
 *
 * Note that this is our internal format; this isn't the same as [Locale.toLanguageTag].
 */
private fun localeTag(language: String, region: String) = when {
    language == "" -> ""
    region == "" -> language
    else -> "${language}_$region"
}

/**
 * Returns a sequence of locale tags to use as keys to look up the translation for the given locale.
 *
 * Note that we don't need to check children (e.g. use `fr_FR` if `fr` is missing) because the
 * translations should never have a missing parent.
 */
private fun localeTagChain(locale: Locale) = sequence {
    if (locale.region != "") {
        yield(localeTag(language = locale.language, region = locale.region))
    }
    if (locale.language != "") {
        yield(localeTag(language = locale.language, region = ""))
>>>>>>> f5e06277
    }
    yield(localeTag("", ""))
}

/**
 * Finds a [Translation] for the given locale.
 */
private fun findTranslation(locale: Locale): Map<Strings, String> {
    // We don't need to merge translations because each one should contain all the strings.
    return localeTagChain(locale).firstNotNullOf { translationFor(it) }
}

/**
 * This object is only needed to provide a namespace for the [Translation] provider functions
 * (e.g. [Translations.en]), to avoid polluting the global namespace.
 */
internal object Translations<|MERGE_RESOLUTION|>--- conflicted
+++ resolved
@@ -79,29 +79,6 @@
     return getString(string).format(*formatArgs)
 }
 
-<<<<<<< HEAD
-@JvmInline
-@Immutable
-internal actual value class Strings(val value: Int) {
-    actual companion object {
-        actual val defaultPaneExpansionDragHandleContentDescription
-            get() = Strings(0)
-
-        actual val defaultPaneExpansionDragHandleStateDescription
-            get() = Strings(0)
-
-        actual val defaultPaneExpansionDragHandleActionDescription
-            get() = Strings(0)
-
-        actual val defaultPaneExpansionProportionAnchorDescription
-            get() = Strings(0)
-
-        actual val defaultPaneExpansionStartOffsetAnchorDescription
-            get() = Strings(0)
-
-        actual val defaultPaneExpansionEndOffsetAnchorDescription
-            get() = Strings(0)
-=======
 /**
  * A single translation; should contain all the [Strings].
  */
@@ -135,7 +112,6 @@
     }
     if (locale.language != "") {
         yield(localeTag(language = locale.language, region = ""))
->>>>>>> f5e06277
     }
     yield(localeTag("", ""))
 }
