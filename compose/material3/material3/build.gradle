/*
 * Copyright (C) 2021 The Android Open Source Project
 *
 * Licensed under the Apache License, Version 2.0 (the "License");
 * you may not use this file except in compliance with the License.
 * You may obtain a copy of the License at
 *
 *      http://www.apache.org/licenses/LICENSE-2.0
 *
 * Unless required by applicable law or agreed to in writing, software
 * distributed under the License is distributed on an "AS IS" BASIS,
 * WITHOUT WARRANTIES OR CONDITIONS OF ANY KIND, either express or implied.
 * See the License for the specific language governing permissions and
 * limitations under the License.
 */

<<<<<<< HEAD
import androidx.build.AndroidXComposePlugin
import androidx.build.JetbrainsAndroidXPlugin
import androidx.build.LibraryType
=======
/**
 * This file was created using the `create_project.py` script located in the
 * `<AndroidX root>/development/project-creator` directory.
 *
 * Please use that script when creating a new project, rather than copying an existing project and
 * modifying its settings.
 */

import androidx.build.KotlinTarget
import androidx.build.SoftwareType
import androidx.build.PlatformIdentifier
>>>>>>> 7a145e05

plugins {
    id("AndroidXPlugin")
    id("com.android.library")
    id("AndroidXComposePlugin")
    id("kotlinx-atomicfu")
    id("JetbrainsAndroidXPlugin")
    //id("AndroidXPaparazziPlugin") // isn't supported on Windows
}

<<<<<<< HEAD
AndroidXComposePlugin.applyAndConfigureKotlinPlugin(project)
JetbrainsAndroidXPlugin.applyAndConfigure(project)

dependencies {


    if(!AndroidXComposePlugin.isMultiplatformEnabled(project)) {
        /*
         * When updating dependencies, make sure to make the an an analogous update in the
         * corresponding block below
         */
        implementation(libs.kotlinStdlib)
        implementation("androidx.activity:activity-compose:1.5.0")
        implementation("androidx.compose.animation:animation-core:1.3.1")
        implementation(project(":compose:foundation:foundation-layout"))
        implementation("androidx.compose.ui:ui-util:1.3.1")
        api(project(":compose:foundation:foundation"))
        api("androidx.compose.material:material-icons-core:1.3.1")
        api("androidx.compose.material:material-ripple:1.3.1")
        api("androidx.compose.runtime:runtime:1.3.1")
        api("androidx.compose.ui:ui-graphics:1.3.1")
        api("androidx.compose.ui:ui:1.3.1")
        api("androidx.compose.ui:ui-text:1.3.1")
=======
androidXMultiplatform {
    androidTarget()
    jvmStubs()
    linuxX64Stubs()
>>>>>>> 7a145e05

        // TODO: remove next 3 dependencies when b/202810604 is fixed
        implementation("androidx.savedstate:savedstate-ktx:1.2.0")
        implementation("androidx.lifecycle:lifecycle-runtime:2.6.0")
        implementation("androidx.lifecycle:lifecycle-viewmodel:2.6.0")

        implementation("androidx.lifecycle:lifecycle-common-java8:2.6.0")

        testImplementation(libs.testRules)
        testImplementation(libs.testRunner)
        testImplementation(libs.junit)
        testImplementation(libs.truth)

        androidTestImplementation(project(":compose:material3:material3:material3-samples"))
        androidTestImplementation(project(":compose:foundation:foundation-layout"))
        androidTestImplementation(project(":compose:test-utils"))
        androidTestImplementation(androidxArtifact(":test:screenshot:screenshot"))
        androidTestImplementation(androidxArtifact(":core:core"))
        androidTestImplementation(libs.testRules)
        androidTestImplementation(libs.testRunner)
        androidTestImplementation(libs.junit)
        androidTestImplementation(libs.truth)
        androidTestImplementation(libs.dexmakerMockitoInlineExtended)
        androidTestImplementation(libs.mockitoKotlin)
        androidTestImplementation(libs.testUiautomator)

        lintPublish project(":compose:material3:material3-lint")
    }
}

if(AndroidXComposePlugin.isMultiplatformEnabled(project)) {
    androidXComposeMultiplatform {
        android()
        desktop()
        darwin()
        wasm()
        js()
    }

    kotlin {
        /*
         * When updating dependencies, make sure to make the an an analogous update in the
         * corresponding block above
         */
        sourceSets {
            commonMain.dependencies {
                implementation(libs.kotlinStdlib)
                implementation(project(":compose:animation:animation-core"))

                api(project(":compose:foundation:foundation"))
                api("org.jetbrains.compose.material:material-icons-core:1.6.11") {
                    // exclude dependencies, because they override local projects when we build 0.0.0-* version
                    // (see https://repo1.maven.org/maven2/org/jetbrains/compose/material/material-icons-core-desktop/1.6.11/material-icons-core-desktop-1.6.11.module)
                    exclude group: "org.jetbrains.compose.runtime"
                    exclude group: "org.jetbrains.compose.ui"
                }
                api(project(":compose:material:material-ripple"))
                api(project(":compose:runtime:runtime"))
                api(project(":compose:ui:ui-graphics"))
                api(project(":compose:ui:ui-text"))
                api(project(":graphics:graphics-shapes"))

                implementation(project(":compose:ui:ui-util"))
                implementation(project(":compose:ui:ui-backhandler"))
                implementation(project(":compose:foundation:foundation-layout"))
                implementation(project(":annotation:annotation"))
                implementation(project(":collection:collection"))
            }

            androidMain.dependencies {
                api("androidx.annotation:annotation:1.1.0")
                implementation("androidx.activity:activity-compose:1.5.0")

                // TODO: remove next 3 dependencies when b/202810604 is fixed
                implementation("androidx.savedstate:savedstate-ktx:1.2.0")
                implementation("androidx.lifecycle:lifecycle-runtime:2.6.0")
                implementation("androidx.lifecycle:lifecycle-viewmodel:2.6.0")

                implementation("androidx.lifecycle:lifecycle-common-java8:2.6.0")
            }

            skikoMain {
                dependsOn(commonMain)
                dependencies {
                    implementation(libs.datetime)
                    implementation(libs.atomicFu)
                }
            }

            nonJvmMain.dependsOn(commonMain)
            nativeMain.dependsOn(nonJvmMain)
            jsWasmMain.dependsOn(nonJvmMain)

            desktopMain.dependsOn(skikoMain)

            jsNativeMain.dependsOn(skikoMain)

            nativeMain.dependsOn(jsNativeMain)
            jsWasmMain.dependsOn(jsNativeMain)
            jsMain {
                kotlin.srcDir("src/webCommonW3C/kotlin")
                dependsOn(jsWasmMain)
            }
            wasmJsMain {
                kotlin.srcDir("src/webCommonW3C/kotlin")
                dependsOn(jsWasmMain)
                dependencies {
                    implementation(libs.kotlinStdlib)
                }
            }

            // TODO(b/214407011): These dependencies leak into instrumented tests as well. If you
            //  need to add Robolectric (which must be kept out of androidAndroidTest), use a top
            //  level dependencies block instead:
            //  `dependencies { testImplementation(libs.robolectric) }`
            androidTest.dependencies {
                implementation(libs.testRules)
                implementation(libs.testRunner)
                implementation(libs.junit)
                implementation(libs.truth)
            }

            androidAndroidTest.dependencies {
                implementation(project(":compose:material3:material3:material3-samples"))
                implementation(project(":compose:test-utils"))
                implementation(project(':compose:foundation:foundation-layout'))
                implementation(androidxArtifact(":test:screenshot:screenshot"))
                implementation(androidxArtifact(":core:core"))
                implementation(libs.testRules)
                implementation(libs.testRunner)
                implementation(libs.junit)
                implementation(libs.truth)
                implementation(libs.dexmakerMockitoInlineExtended)
                implementation(libs.mockitoKotlin)
                implementation(libs.testUiautomator)
            }

            skikoTest.dependencies {
                implementation(libs.kotlinTest)
                implementation(project(":compose:ui:ui-test"))
            }

            desktopTest {
                dependsOn(skikoTest)

                dependencies {
                    implementation(project(":compose:ui:ui-test-junit4"))
                    implementation(libs.truth)
                    implementation(libs.junit)
                    implementation(libs.skikoCurrentOs)
                }
            }

            jsWasmTest {
                dependsOn(skikoTest)
            }

            jsTest {
                dependsOn(jsWasmTest)
            }

            wasmJsTest {
                dependsOn(jsWasmTest)
            }

            uikitTest {
                dependsOn(skikoTest)
            }

            configureEach {
                languageSettings.optIn("androidx.compose.material3.ExperimentalMaterial3Api")
            }
        }
    }
}

// This task updates the translations of the localizable strings in this module.
// It obtains them from Android's base repository.
tasks.register("updateTranslations", UpdateTranslationsTask.class) {
    group = "localization"
    gitRepo = "https://github.com/androidx/androidx"
    repoResDirectories = [
            "compose/ui/ui/src/androidMain/res",
            "compose/material3/material3/src/androidMain/res"
    ]
    targetDirectory = project.file("src/skikoMain/kotlin/androidx/compose/material3/l10n")
    targetPackageName = "androidx.compose.material3.l10n"
    kotlinStringsPackageName = "androidx.compose.material3.internal"
    stringByResourceName = [
            // These come are from the ui module resources
            "navigation_menu": "NavigationMenu",
            "close_drawer": "CloseDrawer",
            "close_sheet": "CloseSheet",
            "default_error_message": "DefaultErrorMessage",
            "dropdown_menu": "ExposedDropdownMenu",
            "range_start": "SliderRangeStart",
            "range_end": "SliderRangeEnd",

            // These come from the material3 module resources
            "m3c_dialog": "Dialog",
            "m3c_dropdown_menu_expanded": "MenuExpanded",
            "m3c_dropdown_menu_collapsed": "MenuCollapsed",
            "m3c_dropdown_menu_toggle": "ToggleDropdownMenu",
            "m3c_snackbar_dismiss": "SnackbarDismiss",
            "m3c_snackbar_pane_title": "SnackbarPaneTitle",
            "m3c_search_bar_search": "SearchBarSearch",
            "m3c_suggestions_available": "SuggestionsAvailable",
            "m3c_date_picker_title": "DatePickerTitle",
            "m3c_date_picker_headline": "DatePickerHeadline",
            "m3c_date_picker_year_picker_pane_title": "DatePickerYearPickerPaneTitle",
            "m3c_date_picker_switch_to_year_selection": "DatePickerSwitchToYearSelection",
            "m3c_date_picker_switch_to_day_selection": "DatePickerSwitchToDaySelection",
            "m3c_date_picker_switch_to_next_month": "DatePickerSwitchToNextMonth",
            "m3c_date_picker_switch_to_previous_month": "DatePickerSwitchToPreviousMonth",
            "m3c_date_picker_navigate_to_year_description": "DatePickerNavigateToYearDescription",
            "m3c_date_picker_headline_description": "DatePickerHeadlineDescription",
            "m3c_date_picker_no_selection_description": "DatePickerNoSelectionDescription",
            "m3c_date_picker_today_description": "DatePickerTodayDescription",
            "m3c_date_picker_scroll_to_later_years": "DatePickerScrollToShowLaterYears",
            "m3c_date_picker_scroll_to_earlier_years": "DatePickerScrollToShowEarlierYears",
            "m3c_date_input_title": "DateInputTitle",
            "m3c_date_input_headline": "DateInputHeadline",
            "m3c_date_input_label": "DateInputLabel",
            "m3c_date_input_headline_description": "DateInputHeadlineDescription",
            "m3c_date_input_no_input_description": "DateInputNoInputDescription",
            "m3c_date_input_invalid_not_allowed": "DateInputInvalidNotAllowed",
            "m3c_date_input_invalid_for_pattern": "DateInputInvalidForPattern",
            "m3c_date_input_invalid_year_range": "DateInputInvalidYearRange",
            "m3c_date_picker_switch_to_calendar_mode": "DatePickerSwitchToCalendarMode",
            "m3c_date_picker_switch_to_input_mode": "DatePickerSwitchToInputMode",
            "m3c_date_range_picker_title": "DateRangePickerTitle",
            "m3c_date_range_picker_start_headline": "DateRangePickerStartHeadline",
            "m3c_date_range_picker_end_headline": "DateRangePickerEndHeadline",
            "m3c_date_range_picker_scroll_to_next_month": "DateRangePickerScrollToShowNextMonth",
            "m3c_date_range_picker_scroll_to_previous_month": "DateRangePickerScrollToShowPreviousMonth",
            "m3c_date_range_picker_day_in_range": "DateRangePickerDayInRange",
            "m3c_date_range_input_title": "DateRangeInputTitle",
            "m3c_date_range_input_invalid_range_input": "DateRangeInputInvalidRangeInput",
            "m3c_bottom_sheet_pane_title": "BottomSheetPaneTitle",
            "m3c_bottom_sheet_drag_handle_description": "BottomSheetDragHandleDescription",
            "m3c_bottom_sheet_collapse_description": "BottomSheetPartialExpandDescription",
            "m3c_bottom_sheet_dismiss_description": "BottomSheetDismissDescription",
            "m3c_bottom_sheet_expand_description": "BottomSheetExpandDescription",
            "m3c_tooltip_long_press_label": "TooltipLongPressLabel",
            "m3c_time_picker_am": "TimePickerAM",
            "m3c_time_picker_pm": "TimePickerPM",
            "m3c_time_picker_period_toggle_description": "TimePickerPeriodToggle",
            "m3c_time_picker_minute_selection": "TimePickerMinuteSelection",
            "m3c_time_picker_hour_selection": "TimePickerHourSelection",
            "m3c_time_picker_hour_suffix": "TimePickerHourSuffix",
            "m3c_time_picker_minute_suffix": "TimePickerMinuteSuffix",
            "m3c_time_picker_hour_24h_suffix": "TimePicker24HourSuffix",
            "m3c_time_picker_hour": "TimePickerHour",
            "m3c_time_picker_minute": "TimePickerMinute",
            "m3c_time_picker_hour_text_field": "TimePickerHourTextField",
            "m3c_time_picker_minute_text_field": "TimePickerMinuteTextField",
            "m3c_tooltip_pane_description": "TooltipPaneDescription",
            "m3c_wide_navigation_rail_close_rail": "CloseRail",
            "m3c_wide_navigation_rail_pane_title": "WideNavigationRailPaneTitle",
    ]
    // This is all the locales translated by Compose on Android in the ui module:
    // https://github.com/androidx/androidx/tree/androidx-main/compose/ui/ui/src/androidMain/res
    // with the exception of
    // - b+sr+Latn which doesn't appear to be supported by Java
    // - en_XC which has weird invisible LRM characters, and the visible text is the same as for
    //   en anyway.
    locales = [
            "en", "af", "am", "ar", "as", "az", "be", "bg", "bn", "bs", "ca", "cs", "da", "de",
            "el", "en_AU", "en_CA", "en_GB", "en_IN", "es", "es_US", "et", "eu", "fa",
            "fi", "fr", "fr_CA", "gl", "gu", "hi", "hr", "hu", "hy", "in", "is", "it", "iw",
            "ja", "ka", "kk", "km", "kn", "ko", "ky", "lo", "lt", "lv", "mk", "ml", "mn", "mr",
            "ms", "my", "nb", "ne", "nl", "or", "pa", "pl", "pt", "pt_BR", "pt_PT", "ro", "ru",
            "si", "sk", "sl", "sq", "sr", "sv", "sw", "ta", "te", "th", "tl", "tr", "uk", "ur",
            "uz", "vi", "zh_CN", "zh_HK", "zh_TW", "zu"
    ]
}

androidx {
    name = "Compose Material3 Components"
<<<<<<< HEAD
    type = LibraryType.PUBLISHED_LIBRARY
=======
    type = SoftwareType.PUBLISHED_LIBRARY_ONLY_USED_BY_KOTLIN_CONSUMERS
>>>>>>> 7a145e05
    inceptionYear = "2021"
    description = "Compose Material You Design Components library"
}

// Screenshot tests related setup
android {
    sourceSets.androidTest.assets.srcDirs +=
            project.rootDir.absolutePath + "/golden/compose/material3/material3"
    namespace "androidx.compose.material3"
}<|MERGE_RESOLUTION|>--- conflicted
+++ resolved
@@ -14,23 +14,9 @@
  * limitations under the License.
  */
 
-<<<<<<< HEAD
 import androidx.build.AndroidXComposePlugin
 import androidx.build.JetbrainsAndroidXPlugin
 import androidx.build.LibraryType
-=======
-/**
- * This file was created using the `create_project.py` script located in the
- * `<AndroidX root>/development/project-creator` directory.
- *
- * Please use that script when creating a new project, rather than copying an existing project and
- * modifying its settings.
- */
-
-import androidx.build.KotlinTarget
-import androidx.build.SoftwareType
-import androidx.build.PlatformIdentifier
->>>>>>> 7a145e05
 
 plugins {
     id("AndroidXPlugin")
@@ -41,7 +27,6 @@
     //id("AndroidXPaparazziPlugin") // isn't supported on Windows
 }
 
-<<<<<<< HEAD
 AndroidXComposePlugin.applyAndConfigureKotlinPlugin(project)
 JetbrainsAndroidXPlugin.applyAndConfigure(project)
 
@@ -65,12 +50,6 @@
         api("androidx.compose.ui:ui-graphics:1.3.1")
         api("androidx.compose.ui:ui:1.3.1")
         api("androidx.compose.ui:ui-text:1.3.1")
-=======
-androidXMultiplatform {
-    androidTarget()
-    jvmStubs()
-    linuxX64Stubs()
->>>>>>> 7a145e05
 
         // TODO: remove next 3 dependencies when b/202810604 is fixed
         implementation("androidx.savedstate:savedstate-ktx:1.2.0")
@@ -309,6 +288,8 @@
             "m3c_date_range_picker_day_in_range": "DateRangePickerDayInRange",
             "m3c_date_range_input_title": "DateRangeInputTitle",
             "m3c_date_range_input_invalid_range_input": "DateRangeInputInvalidRangeInput",
+            "m3c_floating_toolbar_collapse": "FloatingToolbarCollapse",
+            "m3c_floating_toolbar_expand": "FloatingToolbarExpand",
             "m3c_bottom_sheet_pane_title": "BottomSheetPaneTitle",
             "m3c_bottom_sheet_drag_handle_description": "BottomSheetDragHandleDescription",
             "m3c_bottom_sheet_collapse_description": "BottomSheetPartialExpandDescription",
@@ -327,6 +308,10 @@
             "m3c_time_picker_minute": "TimePickerMinute",
             "m3c_time_picker_hour_text_field": "TimePickerHourTextField",
             "m3c_time_picker_minute_text_field": "TimePickerMinuteTextField",
+            "m3c_time_picker_dialog_title": "TimePickerDialogTitle",
+            "m3c_time_input_dialog_title": "TimeInputDialogTitle",
+            "m3c_time_picker_toggle_keyboard": "TimePickerToggleKeyboard",
+            "m3c_time_picker_toggle_touch": "TimePickerToggleTouch",
             "m3c_tooltip_pane_description": "TooltipPaneDescription",
             "m3c_wide_navigation_rail_close_rail": "CloseRail",
             "m3c_wide_navigation_rail_pane_title": "WideNavigationRailPaneTitle",
@@ -350,11 +335,7 @@
 
 androidx {
     name = "Compose Material3 Components"
-<<<<<<< HEAD
     type = LibraryType.PUBLISHED_LIBRARY
-=======
-    type = SoftwareType.PUBLISHED_LIBRARY_ONLY_USED_BY_KOTLIN_CONSUMERS
->>>>>>> 7a145e05
     inceptionYear = "2021"
     description = "Compose Material You Design Components library"
 }
