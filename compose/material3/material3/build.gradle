--- conflicted
+++ resolved
@@ -40,20 +40,6 @@
         commonMain {
             dependencies {
                 implementation(libs.kotlinStdlibCommon)
-<<<<<<< HEAD
-                implementation("androidx.collection:collection:1.4.0")
-                implementation("androidx.compose.animation:animation-core:1.6.0")
-
-                api("androidx.compose.foundation:foundation:1.6.0")
-                api("androidx.compose.foundation:foundation-layout:1.6.0")
-                api("androidx.compose.material:material-icons-core:1.6.0")
-                api("androidx.compose.material:material-ripple:1.6.0")
-                api("androidx.compose.runtime:runtime:1.6.0")
-                api("androidx.compose.ui:ui-graphics:1.6.0")
-                api("androidx.compose.ui:ui-text:1.6.0")
-
-                implementation("androidx.compose.ui:ui-util:1.6.0")
-=======
                 // Keep pinned unless there is a need for tip of tree behavior
                 implementation("androidx.collection:collection:1.4.0")
                 implementation("androidx.compose.animation:animation-core:1.6.0")
@@ -65,7 +51,6 @@
                 api("androidx.compose.runtime:runtime:1.7.0-beta02")
                 api("androidx.compose.ui:ui:1.6.0")
                 api("androidx.compose.ui:ui-text:1.6.0")
->>>>>>> 532d983f
             }
         }
 
@@ -83,17 +68,6 @@
         skikoMain {
             dependsOn(commonMain)
             dependencies {
-<<<<<<< HEAD
-                api("androidx.compose.animation:animation-core:1.6.0")
-                api("androidx.compose.runtime:runtime:1.6.0")
-                api("androidx.compose.ui:ui:1.6.0")
-                api("androidx.compose.ui:ui-text:1.6.0")
-                api("androidx.compose.foundation:foundation-layout:1.6.0")
-
-                implementation("androidx.compose.animation:animation:1.6.0")
-                implementation("androidx.compose.ui:ui-util:1.6.0")
-=======
->>>>>>> 532d983f
             }
         }
 
@@ -102,16 +76,7 @@
             dependencies {
                 api("androidx.annotation:annotation:1.1.0")
                 api("androidx.annotation:annotation-experimental:1.4.0")
-<<<<<<< HEAD
-                implementation("androidx.activity:activity-compose:1.5.0")
-
-                // TODO: remove next 3 dependencies when b/202810604 is fixed
-                implementation("androidx.savedstate:savedstate-ktx:1.2.1")
-                implementation("androidx.lifecycle:lifecycle-runtime:2.6.1")
-                implementation("androidx.lifecycle:lifecycle-viewmodel:2.6.1")
-=======
                 implementation("androidx.activity:activity-compose:1.8.2")
->>>>>>> 532d983f
 
                 implementation("androidx.lifecycle:lifecycle-common-java8:2.6.1")
             }
