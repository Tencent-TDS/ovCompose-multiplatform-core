--- conflicted
+++ resolved
@@ -1,5 +1,5 @@
 /*
- * Copyright 2024 The Android Open Source Project
+ * Copyright 2022 The Android Open Source Project
  *
  * Licensed under the Apache License, Version 2.0 (the "License");
  * you may not use this file except in compliance with the License.
@@ -22,11 +22,7 @@
 import androidx.compose.ui.unit.dp
 
 @Composable
-<<<<<<< HEAD
-internal actual fun getScreenHeight(): Dp =
-=======
 internal actual fun getWindowContainerHeight(): Dp =
     // TODO(b/372046254): [LocalConfiguration] shouldn't be used for layout calculation.
     //  Replace to `WindowInfo.containerSize` once available
->>>>>>> 6f09cf2a
     LocalConfiguration.current.screenHeightDp.dp