--- conflicted
+++ resolved
@@ -75,49 +75,6 @@
                 android.text.format.DateFormat.getBestDateTimePattern(locale, skeleton)
             }
             .toString()
-<<<<<<< HEAD
-    return if (Build.VERSION.SDK_INT >= Build.VERSION_CODES.O) {
-        CalendarModelImpl.formatWithPattern(utcTimeMillis, pattern, locale, cache)
-    } else {
-        LegacyCalendarModelImpl.formatWithPattern(utcTimeMillis, pattern, locale, cache)
-    }
-=======
 
     return LegacyCalendarModelImpl.formatWithPattern(utcTimeMillis, pattern, locale, cache)
-}
-
-/**
- * Receives a given local date format string and returns a string that can be displayed to the user
- * and parsed by the date parser.
- *
- * This function:
- * - Removes all characters that don't match `d`, `M` and `y`, or any of the date format delimiters
- *   `.`, `/` and `-`.
- * - Ensures that the format is for two digits day and month, and four digits year.
- *
- * The output of this cleanup is always a 10 characters string in one of the following variations:
- * - yyyy/MM/dd
- * - yyyy-MM-dd
- * - yyyy.MM.dd
- * - dd/MM/yyyy
- * - dd-MM-yyyy
- * - dd.MM.yyyy
- * - MM/dd/yyyy
- */
-internal actual fun datePatternAsInputFormat(localeFormat: String): DateInputFormat {
-    val patternWithDelimiters =
-        localeFormat
-            .replace(Regex("[^dMy/\\-.]"), "")
-            .replace(Regex("d{1,2}"), "dd")
-            .replace(Regex("M{1,2}"), "MM")
-            .replace(Regex("y{1,4}"), "yyyy")
-            .replace("My", "M/y") // Edge case for the Kako locale
-            .removeSuffix(".") // Removes a dot suffix that appears in some formats
-
-    val delimiterRegex = Regex("[/\\-.]")
-    val delimiterMatchResult = delimiterRegex.find(patternWithDelimiters)
-    val delimiterIndex = delimiterMatchResult!!.groups[0]!!.range.first
-    val delimiter = patternWithDelimiters.substring(delimiterIndex, delimiterIndex + 1)
-    return DateInputFormat(patternWithDelimiters = patternWithDelimiters, delimiter = delimiter[0])
->>>>>>> b6ae8d0a
 }