--- conflicted
+++ resolved
@@ -644,32 +644,6 @@
                         )
                     }
                     slop = LocalViewConfiguration.current.touchSlop
-<<<<<<< HEAD
-                    Slider(
-                        state = state,
-                        modifier = Modifier.testTag(tag)
-                    )
-                }
-            )
-        }
-
-        rule.runOnUiThread {
-            Truth.assertThat(state.value).isEqualTo(0f)
-        }
-
-        var expected = 0f
-
-        rule.onNodeWithTag(tag)
-            .performTouchInput {
-                down(center)
-                moveBy(Offset(100f, 0f))
-                up()
-                expected = calculateFraction(left, right, centerX + 100 - slop)
-            }
-        rule.runOnIdle {
-            Truth.assertThat(state.value).isWithin(SliderTolerance).of(expected)
-        }
-=======
                     Slider(state = state, modifier = Modifier.testTag(tag))
                 }
             )
@@ -686,7 +660,6 @@
             expected = calculateFraction(left, right, centerX + 100 - slop)
         }
         rule.runOnIdle { Truth.assertThat(state.value).isWithin(SliderTolerance).of(expected) }
->>>>>>> 532d983f
     }
 
     @OptIn(ExperimentalMaterial3Api::class)
@@ -1253,14 +1226,7 @@
                         )
                     }
                     slop = LocalViewConfiguration.current.touchSlop
-<<<<<<< HEAD
-                    RangeSlider(
-                        state = state,
-                        modifier = Modifier.testTag(tag)
-                    )
-=======
                     RangeSlider(state = state, modifier = Modifier.testTag(tag))
->>>>>>> 532d983f
                 }
             )
         }
@@ -1272,16 +1238,6 @@
 
         var expected = 0f
 
-<<<<<<< HEAD
-        rule.onNodeWithTag(tag)
-            .performTouchInput {
-                down(center)
-                moveBy(Offset(slop, 0f))
-                moveBy(Offset(100f, 0f))
-                up()
-                expected = calculateFraction(left, right, centerX + 100)
-            }
-=======
         rule.onNodeWithTag(tag).performTouchInput {
             down(center)
             moveBy(Offset(slop, 0f))
@@ -1289,7 +1245,6 @@
             up()
             expected = calculateFraction(left, right, centerX + 100)
         }
->>>>>>> 532d983f
         rule.runOnIdle {
             Truth.assertThat(state.activeRangeStart).isEqualTo(0f)
             Truth.assertThat(state.activeRangeEnd).isWithin(SliderTolerance).of(expected)
