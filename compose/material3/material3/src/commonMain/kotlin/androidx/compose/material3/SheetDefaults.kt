/*
 * Copyright 2023 The Android Open Source Project
 *
 * Licensed under the Apache License, Version 2.0 (the "License");
 * you may not use this file except in compliance with the License.
 * You may obtain a copy of the License at
 *
 *      http://www.apache.org/licenses/LICENSE-2.0
 *
 * Unless required by applicable law or agreed to in writing, software
 * distributed under the License is distributed on an "AS IS" BASIS,
 * WITHOUT WARRANTIES OR CONDITIONS OF ANY KIND, either express or implied.
 * See the License for the specific language governing permissions and
 * limitations under the License.
 */

package androidx.compose.material3

import androidx.compose.foundation.gestures.Orientation
import androidx.compose.foundation.layout.Box
import androidx.compose.foundation.layout.WindowInsets
import androidx.compose.foundation.layout.WindowInsetsSides
import androidx.compose.foundation.layout.only
import androidx.compose.foundation.layout.padding
import androidx.compose.foundation.layout.size
import androidx.compose.material3.SheetValue.Expanded
import androidx.compose.material3.SheetValue.Hidden
import androidx.compose.material3.SheetValue.PartiallyExpanded
import androidx.compose.material3.tokens.ScrimTokens
import androidx.compose.material3.tokens.SheetBottomTokens
import androidx.compose.runtime.Composable
import androidx.compose.runtime.Stable
import androidx.compose.runtime.saveable.Saver
import androidx.compose.runtime.saveable.rememberSaveable
import androidx.compose.ui.Modifier
import androidx.compose.ui.geometry.Offset
import androidx.compose.ui.graphics.Color
import androidx.compose.ui.graphics.Shape
import androidx.compose.ui.input.nestedscroll.NestedScrollConnection
import androidx.compose.ui.input.nestedscroll.NestedScrollSource
import androidx.compose.ui.platform.LocalDensity
import androidx.compose.ui.semantics.contentDescription
import androidx.compose.ui.semantics.semantics
import androidx.compose.ui.unit.Density
import androidx.compose.ui.unit.Dp
import androidx.compose.ui.unit.Velocity
import androidx.compose.ui.unit.dp
import kotlinx.coroutines.CancellationException

/**
 * State of a sheet composable, such as [ModalBottomSheet]
 *
 * Contains states relating to its swipe position as well as animations between state values.
 *
 * @param skipPartiallyExpanded Whether the partially expanded state, if the sheet is large
 * enough, should be skipped. If true, the sheet will always expand to the [Expanded] state and move
 * to the [Hidden] state if available when hiding the sheet, either programmatically or by user
 * interaction.
 * @param initialValue The initial value of the state.
 * @param confirmValueChange Optional callback invoked to confirm or veto a pending state change.
 * @param skipHiddenState Whether the hidden state should be skipped. If true, the sheet will always
 * expand to the [Expanded] state and move to the [PartiallyExpanded] if available, either
 * programmatically or by user interaction.
 */
@Stable
@ExperimentalMaterial3Api
class SheetState @Deprecated(
    message = "This constructor is deprecated. " +
        "Please use the constructor that provides a [Density]",
    replaceWith = ReplaceWith(
        "SheetState(" +
            "skipPartiallyExpanded, LocalDensity.current, initialValue, " +
            "confirmValueChange, skipHiddenState)"
    )
) constructor(
    internal val skipPartiallyExpanded: Boolean,
    initialValue: SheetValue = Hidden,
    confirmValueChange: (SheetValue) -> Boolean = { true },
    internal val skipHiddenState: Boolean = false,
) {

    /**
     * State of a sheet composable, such as [ModalBottomSheet]
     *
     * Contains states relating to its swipe position as well as animations between state values.
     *
     * @param skipPartiallyExpanded Whether the partially expanded state, if the sheet is large
     * enough, should be skipped. If true, the sheet will always expand to the [Expanded] state and move
     * to the [Hidden] state if available when hiding the sheet, either programmatically or by user
     * interaction.
     * @param initialValue The initial value of the state.
     * @param density The density that this state can use to convert values to and from dp.
     * @param confirmValueChange Optional callback invoked to confirm or veto a pending state change.
     * @param skipHiddenState Whether the hidden state should be skipped. If true, the sheet will always
     * expand to the [Expanded] state and move to the [PartiallyExpanded] if available, either
     * programmatically or by user interaction.
     */
    @ExperimentalMaterial3Api
    @Suppress("Deprecation")
    constructor(
        skipPartiallyExpanded: Boolean,
        density: Density,
        initialValue: SheetValue = Hidden,
        confirmValueChange: (SheetValue) -> Boolean = { true },
        skipHiddenState: Boolean = false,
    ) : this(skipPartiallyExpanded, initialValue, confirmValueChange, skipHiddenState) {
        this.density = density
    }
    init {
        if (skipPartiallyExpanded) {
            require(initialValue != PartiallyExpanded) {
                "The initial value must not be set to PartiallyExpanded if skipPartiallyExpanded " +
                    "is set to true."
            }
        }
        if (skipHiddenState) {
            require(initialValue != Hidden) {
                "The initial value must not be set to Hidden if skipHiddenState is set to true."
            }
        }
    }

    /**
     * The current value of the state.
     *
     * If no swipe or animation is in progress, this corresponds to the state the bottom sheet is
     * currently in. If a swipe or an animation is in progress, this corresponds the state the sheet
     * was in before the swipe or animation started.
     */

    val currentValue: SheetValue get() = anchoredDraggableState.currentValue

    /**
     * The target value of the bottom sheet state.
     *
     * If a swipe is in progress, this is the value that the sheet would animate to if the
     * swipe finishes. If an animation is running, this is the target value of that animation.
     * Finally, if no swipe or animation is in progress, this is the same as the [currentValue].
     */
    val targetValue: SheetValue get() = anchoredDraggableState.targetValue

    /**
     * Whether the modal bottom sheet is visible.
     */
    val isVisible: Boolean
        get() = anchoredDraggableState.currentValue != Hidden

    /**
     * Require the current offset (in pixels) of the bottom sheet.
     *
     * The offset will be initialized during the first measurement phase of the provided sheet
     * content.
     *
     * These are the phases:
     * Composition { -> Effects } -> Layout { Measurement -> Placement } -> Drawing
     *
     * During the first composition, an [IllegalStateException] is thrown. In subsequent
     * compositions, the offset will be derived from the anchors of the previous pass. Always prefer
     * accessing the offset from a LaunchedEffect as it will be scheduled to be executed the next
     * frame, after layout.
     *
     * @throws IllegalStateException If the offset has not been initialized yet
     */
    fun requireOffset(): Float = anchoredDraggableState.requireOffset()

    /**
     * Whether the sheet has an expanded state defined.
     */

    val hasExpandedState: Boolean
        get() = anchoredDraggableState.anchors.hasAnchorFor(Expanded)

    /**
     * Whether the modal bottom sheet has a partially expanded state defined.
     */
    val hasPartiallyExpandedState: Boolean
        get() = anchoredDraggableState.anchors.hasAnchorFor(PartiallyExpanded)

    /**
     * Fully expand the bottom sheet with animation and suspend until it is fully expanded or
     * animation has been cancelled.
     * *
     * @throws [CancellationException] if the animation is interrupted
     */
    suspend fun expand() {
        anchoredDraggableState.animateTo(Expanded)
    }

    /**
     * Animate the bottom sheet and suspend until it is partially expanded or animation has been
     * cancelled.
     * @throws [CancellationException] if the animation is interrupted
     * @throws [IllegalStateException] if [skipPartiallyExpanded] is set to true
     */
    suspend fun partialExpand() {
        check(!skipPartiallyExpanded) {
            "Attempted to animate to partial expanded when skipPartiallyExpanded was enabled. Set" +
                " skipPartiallyExpanded to false to use this function."
        }
        animateTo(PartiallyExpanded)
    }

    /**
     * Expand the bottom sheet with animation and suspend until it is [PartiallyExpanded] if defined
     * else [Expanded].
     * @throws [CancellationException] if the animation is interrupted
     */
    suspend fun show() {
        val targetValue = when {
            hasPartiallyExpandedState -> PartiallyExpanded
            else -> Expanded
        }
        animateTo(targetValue)
    }

    /**
     * Hide the bottom sheet with animation and suspend until it is fully hidden or animation has
     * been cancelled.
     * @throws [CancellationException] if the animation is interrupted
     */
    suspend fun hide() {
        check(!skipHiddenState) {
            "Attempted to animate to hidden when skipHiddenState was enabled. Set skipHiddenState" +
                " to false to use this function."
        }
        animateTo(Hidden)
    }

    /**
     * Animate to a [targetValue].
     * If the [targetValue] is not in the set of anchors, the [currentValue] will be updated to the
     * [targetValue] without updating the offset.
     *
     * @throws CancellationException if the interaction interrupted by another interaction like a
     * gesture interaction or another programmatic interaction like a [animateTo] or [snapTo] call.
     *
     * @param targetValue The target value of the animation
     */
    internal suspend fun animateTo(
        targetValue: SheetValue,
        velocity: Float = anchoredDraggableState.lastVelocity
    ) {
        anchoredDraggableState.animateTo(targetValue, velocity)
    }

    /**
     * Snap to a [targetValue] without any animation.
     *
     * @throws CancellationException if the interaction interrupted by another interaction like a
     * gesture interaction or another programmatic interaction like a [animateTo] or [snapTo] call.
     *
     * @param targetValue The target value of the animation
     */
    internal suspend fun snapTo(targetValue: SheetValue) {
        anchoredDraggableState.snapTo(targetValue)
    }

    /**
     * Attempt to snap synchronously. Snapping can happen synchronously when there is no other swipe
     * transaction like a drag or an animation is progress. If there is another interaction in
     * progress, the suspending [snapTo] overload needs to be used.
     *
     * @return true if the synchronous snap was successful, or false if we couldn't snap synchronous
     */
    internal fun trySnapTo(targetValue: SheetValue) = swipeableState.trySnapTo(targetValue)

    /**
     * Find the closest anchor taking into account the velocity and settle at it with an animation.
     */
    internal suspend fun settle(velocity: Float) {
        anchoredDraggableState.settle(velocity)
    }

    internal var anchoredDraggableState = AnchoredDraggableState(
        initialValue = initialValue,
        animationSpec = AnchoredDraggableDefaults.AnimationSpec,
        confirmValueChange = confirmValueChange,
        positionalThreshold = { with(requireDensity()) { 56.dp.toPx() } },
        velocityThreshold = { with(requireDensity()) { 125.dp.toPx() } }
    )

    internal val offset: Float? get() = anchoredDraggableState.offset

    internal var density: Density? = null
    private fun requireDensity() = requireNotNull(density) {
        "SheetState did not have a density attached. Are you using SheetState with " +
            "BottomSheetScaffold or ModalBottomSheet component?"
    }

    companion object {
        /**
         * The default [Saver] implementation for [SheetState].
         */
        fun Saver(
            skipPartiallyExpanded: Boolean,
            confirmValueChange: (SheetValue) -> Boolean,
            density: Density
        ) = Saver<SheetState, SheetValue>(
            save = { it.currentValue },
            restore = { savedValue ->
                SheetState(skipPartiallyExpanded, density, savedValue, confirmValueChange)
            }
        )

        /**
         * The default [Saver] implementation for [SheetState].
         */
        @Deprecated(
            message = "This function is deprecated. Please use the overload where Density is" +
                " provided.",
            replaceWith = ReplaceWith(
                "Saver(skipPartiallyExpanded, confirmValueChange, LocalDensity.current)"
            )
        )
        @Suppress("Deprecation")
        fun Saver(
            skipPartiallyExpanded: Boolean,
            confirmValueChange: (SheetValue) -> Boolean
        ) = Saver<SheetState, SheetValue>(
            save = { it.currentValue },
            restore = { savedValue ->
                SheetState(skipPartiallyExpanded, savedValue, confirmValueChange)
            }
        )
    }
}

/**
 * Possible values of [SheetState].
 */
@ExperimentalMaterial3Api
enum class SheetValue {
    /**
     * The sheet is not visible.
     */
    Hidden,

    /**
     * The sheet is visible at full height.
     */
    Expanded,

    /**
     * The sheet is partially visible.
     */
    PartiallyExpanded,
}

/**
 * Contains the default values used by [ModalBottomSheet] and [BottomSheetScaffold].
 */
@Stable
@ExperimentalMaterial3Api
object BottomSheetDefaults {
    /** The default shape for bottom sheets in a [Hidden] state. */
    val HiddenShape: Shape
        @Composable get() =
            SheetBottomTokens.DockedMinimizedContainerShape.value

    /** The default shape for a bottom sheets in [PartiallyExpanded] and [Expanded] states. */
    val ExpandedShape: Shape
        @Composable get() =
            SheetBottomTokens.DockedContainerShape.value

    /** The default container color for a bottom sheet. */
    val ContainerColor: Color
        @Composable get() =
            SheetBottomTokens.DockedContainerColor.value

    /** The default elevation for a bottom sheet. */
    val Elevation = SheetBottomTokens.DockedModalContainerElevation

    /** The default color of the scrim overlay for background content. */
    val ScrimColor: Color
        @Composable get() =
            ScrimTokens.ContainerColor.value.copy(ScrimTokens.ContainerOpacity)

    /**
     * The default peek height used by [BottomSheetScaffold].
     */
    val SheetPeekHeight = 56.dp

    /**
<<<<<<< HEAD
     * The default max width used by [ModalBottomSheet] and [BottomSheetScaffold]
     */
    val SheetMaxWidth = 640.dp

    /**
=======
>>>>>>> 444f88fb
     * Default insets to be used and consumed by the [ModalBottomSheet] window.
     */
    val windowInsets: WindowInsets
        @Composable
        get() = WindowInsets.systemBarsForVisualComponents.only(WindowInsetsSides.Vertical)

    /**
     * The optional visual marker placed on top of a bottom sheet to indicate it may be dragged.
     */
    @Composable
    fun DragHandle(
        modifier: Modifier = Modifier,
        width: Dp = SheetBottomTokens.DockedDragHandleWidth,
        height: Dp = SheetBottomTokens.DockedDragHandleHeight,
        shape: Shape = MaterialTheme.shapes.extraLarge,
        color: Color = SheetBottomTokens.DockedDragHandleColor.value
            .copy(SheetBottomTokens.DockedDragHandleOpacity),
    ) {
        val dragHandleDescription = getString(Strings.BottomSheetDragHandleDescription)
        Surface(
            modifier = modifier
                .padding(vertical = DragHandleVerticalPadding)
                .semantics { contentDescription = dragHandleDescription },
            color = color,
            shape = shape
        ) {
            Box(
                Modifier
                    .size(
                        width = width,
                        height = height
                    )
            )
        }
    }
}

@OptIn(ExperimentalMaterial3Api::class)
internal fun ConsumeSwipeWithinBottomSheetBoundsNestedScrollConnection(
    sheetState: SheetState,
    orientation: Orientation,
    onFling: (velocity: Float) -> Unit
): NestedScrollConnection = object : NestedScrollConnection {
    override fun onPreScroll(available: Offset, source: NestedScrollSource): Offset {
        val delta = available.toFloat()
        return if (delta < 0 && source == NestedScrollSource.Drag) {
            sheetState.anchoredDraggableState.dispatchRawDelta(delta).toOffset()
        } else {
            Offset.Zero
        }
    }

    override fun onPostScroll(
        consumed: Offset,
        available: Offset,
        source: NestedScrollSource
    ): Offset {
        return if (source == NestedScrollSource.Drag) {
            sheetState.anchoredDraggableState.dispatchRawDelta(available.toFloat()).toOffset()
        } else {
            Offset.Zero
        }
    }

    override suspend fun onPreFling(available: Velocity): Velocity {
        val toFling = available.toFloat()
        val currentOffset = sheetState.requireOffset()
        val minAnchor = sheetState.anchoredDraggableState.anchors.minAnchor()
        return if (toFling < 0 && currentOffset > minAnchor) {
            onFling(toFling)
            // since we go to the anchor with tween settling, consume all for the best UX
            available
        } else {
            Velocity.Zero
        }
    }

    override suspend fun onPostFling(consumed: Velocity, available: Velocity): Velocity {
        onFling(available.toFloat())
        return available
    }

    private fun Float.toOffset(): Offset = Offset(
        x = if (orientation == Orientation.Horizontal) this else 0f,
        y = if (orientation == Orientation.Vertical) this else 0f
    )

    @JvmName("velocityToFloat")
    private fun Velocity.toFloat() = if (orientation == Orientation.Horizontal) x else y

    @JvmName("offsetToFloat")
    private fun Offset.toFloat(): Float = if (orientation == Orientation.Horizontal) x else y
}

@Composable
@ExperimentalMaterial3Api
internal fun rememberSheetState(
    skipPartiallyExpanded: Boolean = false,
    confirmValueChange: (SheetValue) -> Boolean = { true },
    initialValue: SheetValue = Hidden,
    skipHiddenState: Boolean = false,
): SheetState {

    val density = LocalDensity.current
    return rememberSaveable(
        skipPartiallyExpanded, confirmValueChange,
        saver = SheetState.Saver(
            skipPartiallyExpanded = skipPartiallyExpanded,
            confirmValueChange = confirmValueChange,
            density = density
        )
    ) {
        SheetState(
            skipPartiallyExpanded,
            density,
            initialValue,
            confirmValueChange,
            skipHiddenState
        )
    }
}

private val DragHandleVerticalPadding = 22.dp<|MERGE_RESOLUTION|>--- conflicted
+++ resolved
@@ -23,9 +23,9 @@
 import androidx.compose.foundation.layout.only
 import androidx.compose.foundation.layout.padding
 import androidx.compose.foundation.layout.size
+import androidx.compose.material3.SheetValue.PartiallyExpanded
+import androidx.compose.material3.SheetValue.Hidden
 import androidx.compose.material3.SheetValue.Expanded
-import androidx.compose.material3.SheetValue.Hidden
-import androidx.compose.material3.SheetValue.PartiallyExpanded
 import androidx.compose.material3.tokens.ScrimTokens
 import androidx.compose.material3.tokens.SheetBottomTokens
 import androidx.compose.runtime.Composable
@@ -38,10 +38,8 @@
 import androidx.compose.ui.graphics.Shape
 import androidx.compose.ui.input.nestedscroll.NestedScrollConnection
 import androidx.compose.ui.input.nestedscroll.NestedScrollSource
-import androidx.compose.ui.platform.LocalDensity
 import androidx.compose.ui.semantics.contentDescription
 import androidx.compose.ui.semantics.semantics
-import androidx.compose.ui.unit.Density
 import androidx.compose.ui.unit.Dp
 import androidx.compose.ui.unit.Velocity
 import androidx.compose.ui.unit.dp
@@ -50,7 +48,7 @@
 /**
  * State of a sheet composable, such as [ModalBottomSheet]
  *
- * Contains states relating to its swipe position as well as animations between state values.
+ * Contains states relating to it's swipe position as well as animations between state values.
  *
  * @param skipPartiallyExpanded Whether the partially expanded state, if the sheet is large
  * enough, should be skipped. If true, the sheet will always expand to the [Expanded] state and move
@@ -64,48 +62,12 @@
  */
 @Stable
 @ExperimentalMaterial3Api
-class SheetState @Deprecated(
-    message = "This constructor is deprecated. " +
-        "Please use the constructor that provides a [Density]",
-    replaceWith = ReplaceWith(
-        "SheetState(" +
-            "skipPartiallyExpanded, LocalDensity.current, initialValue, " +
-            "confirmValueChange, skipHiddenState)"
-    )
-) constructor(
+class SheetState(
     internal val skipPartiallyExpanded: Boolean,
     initialValue: SheetValue = Hidden,
     confirmValueChange: (SheetValue) -> Boolean = { true },
     internal val skipHiddenState: Boolean = false,
 ) {
-
-    /**
-     * State of a sheet composable, such as [ModalBottomSheet]
-     *
-     * Contains states relating to its swipe position as well as animations between state values.
-     *
-     * @param skipPartiallyExpanded Whether the partially expanded state, if the sheet is large
-     * enough, should be skipped. If true, the sheet will always expand to the [Expanded] state and move
-     * to the [Hidden] state if available when hiding the sheet, either programmatically or by user
-     * interaction.
-     * @param initialValue The initial value of the state.
-     * @param density The density that this state can use to convert values to and from dp.
-     * @param confirmValueChange Optional callback invoked to confirm or veto a pending state change.
-     * @param skipHiddenState Whether the hidden state should be skipped. If true, the sheet will always
-     * expand to the [Expanded] state and move to the [PartiallyExpanded] if available, either
-     * programmatically or by user interaction.
-     */
-    @ExperimentalMaterial3Api
-    @Suppress("Deprecation")
-    constructor(
-        skipPartiallyExpanded: Boolean,
-        density: Density,
-        initialValue: SheetValue = Hidden,
-        confirmValueChange: (SheetValue) -> Boolean = { true },
-        skipHiddenState: Boolean = false,
-    ) : this(skipPartiallyExpanded, initialValue, confirmValueChange, skipHiddenState) {
-        this.density = density
-    }
     init {
         if (skipPartiallyExpanded) {
             require(initialValue != PartiallyExpanded) {
@@ -128,7 +90,7 @@
      * was in before the swipe or animation started.
      */
 
-    val currentValue: SheetValue get() = anchoredDraggableState.currentValue
+    val currentValue: SheetValue get() = swipeableState.currentValue
 
     /**
      * The target value of the bottom sheet state.
@@ -137,13 +99,13 @@
      * swipe finishes. If an animation is running, this is the target value of that animation.
      * Finally, if no swipe or animation is in progress, this is the same as the [currentValue].
      */
-    val targetValue: SheetValue get() = anchoredDraggableState.targetValue
+    val targetValue: SheetValue get() = swipeableState.targetValue
 
     /**
      * Whether the modal bottom sheet is visible.
      */
     val isVisible: Boolean
-        get() = anchoredDraggableState.currentValue != Hidden
+        get() = swipeableState.currentValue != Hidden
 
     /**
      * Require the current offset (in pixels) of the bottom sheet.
@@ -161,20 +123,20 @@
      *
      * @throws IllegalStateException If the offset has not been initialized yet
      */
-    fun requireOffset(): Float = anchoredDraggableState.requireOffset()
+    fun requireOffset(): Float = swipeableState.requireOffset()
 
     /**
      * Whether the sheet has an expanded state defined.
      */
 
     val hasExpandedState: Boolean
-        get() = anchoredDraggableState.anchors.hasAnchorFor(Expanded)
+        get() = swipeableState.hasAnchorForValue(Expanded)
 
     /**
      * Whether the modal bottom sheet has a partially expanded state defined.
      */
     val hasPartiallyExpandedState: Boolean
-        get() = anchoredDraggableState.anchors.hasAnchorFor(PartiallyExpanded)
+        get() = swipeableState.hasAnchorForValue(PartiallyExpanded)
 
     /**
      * Fully expand the bottom sheet with animation and suspend until it is fully expanded or
@@ -183,7 +145,7 @@
      * @throws [CancellationException] if the animation is interrupted
      */
     suspend fun expand() {
-        anchoredDraggableState.animateTo(Expanded)
+        swipeableState.animateTo(Expanded)
     }
 
     /**
@@ -238,9 +200,9 @@
      */
     internal suspend fun animateTo(
         targetValue: SheetValue,
-        velocity: Float = anchoredDraggableState.lastVelocity
+        velocity: Float = swipeableState.lastVelocity
     ) {
-        anchoredDraggableState.animateTo(targetValue, velocity)
+        swipeableState.animateTo(targetValue, velocity)
     }
 
     /**
@@ -252,7 +214,7 @@
      * @param targetValue The target value of the animation
      */
     internal suspend fun snapTo(targetValue: SheetValue) {
-        anchoredDraggableState.snapTo(targetValue)
+        swipeableState.snapTo(targetValue)
     }
 
     /**
@@ -268,51 +230,21 @@
      * Find the closest anchor taking into account the velocity and settle at it with an animation.
      */
     internal suspend fun settle(velocity: Float) {
-        anchoredDraggableState.settle(velocity)
-    }
-
-    internal var anchoredDraggableState = AnchoredDraggableState(
+        swipeableState.settle(velocity)
+    }
+
+    internal var swipeableState = SwipeableV2State(
         initialValue = initialValue,
-        animationSpec = AnchoredDraggableDefaults.AnimationSpec,
+        animationSpec = SwipeableV2Defaults.AnimationSpec,
         confirmValueChange = confirmValueChange,
-        positionalThreshold = { with(requireDensity()) { 56.dp.toPx() } },
-        velocityThreshold = { with(requireDensity()) { 125.dp.toPx() } }
     )
 
-    internal val offset: Float? get() = anchoredDraggableState.offset
-
-    internal var density: Density? = null
-    private fun requireDensity() = requireNotNull(density) {
-        "SheetState did not have a density attached. Are you using SheetState with " +
-            "BottomSheetScaffold or ModalBottomSheet component?"
-    }
+    internal val offset: Float? get() = swipeableState.offset
 
     companion object {
         /**
          * The default [Saver] implementation for [SheetState].
          */
-        fun Saver(
-            skipPartiallyExpanded: Boolean,
-            confirmValueChange: (SheetValue) -> Boolean,
-            density: Density
-        ) = Saver<SheetState, SheetValue>(
-            save = { it.currentValue },
-            restore = { savedValue ->
-                SheetState(skipPartiallyExpanded, density, savedValue, confirmValueChange)
-            }
-        )
-
-        /**
-         * The default [Saver] implementation for [SheetState].
-         */
-        @Deprecated(
-            message = "This function is deprecated. Please use the overload where Density is" +
-                " provided.",
-            replaceWith = ReplaceWith(
-                "Saver(skipPartiallyExpanded, confirmValueChange, LocalDensity.current)"
-            )
-        )
-        @Suppress("Deprecation")
         fun Saver(
             skipPartiallyExpanded: Boolean,
             confirmValueChange: (SheetValue) -> Boolean
@@ -355,17 +287,17 @@
     /** The default shape for bottom sheets in a [Hidden] state. */
     val HiddenShape: Shape
         @Composable get() =
-            SheetBottomTokens.DockedMinimizedContainerShape.value
+        SheetBottomTokens.DockedMinimizedContainerShape.toShape()
 
     /** The default shape for a bottom sheets in [PartiallyExpanded] and [Expanded] states. */
     val ExpandedShape: Shape
         @Composable get() =
-            SheetBottomTokens.DockedContainerShape.value
+        SheetBottomTokens.DockedContainerShape.toShape()
 
     /** The default container color for a bottom sheet. */
     val ContainerColor: Color
         @Composable get() =
-            SheetBottomTokens.DockedContainerColor.value
+        SheetBottomTokens.DockedContainerColor.toColor()
 
     /** The default elevation for a bottom sheet. */
     val Elevation = SheetBottomTokens.DockedModalContainerElevation
@@ -373,7 +305,7 @@
     /** The default color of the scrim overlay for background content. */
     val ScrimColor: Color
         @Composable get() =
-            ScrimTokens.ContainerColor.value.copy(ScrimTokens.ContainerOpacity)
+        ScrimTokens.ContainerColor.toColor().copy(ScrimTokens.ContainerOpacity)
 
     /**
      * The default peek height used by [BottomSheetScaffold].
@@ -381,14 +313,6 @@
     val SheetPeekHeight = 56.dp
 
     /**
-<<<<<<< HEAD
-     * The default max width used by [ModalBottomSheet] and [BottomSheetScaffold]
-     */
-    val SheetMaxWidth = 640.dp
-
-    /**
-=======
->>>>>>> 444f88fb
      * Default insets to be used and consumed by the [ModalBottomSheet] window.
      */
     val windowInsets: WindowInsets
@@ -404,7 +328,7 @@
         width: Dp = SheetBottomTokens.DockedDragHandleWidth,
         height: Dp = SheetBottomTokens.DockedDragHandleHeight,
         shape: Shape = MaterialTheme.shapes.extraLarge,
-        color: Color = SheetBottomTokens.DockedDragHandleColor.value
+        color: Color = SheetBottomTokens.DockedDragHandleColor.toColor()
             .copy(SheetBottomTokens.DockedDragHandleOpacity),
     ) {
         val dragHandleDescription = getString(Strings.BottomSheetDragHandleDescription)
@@ -435,7 +359,7 @@
     override fun onPreScroll(available: Offset, source: NestedScrollSource): Offset {
         val delta = available.toFloat()
         return if (delta < 0 && source == NestedScrollSource.Drag) {
-            sheetState.anchoredDraggableState.dispatchRawDelta(delta).toOffset()
+            sheetState.swipeableState.dispatchRawDelta(delta).toOffset()
         } else {
             Offset.Zero
         }
@@ -447,7 +371,7 @@
         source: NestedScrollSource
     ): Offset {
         return if (source == NestedScrollSource.Drag) {
-            sheetState.anchoredDraggableState.dispatchRawDelta(available.toFloat()).toOffset()
+            sheetState.swipeableState.dispatchRawDelta(available.toFloat()).toOffset()
         } else {
             Offset.Zero
         }
@@ -456,8 +380,7 @@
     override suspend fun onPreFling(available: Velocity): Velocity {
         val toFling = available.toFloat()
         val currentOffset = sheetState.requireOffset()
-        val minAnchor = sheetState.anchoredDraggableState.anchors.minAnchor()
-        return if (toFling < 0 && currentOffset > minAnchor) {
+        return if (toFling < 0 && currentOffset > sheetState.swipeableState.minOffset) {
             onFling(toFling)
             // since we go to the anchor with tween settling, consume all for the best UX
             available
@@ -491,24 +414,16 @@
     initialValue: SheetValue = Hidden,
     skipHiddenState: Boolean = false,
 ): SheetState {
-
-    val density = LocalDensity.current
     return rememberSaveable(
         skipPartiallyExpanded, confirmValueChange,
         saver = SheetState.Saver(
             skipPartiallyExpanded = skipPartiallyExpanded,
-            confirmValueChange = confirmValueChange,
-            density = density
+            confirmValueChange = confirmValueChange
         )
     ) {
-        SheetState(
-            skipPartiallyExpanded,
-            density,
-            initialValue,
-            confirmValueChange,
-            skipHiddenState
-        )
+        SheetState(skipPartiallyExpanded, initialValue, confirmValueChange, skipHiddenState)
     }
 }
 
-private val DragHandleVerticalPadding = 22.dp+private val DragHandleVerticalPadding = 22.dp
+internal val BottomSheetMaxWidth = 640.dp