--- conflicted
+++ resolved
@@ -309,17 +309,8 @@
 
     val delimiterRegex = Regex("[/\\-.]")
     val delimiterMatchResult = delimiterRegex.find(patternWithDelimiters)
-<<<<<<< HEAD
     val delimiter = delimiterMatchResult!!.groups[0]!!.value
-    return DateInputFormat(
-        patternWithDelimiters = patternWithDelimiters,
-        delimiter = delimiter[0]
-    )
-=======
-    val delimiterIndex = delimiterMatchResult!!.groups[0]!!.range.first
-    val delimiter = patternWithDelimiters.substring(delimiterIndex, delimiterIndex + 1)
     return DateInputFormat(patternWithDelimiters = patternWithDelimiters, delimiter = delimiter[0])
->>>>>>> f5541f29
 }
 
 internal const val DaysInWeek: Int = 7
