/*
 * Copyright 2021 The Android Open Source Project
 *
 * Licensed under the Apache License, Version 2.0 (the "License");
 * you may not use this file except in compliance with the License.
 * You may obtain a copy of the License at
 *
 *      http://www.apache.org/licenses/LICENSE-2.0
 *
 * Unless required by applicable law or agreed to in writing, software
 * distributed under the License is distributed on an "AS IS" BASIS,
 * WITHOUT WARRANTIES OR CONDITIONS OF ANY KIND, either express or implied.
 * See the License for the specific language governing permissions and
 * limitations under the License.
 */

package androidx.compose.material3

import androidx.compose.foundation.text.BasicText
import androidx.compose.foundation.text.InlineTextContent
import androidx.compose.material3.tokens.DefaultTextStyle
import androidx.compose.runtime.Composable
import androidx.compose.runtime.CompositionLocalProvider
import androidx.compose.runtime.compositionLocalOf
import androidx.compose.runtime.structuralEqualityPolicy
import androidx.compose.ui.Modifier
import androidx.compose.ui.graphics.Color
import androidx.compose.ui.graphics.takeOrElse
import androidx.compose.ui.text.AnnotatedString
import androidx.compose.ui.text.Paragraph
import androidx.compose.ui.text.TextLayoutResult
import androidx.compose.ui.text.TextStyle
import androidx.compose.ui.text.font.FontFamily
import androidx.compose.ui.text.font.FontStyle
import androidx.compose.ui.text.font.FontWeight
import androidx.compose.ui.text.style.TextAlign
import androidx.compose.ui.text.style.TextDecoration
import androidx.compose.ui.text.style.TextOverflow
import androidx.compose.ui.unit.TextUnit

/**
 * High level element that displays text and provides semantics / accessibility information.
 *
 * The default [style] uses the [LocalTextStyle] provided by the [MaterialTheme] / components. If
 * you are setting your own style, you may want to consider first retrieving [LocalTextStyle], and
 * using [TextStyle.copy] to keep any theme defined attributes, only modifying the specific
 * attributes you want to override.
 *
 * For ease of use, commonly used parameters from [TextStyle] are also present here. The order of
 * precedence is as follows:
 * - If a parameter is explicitly set here (i.e, it is _not_ `null` or [TextUnit.Unspecified]), then
 *   this parameter will always be used.
 * - If a parameter is _not_ set, (`null` or [TextUnit.Unspecified]), then the corresponding value
 *   from [style] will be used instead.
 *
 * Additionally, for [color], if [color] is not set, and [style] does not have a color, then
 * [LocalContentColor] will be used.
 *
 * @param text the text to be displayed
 * @param modifier the [Modifier] to be applied to this layout node
 * @param color [Color] to apply to the text. If [Color.Unspecified], and [style] has no color set,
 *   this will be [LocalContentColor].
 * @param fontSize the size of glyphs to use when painting the text. See [TextStyle.fontSize].
 * @param fontStyle the typeface variant to use when drawing the letters (e.g., italic). See
 *   [TextStyle.fontStyle].
 * @param fontWeight the typeface thickness to use when painting the text (e.g., [FontWeight.Bold]).
 * @param fontFamily the font family to be used when rendering the text. See [TextStyle.fontFamily].
 * @param letterSpacing the amount of space to add between each letter. See
 *   [TextStyle.letterSpacing].
 * @param textDecoration the decorations to paint on the text (e.g., an underline). See
 *   [TextStyle.textDecoration].
 * @param textAlign the alignment of the text within the lines of the paragraph. See
 *   [TextStyle.textAlign].
 * @param lineHeight line height for the [Paragraph] in [TextUnit] unit, e.g. SP or EM. See
 *   [TextStyle.lineHeight].
 * @param overflow how visual overflow should be handled.
 * @param softWrap whether the text should break at soft line breaks. If false, the glyphs in the
 *   text will be positioned as if there was unlimited horizontal space. If [softWrap] is false,
 *   [overflow] and TextAlign may have unexpected effects.
 * @param maxLines An optional maximum number of lines for the text to span, wrapping if necessary.
 *   If the text exceeds the given number of lines, it will be truncated according to [overflow] and
 *   [softWrap]. It is required that 1 <= [minLines] <= [maxLines].
 * @param minLines The minimum height in terms of minimum number of visible lines. It is required
 *   that 1 <= [minLines] <= [maxLines].
 * @param onTextLayout callback that is executed when a new text layout is calculated. A
 *   [TextLayoutResult] object that callback provides contains paragraph information, size of the
 *   text, baselines and other details. The callback can be used to add additional decoration or
 *   functionality to the text. For example, to draw selection around the text.
 * @param style style configuration for the text such as color, font, line height etc.
 */
@Composable
fun Text(
    text: String,
    modifier: Modifier = Modifier,
    color: Color = Color.Unspecified,
    fontSize: TextUnit = TextUnit.Unspecified,
    fontStyle: FontStyle? = null,
    fontWeight: FontWeight? = null,
    fontFamily: FontFamily? = null,
    letterSpacing: TextUnit = TextUnit.Unspecified,
    textDecoration: TextDecoration? = null,
    textAlign: TextAlign? = null,
    lineHeight: TextUnit = TextUnit.Unspecified,
    overflow: TextOverflow = TextOverflow.Clip,
    softWrap: Boolean = true,
    maxLines: Int = Int.MAX_VALUE,
    minLines: Int = 1,
    onTextLayout: ((TextLayoutResult) -> Unit)? = null,
    style: TextStyle = LocalTextStyle.current
) {

    val textColor = color.takeOrElse { style.color.takeOrElse { LocalContentColor.current } }

    BasicText(
        text,
        modifier,
        style.merge(
            color = textColor,
            fontSize = fontSize,
            fontWeight = fontWeight,
            textAlign = textAlign ?: TextAlign.Unspecified,
            lineHeight = lineHeight,
            fontFamily = fontFamily,
            textDecoration = textDecoration,
            fontStyle = fontStyle,
            letterSpacing = letterSpacing
        ),
        onTextLayout,
        overflow,
        softWrap,
        maxLines,
        minLines
    )
}

@Deprecated(
    "Maintained for binary compatibility. Use version with minLines instead",
    level = DeprecationLevel.HIDDEN
)
@Composable
fun Text(
    text: String,
    modifier: Modifier = Modifier,
    color: Color = Color.Unspecified,
    fontSize: TextUnit = TextUnit.Unspecified,
    fontStyle: FontStyle? = null,
    fontWeight: FontWeight? = null,
    fontFamily: FontFamily? = null,
    letterSpacing: TextUnit = TextUnit.Unspecified,
    textDecoration: TextDecoration? = null,
    textAlign: TextAlign? = null,
    lineHeight: TextUnit = TextUnit.Unspecified,
    overflow: TextOverflow = TextOverflow.Clip,
    softWrap: Boolean = true,
    maxLines: Int = Int.MAX_VALUE,
    onTextLayout: (TextLayoutResult) -> Unit = {},
    style: TextStyle = LocalTextStyle.current
) {
    Text(
        text,
        modifier,
        color,
        fontSize,
        fontStyle,
        fontWeight,
        fontFamily,
        letterSpacing,
        textDecoration,
        textAlign,
        lineHeight,
        overflow,
        softWrap,
        maxLines,
        1,
        onTextLayout,
        style
    )
}

/**
 * High level element that displays text and provides semantics / accessibility information.
 *
 * The default [style] uses the [LocalTextStyle] provided by the [MaterialTheme] / components. If
 * you are setting your own style, you may want to consider first retrieving [LocalTextStyle], and
 * using [TextStyle.copy] to keep any theme defined attributes, only modifying the specific
 * attributes you want to override.
 *
 * For ease of use, commonly used parameters from [TextStyle] are also present here. The order of
 * precedence is as follows:
 * - If a parameter is explicitly set here (i.e, it is _not_ `null` or [TextUnit.Unspecified]), then
 *   this parameter will always be used.
 * - If a parameter is _not_ set, (`null` or [TextUnit.Unspecified]), then the corresponding value
 *   from [style] will be used instead.
 *
 * Additionally, for [color], if [color] is not set, and [style] does not have a color, then
 * [LocalContentColor] will be used.
 *
 * See an example of displaying text with links where links apply the styling from the theme:
<<<<<<< HEAD
 * @sample androidx.compose.material3.samples.TextWithLinks
 *
=======
 *
 * @sample androidx.compose.material3.samples.TextWithLinks
>>>>>>> 8b9e74df
 * @param text the text to be displayed
 * @param modifier the [Modifier] to be applied to this layout node
 * @param color [Color] to apply to the text. If [Color.Unspecified], and [style] has no color set,
 *   this will be [LocalContentColor].
 * @param fontSize the size of glyphs to use when painting the text. See [TextStyle.fontSize].
 * @param fontStyle the typeface variant to use when drawing the letters (e.g., italic). See
 *   [TextStyle.fontStyle].
 * @param fontWeight the typeface thickness to use when painting the text (e.g., [FontWeight.Bold]).
 * @param fontFamily the font family to be used when rendering the text. See [TextStyle.fontFamily].
 * @param letterSpacing the amount of space to add between each letter. See
 *   [TextStyle.letterSpacing].
 * @param textDecoration the decorations to paint on the text (e.g., an underline). See
 *   [TextStyle.textDecoration].
 * @param textAlign the alignment of the text within the lines of the paragraph. See
 *   [TextStyle.textAlign].
 * @param lineHeight line height for the [Paragraph] in [TextUnit] unit, e.g. SP or EM. See
 *   [TextStyle.lineHeight].
 * @param overflow how visual overflow should be handled.
 * @param softWrap whether the text should break at soft line breaks. If false, the glyphs in the
 *   text will be positioned as if there was unlimited horizontal space. If [softWrap] is false,
 *   [overflow] and TextAlign may have unexpected effects.
 * @param maxLines An optional maximum number of lines for the text to span, wrapping if necessary.
 *   If the text exceeds the given number of lines, it will be truncated according to [overflow] and
 *   [softWrap]. It is required that 1 <= [minLines] <= [maxLines].
 * @param minLines The minimum height in terms of minimum number of visible lines. It is required
 *   that 1 <= [minLines] <= [maxLines].
 * @param inlineContent a map storing composables that replaces certain ranges of the text, used to
 *   insert composables into text layout. See [InlineTextContent].
 * @param onTextLayout callback that is executed when a new text layout is calculated. A
 *   [TextLayoutResult] object that callback provides contains paragraph information, size of the
 *   text, baselines and other details. The callback can be used to add additional decoration or
 *   functionality to the text. For example, to draw selection around the text.
 * @param style style configuration for the text such as color, font, line height etc.
 */
@Composable
fun Text(
    text: AnnotatedString,
    modifier: Modifier = Modifier,
    color: Color = Color.Unspecified,
    fontSize: TextUnit = TextUnit.Unspecified,
    fontStyle: FontStyle? = null,
    fontWeight: FontWeight? = null,
    fontFamily: FontFamily? = null,
    letterSpacing: TextUnit = TextUnit.Unspecified,
    textDecoration: TextDecoration? = null,
    textAlign: TextAlign? = null,
    lineHeight: TextUnit = TextUnit.Unspecified,
    overflow: TextOverflow = TextOverflow.Clip,
    softWrap: Boolean = true,
    maxLines: Int = Int.MAX_VALUE,
    minLines: Int = 1,
    inlineContent: Map<String, InlineTextContent> = mapOf(),
    onTextLayout: (TextLayoutResult) -> Unit = {},
    style: TextStyle = LocalTextStyle.current
) {
    val textColor = color.takeOrElse { style.color.takeOrElse { LocalContentColor.current } }

    BasicText(
        text = text,
        modifier = modifier,
        style =
            style.merge(
                color = textColor,
                fontSize = fontSize,
                fontWeight = fontWeight,
                textAlign = textAlign ?: TextAlign.Unspecified,
                lineHeight = lineHeight,
                fontFamily = fontFamily,
                textDecoration = textDecoration,
                fontStyle = fontStyle,
                letterSpacing = letterSpacing
            ),
        onTextLayout = onTextLayout,
        overflow = overflow,
        softWrap = softWrap,
        maxLines = maxLines,
        minLines = minLines,
        inlineContent = inlineContent
    )
}

@Deprecated(
    "Maintained for binary compatibility. Use version with minLines instead",
    level = DeprecationLevel.HIDDEN
)
@Composable
fun Text(
    text: AnnotatedString,
    modifier: Modifier = Modifier,
    color: Color = Color.Unspecified,
    fontSize: TextUnit = TextUnit.Unspecified,
    fontStyle: FontStyle? = null,
    fontWeight: FontWeight? = null,
    fontFamily: FontFamily? = null,
    letterSpacing: TextUnit = TextUnit.Unspecified,
    textDecoration: TextDecoration? = null,
    textAlign: TextAlign? = null,
    lineHeight: TextUnit = TextUnit.Unspecified,
    overflow: TextOverflow = TextOverflow.Clip,
    softWrap: Boolean = true,
    maxLines: Int = Int.MAX_VALUE,
    inlineContent: Map<String, InlineTextContent> = mapOf(),
    onTextLayout: (TextLayoutResult) -> Unit = {},
    style: TextStyle = LocalTextStyle.current
) {
    Text(
        text,
        modifier,
        color,
        fontSize,
        fontStyle,
        fontWeight,
        fontFamily,
        letterSpacing,
        textDecoration,
        textAlign,
        lineHeight,
        overflow,
        softWrap,
        maxLines,
        1,
        inlineContent,
        onTextLayout,
        style
    )
}

/**
 * CompositionLocal containing the preferred [TextStyle] that will be used by [Text] components by
 * default. To set the value for this CompositionLocal, see [ProvideTextStyle] which will merge any
 * missing [TextStyle] properties with the existing [TextStyle] set in this CompositionLocal.
 *
 * @see ProvideTextStyle
 */
val LocalTextStyle = compositionLocalOf(structuralEqualityPolicy()) { DefaultTextStyle }

// TODO(b/156598010): remove this and replace with fold definition on the backing CompositionLocal
/**
 * This function is used to set the current value of [LocalTextStyle], merging the given style with
 * the current style values for any missing attributes. Any [Text] components included in this
 * component's [content] will be styled with this style unless styled explicitly.
 *
 * @see LocalTextStyle
 */
@Composable
fun ProvideTextStyle(value: TextStyle, content: @Composable () -> Unit) {
    val mergedStyle = LocalTextStyle.current.merge(value)
    CompositionLocalProvider(LocalTextStyle provides mergedStyle, content = content)
}<|MERGE_RESOLUTION|>--- conflicted
+++ resolved
@@ -196,13 +196,8 @@
  * [LocalContentColor] will be used.
  *
  * See an example of displaying text with links where links apply the styling from the theme:
-<<<<<<< HEAD
+ *
  * @sample androidx.compose.material3.samples.TextWithLinks
- *
-=======
- *
- * @sample androidx.compose.material3.samples.TextWithLinks
->>>>>>> 8b9e74df
  * @param text the text to be displayed
  * @param modifier the [Modifier] to be applied to this layout node
  * @param color [Color] to apply to the text. If [Color.Unspecified], and [style] has no color set,
