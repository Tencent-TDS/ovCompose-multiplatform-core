/*
 * Copyright 2023 The Android Open Source Project
 *
 * Licensed under the Apache License, Version 2.0 (the "License");
 * you may not use this file except in compliance with the License.
 * You may obtain a copy of the License at
 *
 *      http://www.apache.org/licenses/LICENSE-2.0
 *
 * Unless required by applicable law or agreed to in writing, software
 * distributed under the License is distributed on an "AS IS" BASIS,
 * WITHOUT WARRANTIES OR CONDITIONS OF ANY KIND, either express or implied.
 * See the License for the specific language governing permissions and
 * limitations under the License.
 */

@file:OptIn(ExperimentalMaterial3Api::class)

package androidx.compose.material3.internal

import androidx.compose.animation.core.MutableTransitionState
import androidx.compose.foundation.MutatePriority
import androidx.compose.foundation.MutatorMutex
import androidx.compose.foundation.gestures.awaitEachGesture
import androidx.compose.foundation.gestures.awaitFirstDown
import androidx.compose.foundation.gestures.waitForUpOrCancellation
import androidx.compose.foundation.layout.Box
import androidx.compose.material3.ExperimentalMaterial3Api
import androidx.compose.material3.TooltipState
import androidx.compose.runtime.Composable
import androidx.compose.runtime.DisposableEffect
import androidx.compose.runtime.Stable
import androidx.compose.runtime.getValue
import androidx.compose.runtime.mutableStateOf
import androidx.compose.runtime.remember
import androidx.compose.runtime.rememberCoroutineScope
import androidx.compose.runtime.setValue
import androidx.compose.ui.Modifier
import androidx.compose.ui.input.pointer.PointerEventPass
import androidx.compose.ui.input.pointer.PointerEventTimeoutCancellationException
import androidx.compose.ui.input.pointer.PointerEventType
import androidx.compose.ui.input.pointer.PointerType
import androidx.compose.ui.input.pointer.pointerInput
import androidx.compose.ui.semantics.LiveRegionMode
import androidx.compose.ui.semantics.liveRegion
import androidx.compose.ui.semantics.onLongClick
import androidx.compose.ui.semantics.paneTitle
import androidx.compose.ui.semantics.semantics
import androidx.compose.ui.window.Popup
import androidx.compose.ui.window.PopupPositionProvider
import androidx.compose.ui.window.PopupProperties
import kotlinx.coroutines.CancellableContinuation
import kotlinx.coroutines.CoroutineScope
import kotlinx.coroutines.CoroutineStart
import kotlinx.coroutines.coroutineScope
import kotlinx.coroutines.flow.MutableStateFlow
import kotlinx.coroutines.flow.collectLatest
import kotlinx.coroutines.launch
import kotlinx.coroutines.suspendCancellableCoroutine
import kotlinx.coroutines.withTimeout

/**
 * NOTICE: Fork from androidx.compose.foundation.BasicTooltip box since those are experimental
 *
 * BasicTooltipBox that wraps a composable with a tooltip.
 *
 * Tooltip that provides a descriptive message for an anchor. It can be used to call the users
 * attention to the anchor.
 *
 * @param positionProvider [PopupPositionProvider] that will be used to place the tooltip relative
 *   to the anchor content.
 * @param tooltip the composable that will be used to populate the tooltip's content.
 * @param state handles the state of the tooltip's visibility.
 * @param modifier the [Modifier] to be applied to this BasicTooltipBox.
 * @param focusable [Boolean] that determines if the tooltip is focusable. When true, the tooltip
 *   will consume touch events while it's shown and will have accessibility focus move to the first
 *   element of the component. When false, the tooltip won't consume touch events while it's shown
 *   but assistive-tech users will need to swipe or drag to get to the first element of the
 *   component.
 * @param enableUserInput [Boolean] which determines if this BasicTooltipBox will handle long press
 *   and mouse hover to trigger the tooltip through the state provided.
 * @param content the composable that the tooltip will anchor to.
 */
@Composable
internal fun BasicTooltipBox(
    positionProvider: PopupPositionProvider,
    tooltip: @Composable () -> Unit,
    state: TooltipState,
    modifier: Modifier = Modifier,
    onDismissRequest: (() -> Unit)? = null,
    focusable: Boolean = true,
    enableUserInput: Boolean = true,
    content: @Composable () -> Unit
) {
    val scope = rememberCoroutineScope()
    Box {
        if (state.isVisible) {
            TooltipPopup(
                positionProvider = positionProvider,
                state = state,
<<<<<<< HEAD
=======
                onDismissRequest = onDismissRequest,
>>>>>>> c80a82c4
                scope = scope,
                focusable = focusable,
                content = tooltip
            )
        }

        WrappedAnchor(
            enableUserInput = enableUserInput,
            state = state,
            modifier = modifier,
            content = content
        )
    }

    DisposableEffect(state) { onDispose { state.onDispose() } }
}

@Composable
private fun WrappedAnchor(
    enableUserInput: Boolean,
    state: TooltipState,
    modifier: Modifier = Modifier,
    content: @Composable () -> Unit
) {
    val scope = rememberCoroutineScope()
    val longPressLabel = BasicTooltipStrings.label()
    Box(
        modifier =
            modifier
                .handleGestures(enableUserInput, state)
                .anchorSemantics(longPressLabel, enableUserInput, state, scope)
    ) {
        content()
    }
}

@Composable
private fun TooltipPopup(
    positionProvider: PopupPositionProvider,
    state: TooltipState,
<<<<<<< HEAD
=======
    onDismissRequest: (() -> Unit)?,
>>>>>>> c80a82c4
    scope: CoroutineScope,
    focusable: Boolean,
    content: @Composable () -> Unit
) {
    val tooltipDescription = BasicTooltipStrings.description()
    Popup(
        popupPositionProvider = positionProvider,
        onDismissRequest = {
<<<<<<< HEAD
            if (state.isVisible) {
                scope.launch { state.dismiss() }
            }
        },
        // TODO(https://youtrack.jetbrains.com/issue/COMPOSE-963/Discuss-fix-Tooltipfocusable-true-API) Discuss how to support focusable
        properties = PopupProperties(focusable = false),
=======
            if (onDismissRequest == null) {
                if (state.isVisible) {
                    scope.launch { state.dismiss() }
                }
            } else {
                onDismissRequest()
            }
        },
        properties = PopupProperties(focusable = focusable)
>>>>>>> c80a82c4
    ) {
        Box(
            modifier =
                Modifier.semantics {
                    liveRegion = LiveRegionMode.Assertive
                    paneTitle = tooltipDescription
                }
        ) {
            content()
        }
    }
}

private fun Modifier.handleGestures(enabled: Boolean, state: TooltipState): Modifier =
    if (enabled) {
        this.pointerInput(state) {
                coroutineScope {
                    awaitEachGesture {
                        // Long press will finish before or after show so keep track of it, in a
                        // flow to handle both cases
                        val isLongPressedFlow: MutableStateFlow<Boolean> = MutableStateFlow(false)
                        val longPressTimeout = viewConfiguration.longPressTimeoutMillis
                        val pass = PointerEventPass.Initial
                        // wait for the first down press
                        val inputType = awaitFirstDown(pass = pass).type

                        if (inputType == PointerType.Touch || inputType == PointerType.Stylus) {
                            try {
                                // listen to if there is up gesture
                                // within the longPressTimeout limit
                                withTimeout(longPressTimeout) {
                                    waitForUpOrCancellation(pass = pass)
                                }
                            } catch (_: PointerEventTimeoutCancellationException) {
                                // handle long press - Show the tooltip
                                launch(start = CoroutineStart.UNDISPATCHED) {
                                    try {
                                        isLongPressedFlow.tryEmit(true)
                                        state.show(MutatePriority.PreventUserInput)
                                    } finally {
                                        if (state.isVisible) {
                                            isLongPressedFlow.collectLatest { isLongPressed ->
                                                if (!isLongPressed) {
                                                    state.dismiss()
                                                }
                                            }
                                        }
                                    }
                                }

                                // consume the children's click handling
                                // Long press may still be in progress
                                val upEvent = waitForUpOrCancellation(pass = pass)
                                upEvent?.consume()
                            } finally {
                                isLongPressedFlow.tryEmit(false)
                            }
                        }
                    }
                }
            }
            .pointerInput(state) {
                coroutineScope {
                    awaitPointerEventScope {
                        val pass = PointerEventPass.Main

                        while (true) {
                            val event = awaitPointerEvent(pass)
                            val inputType = event.changes[0].type
                            if (inputType == PointerType.Mouse) {
                                when (event.type) {
                                    PointerEventType.Enter -> {
                                        launch { state.show(MutatePriority.UserInput) }
                                    }
                                    PointerEventType.Exit -> {
                                        state.dismiss()
                                    }
                                }
                            }
                        }
                    }
                }
            }
    } else this

private fun Modifier.anchorSemantics(
    label: String,
    enabled: Boolean,
    state: TooltipState,
    scope: CoroutineScope
): Modifier =
    if (enabled) {
<<<<<<< HEAD
        this.semantics(mergeDescendants = true) {
=======
        this.parentSemantics {
>>>>>>> c80a82c4
            onLongClick(
                label = label,
                action = {
                    scope.launch { state.show() }
                    true
                }
            )
        }
    } else this

/**
 * Create and remember the default [BasicTooltipState].
 *
 * @param initialIsVisible the initial value for the tooltip's visibility when drawn.
 * @param isPersistent [Boolean] that determines if the tooltip associated with this will be
 *   persistent or not. If isPersistent is true, then the tooltip will only be dismissed when the
 *   user clicks outside the bounds of the tooltip or if [TooltipState.dismiss] is called. When
 *   isPersistent is false, the tooltip will dismiss after a short duration. Ideally, this should be
 *   set to true when there is actionable content being displayed within a tooltip.
 * @param mutatorMutex [MutatorMutex] used to ensure that for all of the tooltips associated with
 *   the mutator mutex, only one will be shown on the screen at any time.
 */
@Composable
internal fun rememberBasicTooltipState(
    initialIsVisible: Boolean = false,
    isPersistent: Boolean = true,
    mutatorMutex: MutatorMutex = BasicTooltipDefaults.GlobalMutatorMutex
): TooltipState =
    remember(isPersistent, mutatorMutex) {
        BasicTooltipStateImpl(
            initialIsVisible = initialIsVisible,
            isPersistent = isPersistent,
            mutatorMutex = mutatorMutex
        )
    }

/**
 * Constructor extension function for [BasicTooltipState]
 *
 * @param initialIsVisible the initial value for the tooltip's visibility when drawn.
 * @param isPersistent [Boolean] that determines if the tooltip associated with this will be
 *   persistent or not. If isPersistent is true, then the tooltip will only be dismissed when the
 *   user clicks outside the bounds of the tooltip or if [TooltipState.dismiss] is called. When
 *   isPersistent is false, the tooltip will dismiss after a short duration. Ideally, this should be
 *   set to true when there is actionable content being displayed within a tooltip.
 * @param mutatorMutex [MutatorMutex] used to ensure that for all of the tooltips associated with
 *   the mutator mutex, only one will be shown on the screen at any time.
 */
@Stable
internal fun BasicTooltipState(
    initialIsVisible: Boolean = false,
    isPersistent: Boolean = true,
    mutatorMutex: MutatorMutex = BasicTooltipDefaults.GlobalMutatorMutex
): TooltipState =
    BasicTooltipStateImpl(
        initialIsVisible = initialIsVisible,
        isPersistent = isPersistent,
        mutatorMutex = mutatorMutex
    )

@Stable
private class BasicTooltipStateImpl(
    initialIsVisible: Boolean,
    override val isPersistent: Boolean,
    private val mutatorMutex: MutatorMutex
) : TooltipState {
    override var isVisible by mutableStateOf(initialIsVisible)
    override val transition: MutableTransitionState<Boolean> = MutableTransitionState(false)

    /** continuation used to clean up */
    private var job: (CancellableContinuation<Unit>)? = null

    /**
     * Show the tooltip associated with the current [BasicTooltipState]. When this method is called,
     * all of the other tooltips associated with [mutatorMutex] will be dismissed.
     *
     * @param mutatePriority [MutatePriority] to be used with [mutatorMutex].
     */
    override suspend fun show(mutatePriority: MutatePriority) {
        val cancellableShow: suspend () -> Unit = {
            suspendCancellableCoroutine { continuation ->
                isVisible = true
                job = continuation
            }
        }

        // Show associated tooltip for [TooltipDuration] amount of time
        // or until tooltip is explicitly dismissed depending on [isPersistent].
        mutatorMutex.mutate(mutatePriority) {
            try {
                if (isPersistent) {
                    cancellableShow()
                } else {
                    withTimeout(BasicTooltipDefaults.TooltipDuration) { cancellableShow() }
                }
            } finally {
                // timeout or cancellation has occurred
                // and we close out the current tooltip.
                isVisible = false
            }
        }
    }

    /**
     * Dismiss the tooltip associated with this [BasicTooltipState] if it's currently being shown.
     */
    override fun dismiss() {
        isVisible = false
    }

    /** Cleans up [mutatorMutex] when the tooltip associated with this state leaves Composition. */
    override fun onDispose() {
        job?.cancel()
    }
}

/** BasicTooltip defaults that contain default values for tooltips created. */
internal object BasicTooltipDefaults {
    /** The global/default [MutatorMutex] used to sync Tooltips. */
    val GlobalMutatorMutex: MutatorMutex = MutatorMutex()

    /**
     * The default duration, in milliseconds, that non-persistent tooltips will show on the screen
     * before dismissing.
     */
    const val TooltipDuration = 1500L
}

@Suppress("EXPECT_ACTUAL_CLASSIFIERS_ARE_IN_BETA_WARNING")
internal expect object BasicTooltipStrings {
    @Composable fun label(): String

    @Composable fun description(): String
}<|MERGE_RESOLUTION|>--- conflicted
+++ resolved
@@ -98,10 +98,7 @@
             TooltipPopup(
                 positionProvider = positionProvider,
                 state = state,
-<<<<<<< HEAD
-=======
                 onDismissRequest = onDismissRequest,
->>>>>>> c80a82c4
                 scope = scope,
                 focusable = focusable,
                 content = tooltip
@@ -142,10 +139,7 @@
 private fun TooltipPopup(
     positionProvider: PopupPositionProvider,
     state: TooltipState,
-<<<<<<< HEAD
-=======
     onDismissRequest: (() -> Unit)?,
->>>>>>> c80a82c4
     scope: CoroutineScope,
     focusable: Boolean,
     content: @Composable () -> Unit
@@ -154,14 +148,6 @@
     Popup(
         popupPositionProvider = positionProvider,
         onDismissRequest = {
-<<<<<<< HEAD
-            if (state.isVisible) {
-                scope.launch { state.dismiss() }
-            }
-        },
-        // TODO(https://youtrack.jetbrains.com/issue/COMPOSE-963/Discuss-fix-Tooltipfocusable-true-API) Discuss how to support focusable
-        properties = PopupProperties(focusable = false),
-=======
             if (onDismissRequest == null) {
                 if (state.isVisible) {
                     scope.launch { state.dismiss() }
@@ -171,7 +157,6 @@
             }
         },
         properties = PopupProperties(focusable = focusable)
->>>>>>> c80a82c4
     ) {
         Box(
             modifier =
@@ -264,11 +249,7 @@
     scope: CoroutineScope
 ): Modifier =
     if (enabled) {
-<<<<<<< HEAD
-        this.semantics(mergeDescendants = true) {
-=======
         this.parentSemantics {
->>>>>>> c80a82c4
             onLongClick(
                 label = label,
                 action = {
