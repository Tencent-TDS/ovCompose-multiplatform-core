--- conflicted
+++ resolved
@@ -666,12 +666,8 @@
  * Note that in most cases, you are advised to use [rememberPullToRefreshState] when in composition.
  */
 @JsName("funPullToRefreshState")
-<<<<<<< HEAD
-@ExperimentalMaterial3Api fun PullToRefreshState(): PullToRefreshState = PullToRefreshStateImpl()
-=======
 @ExperimentalMaterial3Api
 fun PullToRefreshState(): PullToRefreshState = PullToRefreshStateImpl()
->>>>>>> 6f09cf2a
 
 /**
  * Creates a [PullToRefreshState].
