--- conflicted
+++ resolved
@@ -24,11 +24,7 @@
 import androidx.compose.material3.internal.CalendarModel
 import androidx.compose.material3.internal.DateInputFormat
 import androidx.compose.material3.internal.Strings
-<<<<<<< HEAD
-import androidx.compose.material3.internal.format
-=======
 import androidx.compose.material3.internal.formatString
->>>>>>> 7a145e05
 import androidx.compose.material3.internal.getString
 import androidx.compose.material3.tokens.MotionTokens
 import androidx.compose.runtime.Composable
@@ -319,20 +315,12 @@
         locale: CalendarLocale
     ): String {
         if (dateToValidate == null) {
-<<<<<<< HEAD
-            return errorDatePattern.format(dateInputFormat.patternWithDelimiters.uppercase())
-        }
-        // Check that the date is within the valid range of years.
-        if (!yearRange.contains(dateToValidate.year)) {
-            return errorDateOutOfYearRange.format(
-=======
             return formatString(errorDatePattern, dateInputFormat.patternWithDelimiters.uppercase())
         }
         // Check that the date is within the valid range of years.
         if (!yearRange.contains(dateToValidate.year)) {
             return formatString(
                 errorDateOutOfYearRange,
->>>>>>> 7a145e05
                 yearRange.first.toLocalString(),
                 yearRange.last.toLocalString()
             )
@@ -341,16 +329,10 @@
         with(selectableDates) {
             if (
                 !isSelectableYear(dateToValidate.year) ||
-<<<<<<< HEAD
-                !isSelectableDate(dateToValidate.utcTimeMillis)
-            ) {
-                return errorInvalidNotAllowed.format(
-=======
                     !isSelectableDate(dateToValidate.utcTimeMillis)
             ) {
                 return formatString(
                     errorInvalidNotAllowed,
->>>>>>> 7a145e05
                     dateFormatter.formatDate(
                         dateMillis = dateToValidate.utcTimeMillis,
                         locale = locale
@@ -362,15 +344,9 @@
         // Additional validation when the InputIdentifier is for start of end dates in a range input
         if (
             (inputIdentifier == InputIdentifier.StartDateInput &&
-<<<<<<< HEAD
-                dateToValidate.utcTimeMillis >= (currentEndDateMillis ?: Long.MAX_VALUE)) ||
-            (inputIdentifier == InputIdentifier.EndDateInput &&
-                dateToValidate.utcTimeMillis < (currentStartDateMillis ?: Long.MIN_VALUE))
-=======
                 dateToValidate.utcTimeMillis > (currentEndDateMillis ?: Long.MAX_VALUE)) ||
                 (inputIdentifier == InputIdentifier.EndDateInput &&
                     dateToValidate.utcTimeMillis < (currentStartDateMillis ?: Long.MIN_VALUE))
->>>>>>> 7a145e05
         ) {
             // The input start date is after the end date, or the end date is before the start date.
             return errorInvalidRangeInput
