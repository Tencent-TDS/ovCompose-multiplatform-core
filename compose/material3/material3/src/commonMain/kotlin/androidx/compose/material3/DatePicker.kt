--- conflicted
+++ resolved
@@ -111,10 +111,7 @@
 import androidx.compose.ui.text.style.TextAlign
 import androidx.compose.ui.unit.Dp
 import androidx.compose.ui.unit.dp
-<<<<<<< HEAD
-=======
 import androidx.compose.ui.util.fastForEach
->>>>>>> 144c5fdd
 import kotlin.math.max
 import kotlinx.coroutines.CoroutineScope
 import kotlinx.coroutines.launch
@@ -668,27 +665,10 @@
             else -> ""
         }
 
-<<<<<<< HEAD
-            val headlineDescription = when (displayMode.value) {
-                DisplayMode.Picker -> getString(Strings.DatePickerHeadlineDescription).format(verboseDateDescription)
-                DisplayMode.Input -> getString(Strings.DateInputHeadlineDescription).format(verboseDateDescription)
-                else -> ""
-            }
-
-            Text(
-                text = headlineText,
-                modifier = modifier.semantics {
-                    liveRegion = LiveRegionMode.Polite
-                    contentDescription = headlineDescription
-                },
-                maxLines = 1
-            )
-=======
         val headlineText = formattedDate ?: when (displayMode) {
             DisplayMode.Picker -> getString(Strings.DatePickerHeadline)
             DisplayMode.Input -> getString(Strings.DateInputHeadline)
             else -> ""
->>>>>>> 144c5fdd
         }
 
         val headlineDescription = when (displayMode) {
@@ -1090,73 +1070,6 @@
     locale: CalendarLocale
 ) {
 
-<<<<<<< HEAD
-    internal fun formatMonthYear(
-        month: CalendarMonth?,
-        calendarModel: CalendarModel,
-        locale: CalendarLocale
-    ): String? {
-        if (month == null) return null
-        return calendarModel.formatWithSkeleton(month, yearSelectionSkeleton, locale)
-    }
-
-    internal fun formatDate(
-        date: CalendarDate?,
-        calendarModel: CalendarModel,
-        locale: CalendarLocale,
-        forContentDescription: Boolean = false
-    ): String? {
-        if (date == null) return null
-        return calendarModel.formatWithSkeleton(
-            date, if (forContentDescription) {
-                selectedDateDescriptionSkeleton
-            } else {
-                selectedDateSkeleton
-            },
-            locale
-        )
-    }
-
-    override fun equals(other: Any?): Boolean {
-        if (other !is DatePickerFormatter) return false
-
-        if (yearSelectionSkeleton != other.yearSelectionSkeleton) return false
-        if (selectedDateSkeleton != other.selectedDateSkeleton) return false
-        if (selectedDateDescriptionSkeleton != other.selectedDateDescriptionSkeleton) return false
-
-        return true
-    }
-
-    override fun hashCode(): Int {
-        var result = yearSelectionSkeleton.hashCode()
-        result = 31 * result + selectedDateSkeleton.hashCode()
-        result = 31 * result + selectedDateDescriptionSkeleton.hashCode()
-        return result
-    }
-}
-
-/**
- * Represents the different modes that a date picker can be at.
- */
-@Immutable
-@kotlin.jvm.JvmInline
-@ExperimentalMaterial3Api
-value class DisplayMode internal constructor(internal val value: Int) {
-
-    companion object {
-        /** Date picker mode */
-        val Picker = DisplayMode(0)
-
-        /** Date text input mode */
-        val Input = DisplayMode(1)
-    }
-
-    override fun toString() = when (this) {
-        Picker -> "Picker"
-        Input -> "Input"
-        else -> "Unknown"
-    }
-=======
     val calendarModel = createCalendarModel(locale)
 
     private var _displayedMonth =
@@ -1181,7 +1094,6 @@
             }
             _displayedMonth.value = month
         }
->>>>>>> 144c5fdd
 }
 
 /**
