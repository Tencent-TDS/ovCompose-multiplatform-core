--- conflicted
+++ resolved
@@ -107,8 +107,4 @@
 @ReadOnlyComposable
 internal expect fun getString(string: Strings, vararg formatArgs: Any): String
 
-<<<<<<< HEAD
-internal expect fun String.format(vararg formatArgs: Any?): String
-=======
-internal expect fun formatString(string: String, vararg formatArgs: Any?): String
->>>>>>> 7a145e05
+internal expect fun formatString(string: String, vararg formatArgs: Any?): String