--- conflicted
+++ resolved
@@ -21,10 +21,7 @@
 import androidx.compose.compiler.plugins.kotlin.hasComposableAnnotation
 import androidx.compose.compiler.plugins.kotlin.irTrace
 import androidx.compose.compiler.plugins.kotlin.isComposableCallable
-<<<<<<< HEAD
 import androidx.compose.compiler.plugins.kotlin.lower.decoys.copyWithNewTypeParams
-=======
->>>>>>> ffdfd9bd
 import androidx.compose.compiler.plugins.kotlin.lower.decoys.isDecoy
 import org.jetbrains.kotlin.backend.common.extensions.IrPluginContext
 import org.jetbrains.kotlin.backend.common.ir.copyTo
@@ -53,7 +50,6 @@
 import org.jetbrains.kotlin.ir.descriptors.WrappedPropertySetterDescriptor
 import org.jetbrains.kotlin.ir.descriptors.WrappedSimpleFunctionDescriptor
 import org.jetbrains.kotlin.ir.expressions.IrCall
-import org.jetbrains.kotlin.ir.expressions.IrConstKind
 import org.jetbrains.kotlin.ir.expressions.IrConstructorCall
 import org.jetbrains.kotlin.ir.expressions.IrExpression
 import org.jetbrains.kotlin.ir.expressions.IrGetValue
@@ -274,22 +270,11 @@
     ): IrExpression {
         val classSymbol = classOrNull
         if (this !is IrSimpleType || hasQuestionMark || classSymbol?.owner?.isInline != true) {
-<<<<<<< HEAD
-            if (isMarkedNullable()) {
-                return IrConstImpl.constNull(
-                    startOffset,
-                    endOffset,
-                    context.irBuiltIns.unitType
-                )
-            }
-            return IrConstImpl.defaultValueForType(startOffset, endOffset, this)
-=======
             return if (isMarkedNullable()) {
-                IrConstImpl.constNull(startOffset, endOffset, context.irBuiltIns.nothingNType)
+                IrConstImpl.constNull(startOffset, endOffset, context.irBuiltIns.unitType)
             } else {
                 IrConstImpl.defaultValueForType(startOffset, endOffset, this)
             }
->>>>>>> ffdfd9bd
         }
 
         val klass = classSymbol.owner
