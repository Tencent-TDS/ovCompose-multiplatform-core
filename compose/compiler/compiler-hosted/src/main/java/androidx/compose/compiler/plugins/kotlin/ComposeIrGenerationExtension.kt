--- conflicted
+++ resolved
@@ -46,13 +46,9 @@
 import org.jetbrains.kotlin.ir.backend.js.lower.serialization.ir.JsGlobalDeclarationTable
 import org.jetbrains.kotlin.ir.backend.js.lower.serialization.ir.JsManglerIr
 import org.jetbrains.kotlin.ir.declarations.IrModuleFragment
-<<<<<<< HEAD
-import org.jetbrains.kotlin.platform.js.isJs
-=======
 import org.jetbrains.kotlin.ir.visitors.acceptVoid
 import org.jetbrains.kotlin.platform.isJs
 import org.jetbrains.kotlin.platform.isWasm
->>>>>>> fdff00cc
 import org.jetbrains.kotlin.platform.jvm.isJvm
 import org.jetbrains.kotlin.platform.konan.isNative
 
@@ -154,13 +150,9 @@
             strongSkippingEnabled
         ).lower(moduleFragment)
 
-<<<<<<< HEAD
-        CopyDefaultValuesFromExpectLowering().lower(moduleFragment)
-=======
         if (!useK2) {
             CopyDefaultValuesFromExpectLowering(pluginContext).lower(moduleFragment)
         }
->>>>>>> fdff00cc
 
         val mangler = when {
             pluginContext.platform.isJs() -> JsManglerIr
