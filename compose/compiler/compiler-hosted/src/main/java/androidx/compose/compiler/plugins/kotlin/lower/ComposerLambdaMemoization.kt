--- conflicted
+++ resolved
@@ -91,10 +91,7 @@
 import org.jetbrains.kotlin.load.kotlin.PackagePartClassUtils
 import org.jetbrains.kotlin.name.Name
 import org.jetbrains.kotlin.platform.js.isJs
-<<<<<<< HEAD
-=======
 import org.jetbrains.kotlin.platform.jvm.isJvm
->>>>>>> ffdfd9bd
 import org.jetbrains.kotlin.psi.KtFunctionLiteral
 import org.jetbrains.kotlin.resolve.BindingTrace
 import org.jetbrains.kotlin.resolve.descriptorUtil.fqNameSafe
@@ -572,12 +569,7 @@
                 name = Name.identifier(lambdaName)
                 type = lambdaType
                 visibility = DescriptorVisibilities.INTERNAL
-<<<<<<< HEAD
-                origin = IrDeclarationOrigin.PROPERTY_BACKING_FIELD
-                isStatic = !context.platform.isJs() // todo(KT-44943): JS doesn't have static fields
-=======
                 isStatic = context.platform.isJvm()
->>>>>>> ffdfd9bd
             }.also { f ->
                 f.correspondingPropertySymbol = p.symbol
                 f.parent = clazz
@@ -716,15 +708,12 @@
         return if (!isJs) {
             composableLambdaExpression
         } else {
-<<<<<<< HEAD
-=======
             /*
              * JS doesn't have ability to extend FunctionN types, therefore the lambda call must be
              * transformed into composableLambda(...)::invoke. It loses some of the optimizations
              * related to skipping updates that way, but still ensures correct handling of
              * lambdas.
              */
->>>>>>> ffdfd9bd
             val realArgumentCount = argumentCount +
                 if (function.extensionReceiverParameter != null) 1 else 0
 
