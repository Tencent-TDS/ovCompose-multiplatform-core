/*
 * Copyright 2020 The Android Open Source Project
 *
 * Licensed under the Apache License, Version 2.0 (the "License");
 * you may not use this file except in compliance with the License.
 * You may obtain a copy of the License at
 *
 *      http://www.apache.org/licenses/LICENSE-2.0
 *
 * Unless required by applicable law or agreed to in writing, software
 * distributed under the License is distributed on an "AS IS" BASIS,
 * WITHOUT WARRANTIES OR CONDITIONS OF ANY KIND, either express or implied.
 * See the License for the specific language governing permissions and
 * limitations under the License.
 */

package androidx.compose.compiler.plugins.kotlin

import org.junit.Test

class ControlFlowTransformTests : AbstractControlFlowTransformTests() {

    @Test
    fun testIfNonComposable(): Unit = controlFlow(
        """
            @NonRestartableComposable @Composable
            fun Example(x: Int) {
                // No composable calls, so no group generated except for at function boundary
                if (x > 0) {
                    NA()
                }
            }
        """,
        """
            @NonRestartableComposable
            @Composable
            fun Example(x: Int, %composer: Composer?, %changed: Int) {
              %composer.startReplaceableGroup(<>, "C(Example):Test.kt")
              if (x > 0) {
                NA()
              }
              %composer.endReplaceableGroup()
            }
        """
    )

    @Test
    fun testIfWithCallsInBranch(): Unit = controlFlow(
        """
            @NonRestartableComposable @Composable
            fun Example(x: Int) {
                // Composable calls in the result blocks, so we can determine static number of
                // groups executed. This means we put a group around the "then" and the implicit
                // "else" blocks
                if (x > 0) {
                    A()
                }
            }
        """,
        """
            @NonRestartableComposable
            @Composable
            fun Example(x: Int, %composer: Composer?, %changed: Int) {
              %composer.startReplaceableGroup(<>, "C(Example):Test.kt")
              if (x > 0) {
                %composer.startReplaceableGroup(<>, "<A()>")
                A(%composer, 0)
                %composer.endReplaceableGroup()
              } else {
                %composer.startReplaceableGroup(<>)
                %composer.endReplaceableGroup()
              }
              %composer.endReplaceableGroup()
            }
        """
    )

    @Test
    fun testIfElseWithCallsInBranch(): Unit = controlFlow(
        """
            @NonRestartableComposable @Composable
            fun Example(x: Int) {
                // Composable calls in the result blocks, so we can determine static number of
                // groups executed. This means we put a group around the "then" and the
                // "else" blocks
                if (x > 0) {
                    A(a)
                } else {
                    A(b)
                }
            }
        """,
        """
            @NonRestartableComposable
            @Composable
            fun Example(x: Int, %composer: Composer?, %changed: Int) {
              %composer.startReplaceableGroup(<>, "C(Example):Test.kt")
              if (x > 0) {
                %composer.startReplaceableGroup(<>, "<A(a)>")
                A(a, %composer, 0)
                %composer.endReplaceableGroup()
              } else {
                %composer.startReplaceableGroup(<>, "<A(b)>")
                A(b, %composer, 0)
                %composer.endReplaceableGroup()
              }
              %composer.endReplaceableGroup()
            }
        """
    )

    @Test
    fun testIfWithCallInCondition(): Unit = controlFlow(
        """
            @NonRestartableComposable @Composable
            fun Example(x: Int) {
                // Since the first condition of an if/else is unconditionally executed, it does not
                // necessitate a group of any kind, so we just end up with the function boundary
                // group
                if (B()) {
                    NA()
                } else {
                    NA()
                }
            }
        """,
        """
            @NonRestartableComposable
            @Composable
            fun Example(x: Int, %composer: Composer?, %changed: Int) {
              %composer.startReplaceableGroup(<>, "C(Example)<B()>:Test.kt")
              if (B(%composer, 0)) {
                NA()
              } else {
                NA()
              }
              %composer.endReplaceableGroup()
            }
        """
    )

    @Test
    fun testIfElseWithCallsInConditions(): Unit = controlFlow(
        """
            @NonRestartableComposable @Composable
            fun Example(x: Int) {
                // Since the condition in the else-if is conditionally executed, it means we have
                // dynamic execution and we can't statically guarantee the number of groups. As a
                // result, we generate a group around the if statement in addition to a group around
                // each of the conditions with composable calls in them. Note that no group is
                // needed around the else condition
                if (B(a)) {
                    NA()
                } else if (B(b)) {
                    NA()
                } else {
                    NA()
                }
            }
        """,
        """
            @NonRestartableComposable
            @Composable
            fun Example(x: Int, %composer: Composer?, %changed: Int) {
              %composer.startReplaceableGroup(<>, "C(Example):Test.kt")
              if (%composer.startReplaceableGroup(<>, "<B(a)>")
              val tmp0_group = B(a, %composer, 0)
              %composer.endReplaceableGroup()
              tmp0_group) {
                NA()
              } else if (%composer.startReplaceableGroup(<>, "<B(b)>")
              val tmp1_group = B(b, %composer, 0)
              %composer.endReplaceableGroup()
              tmp1_group) {
                NA()
              } else {
                NA()
              }
              %composer.endReplaceableGroup()
            }
        """
    )

    @Test
    fun testWhenWithSubjectAndNoCalls(): Unit = controlFlow(
        """
            @NonRestartableComposable @Composable
            fun Example(x: Int) {
                // nothing needed except for the function boundary group
                when (x) {
                    0 -> 8
                    1 -> 10
                    else -> x
                }
            }
        """,
        """
            @NonRestartableComposable
            @Composable
            fun Example(x: Int, %composer: Composer?, %changed: Int) {
              %composer.startReplaceableGroup(<>, "C(Example):Test.kt")
              val tmp0_subject = x
              when {
                tmp0_subject == 0 -> {
                  8
                }
                tmp0_subject == 0b0001 -> {
                  10
                }
                else -> {
                  x
                }
              }
              %composer.endReplaceableGroup()
            }
        """
    )

    @Test
    fun testWhenWithSubjectAndCalls(): Unit = controlFlow(
        """
            @NonRestartableComposable @Composable
            fun Example(x: Int) {
                // calls only in the result block, which means we can statically guarantee the
                // number of groups, so no group around the when is needed, just groups around the
                // result blocks.
                when (x) {
                    0 -> A(a)
                    1 -> A(b)
                    else -> A(c)
                }
            }
        """,
        """
            @NonRestartableComposable
            @Composable
            fun Example(x: Int, %composer: Composer?, %changed: Int) {
              %composer.startReplaceableGroup(<>, "C(Example):Test.kt")
              val tmp0_subject = x
              when {
                tmp0_subject == 0 -> {
                  %composer.startReplaceableGroup(<>, "<A(a)>")
                  A(a, %composer, 0)
                  %composer.endReplaceableGroup()
                }
                tmp0_subject == 0b0001 -> {
                  %composer.startReplaceableGroup(<>, "<A(b)>")
                  A(b, %composer, 0)
                  %composer.endReplaceableGroup()
                }
                else -> {
                  %composer.startReplaceableGroup(<>, "<A(c)>")
                  A(c, %composer, 0)
                  %composer.endReplaceableGroup()
                }
              }
              %composer.endReplaceableGroup()
            }
        """
    )

    @Test
    fun testWhenWithSubjectAndCallsWithResult(): Unit = controlFlow(
        """
            @NonRestartableComposable @Composable
            fun Example(x: Int) {
                // no need for a group around the when expression overall, but since the result
                // of the expression is now being used, we need to generate temporary variables to
                // capture the result but still do the execution of the expression inside of groups.
                val y = when (x) {
                    0 -> R(a)
                    1 -> R(b)
                    else -> R(c)
                }
            }
        """,
        """
            @NonRestartableComposable
            @Composable
            fun Example(x: Int, %composer: Composer?, %changed: Int) {
              %composer.startReplaceableGroup(<>, "C(Example):Test.kt")
              val y = val tmp0_subject = x
              when {
                tmp0_subject == 0 -> {
                  %composer.startReplaceableGroup(<>, "<R(a)>")
                  val tmp0_group = R(a, %composer, 0)
                  %composer.endReplaceableGroup()
                  tmp0_group
                }
                tmp0_subject == 0b0001 -> {
                  %composer.startReplaceableGroup(<>, "<R(b)>")
                  val tmp1_group = R(b, %composer, 0)
                  %composer.endReplaceableGroup()
                  tmp1_group
                }
                else -> {
                  %composer.startReplaceableGroup(<>, "<R(c)>")
                  val tmp2_group = R(c, %composer, 0)
                  %composer.endReplaceableGroup()
                  tmp2_group
                }
              }
              %composer.endReplaceableGroup()
            }
        """
    )

    @Test
    fun testWhenWithCalls(): Unit = controlFlow(
        """
            @NonRestartableComposable @Composable
            fun Example(x: Int) {
                // result blocks have composable calls, so we generate groups round them. It's a
                // statically guaranteed number of groups at execution, so no wrapping group is
                // needed.
                when {
                    x < 0 -> A(a)
                    x > 30 -> A(b)
                    else -> A(c)
                }
            }
        """,
        """
            @NonRestartableComposable
            @Composable
            fun Example(x: Int, %composer: Composer?, %changed: Int) {
              %composer.startReplaceableGroup(<>, "C(Example):Test.kt")
              when {
                x < 0 -> {
                  %composer.startReplaceableGroup(<>, "<A(a)>")
                  A(a, %composer, 0)
                  %composer.endReplaceableGroup()
                }
                x > 30 -> {
                  %composer.startReplaceableGroup(<>, "<A(b)>")
                  A(b, %composer, 0)
                  %composer.endReplaceableGroup()
                }
                else -> {
                  %composer.startReplaceableGroup(<>, "<A(c)>")
                  A(c, %composer, 0)
                  %composer.endReplaceableGroup()
                }
              }
              %composer.endReplaceableGroup()
            }
        """
    )

    @Test
    fun testWhenWithCallsInSomeResults(): Unit = controlFlow(
        """
            @NonRestartableComposable @Composable
            fun Example(x: Int) {
                // result blocks have composable calls, so we generate groups round them. It's a
                // statically guaranteed number of groups at execution, so no wrapping group is
                // needed.
                when {
                    x < 0 -> A(a)
                    x > 30 -> NA()
                    else -> A(b)
                }
            }
        """,
        """
            @NonRestartableComposable
            @Composable
            fun Example(x: Int, %composer: Composer?, %changed: Int) {
              %composer.startReplaceableGroup(<>, "C(Example):Test.kt")
              when {
                x < 0 -> {
                  %composer.startReplaceableGroup(<>, "<A(a)>")
                  A(a, %composer, 0)
                  %composer.endReplaceableGroup()
                }
                x > 30 -> {
                  %composer.startReplaceableGroup(<>)
                  %composer.endReplaceableGroup()
                  NA()
                }
                else -> {
                  %composer.startReplaceableGroup(<>, "<A(b)>")
                  A(b, %composer, 0)
                  %composer.endReplaceableGroup()
                }
              }
              %composer.endReplaceableGroup()
            }
        """
    )

    @Test
    fun testWhenWithCallsInConditions(): Unit = controlFlow(
        """
            @NonRestartableComposable @Composable
            fun Example(x: Int) {
                // composable calls are in the condition blocks of the when statement. Since these
                // are conditionally executed, we can't statically know the number of groups during
                // execution. as a result, we must wrap the when clause with a group. Since there
                // are no other composable calls, the function body group will suffice.
                when {
                    x == R(a) -> NA()
                    x > R(b) -> NA()
                    else -> NA()
                }
            }
        """,
        """
            @NonRestartableComposable
            @Composable
            fun Example(x: Int, %composer: Composer?, %changed: Int) {
              %composer.startReplaceableGroup(<>, "C(Example):Test.kt")
              when {
                %composer.startReplaceableGroup(<>, "<R(a)>")
                val tmp0_group = x == R(a, %composer, 0)
                %composer.endReplaceableGroup()
                tmp0_group -> {
                  NA()
                }
                %composer.startReplaceableGroup(<>, "<R(b)>")
                val tmp1_group = x > R(b, %composer, 0)
                %composer.endReplaceableGroup()
                tmp1_group -> {
                  NA()
                }
                else -> {
                  NA()
                }
              }
              %composer.endReplaceableGroup()
            }
        """
    )

    @Test
    fun testWhenWithCallsInConditionsAndCallAfter(): Unit = controlFlow(
        """
            @NonRestartableComposable @Composable
            fun Example(x: Int) {
                // composable calls are in the condition blocks of the when statement. Since these
                // are conditionally executed, we can't statically know the number of groups during
                // execution. as a result, we must wrap the when clause with a group.
                when {
                    x == R(a) -> NA()
                    x > R(b) -> NA()
                    else -> NA()
                }
                A()
            }
        """,
        """
            @NonRestartableComposable
            @Composable
            fun Example(x: Int, %composer: Composer?, %changed: Int) {
              %composer.startReplaceableGroup(<>, "C(Example)<A()>:Test.kt")
              %composer.startReplaceableGroup(<>, "")
              when {
                %composer.startReplaceableGroup(<>, "<R(a)>")
                val tmp0_group = x == R(a, %composer, 0)
                %composer.endReplaceableGroup()
                tmp0_group -> {
                  NA()
                }
                %composer.startReplaceableGroup(<>, "<R(b)>")
                val tmp1_group = x > R(b, %composer, 0)
                %composer.endReplaceableGroup()
                tmp1_group -> {
                  NA()
                }
                else -> {
                  NA()
                }
              }
              %composer.endReplaceableGroup()
              A(%composer, 0)
              %composer.endReplaceableGroup()
            }
        """
    )

    @Test
    fun testSafeCall(): Unit = controlFlow(
        """
            @NonRestartableComposable @Composable
            fun Example(x: Int?) {
                // the composable call is made conditionally, which means it is like an if, but one
                // with static groups, so no wrapping group needed.
                x?.A()
            }
        """,
        """
            @NonRestartableComposable
            @Composable
            fun Example(x: Int?, %composer: Composer?, %changed: Int) {
              %composer.startReplaceableGroup(<>, "C(Example):Test.kt")
              val tmp0_safe_receiver = x
              when {
                tmp0_safe_receiver == null -> {
                  %composer.startReplaceableGroup(<>)
                  %composer.endReplaceableGroup()
                  null
                }
                else -> {
                  %composer.startReplaceableGroup(<>, "<A()>")
                  tmp0_safe_receiver.A(%composer, 0b1110 and %changed)
                  %composer.endReplaceableGroup()
                }
              }
              %composer.endReplaceableGroup()
            }
        """
    )

    @Test
    fun testElvis(): Unit = controlFlow(
        """
            @NonRestartableComposable @Composable
            fun Example(x: Int?) {
                // the composable call is made conditionally, which means it is like an if, but one
                // with static groups, so no wrapping group needed.
                val y = x ?: R()
            }
        """,
        """
            @NonRestartableComposable
            @Composable
            fun Example(x: Int?, %composer: Composer?, %changed: Int) {
              %composer.startReplaceableGroup(<>, "C(Example):Test.kt")
              val y = val tmp0_elvis_lhs = x
              when {
                tmp0_elvis_lhs == null -> {
                  %composer.startReplaceableGroup(<>, "<R()>")
                  val tmp0_group = R(%composer, 0)
                  %composer.endReplaceableGroup()
                  tmp0_group
                }
                else -> {
                  %composer.startReplaceableGroup(<>)
                  %composer.endReplaceableGroup()
                  tmp0_elvis_lhs
                }
              }
              %composer.endReplaceableGroup()
            }
        """
    )

    @Test
    fun testForLoopWithCallsInBody(): Unit = controlFlow(
        """
            @NonRestartableComposable @Composable
            fun Example(items: List<Int>) {
                // The composable call is made a conditional number of times, so we need to wrap
                // the loop with a dynamic wrapping group. Since there are no other calls, the
                // function body group will suffice.
                for (i in items) {
                    P(i)
                }
            }
        """,
        """
            @NonRestartableComposable
            @Composable
            fun Example(items: List<Int>, %composer: Composer?, %changed: Int) {
              %composer.startReplaceableGroup(<>, "C(Example)*<P(i)>:Test.kt")
              val tmp0_iterator = items.iterator()
              while (tmp0_iterator.hasNext()) {
                val i = tmp0_iterator.next()
                P(i, %composer, 0)
              }
              %composer.endReplaceableGroup()
            }
        """
    )

    @Test
    fun testForLoopWithCallsInBodyAndCallsAfter(): Unit = controlFlow(
        """
            @NonRestartableComposable @Composable
            fun Example(items: List<Int>) {
                // The composable call is made a conditional number of times, so we need to wrap
                // the loop with a dynamic wrapping group.
                for (i in items) {
                    P(i)
                }
                A()
            }
        """,
        """
            @NonRestartableComposable
            @Composable
            fun Example(items: List<Int>, %composer: Composer?, %changed: Int) {
              %composer.startReplaceableGroup(<>, "C(Example)<A()>:Test.kt")
              %composer.startReplaceableGroup(<>, "*<P(i)>")
              val tmp0_iterator = items.iterator()
              while (tmp0_iterator.hasNext()) {
                val i = tmp0_iterator.next()
                P(i, %composer, 0)
              }
              %composer.endReplaceableGroup()
              A(%composer, 0)
              %composer.endReplaceableGroup()
            }
        """
    )

    @Test
    fun testForLoopWithCallsInSubject(): Unit = controlFlow(
        """
            @NonRestartableComposable @Composable
            fun Example() {
                // The for loop's subject expression is only executed once, so we don't need any
                // additional groups
                for (i in L()) {
                    print(i)
                }
            }
        """,
        """
            @NonRestartableComposable
            @Composable
            fun Example(%composer: Composer?, %changed: Int) {
              %composer.startReplaceableGroup(<>, "C(Example)<L()>:Test.kt")
              val tmp0_iterator = L(%composer, 0).iterator()
              while (tmp0_iterator.hasNext()) {
                val i = tmp0_iterator.next()
                print(i)
              }
              %composer.endReplaceableGroup()
            }
        """
    )

    @Test
    fun testWhileLoopWithCallsInBody(): Unit = controlFlow(
        """
            @NonRestartableComposable @Composable
            fun Example(items: MutableList<Int>) {
                // since we have a composable call which is called a conditional number of times,
                // we need to generate groups around the loop's block as well as a group around the
                // overall statement. Since there are no calls after the while loop, the function
                // body group will suffice.
                while (items.isNotEmpty()) {
                    val item = items.removeAt(items.size - 1)
                    P(item)
                }
            }
        """,
        """
            @NonRestartableComposable
            @Composable
            fun Example(items: MutableList<Int>, %composer: Composer?, %changed: Int) {
              %composer.startReplaceableGroup(<>, "C(Example)*<P(item...>:Test.kt")
              while (items.isNotEmpty()) {
                val item = items.removeAt(items.size - 1)
                P(item, %composer, 0)
              }
              %composer.endReplaceableGroup()
            }
        """
    )

    @Test
    fun testWhileLoopWithCallsInBodyAndCallsAfter(): Unit = controlFlow(
        """
            @NonRestartableComposable @Composable
            fun Example(items: MutableList<Int>) {
                // since we have a composable call which is called a conditional number of times,
                // we need to generate groups around the loop's block as well as a group around the
                // overall statement.
                while (items.isNotEmpty()) {
                    val item = items.removeAt(items.size - 1)
                    P(item)
                }
                A()
            }
        """,
        """
            @NonRestartableComposable
            @Composable
            fun Example(items: MutableList<Int>, %composer: Composer?, %changed: Int) {
              %composer.startReplaceableGroup(<>, "C(Example)<A()>:Test.kt")
              %composer.startReplaceableGroup(<>, "*<P(item...>")
              while (items.isNotEmpty()) {
                val item = items.removeAt(items.size - 1)
                P(item, %composer, 0)
              }
              %composer.endReplaceableGroup()
              A(%composer, 0)
              %composer.endReplaceableGroup()
            }
        """
    )

    @Test
    fun testWhileLoopWithCallsInCondition(): Unit = controlFlow(
        """
            @NonRestartableComposable @Composable
            fun Example() {
                // A while loop's condition block gets executed a conditional number of times, so
                // so we must generate a group around the while expression overall. The function
                // body group will suffice.
                while (B()) {
                    print("hello world")
                }
            }
        """,
        """
            @NonRestartableComposable
            @Composable
            fun Example(%composer: Composer?, %changed: Int) {
              %composer.startReplaceableGroup(<>, "C(Example)*<B()>:Test.kt")
              while (B(%composer, 0)) {
                print("hello world")
              }
              %composer.endReplaceableGroup()
            }
        """
    )

    @Test
    fun testWhileLoopWithCallsInConditionAndCallsAfter(): Unit = controlFlow(
        """
            @NonRestartableComposable @Composable
            fun Example() {
                // A while loop's condition block gets executed a conditional number of times, so
                // so we must generate a group around the while expression overall.
                while (B()) {
                    print("hello world")
                }
                A()
            }
        """,
        """
            @NonRestartableComposable
            @Composable
            fun Example(%composer: Composer?, %changed: Int) {
              %composer.startReplaceableGroup(<>, "C(Example)<A()>:Test.kt")
              %composer.startReplaceableGroup(<>, "*<B()>")
              while (B(%composer, 0)) {
                print("hello world")
              }
              %composer.endReplaceableGroup()
              A(%composer, 0)
              %composer.endReplaceableGroup()
            }
        """
    )

    @Test
    fun testWhileLoopWithCallsInConditionAndBody(): Unit = controlFlow(
        """
            @NonRestartableComposable @Composable
            fun Example() {
                // Both the condition and the body of the loop get groups because they have
                // composable calls in them. We must generate a group around the while statement
                // overall, but the function body group will suffice.
                while (B()) {
                    A()
                }
            }
        """,
        """
            @NonRestartableComposable
            @Composable
            fun Example(%composer: Composer?, %changed: Int) {
              %composer.startReplaceableGroup(<>, "C(Example)*<B()>,<A()>:Test.kt")
              while (B(%composer, 0)) {
                A(%composer, 0)
              }
              %composer.endReplaceableGroup()
            }
        """
    )

    @Test
    fun testWhileLoopWithCallsInConditionAndBodyAndCallsAfter(): Unit = controlFlow(
        """
            @NonRestartableComposable @Composable
            fun Example() {
                // Both the condition and the body of the loop get groups because they have
                // composable calls in them. We must generate a group around the while statement
                // overall.
                while (B()) {
                    A(a)
                }
                A(b)
            }
        """,
        """
            @NonRestartableComposable
            @Composable
            fun Example(%composer: Composer?, %changed: Int) {
              %composer.startReplaceableGroup(<>, "C(Example)<A(b)>:Test.kt")
              %composer.startReplaceableGroup(<>, "*<B()>,<A(a)>")
              while (B(%composer, 0)) {
                A(a, %composer, 0)
              }
              %composer.endReplaceableGroup()
              A(b, %composer, 0)
              %composer.endReplaceableGroup()
            }
        """
    )

    @Test
    fun testEarlyReturnWithCallsBeforeButNotAfter(): Unit = controlFlow(
        """
            @NonRestartableComposable @Composable
            fun Example(x: Int) {
                // in the early return path, we need only close out the opened groups
                if (x > 0) {
                    A()
                    return
                }
                print("hello")
            }
        """,
        """
            @NonRestartableComposable
            @Composable
            fun Example(x: Int, %composer: Composer?, %changed: Int) {
              %composer.startReplaceableGroup(<>, "C(Example):Test.kt")
              if (x > 0) {
                %composer.startReplaceableGroup(<>, "<A()>")
                A(%composer, 0)
                %composer.endReplaceableGroup()
                %composer.endReplaceableGroup()
                return
              } else {
                %composer.startReplaceableGroup(<>)
                %composer.endReplaceableGroup()
              }
              print("hello")
              %composer.endReplaceableGroup()
            }
        """
    )

    @Test
    fun testEarlyReturnWithCallsAfterButNotBefore(): Unit = controlFlow(
        """
            @NonRestartableComposable @Composable
            fun Example(x: Int) {
                // we can just close out the open groups at the return.
                if (x > 0) {
                    return
                }
                A()
            }
        """,
        """
            @NonRestartableComposable
            @Composable
            fun Example(x: Int, %composer: Composer?, %changed: Int) {
              %composer.startReplaceableGroup(<>, "C(Example)<A()>:Test.kt")
              if (x > 0) {
                %composer.endReplaceableGroup()
                return
              }
              A(%composer, 0)
              %composer.endReplaceableGroup()
            }
        """
    )

    @Test
    fun testEarlyReturnValue(): Unit = controlFlow(
        """
            @NonRestartableComposable @Composable
            fun Example(x: Int): Int {
                if (x > 0) {
                    A()
                    return 1
                }
                return 2
            }
        """,
        """
            @NonRestartableComposable
            @Composable
            fun Example(x: Int, %composer: Composer?, %changed: Int): Int {
              %composer.startReplaceableGroup(<>, "C(Example):Test.kt")
              if (x > 0) {
                %composer.startReplaceableGroup(<>, "<A()>")
                A(%composer, 0)
                val tmp1_return = 1
                %composer.endReplaceableGroup()
                %composer.endReplaceableGroup()
                return tmp1_return
              } else {
                %composer.startReplaceableGroup(<>)
                %composer.endReplaceableGroup()
              }
              val tmp0 = 2
              %composer.endReplaceableGroup()
              return tmp0
            }
        """
    )

    @Test
    fun testEarlyReturnValueWithCallsAfter(): Unit = controlFlow(
        """
            @NonRestartableComposable @Composable
            fun Example(x: Int): Int {
                if (x > 0) {
                    return 1
                }
                A()
                return 2
            }
        """,
        """
            @NonRestartableComposable
            @Composable
            fun Example(x: Int, %composer: Composer?, %changed: Int): Int {
              %composer.startReplaceableGroup(<>, "C(Example)<A()>:Test.kt")
              if (x > 0) {
                val tmp1_return = 1
                %composer.endReplaceableGroup()
                return tmp1_return
              }
              A(%composer, 0)
              val tmp0 = 2
              %composer.endReplaceableGroup()
              return tmp0
            }
        """
    )

    @Test
    fun testReturnCallValue(): Unit = controlFlow(
        """
            @NonRestartableComposable @Composable
            fun Example(): Int {
                // since the return expression is a composable call, we need to generate a
                // temporary variable and then return it after ending the open groups.
                A()
                return R()
            }
        """,
        """
            @NonRestartableComposable
            @Composable
            fun Example(%composer: Composer?, %changed: Int): Int {
              %composer.startReplaceableGroup(<>, "C(Example)<A()>,<R()>:Test.kt")
              A(%composer, 0)
              val tmp0 = R(%composer, 0)
              %composer.endReplaceableGroup()
              return tmp0
            }
        """
    )

    @Test
    fun testEarlyReturnCallValue(): Unit = controlFlow(
        """
            @NonRestartableComposable @Composable
            fun Example(x: Int): Int {
                if (x > 0) {
                    return R()
                }
                return R()
            }
        """,
        """
            @NonRestartableComposable
            @Composable
            fun Example(x: Int, %composer: Composer?, %changed: Int): Int {
              %composer.startReplaceableGroup(<>, "C(Example)<R()>:Test.kt")
              if (x > 0) {
                %composer.startReplaceableGroup(<>, "<R()>")
                val tmp1_return = R(%composer, 0)
                %composer.endReplaceableGroup()
                %composer.endReplaceableGroup()
                return tmp1_return
              } else {
                %composer.startReplaceableGroup(<>)
                %composer.endReplaceableGroup()
              }
              val tmp0 = R(%composer, 0)
              %composer.endReplaceableGroup()
              return tmp0
            }
        """
    )

    @Test
    fun testReturnFromLoop(): Unit = controlFlow(
        """
            @NonRestartableComposable @Composable
            fun Example(items: Iterator<Int>) {
                while (items.hasNext()) {
                    val i = items.next()
                    val j = i
                    val k = i
                    val l = i
                    P(i)
                    if (i == 0) {
                        P(j)
                        return
                    } else {
                        P(k)
                    }
                    P(l)
                }
            }
        """,
        """
            @NonRestartableComposable
            @Composable
            fun Example(items: Iterator<Int>, %composer: Composer?, %changed: Int) {
              %composer.startReplaceableGroup(<>, "C(Example)*<P(i)>,<P(l)>:Test.kt")
              while (items.hasNext()) {
                val i = items.next()
                val j = i
                val k = i
                val l = i
                P(i, %composer, 0)
                if (i == 0) {
                  %composer.startReplaceableGroup(<>, "<P(j)>")
                  P(j, %composer, 0)
                  %composer.endReplaceableGroup()
                  %composer.endReplaceableGroup()
                  return
                } else {
                  %composer.startReplaceableGroup(<>, "<P(k)>")
                  P(k, %composer, 0)
                  %composer.endReplaceableGroup()
                }
                P(l, %composer, 0)
              }
              %composer.endReplaceableGroup()
            }
        """
    )

    @Test
    fun testOrderingOfPushedEndCallsWithEarlyReturns(): Unit = controlFlow(
        """
            @Composable
            fun Example(items: Iterator<Int>) {
                while (items.hasNext()) {
                    val i = items.next()
                    val j = i
                    val k = i
                    val l = i
                    P(i)
                    if (i == 0) {
                        P(j)
                        return
                    } else {
                        P(k)
                    }
                    P(l)
                }
            }
        """,
        """
            @Composable
            fun Example(items: Iterator<Int>, %composer: Composer?, %changed: Int) {
              %composer = %composer.startRestartGroup(<>, "C(Example)*<P(i)>,<P(l)>:Test.kt")
              while (items.hasNext()) {
                val i = items.next()
                val j = i
                val k = i
                val l = i
                P(i, %composer, 0)
                if (i == 0) {
                  %composer.startReplaceableGroup(<>, "<P(j)>")
                  P(j, %composer, 0)
                  %composer.endReplaceableGroup()
                  %composer.endRestartGroup()?.updateScope { %composer: Composer?, %force: Int ->
                    Example(items, %composer, %changed or 0b0001)
                  }
                  return
                } else {
                  %composer.startReplaceableGroup(<>, "<P(k)>")
                  P(k, %composer, 0)
                  %composer.endReplaceableGroup()
                }
                P(l, %composer, 0)
              }
              %composer.endRestartGroup()?.updateScope { %composer: Composer?, %force: Int ->
                Example(items, %composer, %changed or 0b0001)
              }
            }
        """
    )

    @Test
    fun testBreakWithCallsAfter(): Unit = controlFlow(
        """
            @NonRestartableComposable @Composable
            fun Example(items: Iterator<Int>) {
                while (items.hasNext()) {
                    val i = items.next()
                    if (i == 0) {
                        break
                    }
                    P(i)
                }
            }
        """,
        """
            @NonRestartableComposable
            @Composable
            fun Example(items: Iterator<Int>, %composer: Composer?, %changed: Int) {
              %composer.startReplaceableGroup(<>, "C(Example)*<P(i)>:Test.kt")
              while (items.hasNext()) {
                val i = items.next()
                if (i == 0) {
                  break
                }
                P(i, %composer, 0)
              }
              %composer.endReplaceableGroup()
            }
        """
    )

    @Test
    fun testBreakWithCallsBefore(): Unit = controlFlow(
        """
            @NonRestartableComposable @Composable
            fun Example(items: Iterator<Int>) {
                while (items.hasNext()) {
                    val i = items.next()
                    P(i)
                    if (i == 0) {
                        break
                    }
                }
            }
        """,
        """
            @NonRestartableComposable
            @Composable
            fun Example(items: Iterator<Int>, %composer: Composer?, %changed: Int) {
              %composer.startReplaceableGroup(<>, "C(Example)*<P(i)>:Test.kt")
              while (items.hasNext()) {
                val i = items.next()
                P(i, %composer, 0)
                if (i == 0) {
                  break
                }
              }
              %composer.endReplaceableGroup()
            }
        """
    )

    @Test
    fun testBreakWithCallsBeforeAndAfter(): Unit = controlFlow(
        """
            @NonRestartableComposable @Composable
            fun Example(items: Iterator<Int>) {
                // a group around while is needed here, but the function body group will suffice
                while (items.hasNext()) {
                    val i = items.next()
                    val j = i
                    P(i)
                    if (i == 0) {
                        break
                    }
                    P(j)
                }
            }
        """,
        """
            @NonRestartableComposable
            @Composable
            fun Example(items: Iterator<Int>, %composer: Composer?, %changed: Int) {
              %composer.startReplaceableGroup(<>, "C(Example)*<P(i)>,<P(j)>:Test.kt")
              while (items.hasNext()) {
                val i = items.next()
                val j = i
                P(i, %composer, 0)
                if (i == 0) {
                  break
                }
                P(j, %composer, 0)
              }
              %composer.endReplaceableGroup()
            }
        """
    )

    @Test
    fun testBreakWithCallsBeforeAndAfterAndCallAfter(): Unit = controlFlow(
        """
            @NonRestartableComposable @Composable
            fun Example(items: Iterator<Int>) {
                // a group around while is needed here
                while (items.hasNext()) {
                    val i = items.next()
                    P(i)
                    if (i == 0) {
                        break
                    }
                    P(i)
                }
                A()
            }
        """,
        """
            @NonRestartableComposable
            @Composable
            fun Example(items: Iterator<Int>, %composer: Composer?, %changed: Int) {
              %composer.startReplaceableGroup(<>, "C(Example)<A()>:Test.kt")
              %composer.startReplaceableGroup(<>, "*<P(i)>,<P(i)>")
              while (items.hasNext()) {
                val i = items.next()
                P(i, %composer, 0)
                if (i == 0) {
                  break
                }
                P(i, %composer, 0)
              }
              %composer.endReplaceableGroup()
              A(%composer, 0)
              %composer.endReplaceableGroup()
            }
        """
    )

    @Test
    fun testContinueWithCallsAfter(): Unit = controlFlow(
        """
            @NonRestartableComposable @Composable
            fun Example(items: Iterator<Int>) {
                while (items.hasNext()) {
                    val i = items.next()
                    if (i == 0) {
                        continue
                    }
                    P(i)
                }
            }
        """,
        """
            @NonRestartableComposable
            @Composable
            fun Example(items: Iterator<Int>, %composer: Composer?, %changed: Int) {
              %composer.startReplaceableGroup(<>, "C(Example):Test.kt")
              while (items.hasNext()) {
                %composer.startReplaceableGroup(<>, "<P(i)>")
                val i = items.next()
                if (i == 0) {
                  %composer.endReplaceableGroup()
                  continue
                }
                P(i, %composer, 0)
                %composer.endReplaceableGroup()
              }
              %composer.endReplaceableGroup()
            }
        """
    )

    @Test
    fun testContinueWithCallsBefore(): Unit = controlFlow(
        """
            @NonRestartableComposable @Composable
            fun Example(items: Iterator<Int>) {
                while (items.hasNext()) {
                    val i = items.next()
                    P(i)
                    if (i == 0) {
                        continue
                    }
                    print(i)
                }
            }
        """,
        """
            @NonRestartableComposable
            @Composable
            fun Example(items: Iterator<Int>, %composer: Composer?, %changed: Int) {
              %composer.startReplaceableGroup(<>, "C(Example):Test.kt")
              while (items.hasNext()) {
                %composer.startReplaceableGroup(<>, "<P(i)>")
                val i = items.next()
                P(i, %composer, 0)
                if (i == 0) {
                  %composer.endReplaceableGroup()
                  continue
                }
                print(i)
                %composer.endReplaceableGroup()
              }
              %composer.endReplaceableGroup()
            }
        """
    )

    @Test
    fun testContinueWithCallsBeforeAndAfter(): Unit = controlFlow(
        """
            @NonRestartableComposable @Composable
            fun Example(items: Iterator<Int>) {
                while (items.hasNext()) {
                    val i = items.next()
                    P(i)
                    if (i == 0) {
                        continue
                    }
                    P(i)
                }
            }
        """,
        """
            @NonRestartableComposable
            @Composable
            fun Example(items: Iterator<Int>, %composer: Composer?, %changed: Int) {
              %composer.startReplaceableGroup(<>, "C(Example):Test.kt")
              while (items.hasNext()) {
                %composer.startReplaceableGroup(<>, "<P(i)>,<P(i)>")
                val i = items.next()
                P(i, %composer, 0)
                if (i == 0) {
                  %composer.endReplaceableGroup()
                  continue
                }
                P(i, %composer, 0)
                %composer.endReplaceableGroup()
              }
              %composer.endReplaceableGroup()
            }
        """
    )

    @Test
    fun testLoopWithReturn(): Unit = controlFlow(
        """
            @NonRestartableComposable @Composable
            fun Example(a: Iterator<Int>, b: Iterator<Int>) {
                while (a.hasNext()) {
                    val x = a.next()
                    if (x > 100) {
                        return
                    }
                    A()
                }
            }
        """,
        """
            @NonRestartableComposable
            @Composable
            fun Example(a: Iterator<Int>, b: Iterator<Int>, %composer: Composer?, %changed: Int) {
              %composer.startReplaceableGroup(<>, "C(Example)*<A()>:Test.kt")
              while (a.hasNext()) {
                val x = a.next()
                if (x > 100) {
                  %composer.endReplaceableGroup()
                  return
                }
                A(%composer, 0)
              }
              %composer.endReplaceableGroup()
            }
        """
    )

    @Test
    fun testLoopWithBreak(): Unit = controlFlow(
        """
            @NonRestartableComposable @Composable
            fun Example(a: Iterator<Int>, b: Iterator<Int>) {
                a@while (a.hasNext()) {
                    val x = a.next()
                    b@while (b.hasNext()) {
                        val y = b.next()
                        if (y == x) {
                            break@a
                        }
                        A()
                    }
                    A()
                }
            }
        """,
        """
            @NonRestartableComposable
            @Composable
            fun Example(a: Iterator<Int>, b: Iterator<Int>, %composer: Composer?, %changed: Int) {
              %composer.startReplaceableGroup(<>, "C(Example)*<A()>:Test.kt")
              a@while (a.hasNext()) {
                val x = a.next()
                %composer.startReplaceableGroup(<>, "*<A()>")
                b@while (b.hasNext()) {
                  val y = b.next()
                  if (y == x) {
                    %composer.endReplaceableGroup()
                    break@a
                  }
                  A(%composer, 0)
                }
                %composer.endReplaceableGroup()
                A(%composer, 0)
              }
              %composer.endReplaceableGroup()
            }
        """
    )

    @Test
    fun testNestedLoopsAndBreak(): Unit = controlFlow(
        """
            @NonRestartableComposable @Composable
            fun Example(a: Iterator<Int>, b: Iterator<Int>) {
                a@while (a.hasNext()) {
                    val x = a.next()
                    if (x == 0) {
                        break
                    }
                    b@while (b.hasNext()) {
                        val y = b.next()
                        if (y == 0) {
                            break
                        }
                        if (y == x) {
                            break@a
                        }
                        if (y > 100) {
                            return
                        }
                        A()
                    }
                    A()
                }
            }
        """,
        """
            @NonRestartableComposable
            @Composable
            fun Example(a: Iterator<Int>, b: Iterator<Int>, %composer: Composer?, %changed: Int) {
              %composer.startReplaceableGroup(<>, "C(Example)*<A()>:Test.kt")
              a@while (a.hasNext()) {
                val x = a.next()
                if (x == 0) {
                  break
                }
                %composer.startReplaceableGroup(<>, "*<A()>")
                b@while (b.hasNext()) {
                  val y = b.next()
                  if (y == 0) {
                    break
                  }
                  if (y == x) {
                    %composer.endReplaceableGroup()
                    break@a
                  }
                  if (y > 100) {
                    %composer.endReplaceableGroup()
                    %composer.endReplaceableGroup()
                    return
                  }
                  A(%composer, 0)
                }
                %composer.endReplaceableGroup()
                A(%composer, 0)
              }
              %composer.endReplaceableGroup()
            }
        """
    )

    @Test
    fun testNestedLoops(): Unit = controlFlow(
        """
            @NonRestartableComposable @Composable
            fun Example(a: Iterator<Int>, b: Iterator<Int>) {
                a@while (a.hasNext()) {
                    b@while (b.hasNext()) {
                        A()
                    }
                    A()
                }
                A()
            }
        """,
        """
            @NonRestartableComposable
            @Composable
            fun Example(a: Iterator<Int>, b: Iterator<Int>, %composer: Composer?, %changed: Int) {
              %composer.startReplaceableGroup(<>, "C(Example)<A()>:Test.kt")
              %composer.startReplaceableGroup(<>, "*<A()>")
              a@while (a.hasNext()) {
                %composer.startReplaceableGroup(<>, "*<A()>")
                b@while (b.hasNext()) {
                  A(%composer, 0)
                }
                %composer.endReplaceableGroup()
                A(%composer, 0)
              }
              %composer.endReplaceableGroup()
              A(%composer, 0)
              %composer.endReplaceableGroup()
            }
        """
    )

    @Test
    fun testWhileInsideIfAndCallAfter(): Unit = controlFlow(
        """
            @NonRestartableComposable @Composable
            fun Example(x: Int) {
                if (x > 0) {
                    while (x > 0) {
                        A()
                    }
                    A()
                }
            }
        """,
        """
            @NonRestartableComposable
            @Composable
            fun Example(x: Int, %composer: Composer?, %changed: Int) {
              %composer.startReplaceableGroup(<>, "C(Example):Test.kt")
              if (x > 0) {
                %composer.startReplaceableGroup(<>, "<A()>")
                %composer.startReplaceableGroup(<>, "*<A()>")
                while (x > 0) {
                  A(%composer, 0)
                }
                %composer.endReplaceableGroup()
                A(%composer, 0)
                %composer.endReplaceableGroup()
              } else {
                %composer.startReplaceableGroup(<>)
                %composer.endReplaceableGroup()
              }
              %composer.endReplaceableGroup()
            }
        """
    )

    @Test
    fun testWhileInsideIfAndCallBefore(): Unit = controlFlow(
        """
            @NonRestartableComposable @Composable
            fun Example(x: Int) {
                if (x > 0) {
                    A()
                    while (x > 0) {
                        A()
                    }
                }
            }
        """,
        """
            @NonRestartableComposable
            @Composable
            fun Example(x: Int, %composer: Composer?, %changed: Int) {
              %composer.startReplaceableGroup(<>, "C(Example):Test.kt")
              if (x > 0) {
                %composer.startReplaceableGroup(<>, "<A()>,*<A()>")
                A(%composer, 0)
                while (x > 0) {
                  A(%composer, 0)
                }
                %composer.endReplaceableGroup()
              } else {
                %composer.startReplaceableGroup(<>)
                %composer.endReplaceableGroup()
              }
              %composer.endReplaceableGroup()
            }
        """
    )

    @Test
    fun testWhileInsideIf(): Unit = controlFlow(
        """
            @NonRestartableComposable @Composable
            fun Example(x: Int) {
                if (x > 0) {
                    while (x > 0) {
                        A()
                    }
                }
            }
        """,
        """
            @NonRestartableComposable
            @Composable
            fun Example(x: Int, %composer: Composer?, %changed: Int) {
              %composer.startReplaceableGroup(<>, "C(Example):Test.kt")
              if (x > 0) {
                %composer.startReplaceableGroup(<>, "*<A()>")
                while (x > 0) {
                  A(%composer, 0)
                }
                %composer.endReplaceableGroup()
              } else {
                %composer.startReplaceableGroup(<>)
                %composer.endReplaceableGroup()
              }
              %composer.endReplaceableGroup()
            }
        """
    )

    @Test
    fun testWhileWithKey(): Unit = controlFlow(
        """
            @NonRestartableComposable @Composable
            fun Example(x: Int) {
                while (x > 0) {
                    key(x) {
                        A()
                    }
                }
            }
        """,
        """
            @NonRestartableComposable
            @Composable
            fun Example(x: Int, %composer: Composer?, %changed: Int) {
              %composer.startReplaceableGroup(<>, "C(Example):Test.kt")
              while (x > 0) {
                %composer.startMovableGroup(<>, x, "<A()>")
                A(%composer, 0)
                %composer.endMovableGroup()
              }
              %composer.endReplaceableGroup()
            }
        """
    )

    @Test
    fun testWhileWithTwoKeys(): Unit = controlFlow(
        """
            @NonRestartableComposable @Composable
            fun Example(x: Int) {
                while (x > 0) {
                    key(x) {
                        A(a)
                    }
                    key(x+1) {
                        A(b)
                    }
                }
            }
        """,
        """
            @NonRestartableComposable
            @Composable
            fun Example(x: Int, %composer: Composer?, %changed: Int) {
              %composer.startReplaceableGroup(<>, "C(Example):Test.kt")
              while (x > 0) {
                %composer.startMovableGroup(<>, x, "<A(a)>")
                A(a, %composer, 0)
                %composer.endMovableGroup()
                %composer.startMovableGroup(<>, x + 1, "<A(b)>")
                A(b, %composer, 0)
                %composer.endMovableGroup()
              }
              %composer.endReplaceableGroup()
            }
        """
    )

    @Test
    fun testWhileWithKeyAndCallAfter(): Unit = controlFlow(
        """
            @NonRestartableComposable @Composable
            fun Example(x: Int) {
                while (x > 0) {
                    key(x) {
                        A(a)
                    }
                    A(b)
                }
            }
        """,
        """
            @NonRestartableComposable
            @Composable
            fun Example(x: Int, %composer: Composer?, %changed: Int) {
              %composer.startReplaceableGroup(<>, "C(Example)*<A(b)>:Test.kt")
              while (x > 0) {
                %composer.startMovableGroup(<>, x, "<A(a)>")
                A(a, %composer, 0)
                %composer.endMovableGroup()
                A(b, %composer, 0)
              }
              %composer.endReplaceableGroup()
            }
        """
    )

    @Test
    fun testWhileWithKeyAndCallBefore(): Unit = controlFlow(
        """
            @NonRestartableComposable @Composable
            fun Example(x: Int) {
                while (x > 0) {
                    A(a)
                    key(x) {
                        A(b)
                    }
                }
            }
        """,
        """
            @NonRestartableComposable
            @Composable
            fun Example(x: Int, %composer: Composer?, %changed: Int) {
              %composer.startReplaceableGroup(<>, "C(Example)*<A(a)>:Test.kt")
              while (x > 0) {
                A(a, %composer, 0)
                %composer.startMovableGroup(<>, x, "<A(b)>")
                A(b, %composer, 0)
                %composer.endMovableGroup()
              }
              %composer.endReplaceableGroup()
            }
        """
    )

    @Test
    fun testWhileWithKeyAndCallBeforeAndAfter(): Unit = controlFlow(
        """
            @NonRestartableComposable @Composable
            fun Example(x: Int) {
                while (x > 0) {
                    A(a)
                    key(x) {
                        A(b)
                    }
                    A(c)
                }
            }
        """,
        """
            @NonRestartableComposable
            @Composable
            fun Example(x: Int, %composer: Composer?, %changed: Int) {
              %composer.startReplaceableGroup(<>, "C(Example)*<A(a)>,<A(c)>:Test.kt")
              while (x > 0) {
                A(a, %composer, 0)
                %composer.startMovableGroup(<>, x, "<A(b)>")
                A(b, %composer, 0)
                %composer.endMovableGroup()
                A(c, %composer, 0)
              }
              %composer.endReplaceableGroup()
            }
        """
    )

    @Test
    fun testKeyAtRootLevel(): Unit = controlFlow(
        """
            @NonRestartableComposable @Composable
            fun Example(x: Int) {
                key(x) {
                    A()
                }
            }
        """,
        """
            @NonRestartableComposable
            @Composable
            fun Example(x: Int, %composer: Composer?, %changed: Int) {
              %composer.startReplaceableGroup(<>, "C(Example):Test.kt")
              %composer.startMovableGroup(<>, x, "<A()>")
              A(%composer, 0)
              %composer.endMovableGroup()
              %composer.endReplaceableGroup()
            }
        """
    )

    @Test
    fun testKeyAtRootLevelAndCallsAfter(): Unit = controlFlow(
        """
            @NonRestartableComposable @Composable
            fun Example(x: Int) {
                key(x) {
                    A(a)
                }
                A(b)
            }
        """,
        """
            @NonRestartableComposable
            @Composable
            fun Example(x: Int, %composer: Composer?, %changed: Int) {
              %composer.startReplaceableGroup(<>, "C(Example)<A(b)>:Test.kt")
              %composer.startMovableGroup(<>, x, "<A(a)>")
              A(a, %composer, 0)
              %composer.endMovableGroup()
              A(b, %composer, 0)
              %composer.endReplaceableGroup()
            }
        """
    )

    @Test
    fun testKeyAtRootLevelAndCallsBefore(): Unit = controlFlow(
        """
            @NonRestartableComposable @Composable
            fun Example(x: Int) {
                A(a)
                key(x) {
                    A(b)
                }
            }
        """,
        """
            @NonRestartableComposable
            @Composable
            fun Example(x: Int, %composer: Composer?, %changed: Int) {
              %composer.startReplaceableGroup(<>, "C(Example)<A(a)>:Test.kt")
              A(a, %composer, 0)
              %composer.startMovableGroup(<>, x, "<A(b)>")
              A(b, %composer, 0)
              %composer.endMovableGroup()
              %composer.endReplaceableGroup()
            }
        """
    )

    @Test
    fun testKeyInIf(): Unit = controlFlow(
        """
            @NonRestartableComposable @Composable
            fun Example(x: Int) {
                if (x > 0) {
                    key(x) {
                        A()
                    }
                }
            }
        """,
        """
            @NonRestartableComposable
            @Composable
            fun Example(x: Int, %composer: Composer?, %changed: Int) {
              %composer.startReplaceableGroup(<>, "C(Example):Test.kt")
              if (x > 0) {
                %composer.startReplaceableGroup(<>, "")
                %composer.startMovableGroup(<>, x, "<A()>")
                A(%composer, 0)
                %composer.endMovableGroup()
                %composer.endReplaceableGroup()
              } else {
                %composer.startReplaceableGroup(<>)
                %composer.endReplaceableGroup()
              }
              %composer.endReplaceableGroup()
            }
        """
    )

    @Test
    fun testKeyInIfAndCallsAfter(): Unit = controlFlow(
        """
            @NonRestartableComposable @Composable
            fun Example(x: Int) {
                if (x > 0) {
                    key(x) {
                        A(a)
                    }
                    A(b)
                }
            }
        """,
        """
            @NonRestartableComposable
            @Composable
            fun Example(x: Int, %composer: Composer?, %changed: Int) {
              %composer.startReplaceableGroup(<>, "C(Example):Test.kt")
              if (x > 0) {
                %composer.startReplaceableGroup(<>, "<A(b)>")
                %composer.startMovableGroup(<>, x, "<A(a)>")
                A(a, %composer, 0)
                %composer.endMovableGroup()
                A(b, %composer, 0)
                %composer.endReplaceableGroup()
              } else {
                %composer.startReplaceableGroup(<>)
                %composer.endReplaceableGroup()
              }
              %composer.endReplaceableGroup()
            }
        """
    )

    @Test
    fun testKeyInIfAndCallsBefore(): Unit = controlFlow(
        """
            @NonRestartableComposable @Composable
            fun Example(x: Int) {
                if (x > 0) {
                    A(a)
                    key(x) {
                        A(b)
                    }
                }
            }
        """,
        """
            @NonRestartableComposable
            @Composable
            fun Example(x: Int, %composer: Composer?, %changed: Int) {
              %composer.startReplaceableGroup(<>, "C(Example):Test.kt")
              if (x > 0) {
                %composer.startReplaceableGroup(<>, "<A(a)>")
                A(a, %composer, 0)
                %composer.startMovableGroup(<>, x, "<A(b)>")
                A(b, %composer, 0)
                %composer.endMovableGroup()
                %composer.endReplaceableGroup()
              } else {
                %composer.startReplaceableGroup(<>)
                %composer.endReplaceableGroup()
              }
              %composer.endReplaceableGroup()
            }
        """
    )

    @Test
    fun testKeyWithLotsOfValues(): Unit = controlFlow(
        """
            @NonRestartableComposable @Composable
            fun Example(a: Int, b: Int, c: Int, d: Int) {
                key(a, b, c, d) {
                    A()
                }
            }
        """,
        """
            @NonRestartableComposable
            @Composable
            fun Example(a: Int, b: Int, c: Int, d: Int, %composer: Composer?, %changed: Int) {
              %composer.startReplaceableGroup(<>, "C(Example):Test.kt")
              %composer.startMovableGroup(<>, %composer.joinKey(%composer.joinKey(%composer.joinKey(a, b), c), d), "<A()>")
              A(%composer, 0)
              %composer.endMovableGroup()
              %composer.endReplaceableGroup()
            }
        """
    )

    @Test
    fun testKeyWithComposableValue(): Unit = controlFlow(
        """
            @NonRestartableComposable @Composable
            fun Example(x: Int) {
                while(x > 0) {
                    key(R()) {
                        A()
                    }
                }
            }
        """,
        """
            @NonRestartableComposable
            @Composable
            fun Example(x: Int, %composer: Composer?, %changed: Int) {
              %composer.startReplaceableGroup(<>, "C(Example)*<R()>:Test.kt")
              while (x > 0) {
                %composer.startMovableGroup(<>, R(%composer, 0), "<A()>")
                A(%composer, 0)
                %composer.endMovableGroup()
              }
              %composer.endReplaceableGroup()
            }
        """
    )

    @Test
    fun testKeyAsAValue(): Unit = controlFlow(
        """
            @NonRestartableComposable @Composable
            fun Example(x: Int) {
                val y = key(x) { R() }
                P(y)
            }
        """,
        """
            @NonRestartableComposable
            @Composable
            fun Example(x: Int, %composer: Composer?, %changed: Int) {
              %composer.startReplaceableGroup(<>, "C(Example)<P(y)>:Test.kt")
              val y =
              %composer.startMovableGroup(<>, x, "<R()>")
              val tmp0 = R(%composer, 0)
              %composer.endMovableGroup()
              tmp0
              P(y, %composer, 0)
              %composer.endReplaceableGroup()
            }
        """
    )

    @Test
    fun testDynamicWrappingGroupWithReturnValue(): Unit = controlFlow(
        """
            @NonRestartableComposable @Composable
            fun Example(x: Int): Int {
                return if (x > 0) {
                    if (B()) 1
                    else if (B()) 2
                    else 3
                } else 4
            }
        """,
        """
            @NonRestartableComposable
            @Composable
            fun Example(x: Int, %composer: Composer?, %changed: Int): Int {
              %composer.startReplaceableGroup(<>, "C(Example):Test.kt")
              val tmp0 = if (x > 0) {
                %composer.startReplaceableGroup(<>, "")
                val tmp4_group =
                val tmp3_group = if (%composer.startReplaceableGroup(<>, "<B()>")
                val tmp1_group = B(%composer, 0)
                %composer.endReplaceableGroup()
                tmp1_group) 1 else if (%composer.startReplaceableGroup(<>, "<B()>")
                val tmp2_group = B(%composer, 0)
                %composer.endReplaceableGroup()
                tmp2_group) 2 else 3
                tmp3_group
                %composer.endReplaceableGroup()
                tmp4_group
              } else {
                %composer.startReplaceableGroup(<>)
                %composer.endReplaceableGroup()
                4
              }
              %composer.endReplaceableGroup()
              return tmp0
            }
        """
    )

    @Test
    fun testTheThing(): Unit = controlFlow(
        """
            @NonRestartableComposable
            @Composable
            fun Simple() {
              // this has a composable call in it, and since we don't know the number of times the
              // lambda will get called, we place a group around the whole call
              run {
                A()
              }
              A()
            }

            @NonRestartableComposable
            @Composable
            fun WithReturn() {
              // this has an early return in it, so it needs to end all of the groups present.
              run {
                A()
                return@WithReturn
              }
              A()
            }

            @NonRestartableComposable
            @Composable
            fun NoCalls() {
              // this has no composable calls in it, so shouldn't cause any groups to get created
              run {
                println("hello world")
              }
              A()
            }

            @NonRestartableComposable
            @Composable
            fun NoCallsAfter() {
              // this has a composable call in the lambda, but not after it, which means the
              // group should be able to be coalesced into the group of the function
              run {
                A()
              }
            }
        """,
        """
            @NonRestartableComposable
            @Composable
            fun Simple(%composer: Composer?, %changed: Int) {
              %composer.startReplaceableGroup(<>, "C(Simple)<A()>:Test.kt")
              %composer.startReplaceableGroup(<>, "*<A()>")
              run {
                A(%composer, 0)
              }
              %composer.endReplaceableGroup()
              A(%composer, 0)
              %composer.endReplaceableGroup()
            }
            @NonRestartableComposable
            @Composable
            fun WithReturn(%composer: Composer?, %changed: Int) {
              %composer.startReplaceableGroup(<>, "C(WithReturn)<A()>:Test.kt")
              %composer.startReplaceableGroup(<>, "*<A()>")
              run {
                A(%composer, 0)
                %composer.endReplaceableGroup()
                %composer.endReplaceableGroup()
                return
              }
              %composer.endReplaceableGroup()
              A(%composer, 0)
              %composer.endReplaceableGroup()
            }
            @NonRestartableComposable
            @Composable
            fun NoCalls(%composer: Composer?, %changed: Int) {
              %composer.startReplaceableGroup(<>, "C(NoCalls)<A()>:Test.kt")
              run {
                println("hello world")
              }
              A(%composer, 0)
              %composer.endReplaceableGroup()
            }
            @NonRestartableComposable
            @Composable
            fun NoCallsAfter(%composer: Composer?, %changed: Int) {
              %composer.startReplaceableGroup(<>, "C(NoCallsAfter)*<A()>:Test.kt")
              run {
                A(%composer, 0)
              }
              %composer.endReplaceableGroup()
            }
        """
    )

    @Test
    fun testLetWithComposableCalls(): Unit = controlFlow(
        """
            @Composable
            fun Example(x: Int?) {
              x?.let {
                if (it > 0) {
                  A(a)
                }
                A(b)
              }
              A(c)
            }
        """,
        """
            @Composable
            fun Example(x: Int?, %composer: Composer?, %changed: Int) {
              %composer = %composer.startRestartGroup(<>, "C(Example)<A(c)>:Test.kt")
              val %dirty = %changed
              if (%changed and 0b1110 === 0) {
                %dirty = %dirty or if (%composer.changed(x)) 0b0100 else 0b0010
              }
              if (%dirty and 0b1011 xor 0b0010 !== 0 || !%composer.skipping) {
                val tmp0_safe_receiver = x
                when {
                  tmp0_safe_receiver == null -> {
                    %composer.startReplaceableGroup(<>)
                    %composer.endReplaceableGroup()
                    null
                  }
                  else -> {
                    %composer.startReplaceableGroup(<>, "*<A(b)>")
                    tmp0_safe_receiver.let { it: Int ->
                      if (it > 0) {
                        %composer.startReplaceableGroup(<>, "<A(a)>")
                        A(a, %composer, 0)
                        %composer.endReplaceableGroup()
                      } else {
                        %composer.startReplaceableGroup(<>)
                        %composer.endReplaceableGroup()
                      }
                      A(b, %composer, 0)
                    }
                    %composer.endReplaceableGroup()
                  }
                }
                A(c, %composer, 0)
              } else {
                %composer.skipToGroupEnd()
              }
              %composer.endRestartGroup()?.updateScope { %composer: Composer?, %force: Int ->
                Example(x, %composer, %changed or 0b0001)
              }
            }
        """
    )

    @Test
    fun testLetWithoutComposableCalls(): Unit = controlFlow(
        """
            @Composable
            fun Example(x: Int?) {
              x?.let {
                if (it > 0) {
                  NA()
                }
                NA()
              }
              A()
            }
        """,
        """
            @Composable
            fun Example(x: Int?, %composer: Composer?, %changed: Int) {
              %composer = %composer.startRestartGroup(<>, "C(Example)<A()>:Test.kt")
              val %dirty = %changed
              if (%changed and 0b1110 === 0) {
                %dirty = %dirty or if (%composer.changed(x)) 0b0100 else 0b0010
              }
              if (%dirty and 0b1011 xor 0b0010 !== 0 || !%composer.skipping) {
                x?.let { it: Int ->
                  if (it > 0) {
                    NA()
                  }
                  NA()
                }
                A(%composer, 0)
              } else {
                %composer.skipToGroupEnd()
              }
              %composer.endRestartGroup()?.updateScope { %composer: Composer?, %force: Int ->
                Example(x, %composer, %changed or 0b0001)
              }
            }
        """
    )

    @Test
    fun testApplyOnComposableCallResult(): Unit = controlFlow(
        """
            import androidx.compose.runtime.mutableStateOf
            import androidx.compose.runtime.remember
            import androidx.compose.runtime.State

            @Composable
            fun <T> provided(value: T): State<T> = remember { mutableStateOf(value) }.apply {
                this.value = value
            }
        """,
        """
            @Composable
            fun <T> provided(value: T, %composer: Composer?, %changed: Int): State<T> {
              %composer.startReplaceableGroup(<>, "C(provided)*<rememb...>:Test.kt")
              val tmp0 = remember({
                val tmp0_return = mutableStateOf(
                  value = value
                )
                tmp0_return
              }, %composer, 0).apply {
                %this%apply.value = value
              }
              %composer.endReplaceableGroup()
              return tmp0
            }
        """
    )

    @Test
    fun testReturnInlinedExpressionWithCall(): Unit = controlFlow(
        """
            import androidx.compose.runtime.mutableStateOf
            import androidx.compose.runtime.remember
            import androidx.compose.runtime.State

            @Composable
            fun Test(x: Int): Int {
                return x.let {
                    A()
                    123
                }
            }
        """,
        """
            @Composable
            fun Test(x: Int, %composer: Composer?, %changed: Int): Int {
              %composer.startReplaceableGroup(<>, "C(Test)*<A()>:Test.kt")
              val tmp0 =
              val tmp1_group = x.let { it: Int ->
                A(%composer, 0)
                val tmp0_return = 123
                tmp0_return
              }
              tmp1_group
              %composer.endReplaceableGroup()
              return tmp0
            }
        """
    )

    @Test
    fun testCallingAWrapperComposable(): Unit = controlFlow(
        """
            @Composable
            fun Test() {
              W {
                A()
              }
            }
        """,
        """
            @Composable
            fun Test(%composer: Composer?, %changed: Int) {
              %composer = %composer.startRestartGroup(<>, "C(Test)<W>:Test.kt")
              if (%changed !== 0 || !%composer.skipping) {
                W(ComposableSingletons%TestKt.lambda-1, %composer, 0)
              } else {
                %composer.skipToGroupEnd()
              }
              %composer.endRestartGroup()?.updateScope { %composer: Composer?, %force: Int ->
                Test(%composer, %changed or 0b0001)
              }
            }
            internal object ComposableSingletons%TestKt {
              val lambda-1: Function2<Composer, Int, Unit> = composableLambdaInstance(<>, false, "C<A()>:Test.kt") { %composer: Composer?, %changed: Int ->
                if (%changed and 0b1011 xor 0b0010 !== 0 || !%composer.skipping) {
                  A(%composer, 0)
                } else {
                  %composer.skipToGroupEnd()
                }
              }
            }
        """
    )

    @Test
    fun testCallingAWrapperComposableJS(): Unit = controlFlow(
        """
            @Composable
            fun Test() {
              W {
                A()
              }
            }
        """,
        """
            @Composable
            fun Test(%composer: Composer?, %changed: Int) {
              var %composer = %composer
<<<<<<< HEAD
              %composer = %composer.startRestartGroup(<>, "C(Test)<A()>,<W>:Test.kt")
=======
              %composer = %composer.startRestartGroup(<>, "C(Test)<W>:Test.kt")
>>>>>>> f44776a5
              if (%changed !== 0 || !%composer.skipping) {
                W(ComposableSingletons%TestKt.lambda-1, %composer, 0)
              } else {
                %composer.skipToGroupEnd()
              }
              %composer.endRestartGroup()?.updateScope { %composer: Composer?, %force: Int ->
                Test(%composer, %changed or 0b0001)
              }
            }
            internal object ComposableSingletons%TestKt {
<<<<<<< HEAD
              val lambda-1: Function2<Composer, Int, Unit> = composableLambdaInstance(<>, false, "C:Test.kt") { %composer: Composer?, %changed: Int ->
=======
              val lambda-1: Function2<Composer, Int, Unit> = composableLambdaInstance(<>, false, "C<A()>:Test.kt") { %composer: Composer?, %changed: Int ->
>>>>>>> f44776a5
                var %composer = %composer
                if (%changed and 0b1011 xor 0b0010 !== 0 || !%composer.skipping) {
                  A(%composer, 0)
                } else {
                  %composer.skipToGroupEnd()
                }
              }::invoke
            }
        """,
        compilation = JsCompilation()
    )

    @Test
    fun testCallingAnInlineWrapperComposable(): Unit = controlFlow(
        """
            @Composable
            fun Test() {
              IW {
                A()
              }
            }
        """,
        """
            @Composable
            fun Test(%composer: Composer?, %changed: Int) {
              %composer = %composer.startRestartGroup(<>, "C(Test)<IW>:Test.kt")
              if (%changed !== 0 || !%composer.skipping) {
                IW({ %composer: Composer?, %changed: Int ->
                  %composer.startReplaceableGroup(<>, "C<A()>:Test.kt")
                  if (%changed and 0b1011 xor 0b0010 !== 0 || !%composer.skipping) {
                    A(%composer, 0)
                  } else {
                    %composer.skipToGroupEnd()
                  }
                  %composer.endReplaceableGroup()
                }, %composer, 0)
              } else {
                %composer.skipToGroupEnd()
              }
              %composer.endRestartGroup()?.updateScope { %composer: Composer?, %force: Int ->
                Test(%composer, %changed or 0b0001)
              }
            }
        """
    )

    @Test
    fun testRepeatedCallsToEffects(): Unit = verifyComposeIrTransform(
        """
            import androidx.compose.runtime.Composable

            @Composable
            fun Test() {
                Wrap {
                    repeat(number) {
                        effects[it] = effect { 0 }
                    }
                    outside = effect { "0" }
                }
            }
        """,
        """
            @Composable
            fun Test(%composer: Composer?, %changed: Int) {
              %composer = %composer.startRestartGroup(<>, "C(Test)<Wrap>:Test.kt")
              if (%changed !== 0 || !%composer.skipping) {
                Wrap(ComposableSingletons%TestKt.lambda-1, %composer, 0)
              } else {
                %composer.skipToGroupEnd()
              }
              %composer.endRestartGroup()?.updateScope { %composer: Composer?, %force: Int ->
                Test(%composer, %changed or 0b0001)
              }
            }
            internal object ComposableSingletons%TestKt {
              val lambda-1: Function2<Composer, Int, Unit> = composableLambdaInstance(<>, false, "C<effect>:Test.kt") { %composer: Composer?, %changed: Int ->
                if (%changed and 0b1011 xor 0b0010 !== 0 || !%composer.skipping) {
                  %composer.startReplaceableGroup(<>, "*<effect>")
                  repeat(number) { it: Int ->
                    effects[it] = effect({
                      0
                    }, %composer, 0)
                  }
                  %composer.endReplaceableGroup()
                  outside = effect({
                    "0"
                  }, %composer, 0)
                } else {
                  %composer.skipToGroupEnd()
                }
              }
            }
        """,
        """
            import androidx.compose.runtime.Composable

            var effects = mutableListOf<Any>()
            var outside: Any = ""
            var number = 1

            @Composable fun Wrap(block: @Composable () -> Unit) =  block()
            @Composable fun <T> effect(block: () -> T): T = block()
        """

    )

    @Test
    fun testComposableWithInlineClass(): Unit = controlFlow(
        """
            @Composable
            fun Test(value: InlineClass) {
                A()
            }
        """,
        """
            @Composable
            fun Test(value: InlineClass, %composer: Composer?, %changed: Int) {
              %composer = %composer.startRestartGroup(<>, "C(Test)P(0:InlineClass)<A()>:Test.kt")
              val %dirty = %changed
              if (%changed and 0b1110 === 0) {
                %dirty = %dirty or if (%composer.changed(value.value)) 0b0100 else 0b0010
              }
              if (%dirty and 0b1011 xor 0b0010 !== 0 || !%composer.skipping) {
                A(%composer, 0)
              } else {
                %composer.skipToGroupEnd()
              }
              %composer.endRestartGroup()?.updateScope { %composer: Composer?, %force: Int ->
                Test(value, %composer, %changed or 0b0001)
              }
            }
        """
    )

    @Test
    fun testParameterOrderInformation(): Unit = controlFlow(
        """
            @Composable fun Test01(p0: Int, p1: Int, p2: Int, p3: Int) { }
            @Composable fun Test02(p0: Int, p1: Int, p3: Int, p2: Int) { }
            @Composable fun Test03(p0: Int, p2: Int, p1: Int, p3: Int) { }
            @Composable fun Test04(p0: Int, p2: Int, p3: Int, p1: Int) { }
            @Composable fun Test05(p0: Int, p3: Int, p1: Int, p2: Int) { }
            @Composable fun Test06(p0: Int, p3: Int, p2: Int, p1: Int) { }
            @Composable fun Test07(p1: Int, p0: Int, p2: Int, p3: Int) { }
            @Composable fun Test08(p1: Int, p0: Int, p3: Int, p2: Int) { }
            @Composable fun Test09(p1: Int, p2: Int, p0: Int, p3: Int) { }
            @Composable fun Test00(p1: Int, p2: Int, p3: Int, p0: Int) { }
            @Composable fun Test11(p1: Int, p3: Int, p0: Int, p2: Int) { }
            @Composable fun Test12(p1: Int, p3: Int, p2: Int, p0: Int) { }
            @Composable fun Test13(p2: Int, p0: Int, p1: Int, p3: Int) { }
            @Composable fun Test14(p2: Int, p0: Int, p3: Int, p1: Int) { }
            @Composable fun Test15(p2: Int, p1: Int, p0: Int, p3: Int) { }
            @Composable fun Test16(p2: Int, p1: Int, p3: Int, p0: Int) { }
            @Composable fun Test17(p2: Int, p3: Int, p0: Int, p1: Int) { }
            @Composable fun Test18(p2: Int, p3: Int, p1: Int, p0: Int) { }
            @Composable fun Test19(p3: Int, p0: Int, p1: Int, p2: Int) { }
            @Composable fun Test20(p3: Int, p0: Int, p2: Int, p1: Int) { }
            @Composable fun Test21(p3: Int, p1: Int, p0: Int, p2: Int) { }
            @Composable fun Test22(p3: Int, p1: Int, p2: Int, p0: Int) { }
            @Composable fun Test23(p3: Int, p2: Int, p0: Int, p1: Int) { }
            @Composable fun Test24(p3: Int, p2: Int, p1: Int, p0: Int) { }
        """,
        """
            @Composable
            fun Test01(p0: Int, p1: Int, p2: Int, p3: Int, %composer: Composer?, %changed: Int) {
              %composer = %composer.startRestartGroup(<>, "C(Test01):Test.kt")
              val %dirty = %changed
              if (%changed and 0b1110 === 0) {
                %dirty = %dirty or if (%composer.changed(p0)) 0b0100 else 0b0010
              }
              if (%changed and 0b01110000 === 0) {
                %dirty = %dirty or if (%composer.changed(p1)) 0b00100000 else 0b00010000
              }
              if (%changed and 0b001110000000 === 0) {
                %dirty = %dirty or if (%composer.changed(p2)) 0b000100000000 else 0b10000000
              }
              if (%changed and 0b0001110000000000 === 0) {
                %dirty = %dirty or if (%composer.changed(p3)) 0b100000000000 else 0b010000000000
              }
              if (%dirty and 0b0001011011011011 xor 0b010010010010 !== 0 || !%composer.skipping) {
              } else {
                %composer.skipToGroupEnd()
              }
              %composer.endRestartGroup()?.updateScope { %composer: Composer?, %force: Int ->
                Test01(p0, p1, p2, p3, %composer, %changed or 0b0001)
              }
            }
            @Composable
            fun Test02(p0: Int, p1: Int, p3: Int, p2: Int, %composer: Composer?, %changed: Int) {
              %composer = %composer.startRestartGroup(<>, "C(Test02)P(!2,3):Test.kt")
              val %dirty = %changed
              if (%changed and 0b1110 === 0) {
                %dirty = %dirty or if (%composer.changed(p0)) 0b0100 else 0b0010
              }
              if (%changed and 0b01110000 === 0) {
                %dirty = %dirty or if (%composer.changed(p1)) 0b00100000 else 0b00010000
              }
              if (%changed and 0b001110000000 === 0) {
                %dirty = %dirty or if (%composer.changed(p3)) 0b000100000000 else 0b10000000
              }
              if (%changed and 0b0001110000000000 === 0) {
                %dirty = %dirty or if (%composer.changed(p2)) 0b100000000000 else 0b010000000000
              }
              if (%dirty and 0b0001011011011011 xor 0b010010010010 !== 0 || !%composer.skipping) {
              } else {
                %composer.skipToGroupEnd()
              }
              %composer.endRestartGroup()?.updateScope { %composer: Composer?, %force: Int ->
                Test02(p0, p1, p3, p2, %composer, %changed or 0b0001)
              }
            }
            @Composable
            fun Test03(p0: Int, p2: Int, p1: Int, p3: Int, %composer: Composer?, %changed: Int) {
              %composer = %composer.startRestartGroup(<>, "C(Test03)P(!1,2):Test.kt")
              val %dirty = %changed
              if (%changed and 0b1110 === 0) {
                %dirty = %dirty or if (%composer.changed(p0)) 0b0100 else 0b0010
              }
              if (%changed and 0b01110000 === 0) {
                %dirty = %dirty or if (%composer.changed(p2)) 0b00100000 else 0b00010000
              }
              if (%changed and 0b001110000000 === 0) {
                %dirty = %dirty or if (%composer.changed(p1)) 0b000100000000 else 0b10000000
              }
              if (%changed and 0b0001110000000000 === 0) {
                %dirty = %dirty or if (%composer.changed(p3)) 0b100000000000 else 0b010000000000
              }
              if (%dirty and 0b0001011011011011 xor 0b010010010010 !== 0 || !%composer.skipping) {
              } else {
                %composer.skipToGroupEnd()
              }
              %composer.endRestartGroup()?.updateScope { %composer: Composer?, %force: Int ->
                Test03(p0, p2, p1, p3, %composer, %changed or 0b0001)
              }
            }
            @Composable
            fun Test04(p0: Int, p2: Int, p3: Int, p1: Int, %composer: Composer?, %changed: Int) {
              %composer = %composer.startRestartGroup(<>, "C(Test04)P(!1,2,3):Test.kt")
              val %dirty = %changed
              if (%changed and 0b1110 === 0) {
                %dirty = %dirty or if (%composer.changed(p0)) 0b0100 else 0b0010
              }
              if (%changed and 0b01110000 === 0) {
                %dirty = %dirty or if (%composer.changed(p2)) 0b00100000 else 0b00010000
              }
              if (%changed and 0b001110000000 === 0) {
                %dirty = %dirty or if (%composer.changed(p3)) 0b000100000000 else 0b10000000
              }
              if (%changed and 0b0001110000000000 === 0) {
                %dirty = %dirty or if (%composer.changed(p1)) 0b100000000000 else 0b010000000000
              }
              if (%dirty and 0b0001011011011011 xor 0b010010010010 !== 0 || !%composer.skipping) {
              } else {
                %composer.skipToGroupEnd()
              }
              %composer.endRestartGroup()?.updateScope { %composer: Composer?, %force: Int ->
                Test04(p0, p2, p3, p1, %composer, %changed or 0b0001)
              }
            }
            @Composable
            fun Test05(p0: Int, p3: Int, p1: Int, p2: Int, %composer: Composer?, %changed: Int) {
              %composer = %composer.startRestartGroup(<>, "C(Test05)P(!1,3):Test.kt")
              val %dirty = %changed
              if (%changed and 0b1110 === 0) {
                %dirty = %dirty or if (%composer.changed(p0)) 0b0100 else 0b0010
              }
              if (%changed and 0b01110000 === 0) {
                %dirty = %dirty or if (%composer.changed(p3)) 0b00100000 else 0b00010000
              }
              if (%changed and 0b001110000000 === 0) {
                %dirty = %dirty or if (%composer.changed(p1)) 0b000100000000 else 0b10000000
              }
              if (%changed and 0b0001110000000000 === 0) {
                %dirty = %dirty or if (%composer.changed(p2)) 0b100000000000 else 0b010000000000
              }
              if (%dirty and 0b0001011011011011 xor 0b010010010010 !== 0 || !%composer.skipping) {
              } else {
                %composer.skipToGroupEnd()
              }
              %composer.endRestartGroup()?.updateScope { %composer: Composer?, %force: Int ->
                Test05(p0, p3, p1, p2, %composer, %changed or 0b0001)
              }
            }
            @Composable
            fun Test06(p0: Int, p3: Int, p2: Int, p1: Int, %composer: Composer?, %changed: Int) {
              %composer = %composer.startRestartGroup(<>, "C(Test06)P(!1,3,2):Test.kt")
              val %dirty = %changed
              if (%changed and 0b1110 === 0) {
                %dirty = %dirty or if (%composer.changed(p0)) 0b0100 else 0b0010
              }
              if (%changed and 0b01110000 === 0) {
                %dirty = %dirty or if (%composer.changed(p3)) 0b00100000 else 0b00010000
              }
              if (%changed and 0b001110000000 === 0) {
                %dirty = %dirty or if (%composer.changed(p2)) 0b000100000000 else 0b10000000
              }
              if (%changed and 0b0001110000000000 === 0) {
                %dirty = %dirty or if (%composer.changed(p1)) 0b100000000000 else 0b010000000000
              }
              if (%dirty and 0b0001011011011011 xor 0b010010010010 !== 0 || !%composer.skipping) {
              } else {
                %composer.skipToGroupEnd()
              }
              %composer.endRestartGroup()?.updateScope { %composer: Composer?, %force: Int ->
                Test06(p0, p3, p2, p1, %composer, %changed or 0b0001)
              }
            }
            @Composable
            fun Test07(p1: Int, p0: Int, p2: Int, p3: Int, %composer: Composer?, %changed: Int) {
              %composer = %composer.startRestartGroup(<>, "C(Test07)P(1):Test.kt")
              val %dirty = %changed
              if (%changed and 0b1110 === 0) {
                %dirty = %dirty or if (%composer.changed(p1)) 0b0100 else 0b0010
              }
              if (%changed and 0b01110000 === 0) {
                %dirty = %dirty or if (%composer.changed(p0)) 0b00100000 else 0b00010000
              }
              if (%changed and 0b001110000000 === 0) {
                %dirty = %dirty or if (%composer.changed(p2)) 0b000100000000 else 0b10000000
              }
              if (%changed and 0b0001110000000000 === 0) {
                %dirty = %dirty or if (%composer.changed(p3)) 0b100000000000 else 0b010000000000
              }
              if (%dirty and 0b0001011011011011 xor 0b010010010010 !== 0 || !%composer.skipping) {
              } else {
                %composer.skipToGroupEnd()
              }
              %composer.endRestartGroup()?.updateScope { %composer: Composer?, %force: Int ->
                Test07(p1, p0, p2, p3, %composer, %changed or 0b0001)
              }
            }
            @Composable
            fun Test08(p1: Int, p0: Int, p3: Int, p2: Int, %composer: Composer?, %changed: Int) {
              %composer = %composer.startRestartGroup(<>, "C(Test08)P(1!1,3):Test.kt")
              val %dirty = %changed
              if (%changed and 0b1110 === 0) {
                %dirty = %dirty or if (%composer.changed(p1)) 0b0100 else 0b0010
              }
              if (%changed and 0b01110000 === 0) {
                %dirty = %dirty or if (%composer.changed(p0)) 0b00100000 else 0b00010000
              }
              if (%changed and 0b001110000000 === 0) {
                %dirty = %dirty or if (%composer.changed(p3)) 0b000100000000 else 0b10000000
              }
              if (%changed and 0b0001110000000000 === 0) {
                %dirty = %dirty or if (%composer.changed(p2)) 0b100000000000 else 0b010000000000
              }
              if (%dirty and 0b0001011011011011 xor 0b010010010010 !== 0 || !%composer.skipping) {
              } else {
                %composer.skipToGroupEnd()
              }
              %composer.endRestartGroup()?.updateScope { %composer: Composer?, %force: Int ->
                Test08(p1, p0, p3, p2, %composer, %changed or 0b0001)
              }
            }
            @Composable
            fun Test09(p1: Int, p2: Int, p0: Int, p3: Int, %composer: Composer?, %changed: Int) {
              %composer = %composer.startRestartGroup(<>, "C(Test09)P(1,2):Test.kt")
              val %dirty = %changed
              if (%changed and 0b1110 === 0) {
                %dirty = %dirty or if (%composer.changed(p1)) 0b0100 else 0b0010
              }
              if (%changed and 0b01110000 === 0) {
                %dirty = %dirty or if (%composer.changed(p2)) 0b00100000 else 0b00010000
              }
              if (%changed and 0b001110000000 === 0) {
                %dirty = %dirty or if (%composer.changed(p0)) 0b000100000000 else 0b10000000
              }
              if (%changed and 0b0001110000000000 === 0) {
                %dirty = %dirty or if (%composer.changed(p3)) 0b100000000000 else 0b010000000000
              }
              if (%dirty and 0b0001011011011011 xor 0b010010010010 !== 0 || !%composer.skipping) {
              } else {
                %composer.skipToGroupEnd()
              }
              %composer.endRestartGroup()?.updateScope { %composer: Composer?, %force: Int ->
                Test09(p1, p2, p0, p3, %composer, %changed or 0b0001)
              }
            }
            @Composable
            fun Test00(p1: Int, p2: Int, p3: Int, p0: Int, %composer: Composer?, %changed: Int) {
              %composer = %composer.startRestartGroup(<>, "C(Test00)P(1,2,3):Test.kt")
              val %dirty = %changed
              if (%changed and 0b1110 === 0) {
                %dirty = %dirty or if (%composer.changed(p1)) 0b0100 else 0b0010
              }
              if (%changed and 0b01110000 === 0) {
                %dirty = %dirty or if (%composer.changed(p2)) 0b00100000 else 0b00010000
              }
              if (%changed and 0b001110000000 === 0) {
                %dirty = %dirty or if (%composer.changed(p3)) 0b000100000000 else 0b10000000
              }
              if (%changed and 0b0001110000000000 === 0) {
                %dirty = %dirty or if (%composer.changed(p0)) 0b100000000000 else 0b010000000000
              }
              if (%dirty and 0b0001011011011011 xor 0b010010010010 !== 0 || !%composer.skipping) {
              } else {
                %composer.skipToGroupEnd()
              }
              %composer.endRestartGroup()?.updateScope { %composer: Composer?, %force: Int ->
                Test00(p1, p2, p3, p0, %composer, %changed or 0b0001)
              }
            }
            @Composable
            fun Test11(p1: Int, p3: Int, p0: Int, p2: Int, %composer: Composer?, %changed: Int) {
              %composer = %composer.startRestartGroup(<>, "C(Test11)P(1,3):Test.kt")
              val %dirty = %changed
              if (%changed and 0b1110 === 0) {
                %dirty = %dirty or if (%composer.changed(p1)) 0b0100 else 0b0010
              }
              if (%changed and 0b01110000 === 0) {
                %dirty = %dirty or if (%composer.changed(p3)) 0b00100000 else 0b00010000
              }
              if (%changed and 0b001110000000 === 0) {
                %dirty = %dirty or if (%composer.changed(p0)) 0b000100000000 else 0b10000000
              }
              if (%changed and 0b0001110000000000 === 0) {
                %dirty = %dirty or if (%composer.changed(p2)) 0b100000000000 else 0b010000000000
              }
              if (%dirty and 0b0001011011011011 xor 0b010010010010 !== 0 || !%composer.skipping) {
              } else {
                %composer.skipToGroupEnd()
              }
              %composer.endRestartGroup()?.updateScope { %composer: Composer?, %force: Int ->
                Test11(p1, p3, p0, p2, %composer, %changed or 0b0001)
              }
            }
            @Composable
            fun Test12(p1: Int, p3: Int, p2: Int, p0: Int, %composer: Composer?, %changed: Int) {
              %composer = %composer.startRestartGroup(<>, "C(Test12)P(1,3,2):Test.kt")
              val %dirty = %changed
              if (%changed and 0b1110 === 0) {
                %dirty = %dirty or if (%composer.changed(p1)) 0b0100 else 0b0010
              }
              if (%changed and 0b01110000 === 0) {
                %dirty = %dirty or if (%composer.changed(p3)) 0b00100000 else 0b00010000
              }
              if (%changed and 0b001110000000 === 0) {
                %dirty = %dirty or if (%composer.changed(p2)) 0b000100000000 else 0b10000000
              }
              if (%changed and 0b0001110000000000 === 0) {
                %dirty = %dirty or if (%composer.changed(p0)) 0b100000000000 else 0b010000000000
              }
              if (%dirty and 0b0001011011011011 xor 0b010010010010 !== 0 || !%composer.skipping) {
              } else {
                %composer.skipToGroupEnd()
              }
              %composer.endRestartGroup()?.updateScope { %composer: Composer?, %force: Int ->
                Test12(p1, p3, p2, p0, %composer, %changed or 0b0001)
              }
            }
            @Composable
            fun Test13(p2: Int, p0: Int, p1: Int, p3: Int, %composer: Composer?, %changed: Int) {
              %composer = %composer.startRestartGroup(<>, "C(Test13)P(2):Test.kt")
              val %dirty = %changed
              if (%changed and 0b1110 === 0) {
                %dirty = %dirty or if (%composer.changed(p2)) 0b0100 else 0b0010
              }
              if (%changed and 0b01110000 === 0) {
                %dirty = %dirty or if (%composer.changed(p0)) 0b00100000 else 0b00010000
              }
              if (%changed and 0b001110000000 === 0) {
                %dirty = %dirty or if (%composer.changed(p1)) 0b000100000000 else 0b10000000
              }
              if (%changed and 0b0001110000000000 === 0) {
                %dirty = %dirty or if (%composer.changed(p3)) 0b100000000000 else 0b010000000000
              }
              if (%dirty and 0b0001011011011011 xor 0b010010010010 !== 0 || !%composer.skipping) {
              } else {
                %composer.skipToGroupEnd()
              }
              %composer.endRestartGroup()?.updateScope { %composer: Composer?, %force: Int ->
                Test13(p2, p0, p1, p3, %composer, %changed or 0b0001)
              }
            }
            @Composable
            fun Test14(p2: Int, p0: Int, p3: Int, p1: Int, %composer: Composer?, %changed: Int) {
              %composer = %composer.startRestartGroup(<>, "C(Test14)P(2!1,3):Test.kt")
              val %dirty = %changed
              if (%changed and 0b1110 === 0) {
                %dirty = %dirty or if (%composer.changed(p2)) 0b0100 else 0b0010
              }
              if (%changed and 0b01110000 === 0) {
                %dirty = %dirty or if (%composer.changed(p0)) 0b00100000 else 0b00010000
              }
              if (%changed and 0b001110000000 === 0) {
                %dirty = %dirty or if (%composer.changed(p3)) 0b000100000000 else 0b10000000
              }
              if (%changed and 0b0001110000000000 === 0) {
                %dirty = %dirty or if (%composer.changed(p1)) 0b100000000000 else 0b010000000000
              }
              if (%dirty and 0b0001011011011011 xor 0b010010010010 !== 0 || !%composer.skipping) {
              } else {
                %composer.skipToGroupEnd()
              }
              %composer.endRestartGroup()?.updateScope { %composer: Composer?, %force: Int ->
                Test14(p2, p0, p3, p1, %composer, %changed or 0b0001)
              }
            }
            @Composable
            fun Test15(p2: Int, p1: Int, p0: Int, p3: Int, %composer: Composer?, %changed: Int) {
              %composer = %composer.startRestartGroup(<>, "C(Test15)P(2,1):Test.kt")
              val %dirty = %changed
              if (%changed and 0b1110 === 0) {
                %dirty = %dirty or if (%composer.changed(p2)) 0b0100 else 0b0010
              }
              if (%changed and 0b01110000 === 0) {
                %dirty = %dirty or if (%composer.changed(p1)) 0b00100000 else 0b00010000
              }
              if (%changed and 0b001110000000 === 0) {
                %dirty = %dirty or if (%composer.changed(p0)) 0b000100000000 else 0b10000000
              }
              if (%changed and 0b0001110000000000 === 0) {
                %dirty = %dirty or if (%composer.changed(p3)) 0b100000000000 else 0b010000000000
              }
              if (%dirty and 0b0001011011011011 xor 0b010010010010 !== 0 || !%composer.skipping) {
              } else {
                %composer.skipToGroupEnd()
              }
              %composer.endRestartGroup()?.updateScope { %composer: Composer?, %force: Int ->
                Test15(p2, p1, p0, p3, %composer, %changed or 0b0001)
              }
            }
            @Composable
            fun Test16(p2: Int, p1: Int, p3: Int, p0: Int, %composer: Composer?, %changed: Int) {
              %composer = %composer.startRestartGroup(<>, "C(Test16)P(2,1,3):Test.kt")
              val %dirty = %changed
              if (%changed and 0b1110 === 0) {
                %dirty = %dirty or if (%composer.changed(p2)) 0b0100 else 0b0010
              }
              if (%changed and 0b01110000 === 0) {
                %dirty = %dirty or if (%composer.changed(p1)) 0b00100000 else 0b00010000
              }
              if (%changed and 0b001110000000 === 0) {
                %dirty = %dirty or if (%composer.changed(p3)) 0b000100000000 else 0b10000000
              }
              if (%changed and 0b0001110000000000 === 0) {
                %dirty = %dirty or if (%composer.changed(p0)) 0b100000000000 else 0b010000000000
              }
              if (%dirty and 0b0001011011011011 xor 0b010010010010 !== 0 || !%composer.skipping) {
              } else {
                %composer.skipToGroupEnd()
              }
              %composer.endRestartGroup()?.updateScope { %composer: Composer?, %force: Int ->
                Test16(p2, p1, p3, p0, %composer, %changed or 0b0001)
              }
            }
            @Composable
            fun Test17(p2: Int, p3: Int, p0: Int, p1: Int, %composer: Composer?, %changed: Int) {
              %composer = %composer.startRestartGroup(<>, "C(Test17)P(2,3):Test.kt")
              val %dirty = %changed
              if (%changed and 0b1110 === 0) {
                %dirty = %dirty or if (%composer.changed(p2)) 0b0100 else 0b0010
              }
              if (%changed and 0b01110000 === 0) {
                %dirty = %dirty or if (%composer.changed(p3)) 0b00100000 else 0b00010000
              }
              if (%changed and 0b001110000000 === 0) {
                %dirty = %dirty or if (%composer.changed(p0)) 0b000100000000 else 0b10000000
              }
              if (%changed and 0b0001110000000000 === 0) {
                %dirty = %dirty or if (%composer.changed(p1)) 0b100000000000 else 0b010000000000
              }
              if (%dirty and 0b0001011011011011 xor 0b010010010010 !== 0 || !%composer.skipping) {
              } else {
                %composer.skipToGroupEnd()
              }
              %composer.endRestartGroup()?.updateScope { %composer: Composer?, %force: Int ->
                Test17(p2, p3, p0, p1, %composer, %changed or 0b0001)
              }
            }
            @Composable
            fun Test18(p2: Int, p3: Int, p1: Int, p0: Int, %composer: Composer?, %changed: Int) {
              %composer = %composer.startRestartGroup(<>, "C(Test18)P(2,3,1):Test.kt")
              val %dirty = %changed
              if (%changed and 0b1110 === 0) {
                %dirty = %dirty or if (%composer.changed(p2)) 0b0100 else 0b0010
              }
              if (%changed and 0b01110000 === 0) {
                %dirty = %dirty or if (%composer.changed(p3)) 0b00100000 else 0b00010000
              }
              if (%changed and 0b001110000000 === 0) {
                %dirty = %dirty or if (%composer.changed(p1)) 0b000100000000 else 0b10000000
              }
              if (%changed and 0b0001110000000000 === 0) {
                %dirty = %dirty or if (%composer.changed(p0)) 0b100000000000 else 0b010000000000
              }
              if (%dirty and 0b0001011011011011 xor 0b010010010010 !== 0 || !%composer.skipping) {
              } else {
                %composer.skipToGroupEnd()
              }
              %composer.endRestartGroup()?.updateScope { %composer: Composer?, %force: Int ->
                Test18(p2, p3, p1, p0, %composer, %changed or 0b0001)
              }
            }
            @Composable
            fun Test19(p3: Int, p0: Int, p1: Int, p2: Int, %composer: Composer?, %changed: Int) {
              %composer = %composer.startRestartGroup(<>, "C(Test19)P(3):Test.kt")
              val %dirty = %changed
              if (%changed and 0b1110 === 0) {
                %dirty = %dirty or if (%composer.changed(p3)) 0b0100 else 0b0010
              }
              if (%changed and 0b01110000 === 0) {
                %dirty = %dirty or if (%composer.changed(p0)) 0b00100000 else 0b00010000
              }
              if (%changed and 0b001110000000 === 0) {
                %dirty = %dirty or if (%composer.changed(p1)) 0b000100000000 else 0b10000000
              }
              if (%changed and 0b0001110000000000 === 0) {
                %dirty = %dirty or if (%composer.changed(p2)) 0b100000000000 else 0b010000000000
              }
              if (%dirty and 0b0001011011011011 xor 0b010010010010 !== 0 || !%composer.skipping) {
              } else {
                %composer.skipToGroupEnd()
              }
              %composer.endRestartGroup()?.updateScope { %composer: Composer?, %force: Int ->
                Test19(p3, p0, p1, p2, %composer, %changed or 0b0001)
              }
            }
            @Composable
            fun Test20(p3: Int, p0: Int, p2: Int, p1: Int, %composer: Composer?, %changed: Int) {
              %composer = %composer.startRestartGroup(<>, "C(Test20)P(3!1,2):Test.kt")
              val %dirty = %changed
              if (%changed and 0b1110 === 0) {
                %dirty = %dirty or if (%composer.changed(p3)) 0b0100 else 0b0010
              }
              if (%changed and 0b01110000 === 0) {
                %dirty = %dirty or if (%composer.changed(p0)) 0b00100000 else 0b00010000
              }
              if (%changed and 0b001110000000 === 0) {
                %dirty = %dirty or if (%composer.changed(p2)) 0b000100000000 else 0b10000000
              }
              if (%changed and 0b0001110000000000 === 0) {
                %dirty = %dirty or if (%composer.changed(p1)) 0b100000000000 else 0b010000000000
              }
              if (%dirty and 0b0001011011011011 xor 0b010010010010 !== 0 || !%composer.skipping) {
              } else {
                %composer.skipToGroupEnd()
              }
              %composer.endRestartGroup()?.updateScope { %composer: Composer?, %force: Int ->
                Test20(p3, p0, p2, p1, %composer, %changed or 0b0001)
              }
            }
            @Composable
            fun Test21(p3: Int, p1: Int, p0: Int, p2: Int, %composer: Composer?, %changed: Int) {
              %composer = %composer.startRestartGroup(<>, "C(Test21)P(3,1):Test.kt")
              val %dirty = %changed
              if (%changed and 0b1110 === 0) {
                %dirty = %dirty or if (%composer.changed(p3)) 0b0100 else 0b0010
              }
              if (%changed and 0b01110000 === 0) {
                %dirty = %dirty or if (%composer.changed(p1)) 0b00100000 else 0b00010000
              }
              if (%changed and 0b001110000000 === 0) {
                %dirty = %dirty or if (%composer.changed(p0)) 0b000100000000 else 0b10000000
              }
              if (%changed and 0b0001110000000000 === 0) {
                %dirty = %dirty or if (%composer.changed(p2)) 0b100000000000 else 0b010000000000
              }
              if (%dirty and 0b0001011011011011 xor 0b010010010010 !== 0 || !%composer.skipping) {
              } else {
                %composer.skipToGroupEnd()
              }
              %composer.endRestartGroup()?.updateScope { %composer: Composer?, %force: Int ->
                Test21(p3, p1, p0, p2, %composer, %changed or 0b0001)
              }
            }
            @Composable
            fun Test22(p3: Int, p1: Int, p2: Int, p0: Int, %composer: Composer?, %changed: Int) {
              %composer = %composer.startRestartGroup(<>, "C(Test22)P(3,1,2):Test.kt")
              val %dirty = %changed
              if (%changed and 0b1110 === 0) {
                %dirty = %dirty or if (%composer.changed(p3)) 0b0100 else 0b0010
              }
              if (%changed and 0b01110000 === 0) {
                %dirty = %dirty or if (%composer.changed(p1)) 0b00100000 else 0b00010000
              }
              if (%changed and 0b001110000000 === 0) {
                %dirty = %dirty or if (%composer.changed(p2)) 0b000100000000 else 0b10000000
              }
              if (%changed and 0b0001110000000000 === 0) {
                %dirty = %dirty or if (%composer.changed(p0)) 0b100000000000 else 0b010000000000
              }
              if (%dirty and 0b0001011011011011 xor 0b010010010010 !== 0 || !%composer.skipping) {
              } else {
                %composer.skipToGroupEnd()
              }
              %composer.endRestartGroup()?.updateScope { %composer: Composer?, %force: Int ->
                Test22(p3, p1, p2, p0, %composer, %changed or 0b0001)
              }
            }
            @Composable
            fun Test23(p3: Int, p2: Int, p0: Int, p1: Int, %composer: Composer?, %changed: Int) {
              %composer = %composer.startRestartGroup(<>, "C(Test23)P(3,2):Test.kt")
              val %dirty = %changed
              if (%changed and 0b1110 === 0) {
                %dirty = %dirty or if (%composer.changed(p3)) 0b0100 else 0b0010
              }
              if (%changed and 0b01110000 === 0) {
                %dirty = %dirty or if (%composer.changed(p2)) 0b00100000 else 0b00010000
              }
              if (%changed and 0b001110000000 === 0) {
                %dirty = %dirty or if (%composer.changed(p0)) 0b000100000000 else 0b10000000
              }
              if (%changed and 0b0001110000000000 === 0) {
                %dirty = %dirty or if (%composer.changed(p1)) 0b100000000000 else 0b010000000000
              }
              if (%dirty and 0b0001011011011011 xor 0b010010010010 !== 0 || !%composer.skipping) {
              } else {
                %composer.skipToGroupEnd()
              }
              %composer.endRestartGroup()?.updateScope { %composer: Composer?, %force: Int ->
                Test23(p3, p2, p0, p1, %composer, %changed or 0b0001)
              }
            }
            @Composable
            fun Test24(p3: Int, p2: Int, p1: Int, p0: Int, %composer: Composer?, %changed: Int) {
              %composer = %composer.startRestartGroup(<>, "C(Test24)P(3,2,1):Test.kt")
              val %dirty = %changed
              if (%changed and 0b1110 === 0) {
                %dirty = %dirty or if (%composer.changed(p3)) 0b0100 else 0b0010
              }
              if (%changed and 0b01110000 === 0) {
                %dirty = %dirty or if (%composer.changed(p2)) 0b00100000 else 0b00010000
              }
              if (%changed and 0b001110000000 === 0) {
                %dirty = %dirty or if (%composer.changed(p1)) 0b000100000000 else 0b10000000
              }
              if (%changed and 0b0001110000000000 === 0) {
                %dirty = %dirty or if (%composer.changed(p0)) 0b100000000000 else 0b010000000000
              }
              if (%dirty and 0b0001011011011011 xor 0b010010010010 !== 0 || !%composer.skipping) {
              } else {
                %composer.skipToGroupEnd()
              }
              %composer.endRestartGroup()?.updateScope { %composer: Composer?, %force: Int ->
                Test24(p3, p2, p1, p0, %composer, %changed or 0b0001)
              }
            }
        """
    )

    @Test
    fun testSourceInformationWithPackageName(): Unit = verifyComposeIrTransform(
        source = """
            package androidx.compose.runtime.tests

            import androidx.compose.runtime.Composable

            @Composable
            fun Test(value: LocalInlineClass) {

            }
        """,
        extra = """
            package androidx.compose.runtime.tests

            inline class LocalInlineClass(val value: Int)
        """,
        expectedTransformed = """
            @Composable
            fun Test(value: LocalInlineClass, %composer: Composer?, %changed: Int) {
              %composer = %composer.startRestartGroup(<>, "C(Test)P(0:c#runtime.tests.LocalInlineClass):Test.kt#992ot2")
              val %dirty = %changed
              if (%changed and 0b1110 === 0) {
                %dirty = %dirty or if (%composer.changed(value.value)) 0b0100 else 0b0010
              }
              if (%dirty and 0b1011 xor 0b0010 !== 0 || !%composer.skipping) {
              } else {
                %composer.skipToGroupEnd()
              }
              %composer.endRestartGroup()?.updateScope { %composer: Composer?, %force: Int ->
                Test(value, %composer, %changed or 0b0001)
              }
            }
        """
    )

    @Test
    fun testSourceOffsetOrderForParameterExpressions(): Unit = verifyComposeIrTransform(
        source = """
            import androidx.compose.runtime.Composable

            @Composable
            fun Test() {
                A(b(), c(), d())
                B()
            }
        """,
        extra = """
            import androidx.compose.runtime.Composable

            @Composable fun A(a: Int, b: Int, c: Int) { }
            @Composable fun B() { }
            @Composable fun b(): Int = 1
            @Composable fun c(): Int = 1
            @Composable fun d(): Int = 1
        """,
        expectedTransformed = """
            @Composable
            fun Test(%composer: Composer?, %changed: Int) {
              %composer = %composer.startRestartGroup(<>, "C(Test)<b()>,<c()>,<d()>,<A(b(),>,<B()>:Test.kt")
              if (%changed !== 0 || !%composer.skipping) {
                A(b(%composer, 0), c(%composer, 0), d(%composer, 0), %composer, 0)
                B(%composer, 0)
              } else {
                %composer.skipToGroupEnd()
              }
              %composer.endRestartGroup()?.updateScope { %composer: Composer?, %force: Int ->
                Test(%composer, %changed or 0b0001)
              }
            }
        """
    )

    @Test
    fun testSourceLocationOfCapturingComposableLambdas(): Unit = verifyComposeIrTransform(
        source = """
            import androidx.compose.runtime.Composable

            class SomeClass {
                var a = "Test"
                fun onCreate() {
                    setContent {
                        B(a)
                        B(a)
                    }
                }
            }

            fun Test() {
                var a = "Test"
                setContent {
                    B(a)
                    B(a)
                }
            }
        """,
        extra = """
            import androidx.compose.runtime.Composable

            fun setContent(block: @Composable () -> Unit) { }
            @Composable fun B(value: String) { }
        """,
        expectedTransformed = """
            @StabilityInferred(parameters = 0)
            class SomeClass {
              var a: String = "Test"
              fun onCreate() {
                setContent(composableLambdaInstance(<>, true, "C<B(a)>,<B(a)>:Test.kt") { %composer: Composer?, %changed: Int ->
                  if (%changed and 0b1011 xor 0b0010 !== 0 || !%composer.skipping) {
                    B(a, %composer, 0)
                    B(a, %composer, 0)
                  } else {
                    %composer.skipToGroupEnd()
                  }
                }
                )
              }
              static val %stable: Int = 8
            }
            fun Test() {
              var a = "Test"
              setContent(composableLambdaInstance(<>, true, "C<B(a)>,<B(a)>:Test.kt") { %composer: Composer?, %changed: Int ->
                if (%changed and 0b1011 xor 0b0010 !== 0 || !%composer.skipping) {
                  B(a, %composer, 0)
                  B(a, %composer, 0)
                } else {
                  %composer.skipToGroupEnd()
                }
              }
              )
            }
        """
    )

    @Test
    fun testSourceLineInformationForNormalInline(): Unit = verifyComposeIrTransform(
        source = """
            import androidx.compose.runtime.Composable

            @Composable
            fun Test() {
              W {
                IW {
                    T(2)
                    repeat(3) {
                        T(3)
                    }
                    T(4)
                }
              }
            }
        """,
        extra = """
            import androidx.compose.runtime.Composable

            @Composable fun W(block: @Composable () -> Unit) = block()
            @Composable inline fun IW(block: @Composable () -> Unit) = block()
            @Composable fun T(value: Int) { }
        """,
        expectedTransformed = """
            @Composable
            fun Test(%composer: Composer?, %changed: Int) {
              %composer = %composer.startRestartGroup(<>, "C(Test)<W>:Test.kt")
              if (%changed !== 0 || !%composer.skipping) {
                W(ComposableSingletons%TestKt.lambda-1, %composer, 0)
              } else {
                %composer.skipToGroupEnd()
              }
              %composer.endRestartGroup()?.updateScope { %composer: Composer?, %force: Int ->
                Test(%composer, %changed or 0b0001)
              }
            }
            internal object ComposableSingletons%TestKt {
              val lambda-1: Function2<Composer, Int, Unit> = composableLambdaInstance(<>, false, "C<IW>:Test.kt") { %composer: Composer?, %changed: Int ->
                if (%changed and 0b1011 xor 0b0010 !== 0 || !%composer.skipping) {
                  IW({ %composer: Composer?, %changed: Int ->
                    %composer.startReplaceableGroup(<>, "C<T(2)>,<T(4)>:Test.kt")
                    if (%changed and 0b1011 xor 0b0010 !== 0 || !%composer.skipping) {
                      T(2, %composer, 0b0110)
                      %composer.startReplaceableGroup(<>, "*<T(3)>")
                      repeat(3) { it: Int ->
                        T(3, %composer, 0b0110)
                      }
                      %composer.endReplaceableGroup()
                      T(4, %composer, 0b0110)
                    } else {
                      %composer.skipToGroupEnd()
                    }
                    %composer.endReplaceableGroup()
                  }, %composer, 0)
                } else {
                  %composer.skipToGroupEnd()
                }
              }
            }
        """
    )
}<|MERGE_RESOLUTION|>--- conflicted
+++ resolved
@@ -2345,11 +2345,7 @@
             @Composable
             fun Test(%composer: Composer?, %changed: Int) {
               var %composer = %composer
-<<<<<<< HEAD
-              %composer = %composer.startRestartGroup(<>, "C(Test)<A()>,<W>:Test.kt")
-=======
               %composer = %composer.startRestartGroup(<>, "C(Test)<W>:Test.kt")
->>>>>>> f44776a5
               if (%changed !== 0 || !%composer.skipping) {
                 W(ComposableSingletons%TestKt.lambda-1, %composer, 0)
               } else {
@@ -2360,11 +2356,7 @@
               }
             }
             internal object ComposableSingletons%TestKt {
-<<<<<<< HEAD
-              val lambda-1: Function2<Composer, Int, Unit> = composableLambdaInstance(<>, false, "C:Test.kt") { %composer: Composer?, %changed: Int ->
-=======
               val lambda-1: Function2<Composer, Int, Unit> = composableLambdaInstance(<>, false, "C<A()>:Test.kt") { %composer: Composer?, %changed: Int ->
->>>>>>> f44776a5
                 var %composer = %composer
                 if (%changed and 0b1011 xor 0b0010 !== 0 || !%composer.skipping) {
                   A(%composer, 0)
