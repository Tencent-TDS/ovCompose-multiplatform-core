--- conflicted
+++ resolved
@@ -171,20 +171,11 @@
 @Composable
 private fun CustomLayout(rtlSupport: Boolean) {
     Layout(
-<<<<<<< HEAD
-        content =
-            @Composable {
-                Box(boxSize.background(color = Color.Red)) {}
-                Box(boxSize.background(color = Color.Green)) {}
-                Box(boxSize.background(color = Color.Blue)) {}
-            }
-=======
         content = {
             Box(boxSize.background(color = Color.Red)) {}
             Box(boxSize.background(color = Color.Green)) {}
             Box(boxSize.background(color = Color.Blue)) {}
         }
->>>>>>> 3d4510a6
     ) { measurables, constraints ->
         val p = measurables.map { e -> e.measure(constraints.copy(minWidth = 0, minHeight = 0)) }
         val w = p.fold(0) { sum, e -> sum + e.width }
