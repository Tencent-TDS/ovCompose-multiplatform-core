--- conflicted
+++ resolved
@@ -50,11 +50,6 @@
  * such as dynamic see more buttons such as (N+ buttons).
  *
  * Example:
-<<<<<<< HEAD
- *
- * @sample androidx.compose.foundation.layout.samples.ContextualFlowRowMaxLineDynamicSeeMore
-=======
->>>>>>> 3d4510a6
  *
  * @sample androidx.compose.foundation.layout.samples.ContextualFlowRowMaxLineDynamicSeeMore
  * @param itemCount The total number of item composable
@@ -94,10 +89,7 @@
         contextualRowMeasurementHelper(
             horizontalArrangement,
             verticalArrangement,
-<<<<<<< HEAD
-=======
             itemVerticalAlignment,
->>>>>>> 3d4510a6
             maxItemsInEachRow,
             maxLines,
             overflowState,
@@ -133,11 +125,6 @@
  * problems such as dynamic see more buttons such as (N+ buttons).
  *
  * Example:
-<<<<<<< HEAD
- *
- * @sample androidx.compose.foundation.layout.samples.ContextualFlowColMaxLineDynamicSeeMore
-=======
->>>>>>> 3d4510a6
  *
  * @sample androidx.compose.foundation.layout.samples.ContextualFlowColMaxLineDynamicSeeMore
  * @param itemCount The total number of item composable
@@ -177,10 +164,7 @@
         contextualColumnMeasureHelper(
             verticalArrangement,
             horizontalArrangement,
-<<<<<<< HEAD
-=======
             itemHorizontalAlignment,
->>>>>>> 3d4510a6
             maxItemsInEachColumn,
             maxLines,
             overflowState,
@@ -201,10 +185,7 @@
 }
 
 /** Defines the scope for items within a [ContextualFlowRow]. */
-<<<<<<< HEAD
-=======
 @Deprecated("ContextualFlowLayouts are no longer maintained")
->>>>>>> 3d4510a6
 @LayoutScopeMarker
 @Stable
 @ExperimentalLayoutApi
@@ -235,7 +216,6 @@
      * Example:
      *
      * @sample androidx.compose.foundation.layout.samples.ContextualFlowRow_ItemPosition
-     *
      * @sample androidx.compose.foundation.layout.samples.ContextualFlowColumn_ItemPosition
      */
     val lineIndex: Int
@@ -251,7 +231,6 @@
      * Example:
      *
      * @sample androidx.compose.foundation.layout.samples.ContextualFlowRow_ItemPosition
-     *
      * @sample androidx.compose.foundation.layout.samples.ContextualFlowColumn_ItemPosition
      */
     val indexInLine: Int
@@ -274,30 +253,21 @@
 }
 
 /** Scope for the overflow [ContextualFlowRow]. */
-<<<<<<< HEAD
-=======
 @Deprecated("ContextualFlowLayouts are no longer maintained")
->>>>>>> 3d4510a6
 @LayoutScopeMarker
 @Stable
 @ExperimentalLayoutApi
 interface ContextualFlowRowOverflowScope : FlowRowOverflowScope
 
 /** Scope for the overflow [ContextualFlowColumn]. */
-<<<<<<< HEAD
-=======
 @Deprecated("ContextualFlowLayouts are no longer maintained")
->>>>>>> 3d4510a6
 @LayoutScopeMarker
 @Stable
 @ExperimentalLayoutApi
 interface ContextualFlowColumnOverflowScope : FlowColumnOverflowScope
 
 /** Provides a scope for items within a [ContextualFlowColumn]. */
-<<<<<<< HEAD
-=======
 @Deprecated("ContextualFlowLayouts are no longer maintained")
->>>>>>> 3d4510a6
 @LayoutScopeMarker
 @Stable
 @ExperimentalLayoutApi
@@ -328,7 +298,6 @@
      * Example:
      *
      * @sample androidx.compose.foundation.layout.samples.ContextualFlowRow_ItemPosition
-     *
      * @sample androidx.compose.foundation.layout.samples.ContextualFlowColumn_ItemPosition
      */
     val lineIndex: Int
@@ -344,7 +313,6 @@
      * Example:
      *
      * @sample androidx.compose.foundation.layout.samples.ContextualFlowRow_ItemPosition
-     *
      * @sample androidx.compose.foundation.layout.samples.ContextualFlowColumn_ItemPosition
      */
     val indexInLine: Int
@@ -439,11 +407,7 @@
                 isHorizontal = true,
                 horizontalArrangement = horizontalArrangement,
                 mainAxisSpacing = horizontalArrangement.spacing,
-<<<<<<< HEAD
-                crossAxisAlignment = CROSS_AXIS_ALIGNMENT_TOP,
-=======
                 crossAxisAlignment = CrossAxisAlignment.vertical(itemVerticalAlignment),
->>>>>>> 3d4510a6
                 verticalArrangement = verticalArrangement,
                 crossAxisArrangementSpacing = verticalArrangement.spacing,
                 maxItemsInMainAxis = maxItemsInMainAxis,
@@ -483,11 +447,7 @@
                 isHorizontal = false,
                 verticalArrangement = verticalArrangement,
                 mainAxisSpacing = verticalArrangement.spacing,
-<<<<<<< HEAD
-                crossAxisAlignment = CROSS_AXIS_ALIGNMENT_START,
-=======
                 crossAxisAlignment = CrossAxisAlignment.horizontal(itemHorizontalAlignment),
->>>>>>> 3d4510a6
                 horizontalArrangement = horizontalArrangement,
                 crossAxisArrangementSpacing = horizontalArrangement.spacing,
                 maxItemsInMainAxis = maxItemsInMainAxis,
