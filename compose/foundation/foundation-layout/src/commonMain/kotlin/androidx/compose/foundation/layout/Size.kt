/*
 * Copyright 2019 The Android Open Source Project
 *
 * Licensed under the Apache License, Version 2.0 (the "License");
 * you may not use this file except in compliance with the License.
 * You may obtain a copy of the License at
 *
 *      http://www.apache.org/licenses/LICENSE-2.0
 *
 * Unless required by applicable law or agreed to in writing, software
 * distributed under the License is distributed on an "AS IS" BASIS,
 * WITHOUT WARRANTIES OR CONDITIONS OF ANY KIND, either express or implied.
 * See the License for the specific language governing permissions and
 * limitations under the License.
 */

package androidx.compose.foundation.layout

import androidx.annotation.FloatRange
import androidx.compose.runtime.Stable
import androidx.compose.ui.Alignment
import androidx.compose.ui.Modifier
import androidx.compose.ui.layout.IntrinsicMeasurable
import androidx.compose.ui.layout.IntrinsicMeasureScope
import androidx.compose.ui.layout.Measurable
import androidx.compose.ui.layout.MeasureResult
import androidx.compose.ui.layout.MeasureScope
import androidx.compose.ui.node.LayoutModifierNode
import androidx.compose.ui.node.ModifierNodeElement
import androidx.compose.ui.platform.InspectorInfo
import androidx.compose.ui.platform.debugInspectorInfo
import androidx.compose.ui.unit.Constraints
import androidx.compose.ui.unit.Density
import androidx.compose.ui.unit.Dp
import androidx.compose.ui.unit.DpSize
import androidx.compose.ui.unit.IntOffset
import androidx.compose.ui.unit.IntSize
import androidx.compose.ui.unit.LayoutDirection
import androidx.compose.ui.unit.constrain
import androidx.compose.ui.unit.constrainHeight
import androidx.compose.ui.unit.constrainWidth
import androidx.compose.ui.unit.isSpecified
import androidx.compose.ui.util.fastCoerceAtLeast
import androidx.compose.ui.util.fastCoerceAtMost
import androidx.compose.ui.util.fastCoerceIn
import androidx.compose.ui.util.fastRoundToInt

/**
 * Declare the preferred width of the content to be exactly [width]dp. The incoming measurement
 * [Constraints] may override this value, forcing the content to be either smaller or larger.
 *
 * For a modifier that sets the width of the content regardless of the incoming constraints see
 * [Modifier.requiredWidth]. See [height] or [size] to set other preferred dimensions. See
 * [widthIn], [heightIn] or [sizeIn] to set a preferred size range.
 *
 * Example usage:
 *
 * @sample androidx.compose.foundation.layout.samples.SimpleWidthModifier
 */
@Stable
fun Modifier.width(width: Dp) =
    this.then(
        SizeElement(
            minWidth = width,
            maxWidth = width,
            enforceIncoming = true,
            inspectorInfo =
                debugInspectorInfo {
                    name = "width"
                    value = width
                }
        )
    )

/**
 * Declare the preferred height of the content to be exactly [height]dp. The incoming measurement
 * [Constraints] may override this value, forcing the content to be either smaller or larger.
 *
 * For a modifier that sets the height of the content regardless of the incoming constraints see
 * [Modifier.requiredHeight]. See [width] or [size] to set other preferred dimensions. See
 * [widthIn], [heightIn] or [sizeIn] to set a preferred size range.
 *
 * Example usage:
 *
 * @sample androidx.compose.foundation.layout.samples.SimpleHeightModifier
 */
@Stable
fun Modifier.height(height: Dp) =
    this.then(
        SizeElement(
            minHeight = height,
            maxHeight = height,
            enforceIncoming = true,
            inspectorInfo =
                debugInspectorInfo {
                    name = "height"
                    value = height
                }
        )
    )

/**
 * Declare the preferred size of the content to be exactly [size]dp square. The incoming measurement
 * [Constraints] may override this value, forcing the content to be either smaller or larger.
 *
 * For a modifier that sets the size of the content regardless of the incoming constraints, see
 * [Modifier.requiredSize]. See [width] or [height] to set width or height alone. See [widthIn],
 * [heightIn] or [sizeIn] to set a preferred size range.
 *
 * Example usage:
 *
 * @sample androidx.compose.foundation.layout.samples.SimpleSizeModifier
 */
@Stable
fun Modifier.size(size: Dp) =
    this.then(
        SizeElement(
            minWidth = size,
            maxWidth = size,
            minHeight = size,
            maxHeight = size,
            enforceIncoming = true,
            inspectorInfo =
                debugInspectorInfo {
                    name = "size"
                    value = size
                }
        )
    )

/**
 * Declare the preferred size of the content to be exactly [width]dp by [height]dp. The incoming
 * measurement [Constraints] may override this value, forcing the content to be either smaller or
 * larger.
 *
 * For a modifier that sets the size of the content regardless of the incoming constraints, see
 * [Modifier.requiredSize]. See [width] or [height] to set width or height alone. See [widthIn],
 * [heightIn] or [sizeIn] to set a preferred size range.
 *
 * Example usage:
 *
 * @sample androidx.compose.foundation.layout.samples.SimpleSizeModifier
 */
@Stable
fun Modifier.size(width: Dp, height: Dp) =
    this.then(
        SizeElement(
            minWidth = width,
            maxWidth = width,
            minHeight = height,
            maxHeight = height,
            enforceIncoming = true,
            inspectorInfo =
                debugInspectorInfo {
                    name = "size"
                    properties["width"] = width
                    properties["height"] = height
                }
        )
    )

/**
 * Declare the preferred size of the content to be exactly [size]. The incoming measurement
 * [Constraints] may override this value, forcing the content to be either smaller or larger.
 *
 * For a modifier that sets the size of the content regardless of the incoming constraints, see
 * [Modifier.requiredSize]. See [width] or [height] to set width or height alone. See [widthIn],
 * [heightIn] or [sizeIn] to set a preferred size range.
 *
 * Example usage:
 *
 * @sample androidx.compose.foundation.layout.samples.SimpleSizeModifierWithDpSize
 */
@Stable fun Modifier.size(size: DpSize) = size(size.width, size.height)

/**
 * Constrain the width of the content to be between [min]dp and [max]dp as permitted by the incoming
 * measurement [Constraints]. If the incoming constraints are more restrictive the requested size
 * will obey the incoming constraints and attempt to be as close as possible to the preferred size.
 */
@Stable
fun Modifier.widthIn(min: Dp = Dp.Unspecified, max: Dp = Dp.Unspecified) =
    this.then(
        SizeElement(
            minWidth = min,
            maxWidth = max,
            enforceIncoming = true,
            inspectorInfo =
                debugInspectorInfo {
                    name = "widthIn"
                    properties["min"] = min
                    properties["max"] = max
                }
        )
    )

/**
 * Constrain the height of the content to be between [min]dp and [max]dp as permitted by the
 * incoming measurement [Constraints]. If the incoming constraints are more restrictive the
 * requested size will obey the incoming constraints and attempt to be as close as possible to the
 * preferred size.
 */
@Stable
fun Modifier.heightIn(min: Dp = Dp.Unspecified, max: Dp = Dp.Unspecified) =
    this.then(
        SizeElement(
            minHeight = min,
            maxHeight = max,
            enforceIncoming = true,
            inspectorInfo =
                debugInspectorInfo {
                    name = "heightIn"
                    properties["min"] = min
                    properties["max"] = max
                }
        )
    )

/**
 * Constrain the width of the content to be between [minWidth]dp and [maxWidth]dp and the height of
 * the content to be between [minHeight]dp and [maxHeight]dp as permitted by the incoming
 * measurement [Constraints]. If the incoming constraints are more restrictive the requested size
 * will obey the incoming constraints and attempt to be as close as possible to the preferred size.
 */
@Stable
fun Modifier.sizeIn(
    minWidth: Dp = Dp.Unspecified,
    minHeight: Dp = Dp.Unspecified,
    maxWidth: Dp = Dp.Unspecified,
    maxHeight: Dp = Dp.Unspecified
) =
    this.then(
        SizeElement(
            minWidth = minWidth,
            minHeight = minHeight,
            maxWidth = maxWidth,
            maxHeight = maxHeight,
            enforceIncoming = true,
            inspectorInfo =
                debugInspectorInfo {
                    name = "sizeIn"
                    properties["minWidth"] = minWidth
                    properties["minHeight"] = minHeight
                    properties["maxWidth"] = maxWidth
                    properties["maxHeight"] = maxHeight
                }
        )
    )

/**
 * Declare the width of the content to be exactly [width]dp. The incoming measurement [Constraints]
 * will not override this value. If the content chooses a size that does not satisfy the incoming
 * [Constraints], the parent layout will be reported a size coerced in the [Constraints], and the
 * position of the content will be automatically offset to be centered on the space assigned to the
 * child by the parent layout under the assumption that [Constraints] were respected.
 *
 * See [requiredWidthIn] and [requiredSizeIn] to set a size range. See [width] to set a preferred
 * width, which is only respected when the incoming constraints allow it.
 *
 * Example usage:
 *
 * @sample androidx.compose.foundation.layout.samples.SimpleRequiredWidthModifier
 */
@Stable
fun Modifier.requiredWidth(width: Dp) =
    this.then(
        SizeElement(
            minWidth = width,
            maxWidth = width,
            enforceIncoming = false,
            inspectorInfo =
                debugInspectorInfo {
                    name = "requiredWidth"
                    value = width
                }
        )
    )

/**
 * Declare the height of the content to be exactly [height]dp. The incoming measurement
 * [Constraints] will not override this value. If the content chooses a size that does not satisfy
 * the incoming [Constraints], the parent layout will be reported a size coerced in the
 * [Constraints], and the position of the content will be automatically offset to be centered on the
 * space assigned to the child by the parent layout under the assumption that [Constraints] were
 * respected.
 *
 * See [requiredHeightIn] and [requiredSizeIn] to set a size range. See [height] to set a preferred
 * height, which is only respected when the incoming constraints allow it.
 *
 * Example usage:
 *
 * @sample androidx.compose.foundation.layout.samples.SimpleRequiredHeightModifier
 */
@Stable
fun Modifier.requiredHeight(height: Dp) =
    this.then(
        SizeElement(
            minHeight = height,
            maxHeight = height,
            enforceIncoming = false,
            inspectorInfo =
                debugInspectorInfo {
                    name = "requiredHeight"
                    value = height
                }
        )
    )

/**
 * Declare the size of the content to be exactly [size]dp width and height. The incoming measurement
 * [Constraints] will not override this value. If the content chooses a size that does not satisfy
 * the incoming [Constraints], the parent layout will be reported a size coerced in the
 * [Constraints], and the position of the content will be automatically offset to be centered on the
 * space assigned to the child by the parent layout under the assumption that [Constraints] were
 * respected.
 *
 * See [requiredSizeIn] to set a size range. See [size] to set a preferred size, which is only
 * respected when the incoming constraints allow it.
 *
 * Example usage:
 *
 * @sample androidx.compose.foundation.layout.samples.SimpleRequiredSizeModifier
 */
@Stable
fun Modifier.requiredSize(size: Dp) =
    this.then(
        SizeElement(
            minWidth = size,
            maxWidth = size,
            minHeight = size,
            maxHeight = size,
            enforceIncoming = false,
            inspectorInfo =
                debugInspectorInfo {
                    name = "requiredSize"
                    value = size
                }
        )
    )

/**
 * Declare the size of the content to be exactly [width]dp and [height]dp. The incoming measurement
 * [Constraints] will not override this value. If the content chooses a size that does not satisfy
 * the incoming [Constraints], the parent layout will be reported a size coerced in the
 * [Constraints], and the position of the content will be automatically offset to be centered on the
 * space assigned to the child by the parent layout under the assumption that [Constraints] were
 * respected.
 *
 * See [requiredSizeIn] to set a size range. See [size] to set a preferred size, which is only
 * respected when the incoming constraints allow it.
 */
@Stable
fun Modifier.requiredSize(width: Dp, height: Dp) =
    this.then(
        SizeElement(
            minWidth = width,
            maxWidth = width,
            minHeight = height,
            maxHeight = height,
            enforceIncoming = false,
            inspectorInfo =
                debugInspectorInfo {
                    name = "requiredSize"
                    properties["width"] = width
                    properties["height"] = height
                }
        )
    )

/**
 * Declare the size of the content to be exactly [size]. The incoming measurement [Constraints] will
 * not override this value. If the content chooses a size that does not satisfy the incoming
 * [Constraints], the parent layout will be reported a size coerced in the [Constraints], and the
 * position of the content will be automatically offset to be centered on the space assigned to the
 * child by the parent layout under the assumption that [Constraints] were respected.
 *
 * See [requiredSizeIn] to set a size range. See [size] to set a preferred size, which is only
 * respected when the incoming constraints allow it.
 */
@Stable fun Modifier.requiredSize(size: DpSize) = requiredSize(size.width, size.height)

/**
 * Constrain the width of the content to be between [min]dp and [max]dp. If the content chooses a
 * size that does not satisfy the incoming [Constraints], the parent layout will be reported a size
 * coerced in the [Constraints], and the position of the content will be automatically offset to be
 * centered on the space assigned to the child by the parent layout under the assumption that
 * [Constraints] were respected.
 */
@Stable
fun Modifier.requiredWidthIn(min: Dp = Dp.Unspecified, max: Dp = Dp.Unspecified) =
    this.then(
        SizeElement(
            minWidth = min,
            maxWidth = max,
            enforceIncoming = false,
            inspectorInfo =
                debugInspectorInfo {
                    name = "requiredWidthIn"
                    properties["min"] = min
                    properties["max"] = max
                }
        )
    )

/**
 * Constrain the height of the content to be between [min]dp and [max]dp. If the content chooses a
 * size that does not satisfy the incoming [Constraints], the parent layout will be reported a size
 * coerced in the [Constraints], and the position of the content will be automatically offset to be
 * centered on the space assigned to the child by the parent layout under the assumption that
 * [Constraints] were respected.
 */
@Stable
fun Modifier.requiredHeightIn(min: Dp = Dp.Unspecified, max: Dp = Dp.Unspecified) =
    this.then(
        SizeElement(
            minHeight = min,
            maxHeight = max,
            enforceIncoming = false,
            inspectorInfo =
                debugInspectorInfo {
                    name = "requiredHeightIn"
                    properties["min"] = min
                    properties["max"] = max
                }
        )
    )

/**
 * Constrain the width of the content to be between [minWidth]dp and [maxWidth]dp, and the height of
 * the content to be between [minHeight]dp and [maxHeight]dp. If the content chooses a size that
 * does not satisfy the incoming [Constraints], the parent layout will be reported a size coerced in
 * the [Constraints], and the position of the content will be automatically offset to be centered on
 * the space assigned to the child by the parent layout under the assumption that [Constraints] were
 * respected.
 */
@Stable
fun Modifier.requiredSizeIn(
    minWidth: Dp = Dp.Unspecified,
    minHeight: Dp = Dp.Unspecified,
    maxWidth: Dp = Dp.Unspecified,
    maxHeight: Dp = Dp.Unspecified
) =
    this.then(
        SizeElement(
            minWidth = minWidth,
            minHeight = minHeight,
            maxWidth = maxWidth,
            maxHeight = maxHeight,
            enforceIncoming = false,
            inspectorInfo =
                debugInspectorInfo {
                    name = "requiredSizeIn"
                    properties["minWidth"] = minWidth
                    properties["minHeight"] = minHeight
                    properties["maxWidth"] = maxWidth
                    properties["maxHeight"] = maxHeight
                }
        )
    )

/**
 * Have the content fill (possibly only partially) the [Constraints.maxWidth] of the incoming
 * measurement constraints, by setting the [minimum width][Constraints.minWidth] and the
 * [maximum width][Constraints.maxWidth] to be equal to the [maximum width][Constraints.maxWidth]
 * multiplied by [fraction]. Note that, by default, the [fraction] is 1, so the modifier will make
 * the content fill the whole available width. If the incoming maximum width is
 * [Constraints.Infinity] this modifier will have no effect.
 *
 * @param fraction The fraction of the maximum width to use, between `0` and `1`, inclusive.
 *
 * Example usage:
 *
 * @sample androidx.compose.foundation.layout.samples.SimpleFillWidthModifier
 *
 * @sample androidx.compose.foundation.layout.samples.FillHalfWidthModifier
 */
@Stable
fun Modifier.fillMaxWidth(@FloatRange(from = 0.0, to = 1.0) fraction: Float = 1f) =
    this.then(if (fraction == 1f) FillWholeMaxWidth else FillElement.width(fraction))

private val FillWholeMaxWidth = FillElement.width(1f)

/**
 * Have the content fill (possibly only partially) the [Constraints.maxHeight] of the incoming
 * measurement constraints, by setting the [minimum height][Constraints.minHeight] and the
 * [maximum height][Constraints.maxHeight] to be equal to the
 * [maximum height][Constraints.maxHeight] multiplied by [fraction]. Note that, by default, the
 * [fraction] is 1, so the modifier will make the content fill the whole available height. If the
 * incoming maximum height is [Constraints.Infinity] this modifier will have no effect.
 *
 * @param fraction The fraction of the maximum height to use, between `0` and `1`, inclusive.
 *
 * Example usage:
 *
 * @sample androidx.compose.foundation.layout.samples.SimpleFillHeightModifier
 *
 * @sample androidx.compose.foundation.layout.samples.FillHalfHeightModifier
 */
@Stable
fun Modifier.fillMaxHeight(@FloatRange(from = 0.0, to = 1.0) fraction: Float = 1f) =
    this.then(if (fraction == 1f) FillWholeMaxHeight else FillElement.height(fraction))

private val FillWholeMaxHeight = FillElement.height(1f)

/**
 * Have the content fill (possibly only partially) the [Constraints.maxWidth] and
 * [Constraints.maxHeight] of the incoming measurement constraints, by setting the
 * [minimum width][Constraints.minWidth] and the [maximum width][Constraints.maxWidth] to be equal
 * to the [maximum width][Constraints.maxWidth] multiplied by [fraction], as well as the
 * [minimum height][Constraints.minHeight] and the [maximum height][Constraints.minHeight] to be
 * equal to the [maximum height][Constraints.maxHeight] multiplied by [fraction]. Note that, by
 * default, the [fraction] is 1, so the modifier will make the content fill the whole available
 * space. If the incoming maximum width or height is [Constraints.Infinity] this modifier will have
 * no effect in that dimension.
 *
 * @param fraction The fraction of the maximum size to use, between `0` and `1`, inclusive.
 *
 * Example usage:
 *
 * @sample androidx.compose.foundation.layout.samples.SimpleFillModifier
 *
 * @sample androidx.compose.foundation.layout.samples.FillHalfSizeModifier
 */
@Stable
fun Modifier.fillMaxSize(@FloatRange(from = 0.0, to = 1.0) fraction: Float = 1f) =
    this.then(if (fraction == 1f) FillWholeMaxSize else FillElement.size(fraction))

private val FillWholeMaxSize = FillElement.size(1f)

/**
 * Allow the content to measure at its desired width without regard for the incoming measurement
 * [minimum width constraint][Constraints.minWidth], and, if [unbounded] is true, also without
 * regard for the incoming measurement [maximum width constraint][Constraints.maxWidth]. If the
 * content's measured size is smaller than the minimum width constraint, [align] it within that
 * minimum width space. If the content's measured size is larger than the maximum width constraint
 * (only possible when [unbounded] is true), [align] over the maximum width space.
 *
 * Example usage:
 *
 * @sample androidx.compose.foundation.layout.samples.SimpleWrapContentHorizontallyAlignedModifier
 */
@Stable
fun Modifier.wrapContentWidth(
    align: Alignment.Horizontal = Alignment.CenterHorizontally,
    unbounded: Boolean = false
) =
    this.then(
        if (align == Alignment.CenterHorizontally && !unbounded) {
            WrapContentWidthCenter
        } else if (align == Alignment.Start && !unbounded) {
            WrapContentWidthStart
        } else {
            WrapContentElement.width(align, unbounded)
        }
    )

private val WrapContentWidthCenter = WrapContentElement.width(Alignment.CenterHorizontally, false)
private val WrapContentWidthStart = WrapContentElement.width(Alignment.Start, false)

/**
 * Allow the content to measure at its desired height without regard for the incoming measurement
 * [minimum height constraint][Constraints.minHeight], and, if [unbounded] is true, also without
 * regard for the incoming measurement [maximum height constraint][Constraints.maxHeight]. If the
 * content's measured size is smaller than the minimum height constraint, [align] it within that
 * minimum height space. If the content's measured size is larger than the maximum height constraint
 * (only possible when [unbounded] is true), [align] over the maximum height space.
 *
 * Example usage:
 *
 * @sample androidx.compose.foundation.layout.samples.SimpleWrapContentVerticallyAlignedModifier
 */
@Stable
fun Modifier.wrapContentHeight(
    align: Alignment.Vertical = Alignment.CenterVertically,
    unbounded: Boolean = false
) =
    this.then(
        if (align == Alignment.CenterVertically && !unbounded) {
            WrapContentHeightCenter
        } else if (align == Alignment.Top && !unbounded) {
            WrapContentHeightTop
        } else {
            WrapContentElement.height(align, unbounded)
        }
    )

private val WrapContentHeightCenter = WrapContentElement.height(Alignment.CenterVertically, false)
private val WrapContentHeightTop = WrapContentElement.height(Alignment.Top, false)

/**
 * Allow the content to measure at its desired size without regard for the incoming measurement
 * [minimum width][Constraints.minWidth] or [minimum height][Constraints.minHeight] constraints,
 * and, if [unbounded] is true, also without regard for the incoming maximum constraints. If the
 * content's measured size is smaller than the minimum size constraint, [align] it within that
 * minimum sized space. If the content's measured size is larger than the maximum size constraint
 * (only possible when [unbounded] is true), [align] within the maximum space.
 *
 * Example usage:
 *
 * @sample androidx.compose.foundation.layout.samples.SimpleWrapContentAlignedModifier
 */
@Stable
fun Modifier.wrapContentSize(align: Alignment = Alignment.Center, unbounded: Boolean = false) =
    this.then(
        if (align == Alignment.Center && !unbounded) {
            WrapContentSizeCenter
        } else if (align == Alignment.TopStart && !unbounded) {
            WrapContentSizeTopStart
        } else {
            WrapContentElement.size(align, unbounded)
        }
    )

private val WrapContentSizeCenter = WrapContentElement.size(Alignment.Center, false)
private val WrapContentSizeTopStart = WrapContentElement.size(Alignment.TopStart, false)

/**
 * Constrain the size of the wrapped layout only when it would be otherwise unconstrained: the
 * [minWidth] and [minHeight] constraints are only applied when the incoming corresponding
 * constraint is `0`. The modifier can be used, for example, to define a default min size of a
 * component, while still allowing it to be overidden with smaller min sizes across usages.
 *
 * Example usage:
 *
 * @sample androidx.compose.foundation.layout.samples.DefaultMinSizeSample
 */
@Stable
fun Modifier.defaultMinSize(minWidth: Dp = Dp.Unspecified, minHeight: Dp = Dp.Unspecified) =
    this.then(UnspecifiedConstraintsElement(minWidth = minWidth, minHeight = minHeight))

private class FillElement(
    private val direction: Direction,
    private val fraction: Float,
    private val inspectorName: String
) : ModifierNodeElement<FillNode>() {
    override fun create(): FillNode = FillNode(direction = direction, fraction = fraction)

    override fun update(node: FillNode) {
        node.direction = direction
        node.fraction = fraction
    }

    override fun InspectorInfo.inspectableProperties() {
        name = inspectorName
        properties["fraction"] = fraction
    }

    override fun equals(other: Any?): Boolean {
        if (this === other) return true
        if (other !is FillElement) return false

        if (direction != other.direction) return false
        if (fraction != other.fraction) return false

        return true
    }

    override fun hashCode(): Int {
        var result = direction.hashCode()
        result = 31 * result + fraction.hashCode()
        return result
    }

    @Suppress("ModifierFactoryExtensionFunction", "ModifierFactoryReturnType")
    companion object {
        @Stable
        fun width(fraction: Float) =
            FillElement(
                direction = Direction.Horizontal,
                fraction = fraction,
                inspectorName = "fillMaxWidth"
            )

        @Stable
        fun height(fraction: Float) =
            FillElement(
                direction = Direction.Vertical,
                fraction = fraction,
                inspectorName = "fillMaxHeight"
            )

        @Stable
        fun size(fraction: Float) =
            FillElement(
                direction = Direction.Both,
                fraction = fraction,
                inspectorName = "fillMaxSize"
            )
    }
}

private class FillNode(var direction: Direction, var fraction: Float) :
    LayoutModifierNode, Modifier.Node() {
    override fun MeasureScope.measure(
        measurable: Measurable,
        constraints: Constraints
    ): MeasureResult {
        val minWidth: Int
        val maxWidth: Int
        if (constraints.hasBoundedWidth && direction != Direction.Vertical) {
            val width =
                (constraints.maxWidth * fraction)
                    .fastRoundToInt()
<<<<<<< HEAD
                    .coerceIn(constraints.minWidth, constraints.maxWidth)
=======
                    .fastCoerceIn(constraints.minWidth, constraints.maxWidth)
>>>>>>> 3d4510a6
            minWidth = width
            maxWidth = width
        } else {
            minWidth = constraints.minWidth
            maxWidth = constraints.maxWidth
        }
        val minHeight: Int
        val maxHeight: Int
        if (constraints.hasBoundedHeight && direction != Direction.Horizontal) {
            val height =
                (constraints.maxHeight * fraction)
                    .fastRoundToInt()
<<<<<<< HEAD
                    .coerceIn(constraints.minHeight, constraints.maxHeight)
=======
                    .fastCoerceIn(constraints.minHeight, constraints.maxHeight)
>>>>>>> 3d4510a6
            minHeight = height
            maxHeight = height
        } else {
            minHeight = constraints.minHeight
            maxHeight = constraints.maxHeight
        }
        val placeable = measurable.measure(Constraints(minWidth, maxWidth, minHeight, maxHeight))

        return layout(placeable.width, placeable.height) { placeable.placeRelative(0, 0) }
    }
}

private class SizeElement(
    private val minWidth: Dp = Dp.Unspecified,
    private val minHeight: Dp = Dp.Unspecified,
    private val maxWidth: Dp = Dp.Unspecified,
    private val maxHeight: Dp = Dp.Unspecified,
    private val enforceIncoming: Boolean,
    private val inspectorInfo: InspectorInfo.() -> Unit
) : ModifierNodeElement<SizeNode>() {
    override fun create(): SizeNode =
        SizeNode(
            minWidth = minWidth,
            minHeight = minHeight,
            maxWidth = maxWidth,
            maxHeight = maxHeight,
            enforceIncoming = enforceIncoming
        )

    override fun update(node: SizeNode) {
        node.minWidth = minWidth
        node.minHeight = minHeight
        node.maxWidth = maxWidth
        node.maxHeight = maxHeight
        node.enforceIncoming = enforceIncoming
    }

    override fun InspectorInfo.inspectableProperties() {
        inspectorInfo()
    }

    override fun equals(other: Any?): Boolean {
        if (this === other) return true
        if (other !is SizeElement) return false

        if (minWidth != other.minWidth) return false
        if (minHeight != other.minHeight) return false
        if (maxWidth != other.maxWidth) return false
        if (maxHeight != other.maxHeight) return false
        if (enforceIncoming != other.enforceIncoming) return false

        return true
    }

    override fun hashCode(): Int {
        var result = minWidth.hashCode()
        result = 31 * result + minHeight.hashCode()
        result = 31 * result + maxWidth.hashCode()
        result = 31 * result + maxHeight.hashCode()
        result = 31 * result + enforceIncoming.hashCode()
        return result
    }
}

private class SizeNode(
    var minWidth: Dp = Dp.Unspecified,
    var minHeight: Dp = Dp.Unspecified,
    var maxWidth: Dp = Dp.Unspecified,
    var maxHeight: Dp = Dp.Unspecified,
    var enforceIncoming: Boolean
) : LayoutModifierNode, Modifier.Node() {
    private val Density.targetConstraints: Constraints
        get() {
            val maxWidth =
<<<<<<< HEAD
                if (maxWidth != Dp.Unspecified) {
                    maxWidth.roundToPx().coerceAtLeast(0)
=======
                if (maxWidth.isSpecified) {
                    maxWidth.roundToPx().fastCoerceAtLeast(0)
>>>>>>> 3d4510a6
                } else {
                    Constraints.Infinity
                }
            val maxHeight =
<<<<<<< HEAD
                if (maxHeight != Dp.Unspecified) {
                    maxHeight.roundToPx().coerceAtLeast(0)
=======
                if (maxHeight.isSpecified) {
                    maxHeight.roundToPx().fastCoerceAtLeast(0)
>>>>>>> 3d4510a6
                } else {
                    Constraints.Infinity
                }
            val minWidth =
<<<<<<< HEAD
                if (minWidth != Dp.Unspecified) {
                    minWidth.roundToPx().coerceAtMost(maxWidth).coerceAtLeast(0).let {
=======
                if (minWidth.isSpecified) {
                    minWidth.roundToPx().fastCoerceIn(0, maxWidth).let {
>>>>>>> 3d4510a6
                        if (it != Constraints.Infinity) it else 0
                    }
                } else {
                    0
                }
            val minHeight =
<<<<<<< HEAD
                if (minHeight != Dp.Unspecified) {
                    minHeight.roundToPx().coerceAtMost(maxHeight).coerceAtLeast(0).let {
=======
                if (minHeight.isSpecified) {
                    minHeight.roundToPx().fastCoerceIn(0, maxHeight).let {
>>>>>>> 3d4510a6
                        if (it != Constraints.Infinity) it else 0
                    }
                } else {
                    0
                }
            return Constraints(
                minWidth = minWidth,
                minHeight = minHeight,
                maxWidth = maxWidth,
                maxHeight = maxHeight
            )
        }

    override fun MeasureScope.measure(
        measurable: Measurable,
        constraints: Constraints
    ): MeasureResult {
        val wrappedConstraints =
            targetConstraints.let { targetConstraints ->
                if (enforceIncoming) {
                    constraints.constrain(targetConstraints)
                } else {
                    val resolvedMinWidth =
<<<<<<< HEAD
                        if (minWidth != Dp.Unspecified) {
                            targetConstraints.minWidth
                        } else {
                            constraints.minWidth.coerceAtMost(targetConstraints.maxWidth)
                        }
                    val resolvedMaxWidth =
                        if (maxWidth != Dp.Unspecified) {
                            targetConstraints.maxWidth
                        } else {
                            constraints.maxWidth.coerceAtLeast(targetConstraints.minWidth)
                        }
                    val resolvedMinHeight =
                        if (minHeight != Dp.Unspecified) {
                            targetConstraints.minHeight
                        } else {
                            constraints.minHeight.coerceAtMost(targetConstraints.maxHeight)
                        }
                    val resolvedMaxHeight =
                        if (maxHeight != Dp.Unspecified) {
                            targetConstraints.maxHeight
                        } else {
                            constraints.maxHeight.coerceAtLeast(targetConstraints.minHeight)
=======
                        if (minWidth.isSpecified) {
                            targetConstraints.minWidth
                        } else {
                            constraints.minWidth.fastCoerceAtMost(targetConstraints.maxWidth)
                        }
                    val resolvedMaxWidth =
                        if (maxWidth.isSpecified) {
                            targetConstraints.maxWidth
                        } else {
                            constraints.maxWidth.fastCoerceAtLeast(targetConstraints.minWidth)
                        }
                    val resolvedMinHeight =
                        if (minHeight.isSpecified) {
                            targetConstraints.minHeight
                        } else {
                            constraints.minHeight.fastCoerceAtMost(targetConstraints.maxHeight)
                        }
                    val resolvedMaxHeight =
                        if (maxHeight.isSpecified) {
                            targetConstraints.maxHeight
                        } else {
                            constraints.maxHeight.fastCoerceAtLeast(targetConstraints.minHeight)
>>>>>>> 3d4510a6
                        }
                    Constraints(
                        resolvedMinWidth,
                        resolvedMaxWidth,
                        resolvedMinHeight,
                        resolvedMaxHeight
                    )
                }
            }
        val placeable = measurable.measure(wrappedConstraints)
        return layout(placeable.width, placeable.height) { placeable.placeRelative(0, 0) }
    }

    override fun IntrinsicMeasureScope.minIntrinsicWidth(
        measurable: IntrinsicMeasurable,
        height: Int
    ): Int {
        val constraints = targetConstraints
        return if (constraints.hasFixedWidth) {
            constraints.maxWidth
        } else {
            val childHeight = if (enforceIncoming) height else constraints.constrainHeight(height)
            constraints.constrainWidth(measurable.minIntrinsicWidth(childHeight))
        }
    }

    override fun IntrinsicMeasureScope.minIntrinsicHeight(
        measurable: IntrinsicMeasurable,
        width: Int
    ): Int {
        val constraints = targetConstraints
        return if (constraints.hasFixedHeight) {
            constraints.maxHeight
        } else {
            val childWidth = if (enforceIncoming) width else constraints.constrainWidth(width)
            constraints.constrainHeight(measurable.minIntrinsicHeight(childWidth))
        }
    }

    override fun IntrinsicMeasureScope.maxIntrinsicWidth(
        measurable: IntrinsicMeasurable,
        height: Int
    ): Int {
        val constraints = targetConstraints
        return if (constraints.hasFixedWidth) {
            constraints.maxWidth
        } else {
            val childHeight = if (enforceIncoming) height else constraints.constrainHeight(height)
            constraints.constrainWidth(measurable.maxIntrinsicWidth(childHeight))
        }
    }

    override fun IntrinsicMeasureScope.maxIntrinsicHeight(
        measurable: IntrinsicMeasurable,
        width: Int
    ): Int {
        val constraints = targetConstraints
        return if (constraints.hasFixedHeight) {
            constraints.maxHeight
        } else {
            val childWidth = if (enforceIncoming) width else constraints.constrainWidth(width)
            constraints.constrainHeight(measurable.maxIntrinsicHeight(childWidth))
        }
    }
}

private class WrapContentElement(
    private val direction: Direction,
    private val unbounded: Boolean,
    private val alignmentCallback: (IntSize, LayoutDirection) -> IntOffset,
    private val align: Any, // only used for equals and hashcode
    private val inspectorName: String
) : ModifierNodeElement<WrapContentNode>() {
    override fun create(): WrapContentNode =
        WrapContentNode(direction, unbounded, alignmentCallback)

    override fun update(node: WrapContentNode) {
        node.direction = direction
        node.unbounded = unbounded
        node.alignmentCallback = alignmentCallback
    }

    override fun InspectorInfo.inspectableProperties() {
        name = inspectorName
        properties["align"] = align
        properties["unbounded"] = unbounded
    }

    override fun equals(other: Any?): Boolean {
        if (this === other) return true
        if (other === null) return false
        if (this::class != other::class) return false

        other as WrapContentElement

        if (direction != other.direction) return false
        if (unbounded != other.unbounded) return false
        if (align != other.align) return false

        return true
    }

    override fun hashCode(): Int {
        var result = direction.hashCode()
        result = 31 * result + unbounded.hashCode()
        result = 31 * result + align.hashCode()
        return result
    }

    @Suppress("ModifierFactoryExtensionFunction", "ModifierFactoryReturnType")
    companion object {
        @Stable
        fun width(align: Alignment.Horizontal, unbounded: Boolean) =
            WrapContentElement(
                direction = Direction.Horizontal,
                unbounded = unbounded,
                alignmentCallback = { size, layoutDirection ->
                    IntOffset(align.align(0, size.width, layoutDirection), 0)
                },
                align,
                inspectorName = "wrapContentWidth"
            )

        @Stable
        fun height(align: Alignment.Vertical, unbounded: Boolean) =
            WrapContentElement(
                direction = Direction.Vertical,
                unbounded = unbounded,
                alignmentCallback = { size, _ -> IntOffset(0, align.align(0, size.height)) },
                align,
                inspectorName = "wrapContentHeight"
            )

        @Stable
        fun size(align: Alignment, unbounded: Boolean) =
            WrapContentElement(
                direction = Direction.Both,
                unbounded = unbounded,
                alignmentCallback = { size, layoutDirection ->
                    align.align(IntSize.Zero, size, layoutDirection)
                },
                align,
                inspectorName = "wrapContentSize"
            )
    }
}

private class WrapContentNode(
    var direction: Direction,
    var unbounded: Boolean,
    var alignmentCallback: (IntSize, LayoutDirection) -> IntOffset,
) : LayoutModifierNode, Modifier.Node() {
    override fun MeasureScope.measure(
        measurable: Measurable,
        constraints: Constraints
    ): MeasureResult {
        val wrappedConstraints =
            Constraints(
                minWidth = if (direction != Direction.Vertical) 0 else constraints.minWidth,
                minHeight = if (direction != Direction.Horizontal) 0 else constraints.minHeight,
                maxWidth =
                    if (direction != Direction.Vertical && unbounded) {
                        Constraints.Infinity
                    } else {
                        constraints.maxWidth
                    },
                maxHeight =
                    if (direction != Direction.Horizontal && unbounded) {
                        Constraints.Infinity
                    } else {
                        constraints.maxHeight
                    }
            )
        val placeable = measurable.measure(wrappedConstraints)
        val wrapperWidth = placeable.width.coerceIn(constraints.minWidth, constraints.maxWidth)
        val wrapperHeight = placeable.height.coerceIn(constraints.minHeight, constraints.maxHeight)
        return layout(wrapperWidth, wrapperHeight) {
            val position =
                alignmentCallback(
                    IntSize(wrapperWidth - placeable.width, wrapperHeight - placeable.height),
                    layoutDirection
                )
            placeable.place(position)
        }
    }
}

private class UnspecifiedConstraintsElement(
    val minWidth: Dp = Dp.Unspecified,
    val minHeight: Dp = Dp.Unspecified,
) : ModifierNodeElement<UnspecifiedConstraintsNode>() {
    override fun create(): UnspecifiedConstraintsNode =
        UnspecifiedConstraintsNode(minWidth = minWidth, minHeight = minHeight)

    override fun update(node: UnspecifiedConstraintsNode) {
        node.minWidth = minWidth
        node.minHeight = minHeight
    }

    override fun InspectorInfo.inspectableProperties() {
        name = "defaultMinSize"
        properties["minWidth"] = minWidth
        properties["minHeight"] = minHeight
    }

    override fun equals(other: Any?): Boolean {
        if (other !is UnspecifiedConstraintsElement) return false
        return minWidth == other.minWidth && minHeight == other.minHeight
    }

    override fun hashCode() = minWidth.hashCode() * 31 + minHeight.hashCode()
}

private class UnspecifiedConstraintsNode(
    var minWidth: Dp = Dp.Unspecified,
    var minHeight: Dp = Dp.Unspecified
) : LayoutModifierNode, Modifier.Node() {
    override fun MeasureScope.measure(
        measurable: Measurable,
        constraints: Constraints
    ): MeasureResult {
        val wrappedConstraints =
            Constraints(
<<<<<<< HEAD
                if (minWidth != Dp.Unspecified && constraints.minWidth == 0) {
                    minWidth.roundToPx().coerceAtMost(constraints.maxWidth).coerceAtLeast(0)
=======
                if (minWidth.isSpecified && constraints.minWidth == 0) {
                    minWidth.roundToPx().fastCoerceIn(0, constraints.maxWidth)
>>>>>>> 3d4510a6
                } else {
                    constraints.minWidth
                },
                constraints.maxWidth,
<<<<<<< HEAD
                if (minHeight != Dp.Unspecified && constraints.minHeight == 0) {
                    minHeight.roundToPx().coerceAtMost(constraints.maxHeight).coerceAtLeast(0)
=======
                if (minHeight.isSpecified && constraints.minHeight == 0) {
                    minHeight.roundToPx().fastCoerceIn(0, constraints.maxHeight)
>>>>>>> 3d4510a6
                } else {
                    constraints.minHeight
                },
                constraints.maxHeight
            )
        val placeable = measurable.measure(wrappedConstraints)
        return layout(placeable.width, placeable.height) { placeable.placeRelative(0, 0) }
    }

    override fun IntrinsicMeasureScope.minIntrinsicWidth(
        measurable: IntrinsicMeasurable,
        height: Int
    ) =
        measurable
            .minIntrinsicWidth(height)
<<<<<<< HEAD
            .coerceAtLeast(if (minWidth != Dp.Unspecified) minWidth.roundToPx() else 0)
=======
            .fastCoerceAtLeast(if (minWidth.isSpecified) minWidth.roundToPx() else 0)
>>>>>>> 3d4510a6

    override fun IntrinsicMeasureScope.maxIntrinsicWidth(
        measurable: IntrinsicMeasurable,
        height: Int
    ) =
        measurable
            .maxIntrinsicWidth(height)
<<<<<<< HEAD
            .coerceAtLeast(if (minWidth != Dp.Unspecified) minWidth.roundToPx() else 0)
=======
            .fastCoerceAtLeast(if (minWidth.isSpecified) minWidth.roundToPx() else 0)
>>>>>>> 3d4510a6

    override fun IntrinsicMeasureScope.minIntrinsicHeight(
        measurable: IntrinsicMeasurable,
        width: Int
    ) =
        measurable
            .minIntrinsicHeight(width)
<<<<<<< HEAD
            .coerceAtLeast(if (minHeight != Dp.Unspecified) minHeight.roundToPx() else 0)
=======
            .fastCoerceAtLeast(if (minHeight.isSpecified) minHeight.roundToPx() else 0)
>>>>>>> 3d4510a6

    override fun IntrinsicMeasureScope.maxIntrinsicHeight(
        measurable: IntrinsicMeasurable,
        width: Int
    ) =
        measurable
            .maxIntrinsicHeight(width)
<<<<<<< HEAD
            .coerceAtLeast(if (minHeight != Dp.Unspecified) minHeight.roundToPx() else 0)
=======
            .fastCoerceAtLeast(if (minHeight.isSpecified) minHeight.roundToPx() else 0)
>>>>>>> 3d4510a6
}

internal enum class Direction {
    Vertical,
    Horizontal,
    Both
}<|MERGE_RESOLUTION|>--- conflicted
+++ resolved
@@ -471,7 +471,6 @@
  * Example usage:
  *
  * @sample androidx.compose.foundation.layout.samples.SimpleFillWidthModifier
- *
  * @sample androidx.compose.foundation.layout.samples.FillHalfWidthModifier
  */
 @Stable
@@ -493,7 +492,6 @@
  * Example usage:
  *
  * @sample androidx.compose.foundation.layout.samples.SimpleFillHeightModifier
- *
  * @sample androidx.compose.foundation.layout.samples.FillHalfHeightModifier
  */
 @Stable
@@ -518,7 +516,6 @@
  * Example usage:
  *
  * @sample androidx.compose.foundation.layout.samples.SimpleFillModifier
- *
  * @sample androidx.compose.foundation.layout.samples.FillHalfSizeModifier
  */
 @Stable
@@ -701,11 +698,7 @@
             val width =
                 (constraints.maxWidth * fraction)
                     .fastRoundToInt()
-<<<<<<< HEAD
-                    .coerceIn(constraints.minWidth, constraints.maxWidth)
-=======
                     .fastCoerceIn(constraints.minWidth, constraints.maxWidth)
->>>>>>> 3d4510a6
             minWidth = width
             maxWidth = width
         } else {
@@ -718,11 +711,7 @@
             val height =
                 (constraints.maxHeight * fraction)
                     .fastRoundToInt()
-<<<<<<< HEAD
-                    .coerceIn(constraints.minHeight, constraints.maxHeight)
-=======
                     .fastCoerceIn(constraints.minHeight, constraints.maxHeight)
->>>>>>> 3d4510a6
             minHeight = height
             maxHeight = height
         } else {
@@ -797,48 +786,28 @@
     private val Density.targetConstraints: Constraints
         get() {
             val maxWidth =
-<<<<<<< HEAD
-                if (maxWidth != Dp.Unspecified) {
-                    maxWidth.roundToPx().coerceAtLeast(0)
-=======
                 if (maxWidth.isSpecified) {
                     maxWidth.roundToPx().fastCoerceAtLeast(0)
->>>>>>> 3d4510a6
                 } else {
                     Constraints.Infinity
                 }
             val maxHeight =
-<<<<<<< HEAD
-                if (maxHeight != Dp.Unspecified) {
-                    maxHeight.roundToPx().coerceAtLeast(0)
-=======
                 if (maxHeight.isSpecified) {
                     maxHeight.roundToPx().fastCoerceAtLeast(0)
->>>>>>> 3d4510a6
                 } else {
                     Constraints.Infinity
                 }
             val minWidth =
-<<<<<<< HEAD
-                if (minWidth != Dp.Unspecified) {
-                    minWidth.roundToPx().coerceAtMost(maxWidth).coerceAtLeast(0).let {
-=======
                 if (minWidth.isSpecified) {
                     minWidth.roundToPx().fastCoerceIn(0, maxWidth).let {
->>>>>>> 3d4510a6
                         if (it != Constraints.Infinity) it else 0
                     }
                 } else {
                     0
                 }
             val minHeight =
-<<<<<<< HEAD
-                if (minHeight != Dp.Unspecified) {
-                    minHeight.roundToPx().coerceAtMost(maxHeight).coerceAtLeast(0).let {
-=======
                 if (minHeight.isSpecified) {
                     minHeight.roundToPx().fastCoerceIn(0, maxHeight).let {
->>>>>>> 3d4510a6
                         if (it != Constraints.Infinity) it else 0
                     }
                 } else {
@@ -862,30 +831,6 @@
                     constraints.constrain(targetConstraints)
                 } else {
                     val resolvedMinWidth =
-<<<<<<< HEAD
-                        if (minWidth != Dp.Unspecified) {
-                            targetConstraints.minWidth
-                        } else {
-                            constraints.minWidth.coerceAtMost(targetConstraints.maxWidth)
-                        }
-                    val resolvedMaxWidth =
-                        if (maxWidth != Dp.Unspecified) {
-                            targetConstraints.maxWidth
-                        } else {
-                            constraints.maxWidth.coerceAtLeast(targetConstraints.minWidth)
-                        }
-                    val resolvedMinHeight =
-                        if (minHeight != Dp.Unspecified) {
-                            targetConstraints.minHeight
-                        } else {
-                            constraints.minHeight.coerceAtMost(targetConstraints.maxHeight)
-                        }
-                    val resolvedMaxHeight =
-                        if (maxHeight != Dp.Unspecified) {
-                            targetConstraints.maxHeight
-                        } else {
-                            constraints.maxHeight.coerceAtLeast(targetConstraints.minHeight)
-=======
                         if (minWidth.isSpecified) {
                             targetConstraints.minWidth
                         } else {
@@ -908,7 +853,6 @@
                             targetConstraints.maxHeight
                         } else {
                             constraints.maxHeight.fastCoerceAtLeast(targetConstraints.minHeight)
->>>>>>> 3d4510a6
                         }
                     Constraints(
                         resolvedMinWidth,
@@ -1132,24 +1076,14 @@
     ): MeasureResult {
         val wrappedConstraints =
             Constraints(
-<<<<<<< HEAD
-                if (minWidth != Dp.Unspecified && constraints.minWidth == 0) {
-                    minWidth.roundToPx().coerceAtMost(constraints.maxWidth).coerceAtLeast(0)
-=======
                 if (minWidth.isSpecified && constraints.minWidth == 0) {
                     minWidth.roundToPx().fastCoerceIn(0, constraints.maxWidth)
->>>>>>> 3d4510a6
                 } else {
                     constraints.minWidth
                 },
                 constraints.maxWidth,
-<<<<<<< HEAD
-                if (minHeight != Dp.Unspecified && constraints.minHeight == 0) {
-                    minHeight.roundToPx().coerceAtMost(constraints.maxHeight).coerceAtLeast(0)
-=======
                 if (minHeight.isSpecified && constraints.minHeight == 0) {
                     minHeight.roundToPx().fastCoerceIn(0, constraints.maxHeight)
->>>>>>> 3d4510a6
                 } else {
                     constraints.minHeight
                 },
@@ -1165,11 +1099,7 @@
     ) =
         measurable
             .minIntrinsicWidth(height)
-<<<<<<< HEAD
-            .coerceAtLeast(if (minWidth != Dp.Unspecified) minWidth.roundToPx() else 0)
-=======
             .fastCoerceAtLeast(if (minWidth.isSpecified) minWidth.roundToPx() else 0)
->>>>>>> 3d4510a6
 
     override fun IntrinsicMeasureScope.maxIntrinsicWidth(
         measurable: IntrinsicMeasurable,
@@ -1177,11 +1107,7 @@
     ) =
         measurable
             .maxIntrinsicWidth(height)
-<<<<<<< HEAD
-            .coerceAtLeast(if (minWidth != Dp.Unspecified) minWidth.roundToPx() else 0)
-=======
             .fastCoerceAtLeast(if (minWidth.isSpecified) minWidth.roundToPx() else 0)
->>>>>>> 3d4510a6
 
     override fun IntrinsicMeasureScope.minIntrinsicHeight(
         measurable: IntrinsicMeasurable,
@@ -1189,11 +1115,7 @@
     ) =
         measurable
             .minIntrinsicHeight(width)
-<<<<<<< HEAD
-            .coerceAtLeast(if (minHeight != Dp.Unspecified) minHeight.roundToPx() else 0)
-=======
             .fastCoerceAtLeast(if (minHeight.isSpecified) minHeight.roundToPx() else 0)
->>>>>>> 3d4510a6
 
     override fun IntrinsicMeasureScope.maxIntrinsicHeight(
         measurable: IntrinsicMeasurable,
@@ -1201,11 +1123,7 @@
     ) =
         measurable
             .maxIntrinsicHeight(width)
-<<<<<<< HEAD
-            .coerceAtLeast(if (minHeight != Dp.Unspecified) minHeight.roundToPx() else 0)
-=======
             .fastCoerceAtLeast(if (minHeight.isSpecified) minHeight.roundToPx() else 0)
->>>>>>> 3d4510a6
 }
 
 internal enum class Direction {
