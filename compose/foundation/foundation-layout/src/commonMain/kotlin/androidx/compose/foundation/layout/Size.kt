/*
 * Copyright 2019 The Android Open Source Project
 *
 * Licensed under the Apache License, Version 2.0 (the "License");
 * you may not use this file except in compliance with the License.
 * You may obtain a copy of the License at
 *
 *      http://www.apache.org/licenses/LICENSE-2.0
 *
 * Unless required by applicable law or agreed to in writing, software
 * distributed under the License is distributed on an "AS IS" BASIS,
 * WITHOUT WARRANTIES OR CONDITIONS OF ANY KIND, either express or implied.
 * See the License for the specific language governing permissions and
 * limitations under the License.
 */

package androidx.compose.foundation.layout

import androidx.annotation.FloatRange
import androidx.compose.runtime.Stable
import androidx.compose.ui.Alignment
import androidx.compose.ui.Modifier
import androidx.compose.ui.layout.IntrinsicMeasurable
import androidx.compose.ui.layout.IntrinsicMeasureScope
import androidx.compose.ui.layout.Measurable
import androidx.compose.ui.layout.MeasureResult
import androidx.compose.ui.layout.MeasureScope
import androidx.compose.ui.node.LayoutModifierNode
import androidx.compose.ui.node.ModifierNodeElement
import androidx.compose.ui.platform.InspectorInfo
import androidx.compose.ui.platform.debugInspectorInfo
import androidx.compose.ui.unit.Constraints
import androidx.compose.ui.unit.Density
import androidx.compose.ui.unit.Dp
import androidx.compose.ui.unit.DpSize
import androidx.compose.ui.unit.IntOffset
import androidx.compose.ui.unit.IntSize
import androidx.compose.ui.unit.LayoutDirection
import androidx.compose.ui.unit.constrain
import androidx.compose.ui.unit.constrainHeight
import androidx.compose.ui.unit.constrainWidth
import kotlin.math.roundToInt

/**
 * Declare the preferred width of the content to be exactly [width]dp. The incoming measurement
 * [Constraints] may override this value, forcing the content to be either smaller or larger.
 *
 * For a modifier that sets the width of the content regardless of the incoming constraints see
 * [Modifier.requiredWidth]. See [height] or [size] to set other preferred dimensions.
 * See [widthIn], [heightIn] or [sizeIn] to set a preferred size range.
 *
 * Example usage:
 * @sample androidx.compose.foundation.layout.samples.SimpleWidthModifier
 */
@Stable
fun Modifier.width(width: Dp) = this.then(
    SizeElement(
        minWidth = width,
        maxWidth = width,
        enforceIncoming = true,
        inspectorInfo = debugInspectorInfo {
            name = "width"
            value = width
        }
    )
)

/**
 * Declare the preferred height of the content to be exactly [height]dp. The incoming measurement
 * [Constraints] may override this value, forcing the content to be either smaller or larger.
 *
 * For a modifier that sets the height of the content regardless of the incoming constraints see
 * [Modifier.requiredHeight]. See [width] or [size] to set other preferred dimensions.
 * See [widthIn], [heightIn] or [sizeIn] to set a preferred size range.
 *
 * Example usage:
 * @sample androidx.compose.foundation.layout.samples.SimpleHeightModifier
 */
@Stable
fun Modifier.height(height: Dp) = this.then(
    SizeElement(
        minHeight = height,
        maxHeight = height,
        enforceIncoming = true,
        inspectorInfo = debugInspectorInfo {
            name = "height"
            value = height
        }
    )
)

/**
 * Declare the preferred size of the content to be exactly [size]dp square. The incoming measurement
 * [Constraints] may override this value, forcing the content to be either smaller or larger.
 *
 * For a modifier that sets the size of the content regardless of the incoming constraints, see
 * [Modifier.requiredSize]. See [width] or [height] to set width or height alone.
 * See [widthIn], [heightIn] or [sizeIn] to set a preferred size range.
 *
 * Example usage:
 * @sample androidx.compose.foundation.layout.samples.SimpleSizeModifier
 */
@Stable
fun Modifier.size(size: Dp) = this.then(
    SizeElement(
        minWidth = size,
        maxWidth = size,
        minHeight = size,
        maxHeight = size,
        enforceIncoming = true,
        inspectorInfo = debugInspectorInfo {
            name = "size"
            value = size
        }
    )
)

/**
 * Declare the preferred size of the content to be exactly [width]dp by [height]dp. The incoming
 * measurement [Constraints] may override this value, forcing the content to be either smaller or
 * larger.
 *
 * For a modifier that sets the size of the content regardless of the incoming constraints, see
 * [Modifier.requiredSize]. See [width] or [height] to set width or height alone.
 * See [widthIn], [heightIn] or [sizeIn] to set a preferred size range.
 *
 * Example usage:
 * @sample androidx.compose.foundation.layout.samples.SimpleSizeModifier
 */
@Stable
fun Modifier.size(width: Dp, height: Dp) = this.then(
    SizeElement(
        minWidth = width,
        maxWidth = width,
        minHeight = height,
        maxHeight = height,
        enforceIncoming = true,
        inspectorInfo = debugInspectorInfo {
            name = "size"
            properties["width"] = width
            properties["height"] = height
        }
    )
)

/**
 * Declare the preferred size of the content to be exactly [size]. The incoming
 * measurement [Constraints] may override this value, forcing the content to be either smaller or
 * larger.
 *
 * For a modifier that sets the size of the content regardless of the incoming constraints, see
 * [Modifier.requiredSize]. See [width] or [height] to set width or height alone.
 * See [widthIn], [heightIn] or [sizeIn] to set a preferred size range.
 *
 * Example usage:
 * @sample androidx.compose.foundation.layout.samples.SimpleSizeModifierWithDpSize
 */
@Stable
fun Modifier.size(size: DpSize) = size(size.width, size.height)

/**
 * Constrain the width of the content to be between [min]dp and [max]dp as permitted
 * by the incoming measurement [Constraints]. If the incoming constraints are more restrictive
 * the requested size will obey the incoming constraints and attempt to be as close as possible
 * to the preferred size.
 */
@Stable
fun Modifier.widthIn(
    min: Dp = Dp.Unspecified,
    max: Dp = Dp.Unspecified
) = this.then(
    SizeElement(
        minWidth = min,
        maxWidth = max,
        enforceIncoming = true,
        inspectorInfo = debugInspectorInfo {
            name = "widthIn"
            properties["min"] = min
            properties["max"] = max
        }
    )
)

/**
 * Constrain the height of the content to be between [min]dp and [max]dp as permitted
 * by the incoming measurement [Constraints]. If the incoming constraints are more restrictive
 * the requested size will obey the incoming constraints and attempt to be as close as possible
 * to the preferred size.
 */
@Stable
fun Modifier.heightIn(
    min: Dp = Dp.Unspecified,
    max: Dp = Dp.Unspecified
) = this.then(
    SizeElement(
        minHeight = min,
        maxHeight = max,
        enforceIncoming = true,
        inspectorInfo = debugInspectorInfo {
            name = "heightIn"
            properties["min"] = min
            properties["max"] = max
        }
    )
)

/**
 * Constrain the width of the content to be between [minWidth]dp and [maxWidth]dp and the height
 * of the content to be between [minHeight]dp and [maxHeight]dp as permitted by the incoming
 * measurement [Constraints]. If the incoming constraints are more restrictive the requested size
 * will obey the incoming constraints and attempt to be as close as possible to the preferred size.
 */
@Stable
fun Modifier.sizeIn(
    minWidth: Dp = Dp.Unspecified,
    minHeight: Dp = Dp.Unspecified,
    maxWidth: Dp = Dp.Unspecified,
    maxHeight: Dp = Dp.Unspecified
) = this.then(
    SizeElement(
        minWidth = minWidth,
        minHeight = minHeight,
        maxWidth = maxWidth,
        maxHeight = maxHeight,
        enforceIncoming = true,
        inspectorInfo = debugInspectorInfo {
            name = "sizeIn"
            properties["minWidth"] = minWidth
            properties["minHeight"] = minHeight
            properties["maxWidth"] = maxWidth
            properties["maxHeight"] = maxHeight
        }
    )
)

/**
 * Declare the width of the content to be exactly [width]dp. The incoming measurement
 * [Constraints] will not override this value. If the content chooses a size that does not
 * satisfy the incoming [Constraints], the parent layout will be reported a size coerced
 * in the [Constraints], and the position of the content will be automatically offset to be
 * centered on the space assigned to the child by the parent layout under the assumption that
 * [Constraints] were respected.
 *
 * See [requiredWidthIn] and [requiredSizeIn] to set a size range.
 * See [width] to set a preferred width, which is only respected when the incoming
 * constraints allow it.
 *
 * Example usage:
 * @sample androidx.compose.foundation.layout.samples.SimpleRequiredWidthModifier
 */
@Stable
fun Modifier.requiredWidth(width: Dp) = this.then(
    SizeElement(
        minWidth = width,
        maxWidth = width,
        enforceIncoming = false,
        inspectorInfo = debugInspectorInfo {
            name = "requiredWidth"
            value = width
        }
    )
)

/**
 * Declare the height of the content to be exactly [height]dp. The incoming measurement
 * [Constraints] will not override this value. If the content chooses a size that does not
 * satisfy the incoming [Constraints], the parent layout will be reported a size coerced
 * in the [Constraints], and the position of the content will be automatically offset to be
 * centered on the space assigned to the child by the parent layout under the assumption that
 * [Constraints] were respected.
 *
 * See [requiredHeightIn] and [requiredSizeIn] to set a size range.
 * See [height] to set a preferred height, which is only respected when the incoming
 * constraints allow it.
 *
 * Example usage:
 * @sample androidx.compose.foundation.layout.samples.SimpleRequiredHeightModifier
 */
@Stable
fun Modifier.requiredHeight(height: Dp) = this.then(
    SizeElement(
        minHeight = height,
        maxHeight = height,
        enforceIncoming = false,
        inspectorInfo = debugInspectorInfo {
            name = "requiredHeight"
            value = height
        }
    )
)

/**
 * Declare the size of the content to be exactly [size]dp width and height. The incoming measurement
 * [Constraints] will not override this value. If the content chooses a size that does not
 * satisfy the incoming [Constraints], the parent layout will be reported a size coerced
 * in the [Constraints], and the position of the content will be automatically offset to be
 * centered on the space assigned to the child by the parent layout under the assumption that
 * [Constraints] were respected.
 *
 * See [requiredSizeIn] to set a size range.
 * See [size] to set a preferred size, which is only respected when the incoming
 * constraints allow it.
 *
 * Example usage:
 * @sample androidx.compose.foundation.layout.samples.SimpleRequiredSizeModifier
 */
@Stable
fun Modifier.requiredSize(size: Dp) = this.then(
    SizeElement(
        minWidth = size,
        maxWidth = size,
        minHeight = size,
        maxHeight = size,
        enforceIncoming = false,
        inspectorInfo = debugInspectorInfo {
            name = "requiredSize"
            value = size
        }
    )
)

/**
 * Declare the size of the content to be exactly [width]dp and [height]dp. The incoming measurement
 * [Constraints] will not override this value. If the content chooses a size that does not
 * satisfy the incoming [Constraints], the parent layout will be reported a size coerced
 * in the [Constraints], and the position of the content will be automatically offset to be
 * centered on the space assigned to the child by the parent layout under the assumption that
 * [Constraints] were respected.
 *
 * See [requiredSizeIn] to set a size range.
 * See [size] to set a preferred size, which is only respected when the incoming
 * constraints allow it.
 */
@Stable
fun Modifier.requiredSize(width: Dp, height: Dp) = this.then(
    SizeElement(
        minWidth = width,
        maxWidth = width,
        minHeight = height,
        maxHeight = height,
        enforceIncoming = false,
        inspectorInfo = debugInspectorInfo {
            name = "requiredSize"
            properties["width"] = width
            properties["height"] = height
        }
    )
)

/**
 * Declare the size of the content to be exactly [size]. The incoming measurement
 * [Constraints] will not override this value. If the content chooses a size that does not
 * satisfy the incoming [Constraints], the parent layout will be reported a size coerced
 * in the [Constraints], and the position of the content will be automatically offset to be
 * centered on the space assigned to the child by the parent layout under the assumption that
 * [Constraints] were respected.
 *
 * See [requiredSizeIn] to set a size range.
 * See [size] to set a preferred size, which is only respected when the incoming
 * constraints allow it.
 */
@Stable
fun Modifier.requiredSize(size: DpSize) = requiredSize(size.width, size.height)

/**
 * Constrain the width of the content to be between [min]dp and [max]dp.
 * If the content chooses a size that does not satisfy the incoming [Constraints], the
 * parent layout will be reported a size coerced in the [Constraints], and the position
 * of the content will be automatically offset to be centered on the space assigned to
 * the child by the parent layout under the assumption that [Constraints] were respected.
 */
@Stable
fun Modifier.requiredWidthIn(
    min: Dp = Dp.Unspecified,
    max: Dp = Dp.Unspecified
) = this.then(
    SizeElement(
        minWidth = min,
        maxWidth = max,
        enforceIncoming = false,
        inspectorInfo = debugInspectorInfo {
            name = "requiredWidthIn"
            properties["min"] = min
            properties["max"] = max
        }
    )
)

/**
 * Constrain the height of the content to be between [min]dp and [max]dp.
 * If the content chooses a size that does not satisfy the incoming [Constraints], the
 * parent layout will be reported a size coerced in the [Constraints], and the position
 * of the content will be automatically offset to be centered on the space assigned to
 * the child by the parent layout under the assumption that [Constraints] were respected.
 */
@Stable
fun Modifier.requiredHeightIn(
    min: Dp = Dp.Unspecified,
    max: Dp = Dp.Unspecified
) = this.then(
    SizeElement(
        minHeight = min,
        maxHeight = max,
        enforceIncoming = false,
        inspectorInfo = debugInspectorInfo {
            name = "requiredHeightIn"
            properties["min"] = min
            properties["max"] = max
        }
    )
)

/**
 * Constrain the width of the content to be between [minWidth]dp and [maxWidth]dp, and the
 * height of the content to be between [minHeight]dp and [maxHeight]dp.
 * If the content chooses a size that does not satisfy the incoming [Constraints], the
 * parent layout will be reported a size coerced in the [Constraints], and the position
 * of the content will be automatically offset to be centered on the space assigned to
 * the child by the parent layout under the assumption that [Constraints] were respected.
 */
@Stable
fun Modifier.requiredSizeIn(
    minWidth: Dp = Dp.Unspecified,
    minHeight: Dp = Dp.Unspecified,
    maxWidth: Dp = Dp.Unspecified,
    maxHeight: Dp = Dp.Unspecified
) = this.then(
    SizeElement(
        minWidth = minWidth,
        minHeight = minHeight,
        maxWidth = maxWidth,
        maxHeight = maxHeight,
        enforceIncoming = false,
        inspectorInfo = debugInspectorInfo {
            name = "requiredSizeIn"
            properties["minWidth"] = minWidth
            properties["minHeight"] = minHeight
            properties["maxWidth"] = maxWidth
            properties["maxHeight"] = maxHeight
        }
    )
)

/**
 * Have the content fill (possibly only partially) the [Constraints.maxWidth] of the incoming
 * measurement constraints, by setting the [minimum width][Constraints.minWidth] and the
 * [maximum width][Constraints.maxWidth] to be equal to the [maximum width][Constraints.maxWidth]
 * multiplied by [fraction]. Note that, by default, the [fraction] is 1, so the modifier will
 * make the content fill the whole available width. If the incoming maximum width is
 * [Constraints.Infinity] this modifier will have no effect.
 *
 * @param fraction The fraction of the maximum width to use, between `0` and `1`, inclusive.
 *
 * Example usage:
 * @sample androidx.compose.foundation.layout.samples.SimpleFillWidthModifier
 * @sample androidx.compose.foundation.layout.samples.FillHalfWidthModifier
 */
@Stable
fun Modifier.fillMaxWidth(@FloatRange(from = 0.0, to = 1.0) fraction: Float = 1f) =
    this.then(if (fraction == 1f) FillWholeMaxWidth else FillElement.width(fraction))

private val FillWholeMaxWidth = FillElement.width(1f)

/**
 * Have the content fill (possibly only partially) the [Constraints.maxHeight] of the incoming
 * measurement constraints, by setting the [minimum height][Constraints.minHeight] and the
 * [maximum height][Constraints.maxHeight] to be equal to the
 * [maximum height][Constraints.maxHeight] multiplied by [fraction]. Note that, by default,
 * the [fraction] is 1, so the modifier will make the content fill the whole available height.
 * If the incoming maximum height is [Constraints.Infinity] this modifier will have no effect.
 *
 * @param fraction The fraction of the maximum height to use, between `0` and `1`, inclusive.
 *
 * Example usage:
 * @sample androidx.compose.foundation.layout.samples.SimpleFillHeightModifier
 * @sample androidx.compose.foundation.layout.samples.FillHalfHeightModifier
 */
@Stable
fun Modifier.fillMaxHeight(@FloatRange(from = 0.0, to = 1.0) fraction: Float = 1f) =
    this.then(if (fraction == 1f) FillWholeMaxHeight else FillElement.height(fraction))

private val FillWholeMaxHeight = FillElement.height(1f)

/**
 * Have the content fill (possibly only partially) the [Constraints.maxWidth] and
 * [Constraints.maxHeight] of the incoming measurement constraints, by setting the
 * [minimum width][Constraints.minWidth] and the [maximum width][Constraints.maxWidth] to be
 * equal to the [maximum width][Constraints.maxWidth] multiplied by [fraction], as well as
 * the [minimum height][Constraints.minHeight] and the [maximum height][Constraints.minHeight]
 * to be equal to the [maximum height][Constraints.maxHeight] multiplied by [fraction].
 * Note that, by default, the [fraction] is 1, so the modifier will make the content fill
 * the whole available space.
 * If the incoming maximum width or height is [Constraints.Infinity] this modifier will have no
 * effect in that dimension.
 *
 * @param fraction The fraction of the maximum size to use, between `0` and `1`, inclusive.
 *
 * Example usage:
 * @sample androidx.compose.foundation.layout.samples.SimpleFillModifier
 * @sample androidx.compose.foundation.layout.samples.FillHalfSizeModifier
 */
@Stable
fun Modifier.fillMaxSize(@FloatRange(from = 0.0, to = 1.0) fraction: Float = 1f) =
    this.then(if (fraction == 1f) FillWholeMaxSize else FillElement.size(fraction))

private val FillWholeMaxSize = FillElement.size(1f)

/**
 * Allow the content to measure at its desired width without regard for the incoming measurement
 * [minimum width constraint][Constraints.minWidth], and, if [unbounded] is true, also without
 * regard for the incoming measurement [maximum width constraint][Constraints.maxWidth]. If
 * the content's measured size is smaller than the minimum width constraint, [align]
 * it within that minimum width space. If the content's measured size is larger than the maximum
 * width constraint (only possible when [unbounded] is true), [align] over the maximum
 * width space.
 *
 * Example usage:
 * @sample androidx.compose.foundation.layout.samples.SimpleWrapContentHorizontallyAlignedModifier
 */
@Stable
fun Modifier.wrapContentWidth(
    align: Alignment.Horizontal = Alignment.CenterHorizontally,
    unbounded: Boolean = false
) = this.then(
    if (align == Alignment.CenterHorizontally && !unbounded) {
        WrapContentWidthCenter
    } else if (align == Alignment.Start && !unbounded) {
        WrapContentWidthStart
    } else {
        WrapContentElement.width(align, unbounded)
    }
)

private val WrapContentWidthCenter =
    WrapContentElement.width(Alignment.CenterHorizontally, false)
private val WrapContentWidthStart = WrapContentElement.width(Alignment.Start, false)

/**
 * Allow the content to measure at its desired height without regard for the incoming measurement
 * [minimum height constraint][Constraints.minHeight], and, if [unbounded] is true, also without
 * regard for the incoming measurement [maximum height constraint][Constraints.maxHeight]. If the
 * content's measured size is smaller than the minimum height constraint, [align] it within
 * that minimum height space. If the content's measured size is larger than the maximum height
 * constraint (only possible when [unbounded] is true), [align] over the maximum height space.
 *
 * Example usage:
 * @sample androidx.compose.foundation.layout.samples.SimpleWrapContentVerticallyAlignedModifier
 */
@Stable
fun Modifier.wrapContentHeight(
    align: Alignment.Vertical = Alignment.CenterVertically,
    unbounded: Boolean = false
) = this.then(
    if (align == Alignment.CenterVertically && !unbounded) {
        WrapContentHeightCenter
    } else if (align == Alignment.Top && !unbounded) {
        WrapContentHeightTop
    } else {
        WrapContentElement.height(align, unbounded)
    }
)

private val WrapContentHeightCenter =
    WrapContentElement.height(Alignment.CenterVertically, false)
private val WrapContentHeightTop = WrapContentElement.height(Alignment.Top, false)

/**
 * Allow the content to measure at its desired size without regard for the incoming measurement
 * [minimum width][Constraints.minWidth] or [minimum height][Constraints.minHeight] constraints,
 * and, if [unbounded] is true, also without regard for the incoming maximum constraints.
 * If the content's measured size is smaller than the minimum size constraint, [align] it
 * within that minimum sized space. If the content's measured size is larger than the maximum
 * size constraint (only possible when [unbounded] is true), [align] within the maximum space.
 *
 * Example usage:
 * @sample androidx.compose.foundation.layout.samples.SimpleWrapContentAlignedModifier
 */
@Stable
fun Modifier.wrapContentSize(
    align: Alignment = Alignment.Center,
    unbounded: Boolean = false
) = this.then(
    if (align == Alignment.Center && !unbounded) {
        WrapContentSizeCenter
    } else if (align == Alignment.TopStart && !unbounded) {
        WrapContentSizeTopStart
    } else {
        WrapContentElement.size(align, unbounded)
    }
)

private val WrapContentSizeCenter = WrapContentElement.size(Alignment.Center, false)
private val WrapContentSizeTopStart = WrapContentElement.size(Alignment.TopStart, false)

/**
 * Constrain the size of the wrapped layout only when it would be otherwise unconstrained:
 * the [minWidth] and [minHeight] constraints are only applied when the incoming corresponding
 * constraint is `0`.
 * The modifier can be used, for example, to define a default min size of a component,
 * while still allowing it to be overidden with smaller min sizes across usages.
 *
 * Example usage:
 * @sample androidx.compose.foundation.layout.samples.DefaultMinSizeSample
 */
@Stable
fun Modifier.defaultMinSize(
    minWidth: Dp = Dp.Unspecified,
    minHeight: Dp = Dp.Unspecified
) = this.then(UnspecifiedConstraintsElement(minWidth = minWidth, minHeight = minHeight))

private class FillElement(
    private val direction: Direction,
    private val fraction: Float,
    private val inspectorName: String
) : ModifierNodeElement<FillNode>() {
    override fun create(): FillNode = FillNode(direction = direction, fraction = fraction)

    override fun update(node: FillNode) {
        node.direction = direction
        node.fraction = fraction
    }

    override fun InspectorInfo.inspectableProperties() {
        name = inspectorName
        properties["fraction"] = fraction
    }

    override fun equals(other: Any?): Boolean {
        if (this === other) return true
        if (other !is FillElement) return false

        if (direction != other.direction) return false
        if (fraction != other.fraction) return false

        return true
    }

    override fun hashCode(): Int {
        var result = direction.hashCode()
        result = 31 * result + fraction.hashCode()
        return result
    }

    @Suppress("ModifierFactoryExtensionFunction", "ModifierFactoryReturnType")
    companion object {
        @Stable
        fun width(fraction: Float) = FillElement(
            direction = Direction.Horizontal,
            fraction = fraction,
            inspectorName = "fillMaxWidth"
        )

        @Stable
        fun height(fraction: Float) = FillElement(
            direction = Direction.Vertical,
            fraction = fraction,
            inspectorName = "fillMaxHeight"
        )

        @Stable
        fun size(fraction: Float) = FillElement(
            direction = Direction.Both,
            fraction = fraction,
            inspectorName = "fillMaxSize"
        )
    }
}

private class FillNode(
    var direction: Direction,
    var fraction: Float
) : LayoutModifierNode, Modifier.Node() {
    override fun MeasureScope.measure(
        measurable: Measurable,
        constraints: Constraints
    ): MeasureResult {
        val minWidth: Int
        val maxWidth: Int
        if (constraints.hasBoundedWidth && direction != Direction.Vertical) {
            val width = (constraints.maxWidth * fraction).roundToInt()
                .coerceIn(constraints.minWidth, constraints.maxWidth)
            minWidth = width
            maxWidth = width
        } else {
            minWidth = constraints.minWidth
            maxWidth = constraints.maxWidth
        }
        val minHeight: Int
        val maxHeight: Int
        if (constraints.hasBoundedHeight && direction != Direction.Horizontal) {
            val height = (constraints.maxHeight * fraction).roundToInt()
                .coerceIn(constraints.minHeight, constraints.maxHeight)
            minHeight = height
            maxHeight = height
        } else {
            minHeight = constraints.minHeight
            maxHeight = constraints.maxHeight
        }
        val placeable = measurable.measure(
            Constraints(minWidth, maxWidth, minHeight, maxHeight)
        )

        return layout(placeable.width, placeable.height) {
            placeable.placeRelative(0, 0)
        }
    }
}

private class SizeElement(
    private val minWidth: Dp = Dp.Unspecified,
    private val minHeight: Dp = Dp.Unspecified,
    private val maxWidth: Dp = Dp.Unspecified,
    private val maxHeight: Dp = Dp.Unspecified,
    private val enforceIncoming: Boolean,
    private val inspectorInfo: InspectorInfo.() -> Unit
) : ModifierNodeElement<SizeNode>() {
    override fun create(): SizeNode =
        SizeNode(
            minWidth = minWidth,
            minHeight = minHeight,
            maxWidth = maxWidth,
            maxHeight = maxHeight,
            enforceIncoming = enforceIncoming
        )

    override fun update(node: SizeNode) {
        node.minWidth = minWidth
        node.minHeight = minHeight
        node.maxWidth = maxWidth
        node.maxHeight = maxHeight
        node.enforceIncoming = enforceIncoming
    }

    override fun InspectorInfo.inspectableProperties() {
        inspectorInfo()
    }

    override fun equals(other: Any?): Boolean {
        if (this === other) return true
        if (other !is SizeElement) return false

        if (minWidth != other.minWidth) return false
        if (minHeight != other.minHeight) return false
        if (maxWidth != other.maxWidth) return false
        if (maxHeight != other.maxHeight) return false
        if (enforceIncoming != other.enforceIncoming) return false

        return true
    }

    override fun hashCode(): Int {
        var result = minWidth.hashCode()
        result = 31 * result + minHeight.hashCode()
        result = 31 * result + maxWidth.hashCode()
        result = 31 * result + maxHeight.hashCode()
        result = 31 * result + enforceIncoming.hashCode()
        return result
    }
}

private class SizeNode(
    var minWidth: Dp = Dp.Unspecified,
    var minHeight: Dp = Dp.Unspecified,
    var maxWidth: Dp = Dp.Unspecified,
    var maxHeight: Dp = Dp.Unspecified,
    var enforceIncoming: Boolean
) : LayoutModifierNode, Modifier.Node() {
    private val Density.targetConstraints: Constraints
        get() {
            val maxWidth = if (maxWidth != Dp.Unspecified) {
                maxWidth.roundToPx().coerceAtLeast(0)
            } else {
                Constraints.Infinity
            }
            val maxHeight = if (maxHeight != Dp.Unspecified) {
                maxHeight.roundToPx().coerceAtLeast(0)
            } else {
                Constraints.Infinity
            }
            val minWidth = if (minWidth != Dp.Unspecified) {
                minWidth.roundToPx().coerceAtMost(maxWidth).coerceAtLeast(0).let {
                    if (it != Constraints.Infinity) it else 0
                }
            } else {
                0
            }
            val minHeight = if (minHeight != Dp.Unspecified) {
                minHeight.roundToPx().coerceAtMost(maxHeight).coerceAtLeast(0).let {
                    if (it != Constraints.Infinity) it else 0
                }
            } else {
                0
            }
            return Constraints(
                minWidth = minWidth,
                minHeight = minHeight,
                maxWidth = maxWidth,
                maxHeight = maxHeight
            )
        }

    override fun MeasureScope.measure(
        measurable: Measurable,
        constraints: Constraints
    ): MeasureResult {
        val wrappedConstraints = targetConstraints.let { targetConstraints ->
            if (enforceIncoming) {
                constraints.constrain(targetConstraints)
            } else {
                val resolvedMinWidth = if (minWidth != Dp.Unspecified) {
                    targetConstraints.minWidth
                } else {
                    constraints.minWidth.coerceAtMost(targetConstraints.maxWidth)
                }
                val resolvedMaxWidth = if (maxWidth != Dp.Unspecified) {
                    targetConstraints.maxWidth
                } else {
                    constraints.maxWidth.coerceAtLeast(targetConstraints.minWidth)
                }
                val resolvedMinHeight = if (minHeight != Dp.Unspecified) {
                    targetConstraints.minHeight
                } else {
                    constraints.minHeight.coerceAtMost(targetConstraints.maxHeight)
                }
                val resolvedMaxHeight = if (maxHeight != Dp.Unspecified) {
                    targetConstraints.maxHeight
                } else {
                    constraints.maxHeight.coerceAtLeast(targetConstraints.minHeight)
                }
                Constraints(
                    resolvedMinWidth,
                    resolvedMaxWidth,
                    resolvedMinHeight,
                    resolvedMaxHeight
                )
            }
        }
        val placeable = measurable.measure(wrappedConstraints)
        return layout(placeable.width, placeable.height) {
            placeable.placeRelative(0, 0)
        }
    }

    override fun IntrinsicMeasureScope.minIntrinsicWidth(
        measurable: IntrinsicMeasurable,
        height: Int
    ): Int {
        val constraints = targetConstraints
        return if (constraints.hasFixedWidth) {
            constraints.maxWidth
        } else {
            constraints.constrainWidth(measurable.minIntrinsicWidth(height))
        }
    }

    override fun IntrinsicMeasureScope.minIntrinsicHeight(
        measurable: IntrinsicMeasurable,
        width: Int
    ): Int {
        val constraints = targetConstraints
        return if (constraints.hasFixedHeight) {
            constraints.maxHeight
        } else {
            constraints.constrainHeight(measurable.minIntrinsicHeight(width))
        }
    }

    override fun IntrinsicMeasureScope.maxIntrinsicWidth(
        measurable: IntrinsicMeasurable,
        height: Int
    ): Int {
        val constraints = targetConstraints
        return if (constraints.hasFixedWidth) {
            constraints.maxWidth
        } else {
            constraints.constrainWidth(measurable.maxIntrinsicWidth(height))
        }
    }

    override fun IntrinsicMeasureScope.maxIntrinsicHeight(
        measurable: IntrinsicMeasurable,
        width: Int
    ): Int {
        val constraints = targetConstraints
        return if (constraints.hasFixedHeight) {
            constraints.maxHeight
        } else {
            constraints.constrainHeight(measurable.maxIntrinsicHeight(width))
        }
    }
}

private class WrapContentElement(
    private val direction: Direction,
    private val unbounded: Boolean,
    private val alignmentCallback: (IntSize, LayoutDirection) -> IntOffset,
    private val align: Any, // only used for equals and hashcode
    private val inspectorName: String
) : ModifierNodeElement<WrapContentNode>() {
    override fun create(): WrapContentNode = WrapContentNode(
        direction,
        unbounded,
        alignmentCallback
    )

    override fun update(node: WrapContentNode) {
        node.direction = direction
        node.unbounded = unbounded
        node.alignmentCallback = alignmentCallback
    }

    override fun InspectorInfo.inspectableProperties() {
        name = inspectorName
        properties["align"] = align
        properties["unbounded"] = unbounded
    }

    override fun equals(other: Any?): Boolean {
        if (this === other) return true
<<<<<<< HEAD
        if (other == null || this::class != other::class) return false
=======
        if (other === null) return false
        if (this::class != other::class) return false
>>>>>>> 3053cc79

        other as WrapContentElement

        if (direction != other.direction) return false
        if (unbounded != other.unbounded) return false
        if (align != other.align) return false

        return true
    }

    override fun hashCode(): Int {
        var result = direction.hashCode()
        result = 31 * result + unbounded.hashCode()
        result = 31 * result + align.hashCode()
        return result
    }

    @Suppress("ModifierFactoryExtensionFunction", "ModifierFactoryReturnType")
    companion object {
        @Stable
        fun width(
            align: Alignment.Horizontal,
            unbounded: Boolean
        ) = WrapContentElement(
            direction = Direction.Horizontal,
            unbounded = unbounded,
            alignmentCallback = { size, layoutDirection ->
                IntOffset(align.align(0, size.width, layoutDirection), 0)
            },
            align,
            inspectorName = "wrapContentWidth"
        )

        @Stable
        fun height(
            align: Alignment.Vertical,
            unbounded: Boolean
        ) = WrapContentElement(
            direction = Direction.Vertical,
            unbounded = unbounded,
            alignmentCallback = { size, _ ->
                IntOffset(0, align.align(0, size.height))
            },
            align,
            inspectorName = "wrapContentHeight"
        )

        @Stable
        fun size(
            align: Alignment,
            unbounded: Boolean
        ) = WrapContentElement(
            direction = Direction.Both,
            unbounded = unbounded,
            alignmentCallback = { size, layoutDirection ->
                align.align(IntSize.Zero, size, layoutDirection)
            },
            align,
            inspectorName = "wrapContentSize"
        )
    }
}

private class WrapContentNode(
    var direction: Direction,
    var unbounded: Boolean,
    var alignmentCallback: (IntSize, LayoutDirection) -> IntOffset,
) : LayoutModifierNode, Modifier.Node() {
    override fun MeasureScope.measure(
        measurable: Measurable,
        constraints: Constraints
    ): MeasureResult {
        val wrappedConstraints = Constraints(
            minWidth = if (direction != Direction.Vertical) 0 else constraints.minWidth,
            minHeight = if (direction != Direction.Horizontal) 0 else constraints.minHeight,
            maxWidth = if (direction != Direction.Vertical && unbounded) {
                Constraints.Infinity
            } else {
                constraints.maxWidth
            },
            maxHeight = if (direction != Direction.Horizontal && unbounded) {
                Constraints.Infinity
            } else {
                constraints.maxHeight
            }
        )
        val placeable = measurable.measure(wrappedConstraints)
        val wrapperWidth = placeable.width.coerceIn(constraints.minWidth, constraints.maxWidth)
        val wrapperHeight = placeable.height.coerceIn(constraints.minHeight, constraints.maxHeight)
        return layout(
            wrapperWidth,
            wrapperHeight
        ) {
            val position = alignmentCallback(
                IntSize(wrapperWidth - placeable.width, wrapperHeight - placeable.height),
                layoutDirection
            )
            placeable.place(position)
        }
    }
}

private class UnspecifiedConstraintsElement(
    val minWidth: Dp = Dp.Unspecified,
    val minHeight: Dp = Dp.Unspecified,
) : ModifierNodeElement<UnspecifiedConstraintsNode>() {
    override fun create(): UnspecifiedConstraintsNode = UnspecifiedConstraintsNode(
        minWidth = minWidth,
        minHeight = minHeight
    )

    override fun update(node: UnspecifiedConstraintsNode) {
        node.minWidth = minWidth
        node.minHeight = minHeight
    }

    override fun InspectorInfo.inspectableProperties() {
        name = "defaultMinSize"
        properties["minWidth"] = minWidth
        properties["minHeight"] = minHeight
    }

    override fun equals(other: Any?): Boolean {
        if (other !is UnspecifiedConstraintsElement) return false
        return minWidth == other.minWidth && minHeight == other.minHeight
    }

    override fun hashCode() = minWidth.hashCode() * 31 + minHeight.hashCode()
}

private class UnspecifiedConstraintsNode(
    var minWidth: Dp = Dp.Unspecified,
    var minHeight: Dp = Dp.Unspecified
) : LayoutModifierNode, Modifier.Node() {
    override fun MeasureScope.measure(
        measurable: Measurable,
        constraints: Constraints
    ): MeasureResult {
        val wrappedConstraints = Constraints(
            if (minWidth != Dp.Unspecified && constraints.minWidth == 0) {
                minWidth.roundToPx().coerceAtMost(constraints.maxWidth).coerceAtLeast(0)
            } else {
                constraints.minWidth
            },
            constraints.maxWidth,
            if (minHeight != Dp.Unspecified && constraints.minHeight == 0) {
                minHeight.roundToPx().coerceAtMost(constraints.maxHeight).coerceAtLeast(0)
            } else {
                constraints.minHeight
            },
            constraints.maxHeight
        )
        val placeable = measurable.measure(wrappedConstraints)
        return layout(placeable.width, placeable.height) {
            placeable.placeRelative(0, 0)
        }
    }

    override fun IntrinsicMeasureScope.minIntrinsicWidth(
        measurable: IntrinsicMeasurable,
        height: Int
    ) = measurable.minIntrinsicWidth(height).coerceAtLeast(
        if (minWidth != Dp.Unspecified) minWidth.roundToPx() else 0
    )

    override fun IntrinsicMeasureScope.maxIntrinsicWidth(
        measurable: IntrinsicMeasurable,
        height: Int
    ) = measurable.maxIntrinsicWidth(height).coerceAtLeast(
        if (minWidth != Dp.Unspecified) minWidth.roundToPx() else 0
    )

    override fun IntrinsicMeasureScope.minIntrinsicHeight(
        measurable: IntrinsicMeasurable,
        width: Int
    ) = measurable.minIntrinsicHeight(width).coerceAtLeast(
        if (minHeight != Dp.Unspecified) minHeight.roundToPx() else 0
    )

    override fun IntrinsicMeasureScope.maxIntrinsicHeight(
        measurable: IntrinsicMeasurable,
        width: Int
    ) = measurable.maxIntrinsicHeight(width).coerceAtLeast(
        if (minHeight != Dp.Unspecified) minHeight.roundToPx() else 0
    )
}

internal enum class Direction {
    Vertical, Horizontal, Both
}<|MERGE_RESOLUTION|>--- conflicted
+++ resolved
@@ -917,12 +917,8 @@
 
     override fun equals(other: Any?): Boolean {
         if (this === other) return true
-<<<<<<< HEAD
-        if (other == null || this::class != other::class) return false
-=======
         if (other === null) return false
         if (this::class != other::class) return false
->>>>>>> 3053cc79
 
         other as WrapContentElement
 
