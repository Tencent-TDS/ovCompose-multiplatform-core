--- conflicted
+++ resolved
@@ -455,21 +455,12 @@
         ) {
             "Padding must be non-negative"
         }
-<<<<<<< HEAD
-        val horizontal =
-            paddingValues.calculateLeftPadding(layoutDirection).roundToPx() +
-                paddingValues.calculateRightPadding(layoutDirection).roundToPx()
-        val vertical =
-            paddingValues.calculateTopPadding().roundToPx() +
-                paddingValues.calculateBottomPadding().roundToPx()
-=======
 
         val roundedLeftPadding = leftPadding.roundToPx()
         val horizontal = roundedLeftPadding + rightPadding.roundToPx()
 
         val roundedTopPadding = topPadding.roundToPx()
         val vertical = roundedTopPadding + bottomPadding.roundToPx()
->>>>>>> 3d4510a6
 
         val placeable = measurable.measure(constraints.offset(-horizontal, -vertical))
 
