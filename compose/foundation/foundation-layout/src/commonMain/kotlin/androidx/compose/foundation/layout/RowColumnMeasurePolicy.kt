--- conflicted
+++ resolved
@@ -170,8 +170,7 @@
             try {
                 remainder -= weightedSize.fastRoundToInt()
             } catch (e: IllegalArgumentException) {
-                throw initCause(
-                    IllegalArgumentException(
+                throw IllegalArgumentException(
                         "This log indicates a hard-to-reproduce Compose issue, " +
                             "modified with additional debugging details. " +
                             "Please help us by adding your experiences to the bug link provided. " +
@@ -200,16 +199,9 @@
                             "itemWeight " +
                             itemWeight +
                             "weightedSize " +
-<<<<<<< HEAD
                             weightedSize,
                         e
-                    )
-=======
-                            weightedSize
-                    ),
-                    e
                 )
->>>>>>> 8b5ab348
             }
         }
 
@@ -249,8 +241,7 @@
                             isPrioritizing = true
                         )
                 } catch (e: IllegalArgumentException) {
-                    throw initCause(
-                        IllegalArgumentException(
+                    throw IllegalArgumentException(
                             "This log indicates a hard-to-reproduce Compose issue, " +
                                 "modified with additional debugging details. " +
                                 "Please help us by adding your experiences to the bug link provided. " +
@@ -285,16 +276,9 @@
                                 "remainderUnit " +
                                 remainderUnit +
                                 "childMainAxisSize " +
-<<<<<<< HEAD
                                 childMainAxisSize,
-                            e
-                        )
-=======
-                                childMainAxisSize
-                        ),
                         e
                     )
->>>>>>> 8b5ab348
                 }
                 val placeable = child.measure(childConstraints)
                 val placeableMainAxisSize = placeable.mainAxisSize()
@@ -364,9 +348,4 @@
         startIndex,
         endIndex
     )
-}
-
-internal expect inline fun initCause(
-    exception: IllegalArgumentException,
-    cause: Exception
-): Throwable+}