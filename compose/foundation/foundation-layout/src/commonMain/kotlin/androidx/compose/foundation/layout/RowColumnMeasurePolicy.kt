--- conflicted
+++ resolved
@@ -132,11 +132,7 @@
                                 if (mainAxisMax == Constraints.Infinity) {
                                     Constraints.Infinity
                                 } else {
-<<<<<<< HEAD
-                                    remaining.coerceAtLeast(0)
-=======
                                     remaining.fastCoerceAtLeast(0)
->>>>>>> 3d4510a6
                                 },
                             crossAxisMax = crossAxisDesiredSize ?: crossAxisMax
                         )
@@ -145,11 +141,7 @@
             val placeableCrossAxisSize = placeable.crossAxisSize()
             childrenMainAxisSize[i - startIndex] = placeableMainAxisSize
             spaceAfterLastNoWeight =
-<<<<<<< HEAD
-                min(arrangementSpacingInt, (remaining - placeableMainAxisSize).coerceAtLeast(0))
-=======
                 min(arrangementSpacingInt, (remaining - placeableMainAxisSize).fastCoerceAtLeast(0))
->>>>>>> 3d4510a6
             fixedSpace += placeableMainAxisSize + spaceAfterLastNoWeight
             crossAxisSpace = max(crossAxisSpace, placeableCrossAxisSize)
             placeables[i] = placeable
@@ -178,46 +170,7 @@
             val measurable = measurables[i]
             val itemWeight = measurable.rowColumnParentData.weight
             val weightedSize = (weightUnitSpace * itemWeight)
-<<<<<<< HEAD
-            try {
-                remainder -= weightedSize.fastRoundToInt()
-            } catch (e: IllegalArgumentException) {
-                throw IllegalArgumentException(
-                        "This log indicates a hard-to-reproduce Compose issue, " +
-                            "modified with additional debugging details. " +
-                            "Please help us by adding your experiences to the bug link provided. " +
-                            "Thank you for helping us improve Compose. " +
-                            "https://issuetracker.google.com/issues/297974033 " +
-                            "mainAxisMax " +
-                            mainAxisMax +
-                            "mainAxisMin " +
-                            mainAxisMin +
-                            "targetSpace " +
-                            targetSpace +
-                            "arrangementSpacingPx " +
-                            arrangementSpacingPx +
-                            "weightChildrenCount " +
-                            weightChildrenCount +
-                            "fixedSpace " +
-                            fixedSpace +
-                            "arrangementSpacingTotal " +
-                            arrangementSpacingTotal +
-                            "remainingToTarget " +
-                            remainingToTarget +
-                            "totalWeight " +
-                            totalWeight +
-                            "weightUnitSpace " +
-                            weightUnitSpace +
-                            "itemWeight " +
-                            itemWeight +
-                            "weightedSize " +
-                            weightedSize,
-                        e
-                    )
-            }
-=======
             remainder -= weightedSize.fastRoundToInt()
->>>>>>> 3d4510a6
         }
 
         for (i in startIndex until endIndex) {
@@ -231,11 +184,7 @@
                         parentData?.flowLayoutData?.let {
                             (it.fillCrossAxisFraction * crossAxisMax).fastRoundToInt()
                         }
-<<<<<<< HEAD
-                check(weight > 0) { "All weights <= 0 should have placeables" }
-=======
                 checkPrecondition(weight > 0) { "All weights <= 0 should have placeables" }
->>>>>>> 3d4510a6
                 // After the weightUnitSpace rounding, the total space going to be occupied
                 // can be smaller or larger than remainingToTarget. Here we distribute the
                 // loss or gain remainder evenly to the first children.
@@ -243,64 +192,6 @@
                 remainder -= remainderUnit
                 val weightedSize = (weightUnitSpace * weight)
                 val childMainAxisSize = max(0, weightedSize.fastRoundToInt() + remainderUnit)
-<<<<<<< HEAD
-
-                val childConstraints: Constraints
-                try {
-                    childConstraints =
-                        createConstraints(
-                            mainAxisMin =
-                                if (parentData.fill && childMainAxisSize != Constraints.Infinity) {
-                                    childMainAxisSize
-                                } else {
-                                    0
-                                },
-                            crossAxisMin = crossAxisDesiredSize ?: 0,
-                            mainAxisMax = childMainAxisSize,
-                            crossAxisMax = crossAxisDesiredSize ?: crossAxisMax,
-                            isPrioritizing = true
-                        )
-                } catch (e: IllegalArgumentException) {
-                    throw IllegalArgumentException(
-                            "This log indicates a hard-to-reproduce Compose issue, " +
-                                "modified with additional debugging details. " +
-                                "Please help us by adding your experiences to the bug link provided. " +
-                                "Thank you for helping us improve Compose. " +
-                                "https://issuetracker.google.com/issues/300280216 " +
-                                "mainAxisMax " +
-                                mainAxisMax +
-                                "mainAxisMin " +
-                                mainAxisMin +
-                                "targetSpace " +
-                                targetSpace +
-                                "arrangementSpacingPx " +
-                                arrangementSpacingPx +
-                                "weightChildrenCount " +
-                                weightChildrenCount +
-                                "fixedSpace " +
-                                fixedSpace +
-                                "arrangementSpacingTotal " +
-                                arrangementSpacingTotal +
-                                "remainingToTarget " +
-                                remainingToTarget +
-                                "totalWeight " +
-                                totalWeight +
-                                "weightUnitSpace " +
-                                weightUnitSpace +
-                                "weight " +
-                                weight +
-                                "weightedSize " +
-                                weightedSize +
-                                "crossAxisDesiredSize " +
-                                crossAxisDesiredSize +
-                                "remainderUnit " +
-                                remainderUnit +
-                                "childMainAxisSize " +
-                                childMainAxisSize,
-                            e
-                        )
-                }
-=======
                 val childConstraints: Constraints =
                     createConstraints(
                         mainAxisMin =
@@ -314,7 +205,6 @@
                         crossAxisMax = crossAxisDesiredSize ?: crossAxisMax,
                         isPrioritizing = true
                     )
->>>>>>> 3d4510a6
                 val placeable = child.measure(childConstraints)
                 val placeableMainAxisSize = placeable.mainAxisSize()
                 val placeableCrossAxisSize = placeable.crossAxisSize()
@@ -325,13 +215,9 @@
             }
         }
         weightedSpace =
-<<<<<<< HEAD
-            (weightedSpace + arrangementSpacingTotal).toInt().coerceIn(0, mainAxisMax - fixedSpace)
-=======
             (weightedSpace + arrangementSpacingTotal)
                 .toInt()
                 .fastCoerceIn(0, mainAxisMax - fixedSpace)
->>>>>>> 3d4510a6
     }
 
     // we've done this check in weights as to avoid going through another loop
@@ -363,15 +249,6 @@
     }
 
     // Compute the Row or Column size and position the children.
-<<<<<<< HEAD
-    val mainAxisLayoutSize = max((fixedSpace + weightedSpace).coerceAtLeast(0), mainAxisMin)
-    val crossAxisLayoutSize =
-        max(
-            crossAxisSpace,
-            max(crossAxisMin, beforeCrossAxisAlignmentLine + afterCrossAxisAlignmentLine)
-        )
-    val mainAxisPositions = IntArray(subSize) { 0 }
-=======
     val mainAxisLayoutSize = max((fixedSpace + weightedSpace).fastCoerceAtLeast(0), mainAxisMin)
     val crossAxisLayoutSize =
         maxOf(
@@ -380,7 +257,6 @@
             beforeCrossAxisAlignmentLine + afterCrossAxisAlignmentLine
         )
     val mainAxisPositions = IntArray(subSize)
->>>>>>> 3d4510a6
     populateMainAxisPositions(
         mainAxisLayoutSize,
         childrenMainAxisSize,
