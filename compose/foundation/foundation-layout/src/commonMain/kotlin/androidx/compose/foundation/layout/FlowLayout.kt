/*
 * Copyright 2023 The Android Open Source Project
 *
 * Licensed under the Apache License, Version 2.0 (the "License");
 * you may not use this file except in compliance with the License.
 * You may obtain a copy of the License at
 *
 *      http://www.apache.org/licenses/LICENSE-2.0
 *
 * Unless required by applicable law or agreed to in writing, software
 * distributed under the License is distributed on an "AS IS" BASIS,
 * WITHOUT WARRANTIES OR CONDITIONS OF ANY KIND, either express or implied.
 * See the License for the specific language governing permissions and
 * limitations under the License.
 */

@file:Suppress("DEPRECATION")

package androidx.compose.foundation.layout

import androidx.annotation.FloatRange
import androidx.collection.IntIntPair
import androidx.collection.mutableIntListOf
import androidx.collection.mutableIntObjectMapOf
import androidx.compose.foundation.layout.internal.requirePrecondition
import androidx.compose.runtime.Composable
import androidx.compose.runtime.Stable
import androidx.compose.runtime.collection.MutableVector
import androidx.compose.runtime.collection.mutableVectorOf
import androidx.compose.runtime.remember
import androidx.compose.ui.Alignment
import androidx.compose.ui.Modifier
import androidx.compose.ui.layout.IntrinsicMeasurable
import androidx.compose.ui.layout.IntrinsicMeasureScope
import androidx.compose.ui.layout.Layout
import androidx.compose.ui.layout.Measurable
import androidx.compose.ui.layout.MeasurePolicy
import androidx.compose.ui.layout.MeasureResult
import androidx.compose.ui.layout.MeasureScope
import androidx.compose.ui.layout.MultiContentMeasurePolicy
import androidx.compose.ui.layout.Placeable
import androidx.compose.ui.node.ModifierNodeElement
import androidx.compose.ui.node.ParentDataModifierNode
import androidx.compose.ui.platform.InspectorInfo
import androidx.compose.ui.unit.Constraints
import androidx.compose.ui.unit.Density
import androidx.compose.ui.unit.Dp
import androidx.compose.ui.unit.LayoutDirection
import androidx.compose.ui.util.fastCoerceAtLeast
import androidx.compose.ui.util.fastCoerceIn
import androidx.compose.ui.util.fastForEachIndexed
import kotlin.math.ceil
import kotlin.math.max
import kotlin.math.min

/**
 * [FlowRow] is a layout that fills items from left to right (ltr) in LTR layouts or right to left
 * (rtl) in RTL layouts and when it runs out of space, moves to the next "row" or "line" positioned
 * on the bottom, and then continues filling items until the items run out.
 *
 * Example:
 *
 * @sample androidx.compose.foundation.layout.samples.SimpleFlowRow
 *
 * When a Modifier [RowScope.weight] is provided, it scales the item based on the number items that
 * fall on the row it was placed in.
 *
 * Note that if two or more Text components are placed in a [Row], normally they should be aligned
 * by their first baselines. [FlowRow] as a general purpose container does not do it automatically
 * so developers need to handle this manually. This is achieved by adding a
 * [RowScope.alignByBaseline] modifier to every such Text component. By default this modifier aligns
 * by [androidx.compose.ui.layout.FirstBaseline]. If, however, you need to align Texts by
 * [androidx.compose.ui.layout.LastBaseline] for example, use a more general [RowScope.alignBy]
 * modifier.
 *
 * @param modifier The modifier to be applied to the Row.
 * @param horizontalArrangement The horizontal arrangement of the layout's children.
 * @param verticalArrangement The vertical arrangement of the layout's virtual rows.
 * @param itemVerticalAlignment The cross axis/vertical alignment of an item in the column.
 * @param maxItemsInEachRow The maximum number of items per row
 * @param maxLines The max number of rows
 * @param overflow The strategy to handle overflowing items
 * @param content The content as a [RowScope]
 * @see FlowColumn
 * @see [androidx.compose.foundation.layout.Row]
 */
@Deprecated("The overflow parameter has been deprecated")
@Composable
@ExperimentalLayoutApi
fun FlowRow(
    modifier: Modifier = Modifier,
    horizontalArrangement: Arrangement.Horizontal = Arrangement.Start,
    verticalArrangement: Arrangement.Vertical = Arrangement.Top,
    itemVerticalAlignment: Alignment.Vertical = Alignment.Top,
    maxItemsInEachRow: Int = Int.MAX_VALUE,
    maxLines: Int = Int.MAX_VALUE,
    overflow: FlowRowOverflow = FlowRowOverflow.Clip,
    content: @Composable FlowRowScope.() -> Unit
) {
    val overflowState = remember(overflow) { overflow.createOverflowState() }
    val measurePolicy =
        rowMeasurementMultiContentHelper(
            horizontalArrangement,
            verticalArrangement,
            itemVerticalAlignment,
            maxItemsInEachRow,
            maxLines,
            overflowState
        )
    val list: List<@Composable () -> Unit> =
        remember(overflow, content, maxLines) {
            val mutableList: MutableList<@Composable () -> Unit> = mutableListOf()
            mutableList.add { FlowRowScopeInstance.content() }
            overflow.addOverflowComposables(overflowState, mutableList)
            mutableList
        }

    Layout(contents = list, measurePolicy = measurePolicy, modifier = modifier)
}

/**
 * [FlowRow] is a layout that fills items from left to right (ltr) in LTR layouts or right to left
 * (rtl) in RTL layouts and when it runs out of space, moves to the next "row" or "line" positioned
 * on the bottom, and then continues filling items until the items run out.
 *
 * Example:
 *
 * @sample androidx.compose.foundation.layout.samples.SimpleFlowRow
 *
 * When a Modifier [RowScope.weight] is provided, it scales the item based on the number items that
 * fall on the row it was placed in.
 *
 * Note that if two or more Text components are placed in a [Row], normally they should be aligned
 * by their first baselines. [FlowRow] as a general purpose container does not do it automatically
 * so developers need to handle this manually. This is achieved by adding a
 * [RowScope.alignByBaseline] modifier to every such Text component. By default this modifier aligns
 * by [androidx.compose.ui.layout.FirstBaseline]. If, however, you need to align Texts by
 * [androidx.compose.ui.layout.LastBaseline] for example, use a more general [RowScope.alignBy]
 * modifier.
 *
 * @param modifier The modifier to be applied to the Row.
 * @param horizontalArrangement The horizontal arrangement of the layout's children.
 * @param verticalArrangement The vertical arrangement of the layout's virtual rows.
 * @param itemVerticalAlignment The cross axis/vertical alignment of an item in the column.
 * @param maxItemsInEachRow The maximum number of items per row
 * @param maxLines The max number of rows
 * @param content The content as a [RowScope]
 * @see FlowColumn
 * @see [androidx.compose.foundation.layout.Row]
 */
@OptIn(ExperimentalLayoutApi::class)
@Composable
fun FlowRow(
    modifier: Modifier = Modifier,
    horizontalArrangement: Arrangement.Horizontal = Arrangement.Start,
    verticalArrangement: Arrangement.Vertical = Arrangement.Top,
    itemVerticalAlignment: Alignment.Vertical = Alignment.Top,
    maxItemsInEachRow: Int = Int.MAX_VALUE,
    maxLines: Int = Int.MAX_VALUE,
    content: @Composable FlowRowScope.() -> Unit
) =
    FlowRow(
        modifier,
        horizontalArrangement,
        verticalArrangement,
        itemVerticalAlignment,
        maxItemsInEachRow,
        maxLines,
        FlowRowOverflow.Clip,
        content,
    )

/**
 * [FlowColumn] is a layout that fills items from top to bottom, and when it runs out of space on
 * the bottom, moves to the next "column" or "line" on the right or left based on ltr or rtl
 * layouts, and then continues filling items from top to bottom.
 *
 * It supports ltr in LTR layouts, by placing the first column to the left, and then moving to the
 * right It supports rtl in RTL layouts, by placing the first column to the right, and then moving
 * to the left
 *
 * Example:
 *
 * @sample androidx.compose.foundation.layout.samples.SimpleFlowColumn
 *
 * When a Modifier [ColumnScope.weight] is provided, it scales the item based on the number items
 * that fall on the column it was placed in.
 *
 * @param modifier The modifier to be applied to the Row.
 * @param verticalArrangement The vertical arrangement of the layout's children.
 * @param horizontalArrangement The horizontal arrangement of the layout's virtual columns
 * @param itemHorizontalAlignment The cross axis/horizontal alignment of an item in the column.
 * @param maxItemsInEachColumn The maximum number of items per column
 * @param maxLines The max number of rows
 * @param overflow The strategy to handle overflowing items
 * @param content The content as a [ColumnScope]
 * @see FlowRow
 * @see ContextualFlowColumn
 * @see [androidx.compose.foundation.layout.Column]
 */
@Deprecated("The overflow parameter has been deprecated")
@Composable
@ExperimentalLayoutApi
fun FlowColumn(
    modifier: Modifier = Modifier,
    verticalArrangement: Arrangement.Vertical = Arrangement.Top,
    horizontalArrangement: Arrangement.Horizontal = Arrangement.Start,
    itemHorizontalAlignment: Alignment.Horizontal = Alignment.Start,
    maxItemsInEachColumn: Int = Int.MAX_VALUE,
    maxLines: Int = Int.MAX_VALUE,
    overflow: FlowColumnOverflow = FlowColumnOverflow.Clip,
    content: @Composable FlowColumnScope.() -> Unit
) {
    val overflowState = remember(overflow) { overflow.createOverflowState() }
    val measurePolicy =
        columnMeasurementMultiContentHelper(
            verticalArrangement,
            horizontalArrangement,
            itemHorizontalAlignment,
            maxItemsInEachColumn,
            maxLines,
            overflowState
        )
    val list: List<@Composable () -> Unit> =
        remember(overflow, content, maxLines) {
            val mutableList: MutableList<@Composable () -> Unit> = mutableListOf()
            mutableList.add { FlowColumnScopeInstance.content() }
            overflow.addOverflowComposables(overflowState, mutableList)
            mutableList
        }
    Layout(contents = list, measurePolicy = measurePolicy, modifier = modifier)
}

/**
 * [FlowColumn] is a layout that fills items from top to bottom, and when it runs out of space on
 * the bottom, moves to the next "column" or "line" on the right or left based on ltr or rtl
 * layouts, and then continues filling items from top to bottom.
 *
 * It supports ltr in LTR layouts, by placing the first column to the left, and then moving to the
 * right It supports rtl in RTL layouts, by placing the first column to the right, and then moving
 * to the left
 *
 * Example:
 *
 * @sample androidx.compose.foundation.layout.samples.SimpleFlowColumn
 *
 * When a Modifier [ColumnScope.weight] is provided, it scales the item based on the number items
 * that fall on the column it was placed in.
 *
 * @param modifier The modifier to be applied to the Row.
 * @param verticalArrangement The vertical arrangement of the layout's children.
 * @param horizontalArrangement The horizontal arrangement of the layout's virtual columns
 * @param itemHorizontalAlignment The cross axis/horizontal alignment of an item in the column.
 * @param maxItemsInEachColumn The maximum number of items per column
 * @param maxLines The max number of rows
 * @param content The content as a [ColumnScope]
 * @see FlowRow
 * @see [androidx.compose.foundation.layout.Column]
 */
<<<<<<< HEAD
@Composable
@ExperimentalLayoutApi
=======
@OptIn(ExperimentalLayoutApi::class)
@Composable
>>>>>>> 4d46d7cd
fun FlowColumn(
    modifier: Modifier = Modifier,
    verticalArrangement: Arrangement.Vertical = Arrangement.Top,
    horizontalArrangement: Arrangement.Horizontal = Arrangement.Start,
    itemHorizontalAlignment: Alignment.Horizontal = Alignment.Start,
    maxItemsInEachColumn: Int = Int.MAX_VALUE,
    maxLines: Int = Int.MAX_VALUE,
    content: @Composable FlowColumnScope.() -> Unit
) =
    FlowColumn(
        modifier,
        verticalArrangement,
        horizontalArrangement,
        itemHorizontalAlignment,
        maxItemsInEachColumn,
        maxLines,
        FlowColumnOverflow.Clip,
        content,
    )

/** Scope for the children of [FlowRow]. */
@LayoutScopeMarker
@Stable
interface FlowRowScope : RowScope {
    /**
     * Have the item fill (possibly only partially) the max height of the tallest item in the row it
     * was placed in, within the [FlowRow].
     *
     * @param fraction The fraction of the max height of the tallest item between `0` and `1`,
     *   inclusive.
     *
     * Example usage:
     *
     * @sample androidx.compose.foundation.layout.samples.SimpleFlowRow_EqualHeight
     */
    @ExperimentalLayoutApi
    fun Modifier.fillMaxRowHeight(
        @FloatRange(from = 0.0, to = 1.0) fraction: Float = 1f,
    ): Modifier
}

/** Scope for the overflow [FlowRow]. */
@LayoutScopeMarker
@Stable
@ExperimentalLayoutApi
interface FlowRowOverflowScope : FlowRowScope {
    /**
     * Total Number of Items available to show in [FlowRow] This includes items that may not be
     * displayed.
     *
     * In [ContextualFlowRow], this matches the [ContextualFlowRow]'s `itemCount` parameter
     */
    @ExperimentalLayoutApi val totalItemCount: Int

    /** Total Number of Items displayed in the [FlowRow] */
    @ExperimentalLayoutApi val shownItemCount: Int
}

/** Scope for the children of [FlowColumn]. */
@LayoutScopeMarker
@Stable
interface FlowColumnScope : ColumnScope {
    /**
     * Have the item fill (possibly only partially) the max width of the widest item in the column
     * it was placed in, within the [FlowColumn].
     *
     * @param fraction The fraction of the max width of the widest item between `0` and `1`,
     *   inclusive.
     *
     * Example usage:
     *
     * @sample androidx.compose.foundation.layout.samples.SimpleFlowColumn_EqualWidth
     */
    @ExperimentalLayoutApi
    fun Modifier.fillMaxColumnWidth(
        @FloatRange(from = 0.0, to = 1.0) fraction: Float = 1f,
    ): Modifier
}

/** Scope for the overflow [FlowColumn]. */
@LayoutScopeMarker
@Stable
@ExperimentalLayoutApi
interface FlowColumnOverflowScope : FlowColumnScope {
    /**
     * Total Number of Items available to show in [FlowColumn] This includes items that may not be
     * displayed.
     *
     * In [ContextualFlowColumn], this matches the [ContextualFlowColumn]'s `itemCount` parameter
     */
    @ExperimentalLayoutApi val totalItemCount: Int

    /** Total Number of Items displayed in the [FlowColumn] */
    @ExperimentalLayoutApi val shownItemCount: Int
}

@OptIn(ExperimentalLayoutApi::class)
internal object FlowRowScopeInstance : RowScope by RowScopeInstance, FlowRowScope {
    override fun Modifier.fillMaxRowHeight(fraction: Float): Modifier {
        requirePrecondition(fraction >= 0.0f && fraction <= 1.0f) {
            "invalid fraction $fraction; must be >= 0 and <= 1.0"
        }
        return this.then(
            FillCrossAxisSizeElement(
                fraction = fraction,
            )
        )
    }
}

@OptIn(ExperimentalLayoutApi::class)
internal class FlowRowOverflowScopeImpl(private val state: FlowLayoutOverflowState) :
    FlowRowScope by FlowRowScopeInstance, FlowRowOverflowScope {
    override val totalItemCount: Int by lazyInt { state.itemCount }

    override val shownItemCount: Int by lazyInt(state.shownItemLazyErrorMessage) { state.itemShown }
}

@OptIn(ExperimentalLayoutApi::class)
internal class FlowColumnOverflowScopeImpl(private val state: FlowLayoutOverflowState) :
    FlowColumnScope by FlowColumnScopeInstance, FlowColumnOverflowScope {
    override val totalItemCount: Int by lazyInt { state.itemCount }

    override val shownItemCount: Int by lazyInt(state.shownItemLazyErrorMessage) { state.itemShown }
}

@OptIn(ExperimentalLayoutApi::class)
internal object FlowColumnScopeInstance : ColumnScope by ColumnScopeInstance, FlowColumnScope {
    override fun Modifier.fillMaxColumnWidth(fraction: Float): Modifier {
        requirePrecondition(fraction >= 0.0f && fraction <= 1.0f) {
            "invalid fraction $fraction; must be >= 0 and <= 1.0"
        }
        return this.then(
            FillCrossAxisSizeElement(
                fraction = fraction,
            )
        )
    }
}

internal data class FlowLayoutData(var fillCrossAxisFraction: Float)

internal class FillCrossAxisSizeNode(
    var fraction: Float,
) : ParentDataModifierNode, Modifier.Node() {
    override fun Density.modifyParentData(parentData: Any?) =
        ((parentData as? RowColumnParentData) ?: RowColumnParentData()).also {
            it.flowLayoutData = it.flowLayoutData ?: FlowLayoutData(fraction)
            it.flowLayoutData!!.fillCrossAxisFraction = fraction
        }
}

internal class FillCrossAxisSizeElement(val fraction: Float) :
    ModifierNodeElement<FillCrossAxisSizeNode>() {
    override fun create(): FillCrossAxisSizeNode {
        return FillCrossAxisSizeNode(fraction)
    }

    override fun update(node: FillCrossAxisSizeNode) {
        node.fraction = fraction
    }

    override fun InspectorInfo.inspectableProperties() {
        name = "fraction"
        value = fraction
        properties["fraction"] = fraction
    }

    override fun hashCode(): Int {
        var result = fraction.hashCode()
        result *= 31
        return result
    }

    override fun equals(other: Any?): Boolean {
        if (this === other) return true
        val otherModifier = other as? FillCrossAxisSizeNode ?: return false
        return fraction == otherModifier.fraction
    }
}

@OptIn(ExperimentalLayoutApi::class)
@PublishedApi
@Composable
internal fun rowMeasurementHelper(
    horizontalArrangement: Arrangement.Horizontal,
    verticalArrangement: Arrangement.Vertical,
    maxItemsInMainAxis: Int,
): MeasurePolicy {
    return remember(
        horizontalArrangement,
        verticalArrangement,
        maxItemsInMainAxis,
    ) {
        val measurePolicy =
            FlowMeasurePolicy(
                isHorizontal = true,
                horizontalArrangement = horizontalArrangement,
                mainAxisSpacing = horizontalArrangement.spacing,
                crossAxisAlignment = CROSS_AXIS_ALIGNMENT_TOP,
                verticalArrangement = verticalArrangement,
                crossAxisArrangementSpacing = verticalArrangement.spacing,
                maxItemsInMainAxis = maxItemsInMainAxis,
                maxLines = Int.MAX_VALUE,
                overflow = FlowRowOverflow.Visible.createOverflowState()
            )
                as MultiContentMeasurePolicy

        MeasurePolicy { measurables, constraints ->
            with(measurePolicy) { this@MeasurePolicy.measure(listOf(measurables), constraints) }
        }
    }
}

@OptIn(ExperimentalLayoutApi::class)
@Composable
internal fun rowMeasurementMultiContentHelper(
    horizontalArrangement: Arrangement.Horizontal,
    verticalArrangement: Arrangement.Vertical,
    itemVerticalAlignment: Alignment.Vertical,
    maxItemsInMainAxis: Int,
    maxLines: Int,
    overflowState: FlowLayoutOverflowState,
): MultiContentMeasurePolicy {
    return remember(
        horizontalArrangement,
        verticalArrangement,
        itemVerticalAlignment,
        maxItemsInMainAxis,
        maxLines,
        overflowState
    ) {
        FlowMeasurePolicy(
            isHorizontal = true,
            horizontalArrangement = horizontalArrangement,
            mainAxisSpacing = horizontalArrangement.spacing,
            crossAxisAlignment = CrossAxisAlignment.vertical(itemVerticalAlignment),
            verticalArrangement = verticalArrangement,
            crossAxisArrangementSpacing = verticalArrangement.spacing,
            maxItemsInMainAxis = maxItemsInMainAxis,
            maxLines = maxLines,
            overflow = overflowState
        )
    }
}

@OptIn(ExperimentalLayoutApi::class)
@PublishedApi
@Composable
internal fun columnMeasurementHelper(
    verticalArrangement: Arrangement.Vertical,
    horizontalArrangement: Arrangement.Horizontal,
    maxItemsInMainAxis: Int,
): MeasurePolicy {
    return remember(
        verticalArrangement,
        horizontalArrangement,
        maxItemsInMainAxis,
    ) {
        val measurePolicy =
            FlowMeasurePolicy(
                isHorizontal = false,
                verticalArrangement = verticalArrangement,
                mainAxisSpacing = verticalArrangement.spacing,
                crossAxisAlignment = CROSS_AXIS_ALIGNMENT_START,
                horizontalArrangement = horizontalArrangement,
                crossAxisArrangementSpacing = horizontalArrangement.spacing,
                maxItemsInMainAxis = maxItemsInMainAxis,
                maxLines = Int.MAX_VALUE,
                overflow = FlowRowOverflow.Visible.createOverflowState()
            )
        MeasurePolicy { measurables, constraints ->
            with(measurePolicy) { this@MeasurePolicy.measure(listOf(measurables), constraints) }
        }
    }
}

@Composable
internal fun columnMeasurementMultiContentHelper(
    verticalArrangement: Arrangement.Vertical,
    horizontalArrangement: Arrangement.Horizontal,
    itemHorizontalAlignment: Alignment.Horizontal,
    maxItemsInMainAxis: Int,
    maxLines: Int,
    overflowState: FlowLayoutOverflowState
): MultiContentMeasurePolicy {
    return remember(
        verticalArrangement,
        horizontalArrangement,
        itemHorizontalAlignment,
        maxItemsInMainAxis,
        maxLines,
        overflowState
    ) {
        FlowMeasurePolicy(
            isHorizontal = false,
            verticalArrangement = verticalArrangement,
            mainAxisSpacing = verticalArrangement.spacing,
            crossAxisAlignment = CrossAxisAlignment.horizontal(itemHorizontalAlignment),
            horizontalArrangement = horizontalArrangement,
            crossAxisArrangementSpacing = horizontalArrangement.spacing,
            maxItemsInMainAxis = maxItemsInMainAxis,
            maxLines = maxLines,
            overflow = overflowState
        )
    }
}

internal interface FlowLineMeasurePolicy : RowColumnMeasurePolicy {
    val isHorizontal: Boolean
    val horizontalArrangement: Arrangement.Horizontal
    val verticalArrangement: Arrangement.Vertical
    val crossAxisAlignment: CrossAxisAlignment

    override fun Placeable.mainAxisSize() = if (isHorizontal) measuredWidth else measuredHeight

    override fun Placeable.crossAxisSize() = if (isHorizontal) measuredHeight else measuredWidth

    override fun createConstraints(
        mainAxisMin: Int,
        crossAxisMin: Int,
        mainAxisMax: Int,
        crossAxisMax: Int,
        isPrioritizing: Boolean
    ): Constraints {
        return if (isHorizontal) {
            createRowConstraints(
                isPrioritizing,
                mainAxisMin,
                crossAxisMin,
                mainAxisMax,
                crossAxisMax,
            )
        } else {
            createColumnConstraints(
                isPrioritizing,
                mainAxisMin,
                crossAxisMin,
                mainAxisMax,
                crossAxisMax,
            )
        }
    }

    override fun placeHelper(
        placeables: Array<Placeable?>,
        measureScope: MeasureScope,
        beforeCrossAxisAlignmentLine: Int,
        mainAxisPositions: IntArray,
        mainAxisLayoutSize: Int,
        crossAxisLayoutSize: Int,
        crossAxisOffset: IntArray?,
        currentLineIndex: Int,
        startIndex: Int,
        endIndex: Int
    ): MeasureResult {
        with(measureScope) {
            val width: Int
            val height: Int
            if (isHorizontal) {
                width = mainAxisLayoutSize
                height = crossAxisLayoutSize
            } else {
                width = crossAxisLayoutSize
                height = mainAxisLayoutSize
            }
            val layoutDirection =
                if (isHorizontal) {
                    LayoutDirection.Ltr
                } else {
                    layoutDirection
                }
            return layout(width, height) {
                val crossAxisLineOffset = crossAxisOffset?.get(currentLineIndex) ?: 0
                for (i in startIndex until endIndex) {
                    val placeable = placeables[i]!!
                    val crossAxisPosition =
                        getCrossAxisPosition(
                            placeable,
                            crossAxisLayoutSize,
                            layoutDirection,
                            beforeCrossAxisAlignmentLine
                        ) + crossAxisLineOffset
                    if (isHorizontal) {
                        placeable.place(mainAxisPositions[i - startIndex], crossAxisPosition)
                    } else {
                        placeable.place(crossAxisPosition, mainAxisPositions[i - startIndex])
                    }
                }
            }
        }
    }

    fun getCrossAxisPosition(
        placeable: Placeable,
        crossAxisLayoutSize: Int,
        layoutDirection: LayoutDirection,
        beforeCrossAxisAlignmentLine: Int
    ): Int {
        val childCrossAlignment =
            placeable.rowColumnParentData?.crossAxisAlignment ?: crossAxisAlignment
        return childCrossAlignment.align(
            size = crossAxisLayoutSize - placeable.crossAxisSize(),
            layoutDirection = layoutDirection,
            placeable = placeable,
            beforeCrossAxisAlignmentLine = beforeCrossAxisAlignmentLine
        )
    }

    override fun populateMainAxisPositions(
        mainAxisLayoutSize: Int,
        childrenMainAxisSize: IntArray,
        mainAxisPositions: IntArray,
        measureScope: MeasureScope
    ) {
        if (isHorizontal) {
            with(horizontalArrangement) {
                measureScope.arrange(
                    mainAxisLayoutSize,
                    childrenMainAxisSize,
                    measureScope.layoutDirection,
                    mainAxisPositions
                )
            }
        } else {
            with(verticalArrangement) {
                measureScope.arrange(
                    mainAxisLayoutSize,
                    childrenMainAxisSize,
                    mainAxisPositions,
                )
            }
        }
    }
}

/** Returns a Flow Measure Policy */
@OptIn(ExperimentalLayoutApi::class)
private data class FlowMeasurePolicy(
    override val isHorizontal: Boolean,
    override val horizontalArrangement: Arrangement.Horizontal,
    override val verticalArrangement: Arrangement.Vertical,
    private val mainAxisSpacing: Dp,
    override val crossAxisAlignment: CrossAxisAlignment,
    private val crossAxisArrangementSpacing: Dp,
    private val maxItemsInMainAxis: Int,
    private val maxLines: Int,
    private val overflow: FlowLayoutOverflowState,
) : MultiContentMeasurePolicy, FlowLineMeasurePolicy {

    override fun MeasureScope.measure(
        measurables: List<List<Measurable>>,
        constraints: Constraints
    ): MeasureResult {
        if (
            maxLines == 0 ||
                maxItemsInMainAxis == 0 ||
                measurables.isEmpty() ||
                constraints.maxHeight == 0 &&
                    overflow.type != FlowLayoutOverflow.OverflowType.Visible
        ) {
            return layout(0, 0) {}
        }
        val list = measurables.first()
        if (list.isEmpty()) {
            return layout(0, 0) {}
        }
        val seeMoreMeasurable = measurables.getOrNull(1)?.firstOrNull()
        val collapseMeasurable = measurables.getOrNull(2)?.firstOrNull()
        overflow.itemCount = list.size
        overflow.setOverflowMeasurables(
            this@FlowMeasurePolicy,
            seeMoreMeasurable,
            collapseMeasurable,
            constraints,
        )
        return breakDownItems(
            this@FlowMeasurePolicy,
            list.iterator(),
            mainAxisSpacing,
            crossAxisArrangementSpacing,
            OrientationIndependentConstraints(
                constraints,
                if (isHorizontal) {
                    LayoutOrientation.Horizontal
                } else {
                    LayoutOrientation.Vertical
                }
            ),
            maxItemsInMainAxis,
            maxLines,
            overflow
        )
    }

    override fun IntrinsicMeasureScope.minIntrinsicWidth(
        measurables: List<List<IntrinsicMeasurable>>,
        height: Int
    ): Int {
        overflow.setOverflowMeasurables(
            seeMoreMeasurable = measurables.getOrNull(1)?.firstOrNull(),
            collapseMeasurable = measurables.getOrNull(2)?.firstOrNull(),
            isHorizontal,
            constraints = Constraints(maxHeight = height)
        )
        return if (isHorizontal) {
            minIntrinsicMainAxisSize(
                measurables.firstOrNull() ?: listOf(),
                height,
                mainAxisSpacing.roundToPx(),
                crossAxisArrangementSpacing.roundToPx(),
                maxLines = maxLines,
                maxItemsInMainAxis = maxItemsInMainAxis,
                overflow = overflow
            )
        } else {
            intrinsicCrossAxisSize(
                measurables.firstOrNull() ?: listOf(),
                height,
                mainAxisSpacing.roundToPx(),
                crossAxisArrangementSpacing.roundToPx(),
                maxLines = maxLines,
                maxItemsInMainAxis = maxItemsInMainAxis,
                overflow = overflow
            )
        }
    }

    override fun IntrinsicMeasureScope.minIntrinsicHeight(
        measurables: List<List<IntrinsicMeasurable>>,
        width: Int
    ): Int {
        overflow.setOverflowMeasurables(
            seeMoreMeasurable = measurables.getOrNull(1)?.firstOrNull(),
            collapseMeasurable = measurables.getOrNull(2)?.firstOrNull(),
            isHorizontal,
            constraints = Constraints(maxWidth = width)
        )
        return if (isHorizontal) {
            intrinsicCrossAxisSize(
                measurables.firstOrNull() ?: listOf(),
                width,
                mainAxisSpacing.roundToPx(),
                crossAxisArrangementSpacing.roundToPx(),
                maxLines = maxLines,
                maxItemsInMainAxis = maxItemsInMainAxis,
                overflow = overflow
            )
        } else {
            minIntrinsicMainAxisSize(
                measurables.firstOrNull() ?: listOf(),
                width,
                mainAxisSpacing.roundToPx(),
                crossAxisArrangementSpacing.roundToPx(),
                maxLines = maxLines,
                maxItemsInMainAxis = maxItemsInMainAxis,
                overflow = overflow
            )
        }
    }

    override fun IntrinsicMeasureScope.maxIntrinsicHeight(
        measurables: List<List<IntrinsicMeasurable>>,
        width: Int
    ): Int {
        overflow.setOverflowMeasurables(
            seeMoreMeasurable = measurables.getOrNull(1)?.firstOrNull(),
            collapseMeasurable = measurables.getOrNull(2)?.firstOrNull(),
            isHorizontal,
            constraints = Constraints(maxWidth = width)
        )
        return if (isHorizontal) {
            intrinsicCrossAxisSize(
                measurables.firstOrNull() ?: listOf(),
                width,
                mainAxisSpacing.roundToPx(),
                crossAxisArrangementSpacing.roundToPx(),
                maxLines = maxLines,
                maxItemsInMainAxis = maxItemsInMainAxis,
                overflow = overflow
            )
        } else {
            maxIntrinsicMainAxisSize(
                measurables.firstOrNull() ?: listOf(),
                width,
                mainAxisSpacing.roundToPx(),
            )
        }
    }

    override fun IntrinsicMeasureScope.maxIntrinsicWidth(
        measurables: List<List<IntrinsicMeasurable>>,
        height: Int
    ): Int {
        overflow.setOverflowMeasurables(
            seeMoreMeasurable = measurables.getOrNull(1)?.firstOrNull(),
            collapseMeasurable = measurables.getOrNull(2)?.firstOrNull(),
            isHorizontal,
            constraints = Constraints(maxHeight = height)
        )
        return if (isHorizontal) {
            maxIntrinsicMainAxisSize(
                measurables.firstOrNull() ?: listOf(),
                height,
                mainAxisSpacing.roundToPx(),
            )
        } else {
            intrinsicCrossAxisSize(
                measurables.firstOrNull() ?: listOf(),
                height,
                mainAxisSpacing.roundToPx(),
                crossAxisArrangementSpacing.roundToPx(),
                maxLines = maxLines,
                maxItemsInMainAxis = maxItemsInMainAxis,
                overflow = overflow
            )
        }
    }

    fun minIntrinsicMainAxisSize(
        measurables: List<IntrinsicMeasurable>,
        crossAxisAvailable: Int,
        mainAxisSpacing: Int,
        crossAxisSpacing: Int,
        maxItemsInMainAxis: Int,
        maxLines: Int,
        overflow: FlowLayoutOverflowState
    ) =
        minIntrinsicMainAxisSize(
            measurables,
            mainAxisSize = { _, size -> minMainAxisIntrinsicItemSize(size) },
            crossAxisSize = { _, size -> minCrossAxisIntrinsicItemSize(size) },
            crossAxisAvailable,
            mainAxisSpacing,
            crossAxisSpacing,
            maxItemsInMainAxis,
            maxLines,
            overflow
        )

    fun maxIntrinsicMainAxisSize(
        measurables: List<IntrinsicMeasurable>,
        height: Int,
        arrangementSpacing: Int
    ) =
        maxIntrinsicMainAxisSize(
            measurables,
            { _, size -> maxMainAxisIntrinsicItemSize(size) },
            height,
            arrangementSpacing,
            maxItemsInMainAxis
        )

    fun intrinsicCrossAxisSize(
        measurables: List<IntrinsicMeasurable>,
        mainAxisAvailable: Int,
        mainAxisSpacing: Int,
        crossAxisSpacing: Int,
        maxItemsInMainAxis: Int,
        maxLines: Int,
        overflow: FlowLayoutOverflowState
    ) =
        intrinsicCrossAxisSize(
                measurables,
                mainAxisSize = { _, size -> minMainAxisIntrinsicItemSize(size) },
                crossAxisSize = { _, size -> minCrossAxisIntrinsicItemSize(size) },
                mainAxisAvailable,
                mainAxisSpacing,
                crossAxisSpacing,
                maxItemsInMainAxis = maxItemsInMainAxis,
                overflow = overflow,
                maxLines = maxLines
            )
            .first

    fun IntrinsicMeasurable.maxMainAxisIntrinsicItemSize(size: Int): Int =
        if (isHorizontal) maxIntrinsicWidth(size) else maxIntrinsicHeight(size)

    fun IntrinsicMeasurable.minCrossAxisIntrinsicItemSize(size: Int): Int =
        if (isHorizontal) minIntrinsicHeight(size) else minIntrinsicWidth(size)

    fun IntrinsicMeasurable.minMainAxisIntrinsicItemSize(size: Int): Int =
        if (isHorizontal) minIntrinsicWidth(size) else minIntrinsicHeight(size)
}

private inline fun maxIntrinsicMainAxisSize(
    children: List<IntrinsicMeasurable>,
    mainAxisSize: IntrinsicMeasurable.(Int, Int) -> Int,
    crossAxisAvailable: Int,
    mainAxisSpacing: Int,
    maxItemsInMainAxis: Int
): Int {
    var fixedSpace = 0
    var currentFixedSpace = 0
    var lastBreak = 0
    children.fastForEachIndexed { index, child ->
        val size = child.mainAxisSize(index, crossAxisAvailable) + mainAxisSpacing
        if (index + 1 - lastBreak == maxItemsInMainAxis || index + 1 == children.size) {
            lastBreak = index
            currentFixedSpace += size
            currentFixedSpace -= mainAxisSpacing // no mainAxisSpacing for last item in main axis
            fixedSpace = max(fixedSpace, currentFixedSpace)
            currentFixedSpace = 0
        } else {
            currentFixedSpace += size
        }
    }
    return fixedSpace
}

/**
 * Slower algorithm but needed to determine the minimum main axis size Uses a binary search to
 * search different scenarios to see the minimum main axis size
 */
@Suppress("BanInlineOptIn")
@OptIn(ExperimentalLayoutApi::class)
private inline fun minIntrinsicMainAxisSize(
    children: List<IntrinsicMeasurable>,
    mainAxisSize: IntrinsicMeasurable.(Int, Int) -> Int,
    crossAxisSize: IntrinsicMeasurable.(Int, Int) -> Int,
    crossAxisAvailable: Int,
    mainAxisSpacing: Int,
    crossAxisSpacing: Int,
    maxItemsInMainAxis: Int,
    maxLines: Int,
    overflow: FlowLayoutOverflowState
): Int {
    if (children.isEmpty()) {
        return 0
    }
    val mainAxisSizes = IntArray(children.size)
    val crossAxisSizes = IntArray(children.size)

    for (index in children.indices) {
        val child = children[index]
        val mainAxisItemSize = child.mainAxisSize(index, crossAxisAvailable)
        mainAxisSizes[index] = mainAxisItemSize
        crossAxisSizes[index] = child.crossAxisSize(index, mainAxisItemSize)
    }

    var maxItemsThatCanBeShown =
        if (maxLines != Int.MAX_VALUE && maxItemsInMainAxis != Int.MAX_VALUE) {
            maxItemsInMainAxis * maxLines
        } else {
            Int.MAX_VALUE
        }
    val mustHaveEllipsis =
        when {
            maxItemsThatCanBeShown < children.size &&
                (overflow.type == FlowLayoutOverflow.OverflowType.ExpandIndicator ||
                    overflow.type == FlowLayoutOverflow.OverflowType.ExpandOrCollapseIndicator) ->
                true
            maxItemsThatCanBeShown >= children.size &&
                maxLines >= overflow.minLinesToShowCollapse &&
                overflow.type == FlowLayoutOverflow.OverflowType.ExpandOrCollapseIndicator -> true
            else -> false
        }
    maxItemsThatCanBeShown -= if (mustHaveEllipsis) 1 else 0
    maxItemsThatCanBeShown = min(maxItemsThatCanBeShown, children.size)
    val maxMainAxisSize = mainAxisSizes.sum().run { this + ((children.size - 1) * mainAxisSpacing) }
    var mainAxisUsed = maxMainAxisSize
    var crossAxisUsed = crossAxisSizes.maxOf { it }

    val minimumItemSize = mainAxisSizes.maxOf { it }
    var low = minimumItemSize
    var high = maxMainAxisSize
    while (low <= high) {
        if (crossAxisUsed == crossAxisAvailable) {
            return mainAxisUsed
        }
        val mid = (low + high) / 2
        mainAxisUsed = mid
        val pair =
            intrinsicCrossAxisSize(
                children,
                mainAxisSizes,
                crossAxisSizes,
                mainAxisUsed,
                mainAxisSpacing,
                crossAxisSpacing,
                maxItemsInMainAxis,
                maxLines,
                overflow
            )
        crossAxisUsed = pair.first
        val itemShown = pair.second

        if (crossAxisUsed > crossAxisAvailable || itemShown < maxItemsThatCanBeShown) {
            low = mid + 1
            if (low > high) {
                return low
            }
        } else if (crossAxisUsed < crossAxisAvailable) {
            high = mid - 1
        } else {
            return mainAxisUsed
        }
    }

    return mainAxisUsed
}

/**
 * FlowRow: Intrinsic height (cross Axis) is based on a specified width FlowColumn: Intrinsic width
 * (crossAxis) based on a specified height
 */
private fun intrinsicCrossAxisSize(
    children: List<IntrinsicMeasurable>,
    mainAxisSizes: IntArray,
    crossAxisSizes: IntArray,
    mainAxisAvailable: Int,
    mainAxisSpacing: Int,
    crossAxisSpacing: Int,
    maxItemsInMainAxis: Int,
    maxLines: Int,
    overflow: FlowLayoutOverflowState
): IntIntPair {
    return intrinsicCrossAxisSize(
        children,
        { index, _ -> mainAxisSizes[index] },
        { index, _ -> crossAxisSizes[index] },
        mainAxisAvailable,
        mainAxisSpacing,
        crossAxisSpacing,
        maxItemsInMainAxis,
        maxLines,
        overflow
    )
}

/**
 * FlowRow: Intrinsic height (cross Axis) is based on a specified width
 * * FlowColumn: Intrinsic width (crossAxis) based on a specified height
 */
private inline fun intrinsicCrossAxisSize(
    children: List<IntrinsicMeasurable>,
    mainAxisSize: IntrinsicMeasurable.(Int, Int) -> Int,
    crossAxisSize: IntrinsicMeasurable.(Int, Int) -> Int,
    mainAxisAvailable: Int,
    mainAxisSpacing: Int,
    crossAxisSpacing: Int,
    maxItemsInMainAxis: Int,
    maxLines: Int,
    overflow: FlowLayoutOverflowState
): IntIntPair {
    if (children.isEmpty()) {
        return IntIntPair(0, 0)
    }
    val buildingBlocks =
        FlowLayoutBuildingBlocks(
            maxItemsInMainAxis = maxItemsInMainAxis,
            overflow = overflow,
            maxLines = maxLines,
            constraints =
                OrientationIndependentConstraints(
                    mainAxisMin = 0,
                    mainAxisMax = mainAxisAvailable,
                    crossAxisMin = 0,
                    crossAxisMax = Constraints.Infinity
                ),
            mainAxisSpacing = mainAxisSpacing,
            crossAxisSpacing = crossAxisSpacing,
        )
    var nextChild = children.getOrNull(0)
    var nextCrossAxisSize = nextChild?.crossAxisSize(0, mainAxisAvailable) ?: 0
    var nextMainAxisSize = nextChild?.mainAxisSize(0, nextCrossAxisSize) ?: 0

    var remaining = mainAxisAvailable
    var currentCrossAxisSize = 0
    var totalCrossAxisSize = 0
    var lastBreak = 0
    var lineIndex = 0

    var wrapInfo =
        buildingBlocks.getWrapInfo(
            nextItemHasNext = children.size > 1,
            nextIndexInLine = 0,
            leftOver = IntIntPair(remaining, Constraints.Infinity),
            nextSize =
                if (nextChild == null) null else IntIntPair(nextMainAxisSize, nextCrossAxisSize),
            lineIndex = lineIndex,
            totalCrossAxisSize = totalCrossAxisSize,
            currentLineCrossAxisSize = currentCrossAxisSize,
            isWrappingRound = false,
            isEllipsisWrap = false
        )

    if (wrapInfo.isLastItemInContainer) {
        val size =
            overflow
                .ellipsisSize(
                    hasNext = nextChild != null,
                    lineIndex = 0,
                    totalCrossAxisSize = 0,
                )
                ?.second ?: 0
        val noOfItemsShown = 0
        return IntIntPair(size, noOfItemsShown)
    }

    var noOfItemsShown = 0
    for (index in children.indices) {
        val childCrossAxisSize = nextCrossAxisSize
        val childMainAxisSize = nextMainAxisSize
        remaining -= childMainAxisSize
        noOfItemsShown = index + 1
        currentCrossAxisSize = maxOf(currentCrossAxisSize, childCrossAxisSize)

        // look ahead to simplify logic
        nextChild = children.getOrNull(index + 1)
        nextCrossAxisSize = nextChild?.crossAxisSize(index + 1, mainAxisAvailable) ?: 0
        nextMainAxisSize =
            nextChild?.mainAxisSize(index + 1, nextCrossAxisSize)?.plus(mainAxisSpacing) ?: 0

        wrapInfo =
            buildingBlocks.getWrapInfo(
                nextItemHasNext = index + 2 < children.size,
                nextIndexInLine = (index + 1) - lastBreak,
                leftOver = IntIntPair(remaining, Constraints.Infinity),
                nextSize =
                    if (nextChild == null) {
                        null
                    } else {
                        IntIntPair(nextMainAxisSize, nextCrossAxisSize)
                    },
                lineIndex = lineIndex,
                totalCrossAxisSize = totalCrossAxisSize,
                currentLineCrossAxisSize = currentCrossAxisSize,
                isWrappingRound = false,
                isEllipsisWrap = false
            )
        if (wrapInfo.isLastItemInLine) {
            totalCrossAxisSize += currentCrossAxisSize + crossAxisSpacing
            val ellipsisWrapInfo =
                buildingBlocks.getWrapEllipsisInfo(
                    wrapInfo,
                    hasNext = nextChild != null,
                    leftOverMainAxis = remaining,
                    lastContentLineIndex = lineIndex,
                    totalCrossAxisSize = totalCrossAxisSize,
                    nextIndexInLine = (index + 1) - lastBreak,
                )
            currentCrossAxisSize = 0
            remaining = mainAxisAvailable
            lastBreak = index + 1
            nextMainAxisSize -= mainAxisSpacing
            lineIndex++
            if (wrapInfo.isLastItemInContainer) {
                ellipsisWrapInfo?.ellipsisSize?.let {
                    if (!ellipsisWrapInfo.placeEllipsisOnLastContentLine) {
                        totalCrossAxisSize += it.second + crossAxisSpacing
                    }
                }
                break
            }
        }
    }
    // remove the last spacing for the last row or column
    totalCrossAxisSize -= crossAxisSpacing
    return IntIntPair(totalCrossAxisSize, noOfItemsShown)
}

/**
 * Breaks down items based on space, size and maximum items in main axis. When items run out of
 * space or the maximum items to fit in the main axis is reached, it moves to the next "line" and
 * moves the next batch of items to a new list of items
 */
internal fun MeasureScope.breakDownItems(
    measurePolicy: FlowLineMeasurePolicy,
    measurablesIterator: Iterator<Measurable>,
    mainAxisSpacingDp: Dp,
    crossAxisSpacingDp: Dp,
    constraints: OrientationIndependentConstraints,
    maxItemsInMainAxis: Int,
    maxLines: Int,
    overflow: FlowLayoutOverflowState,
): MeasureResult {
    val items = mutableVectorOf<MeasureResult>()
    val mainAxisMax = constraints.mainAxisMax
    val mainAxisMin = constraints.mainAxisMin
    val crossAxisMax = constraints.crossAxisMax
    val placeables = mutableIntObjectMapOf<Placeable?>()
    val measurables = mutableListOf<Measurable>()

    val spacing = ceil(mainAxisSpacingDp.toPx()).toInt()
    val crossAxisSpacing = ceil(crossAxisSpacingDp.toPx()).toInt()
    val subsetConstraints = OrientationIndependentConstraints(0, mainAxisMax, 0, crossAxisMax)
    val measureConstraints =
        subsetConstraints
            .copy(mainAxisMin = 0)
            .toBoxConstraints(
                if (measurePolicy.isHorizontal) LayoutOrientation.Horizontal
                else LayoutOrientation.Vertical
            )

    var index = 0
    var measurable: Measurable?
    var placeableItem: Placeable? = null

    var lineIndex = 0
    var leftOver = mainAxisMax
    var leftOverCrossAxis = crossAxisMax
    val lineInfo =
        if (measurablesIterator is ContextualFlowItemIterator) {
            FlowLineInfo(
                lineIndex = lineIndex,
                positionInLine = 0,
                maxMainAxisSize = leftOver.toDp(),
                maxCrossAxisSize = leftOverCrossAxis.toDp()
            )
        } else {
            null
        }

    var nextSize =
        measurablesIterator.hasNext().run {
            measurable = if (!this) null else measurablesIterator.safeNext(lineInfo)
            measurable?.measureAndCache(measurePolicy, measureConstraints) { placeable ->
                placeableItem = placeable
            }
        }
    var nextMainAxisSize: Int? = nextSize?.first
    var nextCrossAxisSize: Int? = nextSize?.second

    var startBreakLineIndex = 0
    val endBreakLineList = mutableIntListOf()
    val crossAxisSizes = mutableIntListOf()

    val buildingBlocks =
        FlowLayoutBuildingBlocks(
            maxItemsInMainAxis = maxItemsInMainAxis,
            mainAxisSpacing = spacing,
            crossAxisSpacing = crossAxisSpacing,
            constraints = constraints,
            maxLines = maxLines,
            overflow = overflow
        )
    var ellipsisWrapInfo: FlowLayoutBuildingBlocks.WrapEllipsisInfo? = null
    var wrapInfo =
        buildingBlocks
            .getWrapInfo(
                nextItemHasNext = measurablesIterator.hasNext(),
                leftOver = IntIntPair(leftOver, leftOverCrossAxis),
                totalCrossAxisSize = 0,
                nextSize = nextSize,
                currentLineCrossAxisSize = 0,
                nextIndexInLine = 0,
                isWrappingRound = false,
                isEllipsisWrap = false,
                lineIndex = 0
            )
            .also { wrapInfo ->
                if (wrapInfo.isLastItemInContainer) {
                    ellipsisWrapInfo =
                        buildingBlocks.getWrapEllipsisInfo(
                            wrapInfo,
                            nextSize != null,
                            lastContentLineIndex = -1,
                            totalCrossAxisSize = 0,
                            leftOver,
                            nextIndexInLine = 0
                        )
                }
            }

    // figure out the mainAxisTotalSize which will be minMainAxis when measuring the row/column
    var mainAxisTotalSize = mainAxisMin
    var crossAxisTotalSize = 0
    var currentLineMainAxisSize = 0
    var currentLineCrossAxisSize = 0
    while (!wrapInfo.isLastItemInContainer && measurable != null) {
        val itemMainAxisSize = nextMainAxisSize!!
        val itemCrossAxisSize = nextCrossAxisSize!!
        currentLineMainAxisSize += itemMainAxisSize
        currentLineCrossAxisSize = maxOf(currentLineCrossAxisSize, itemCrossAxisSize)
        leftOver -= itemMainAxisSize
        overflow.itemShown = index + 1
        measurables.add(measurable!!)
        placeables[index] = placeableItem

        val nextIndexInLine = (index + 1) - startBreakLineIndex
        val willFitLine = nextIndexInLine < maxItemsInMainAxis

        lineInfo?.update(
            lineIndex = if (willFitLine) lineIndex else lineIndex + 1,
            positionInLine = if (willFitLine) nextIndexInLine else 0,
            maxMainAxisSize =
                if (willFitLine) {
                        (leftOver - spacing).fastCoerceAtLeast(0)
                    } else {
                        mainAxisMax
                    }
                    .toDp(),
            maxCrossAxisSize =
                if (willFitLine) {
                        leftOverCrossAxis
                    } else {
                        (leftOverCrossAxis - currentLineCrossAxisSize - crossAxisSpacing)
                            .fastCoerceAtLeast(0)
                    }
                    .toDp()
        )

        nextSize =
            measurablesIterator.hasNext().run {
                measurable = if (!this) null else measurablesIterator.safeNext(lineInfo)
                placeableItem = null
                measurable?.measureAndCache(measurePolicy, measureConstraints) { placeable ->
                    placeableItem = placeable
                }
            }
        nextMainAxisSize = nextSize?.first?.plus(spacing)
        nextCrossAxisSize = nextSize?.second

        wrapInfo =
            buildingBlocks.getWrapInfo(
                nextItemHasNext = measurablesIterator.hasNext(),
                leftOver = IntIntPair(leftOver, leftOverCrossAxis),
                totalCrossAxisSize = crossAxisTotalSize,
                nextSize =
                    if (nextSize == null) null
                    else IntIntPair(nextMainAxisSize!!, nextCrossAxisSize!!),
                currentLineCrossAxisSize = currentLineCrossAxisSize,
                nextIndexInLine = nextIndexInLine,
                isWrappingRound = false,
                isEllipsisWrap = false,
                lineIndex = lineIndex
            )
        if (wrapInfo.isLastItemInLine) {
            mainAxisTotalSize = maxOf(mainAxisTotalSize, currentLineMainAxisSize)
            mainAxisTotalSize = minOf(mainAxisTotalSize, mainAxisMax)
            crossAxisTotalSize += currentLineCrossAxisSize
            ellipsisWrapInfo =
                buildingBlocks.getWrapEllipsisInfo(
                    wrapInfo,
                    nextSize != null,
                    lastContentLineIndex = lineIndex,
                    totalCrossAxisSize = crossAxisTotalSize,
                    leftOver,
                    (index + 1) - startBreakLineIndex
                )
            crossAxisSizes.add(currentLineCrossAxisSize)
            leftOver = mainAxisMax
            leftOverCrossAxis = crossAxisMax - crossAxisTotalSize - crossAxisSpacing
            startBreakLineIndex = index + 1
            endBreakLineList.add(index + 1)
            currentLineMainAxisSize = 0
            currentLineCrossAxisSize = 0
            // only add spacing for next items in the row or column, not the starting indexes
            nextMainAxisSize = nextMainAxisSize?.minus(spacing)
            lineIndex++
            crossAxisTotalSize += crossAxisSpacing
        }
        index++
    }

    ellipsisWrapInfo?.let {
        measurables.add(it.ellipsis)
        placeables[measurables.size - 1] = it.placeable
        lineIndex = endBreakLineList.lastIndex
        if (it.placeEllipsisOnLastContentLine) {
            val lastIndex = endBreakLineList.size - 1
            val lastLineCrossAxis = crossAxisSizes[lineIndex]
            crossAxisSizes[lineIndex] = max(lastLineCrossAxis, it.ellipsisSize.second)
            endBreakLineList[lastIndex] = endBreakLineList.last() + 1
        } else {
            crossAxisSizes.add(it.ellipsisSize.second)
            endBreakLineList.add(endBreakLineList.last() + 1)
        }
    }

    val arrayOfPlaceables: Array<Placeable?> = Array(measurables.size) { placeables[it] }
    val crossAxisOffsets = IntArray(endBreakLineList.size)
    val crossAxisSizesArray = IntArray(endBreakLineList.size)
    crossAxisTotalSize = 0

    var startIndex = 0
    endBreakLineList.forEachIndexed { currentLineIndex, endIndex ->
        var crossAxisSize = crossAxisSizes[currentLineIndex]
        val result =
            measurePolicy.measure(
                mainAxisMin = mainAxisTotalSize,
                crossAxisMin = subsetConstraints.crossAxisMin,
                mainAxisMax = subsetConstraints.mainAxisMax,
                crossAxisMax = crossAxisSize,
                spacing,
                this,
                measurables,
                arrayOfPlaceables,
                startIndex,
                endIndex,
                crossAxisOffsets,
                currentLineIndex
            )
        val mainAxisSize: Int
        if (measurePolicy.isHorizontal) {
            mainAxisSize = result.width
            crossAxisSize = result.height
        } else {
            mainAxisSize = result.height
            crossAxisSize = result.width
        }
        crossAxisSizesArray[currentLineIndex] = crossAxisSize
        crossAxisTotalSize += crossAxisSize
        mainAxisTotalSize = maxOf(mainAxisTotalSize, mainAxisSize)
        items.add(result)
        startIndex = endIndex
    }

    if (items.isEmpty()) {
        mainAxisTotalSize = 0
        crossAxisTotalSize = 0
    }

    return placeHelper(
        constraints,
        mainAxisTotalSize,
        crossAxisTotalSize,
        crossAxisSizesArray,
        items,
        measurePolicy,
        crossAxisOffsets
    )
}

private fun Iterator<Measurable>.safeNext(info: FlowLineInfo?): Measurable? {
    return try {
        if (this is ContextualFlowItemIterator) {
            this.getNext(info!!)
        } else {
            next()
        }
    } catch (e: IndexOutOfBoundsException) {
        null
    }
}

internal fun IntrinsicMeasurable.mainAxisMin(isHorizontal: Boolean, crossAxisSize: Int) =
    if (isHorizontal) {
        minIntrinsicWidth(crossAxisSize)
    } else {
        minIntrinsicHeight(crossAxisSize)
    }

internal fun IntrinsicMeasurable.crossAxisMin(isHorizontal: Boolean, mainAxisSize: Int) =
    if (isHorizontal) {
        minIntrinsicHeight(mainAxisSize)
    } else {
        minIntrinsicWidth(mainAxisSize)
    }

internal val CROSS_AXIS_ALIGNMENT_TOP = CrossAxisAlignment.vertical(Alignment.Top)
internal val CROSS_AXIS_ALIGNMENT_START = CrossAxisAlignment.horizontal(Alignment.Start)

// We measure and cache to improve performance dramatically, instead of using intrinsics
// This only works so far for fixed size items.
// For weighted items, we continue to use their intrinsic widths.
// This is because their fixed sizes are only determined after we determine
// the number of items that can fit in the row/column it only lies on.
internal fun Measurable.measureAndCache(
    measurePolicy: FlowLineMeasurePolicy,
    constraints: Constraints,
    storePlaceable: (Placeable?) -> Unit
): IntIntPair {
    return if (
        rowColumnParentData.weight == 0f &&
            rowColumnParentData?.flowLayoutData?.fillCrossAxisFraction == null
    ) {
        // fixed sizes: measure once
        val placeable = measure(constraints).also(storePlaceable)
        with(measurePolicy) {
            val mainAxis = placeable.mainAxisSize()
            val crossAxis = placeable.crossAxisSize()
            IntIntPair(mainAxis, crossAxis)
        }
    } else {
        val mainAxis = mainAxisMin(measurePolicy.isHorizontal, Constraints.Infinity)
        val crossAxis = crossAxisMin(measurePolicy.isHorizontal, mainAxis)
        IntIntPair(mainAxis, crossAxis)
    }
}

internal fun MeasureScope.placeHelper(
    constraints: OrientationIndependentConstraints,
    mainAxisTotalSize: Int,
    crossAxisTotalSize: Int,
    crossAxisSizes: IntArray,
    items: MutableVector<MeasureResult>,
    measureHelper: FlowLineMeasurePolicy,
    outPosition: IntArray,
): MeasureResult {
    val isHorizontal = measureHelper.isHorizontal
    val verticalArrangement = measureHelper.verticalArrangement
    val horizontalArrangement = measureHelper.horizontalArrangement
    // space in between children, except for the last child
    var totalCrossAxisSize = crossAxisTotalSize
    // cross axis arrangement
    if (isHorizontal) {
        with(verticalArrangement) {
            val totalCrossAxisSpacing = spacing.roundToPx() * (items.size - 1)
            totalCrossAxisSize += totalCrossAxisSpacing
            totalCrossAxisSize =
                totalCrossAxisSize.fastCoerceIn(constraints.crossAxisMin, constraints.crossAxisMax)
            arrange(totalCrossAxisSize, crossAxisSizes, outPosition)
        }
    } else {
        with(horizontalArrangement) {
            val totalCrossAxisSpacing = spacing.roundToPx() * (items.size - 1)
            totalCrossAxisSize += totalCrossAxisSpacing
            totalCrossAxisSize =
                totalCrossAxisSize.fastCoerceIn(constraints.crossAxisMin, constraints.crossAxisMax)
            arrange(totalCrossAxisSize, crossAxisSizes, layoutDirection, outPosition)
        }
    }

    val finalMainAxisTotalSize =
        mainAxisTotalSize.fastCoerceIn(constraints.mainAxisMin, constraints.mainAxisMax)

    val layoutWidth: Int
    val layoutHeight: Int
    if (isHorizontal) {
        layoutWidth = finalMainAxisTotalSize
        layoutHeight = totalCrossAxisSize
    } else {
        layoutWidth = totalCrossAxisSize
        layoutHeight = finalMainAxisTotalSize
    }

    return layout(layoutWidth, layoutHeight) {
        items.forEach { measureResult -> measureResult.placeChildren() }
    }
}<|MERGE_RESOLUTION|>--- conflicted
+++ resolved
@@ -257,13 +257,8 @@
  * @see FlowRow
  * @see [androidx.compose.foundation.layout.Column]
  */
-<<<<<<< HEAD
-@Composable
-@ExperimentalLayoutApi
-=======
 @OptIn(ExperimentalLayoutApi::class)
 @Composable
->>>>>>> 4d46d7cd
 fun FlowColumn(
     modifier: Modifier = Modifier,
     verticalArrangement: Arrangement.Vertical = Arrangement.Top,
