--- conflicted
+++ resolved
@@ -102,20 +102,13 @@
         rowMeasurementMultiContentHelper(
             horizontalArrangement,
             verticalArrangement,
-<<<<<<< HEAD
-=======
             itemVerticalAlignment,
->>>>>>> 3d4510a6
             maxItemsInEachRow,
             maxLines,
             overflowState
         )
     val list: List<@Composable () -> Unit> =
-<<<<<<< HEAD
-        remember(overflow, content) {
-=======
         remember(overflow, content, maxLines) {
->>>>>>> 3d4510a6
             val mutableList: MutableList<@Composable () -> Unit> = mutableListOf()
             mutableList.add { FlowRowScopeInstance.content() }
             overflow.addOverflowComposables(overflowState, mutableList)
@@ -124,8 +117,6 @@
 
     Layout(contents = list, measurePolicy = measurePolicy, modifier = modifier)
 }
-<<<<<<< HEAD
-=======
 
 /**
  * [FlowRow] is a layout that fills items from left to right (ltr) in LTR layouts or right to left
@@ -178,7 +169,6 @@
         FlowRowOverflow.Clip,
         content,
     )
->>>>>>> 3d4510a6
 
 /**
  * [FlowColumn] is a layout that fills items from top to bottom, and when it runs out of space on
@@ -226,20 +216,13 @@
         columnMeasurementMultiContentHelper(
             verticalArrangement,
             horizontalArrangement,
-<<<<<<< HEAD
-=======
             itemHorizontalAlignment,
->>>>>>> 3d4510a6
             maxItemsInEachColumn,
             maxLines,
             overflowState
         )
     val list: List<@Composable () -> Unit> =
-<<<<<<< HEAD
-        remember(overflow, content) {
-=======
         remember(overflow, content, maxLines) {
->>>>>>> 3d4510a6
             val mutableList: MutableList<@Composable () -> Unit> = mutableListOf()
             mutableList.add { FlowColumnScopeInstance.content() }
             overflow.addOverflowComposables(overflowState, mutableList)
@@ -247,8 +230,6 @@
         }
     Layout(contents = list, measurePolicy = measurePolicy, modifier = modifier)
 }
-<<<<<<< HEAD
-=======
 
 /**
  * [FlowColumn] is a layout that fills items from top to bottom, and when it runs out of space on
@@ -297,7 +278,6 @@
         FlowColumnOverflow.Clip,
         content,
     )
->>>>>>> 3d4510a6
 
 /** Scope for the children of [FlowRow]. */
 @LayoutScopeMarker
@@ -378,16 +358,9 @@
 @OptIn(ExperimentalLayoutApi::class)
 internal object FlowRowScopeInstance : RowScope by RowScopeInstance, FlowRowScope {
     override fun Modifier.fillMaxRowHeight(fraction: Float): Modifier {
-<<<<<<< HEAD
-        require(fraction >= 0.0) {
-            "invalid fraction $fraction; must be greater than " + "or equal to zero"
-        }
-        require(fraction <= 1.0) { "invalid fraction $fraction; must not be greater " + "than 1.0" }
-=======
         requirePrecondition(fraction >= 0.0f && fraction <= 1.0f) {
             "invalid fraction $fraction; must be >= 0 and <= 1.0"
         }
->>>>>>> 3d4510a6
         return this.then(
             FillCrossAxisSizeElement(
                 fraction = fraction,
@@ -399,48 +372,25 @@
 @OptIn(ExperimentalLayoutApi::class)
 internal class FlowRowOverflowScopeImpl(private val state: FlowLayoutOverflowState) :
     FlowRowScope by FlowRowScopeInstance, FlowRowOverflowScope {
-<<<<<<< HEAD
-    override val totalItemCount: Int
-        get() = state.itemCount
-
-    override val shownItemCount: Int
-        get() = state.shownItemCount
-=======
     override val totalItemCount: Int by lazyInt { state.itemCount }
 
     override val shownItemCount: Int by lazyInt(state.shownItemLazyErrorMessage) { state.itemShown }
->>>>>>> 3d4510a6
 }
 
 @OptIn(ExperimentalLayoutApi::class)
 internal class FlowColumnOverflowScopeImpl(private val state: FlowLayoutOverflowState) :
     FlowColumnScope by FlowColumnScopeInstance, FlowColumnOverflowScope {
-<<<<<<< HEAD
-    override val totalItemCount: Int
-        get() = state.itemCount
-
-    override val shownItemCount: Int
-        get() = state.shownItemCount
-=======
     override val totalItemCount: Int by lazyInt { state.itemCount }
 
     override val shownItemCount: Int by lazyInt(state.shownItemLazyErrorMessage) { state.itemShown }
->>>>>>> 3d4510a6
 }
 
 @OptIn(ExperimentalLayoutApi::class)
 internal object FlowColumnScopeInstance : ColumnScope by ColumnScopeInstance, FlowColumnScope {
     override fun Modifier.fillMaxColumnWidth(fraction: Float): Modifier {
-<<<<<<< HEAD
-        require(fraction >= 0.0) {
-            "invalid fraction $fraction; must be greater than or " + "equal to zero"
-        }
-        require(fraction <= 1.0) { "invalid fraction $fraction; must not be greater " + "than 1.0" }
-=======
         requirePrecondition(fraction >= 0.0f && fraction <= 1.0f) {
             "invalid fraction $fraction; must be >= 0 and <= 1.0"
         }
->>>>>>> 3d4510a6
         return this.then(
             FillCrossAxisSizeElement(
                 fraction = fraction,
@@ -688,10 +638,6 @@
                     val crossAxisPosition =
                         getCrossAxisPosition(
                             placeable,
-<<<<<<< HEAD
-                            placeable.rowColumnParentData,
-=======
->>>>>>> 3d4510a6
                             crossAxisLayoutSize,
                             layoutDirection,
                             beforeCrossAxisAlignmentLine
@@ -716,16 +662,7 @@
             placeable.rowColumnParentData?.crossAxisAlignment ?: crossAxisAlignment
         return childCrossAlignment.align(
             size = crossAxisLayoutSize - placeable.crossAxisSize(),
-<<<<<<< HEAD
-            layoutDirection =
-                if (isHorizontal) {
-                    LayoutDirection.Ltr
-                } else {
-                    layoutDirection
-                },
-=======
             layoutDirection = layoutDirection,
->>>>>>> 3d4510a6
             placeable = placeable,
             beforeCrossAxisAlignmentLine = beforeCrossAxisAlignmentLine
         )
@@ -952,13 +889,8 @@
     ) =
         minIntrinsicMainAxisSize(
             measurables,
-<<<<<<< HEAD
-            mainAxisSize = minMainAxisIntrinsicItemSize,
-            crossAxisSize = minCrossAxisIntrinsicItemSize,
-=======
             mainAxisSize = { _, size -> minMainAxisIntrinsicItemSize(size) },
             crossAxisSize = { _, size -> minCrossAxisIntrinsicItemSize(size) },
->>>>>>> 3d4510a6
             crossAxisAvailable,
             mainAxisSpacing,
             crossAxisSpacing,
@@ -974,11 +906,7 @@
     ) =
         maxIntrinsicMainAxisSize(
             measurables,
-<<<<<<< HEAD
-            maxMainAxisIntrinsicItemSize,
-=======
             { _, size -> maxMainAxisIntrinsicItemSize(size) },
->>>>>>> 3d4510a6
             height,
             arrangementSpacing,
             maxItemsInMainAxis
@@ -995,13 +923,8 @@
     ) =
         intrinsicCrossAxisSize(
                 measurables,
-<<<<<<< HEAD
-                mainAxisSize = minMainAxisIntrinsicItemSize,
-                crossAxisSize = minCrossAxisIntrinsicItemSize,
-=======
                 mainAxisSize = { _, size -> minMainAxisIntrinsicItemSize(size) },
                 crossAxisSize = { _, size -> minCrossAxisIntrinsicItemSize(size) },
->>>>>>> 3d4510a6
                 mainAxisAvailable,
                 mainAxisSpacing,
                 crossAxisSpacing,
@@ -1010,20 +933,6 @@
                 maxLines = maxLines
             )
             .first
-<<<<<<< HEAD
-
-    val maxMainAxisIntrinsicItemSize: IntrinsicMeasurable.(Int, Int) -> Int =
-        if (isHorizontal) { _, h -> maxIntrinsicWidth(h) } else { _, w -> maxIntrinsicHeight(w) }
-
-    val maxCrossAxisIntrinsicItemSize: IntrinsicMeasurable.(Int, Int) -> Int =
-        if (isHorizontal) { _, w -> maxIntrinsicHeight(w) } else { _, h -> maxIntrinsicWidth(h) }
-
-    val minCrossAxisIntrinsicItemSize: IntrinsicMeasurable.(Int, Int) -> Int =
-        if (isHorizontal) { _, w -> minIntrinsicHeight(w) } else { _, h -> minIntrinsicWidth(h) }
-
-    val minMainAxisIntrinsicItemSize: IntrinsicMeasurable.(Int, Int) -> Int =
-        if (isHorizontal) { _, h -> minIntrinsicWidth(h) } else { _, w -> minIntrinsicHeight(w) }
-=======
 
     fun IntrinsicMeasurable.maxMainAxisIntrinsicItemSize(size: Int): Int =
         if (isHorizontal) maxIntrinsicWidth(size) else maxIntrinsicHeight(size)
@@ -1033,7 +942,6 @@
 
     fun IntrinsicMeasurable.minMainAxisIntrinsicItemSize(size: Int): Int =
         if (isHorizontal) minIntrinsicWidth(size) else minIntrinsicHeight(size)
->>>>>>> 3d4510a6
 }
 
 private inline fun maxIntrinsicMainAxisSize(
@@ -1439,11 +1347,7 @@
             positionInLine = if (willFitLine) nextIndexInLine else 0,
             maxMainAxisSize =
                 if (willFitLine) {
-<<<<<<< HEAD
-                        (leftOver - spacing).coerceAtLeast(0)
-=======
                         (leftOver - spacing).fastCoerceAtLeast(0)
->>>>>>> 3d4510a6
                     } else {
                         mainAxisMax
                     }
@@ -1453,11 +1357,7 @@
                         leftOverCrossAxis
                     } else {
                         (leftOverCrossAxis - currentLineCrossAxisSize - crossAxisSpacing)
-<<<<<<< HEAD
-                            .coerceAtLeast(0)
-=======
                             .fastCoerceAtLeast(0)
->>>>>>> 3d4510a6
                     }
                     .toDp()
         )
@@ -1531,13 +1431,8 @@
     }
 
     val arrayOfPlaceables: Array<Placeable?> = Array(measurables.size) { placeables[it] }
-<<<<<<< HEAD
-    val crossAxisOffsets = IntArray(endBreakLineList.size) { 0 }
-    val crossAxisSizesArray = IntArray(endBreakLineList.size) { 0 }
-=======
     val crossAxisOffsets = IntArray(endBreakLineList.size)
     val crossAxisSizesArray = IntArray(endBreakLineList.size)
->>>>>>> 3d4510a6
     crossAxisTotalSize = 0
 
     var startIndex = 0
@@ -1558,11 +1453,7 @@
                 crossAxisOffsets,
                 currentLineIndex
             )
-<<<<<<< HEAD
-        var mainAxisSize: Int
-=======
         val mainAxisSize: Int
->>>>>>> 3d4510a6
         if (measurePolicy.isHorizontal) {
             mainAxisSize = result.width
             crossAxisSize = result.height
@@ -1670,11 +1561,7 @@
             val totalCrossAxisSpacing = spacing.roundToPx() * (items.size - 1)
             totalCrossAxisSize += totalCrossAxisSpacing
             totalCrossAxisSize =
-<<<<<<< HEAD
-                totalCrossAxisSize.coerceIn(constraints.crossAxisMin, constraints.crossAxisMax)
-=======
                 totalCrossAxisSize.fastCoerceIn(constraints.crossAxisMin, constraints.crossAxisMax)
->>>>>>> 3d4510a6
             arrange(totalCrossAxisSize, crossAxisSizes, outPosition)
         }
     } else {
@@ -1682,21 +1569,13 @@
             val totalCrossAxisSpacing = spacing.roundToPx() * (items.size - 1)
             totalCrossAxisSize += totalCrossAxisSpacing
             totalCrossAxisSize =
-<<<<<<< HEAD
-                totalCrossAxisSize.coerceIn(constraints.crossAxisMin, constraints.crossAxisMax)
-=======
                 totalCrossAxisSize.fastCoerceIn(constraints.crossAxisMin, constraints.crossAxisMax)
->>>>>>> 3d4510a6
             arrange(totalCrossAxisSize, crossAxisSizes, layoutDirection, outPosition)
         }
     }
 
     val finalMainAxisTotalSize =
-<<<<<<< HEAD
-        mainAxisTotalSize.coerceIn(constraints.mainAxisMin, constraints.mainAxisMax)
-=======
         mainAxisTotalSize.fastCoerceIn(constraints.mainAxisMin, constraints.mainAxisMax)
->>>>>>> 3d4510a6
 
     val layoutWidth: Int
     val layoutHeight: Int
