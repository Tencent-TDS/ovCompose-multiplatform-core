--- conflicted
+++ resolved
@@ -60,13 +60,6 @@
  * @param after the distance between the container's bottom edge and the horizontal alignment line,
  *   or the container's end edge and the vertical alignment line
  * @see paddingFromBaseline
-<<<<<<< HEAD
- *
- * Example usage:
- *
- * @sample androidx.compose.foundation.layout.samples.PaddingFromSample
-=======
->>>>>>> 3d4510a6
  */
 @Stable
 fun Modifier.paddingFrom(
@@ -111,13 +104,6 @@
  * @param after the distance between the container's bottom edge and the horizontal alignment line,
  *   or the container's end edge and the vertical alignment line
  * @see paddingFromBaseline
-<<<<<<< HEAD
- *
- * Example usage:
- *
- * @sample androidx.compose.foundation.layout.samples.PaddingFromSample
-=======
->>>>>>> 3d4510a6
  */
 @Stable
 fun Modifier.paddingFrom(
@@ -157,22 +143,14 @@
 @Stable
 fun Modifier.paddingFromBaseline(top: Dp = Dp.Unspecified, bottom: Dp = Dp.Unspecified) =
     this.then(
-<<<<<<< HEAD
-            if (top != Dp.Unspecified) {
-=======
             if (top.isSpecified) {
->>>>>>> 3d4510a6
                 Modifier.paddingFrom(FirstBaseline, before = top)
             } else {
                 Modifier
             }
         )
         .then(
-<<<<<<< HEAD
-            if (bottom != Dp.Unspecified) {
-=======
             if (bottom.isSpecified) {
->>>>>>> 3d4510a6
                 Modifier.paddingFrom(LastBaseline, after = bottom)
             } else {
                 Modifier
@@ -342,20 +320,12 @@
     val axisMax = if (alignmentLine.horizontal) constraints.maxHeight else constraints.maxWidth
     // Compute padding required to satisfy the total before and after offsets.
     val paddingBefore =
-<<<<<<< HEAD
-        ((if (before != Dp.Unspecified) before.roundToPx() else 0) - linePosition).coerceIn(
-=======
         ((if (before.isSpecified) before.roundToPx() else 0) - linePosition).coerceIn(
->>>>>>> 3d4510a6
             0,
             axisMax - axis
         )
     val paddingAfter =
-<<<<<<< HEAD
-        ((if (after != Dp.Unspecified) after.roundToPx() else 0) - axis + linePosition).coerceIn(
-=======
         ((if (after.isSpecified) after.roundToPx() else 0) - axis + linePosition).coerceIn(
->>>>>>> 3d4510a6
             0,
             axisMax - axis - paddingBefore
         )
