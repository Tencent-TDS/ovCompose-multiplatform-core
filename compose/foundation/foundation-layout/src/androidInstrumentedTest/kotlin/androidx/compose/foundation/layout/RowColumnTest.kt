/*
 * Copyright 2019 The Android Open Source Project
 *
 * Licensed under the Apache License, Version 2.0 (the "License");
 * you may not use this file except in compliance with the License.
 * You may obtain a copy of the License at
 *
 *      http://www.apache.org/licenses/LICENSE-2.0
 *
 * Unless required by applicable law or agreed to in writing, software
 * distributed under the License is distributed on an "AS IS" BASIS,
 * WITHOUT WARRANTIES OR CONDITIONS OF ANY KIND, either express or implied.
 * See the License for the specific language governing permissions and
 * limitations under the License.
 */

package androidx.compose.foundation.layout

import androidx.compose.runtime.Composable
import androidx.compose.ui.Alignment
import androidx.compose.ui.Modifier
import androidx.compose.ui.geometry.Offset
import androidx.compose.ui.layout.FirstBaseline
import androidx.compose.ui.layout.HorizontalAlignmentLine
import androidx.compose.ui.layout.IntrinsicMeasurable
import androidx.compose.ui.layout.IntrinsicMeasureScope
import androidx.compose.ui.layout.Layout
import androidx.compose.ui.layout.LayoutCoordinates
import androidx.compose.ui.layout.Measurable
import androidx.compose.ui.layout.MeasurePolicy
import androidx.compose.ui.layout.MeasureScope
import androidx.compose.ui.layout.VerticalAlignmentLine
import androidx.compose.ui.layout.onGloballyPositioned
import androidx.compose.ui.layout.onSizeChanged
import androidx.compose.ui.layout.positionInParent
import androidx.compose.ui.layout.positionInRoot
import androidx.compose.ui.node.Ref
import androidx.compose.ui.platform.InspectableValue
import androidx.compose.ui.platform.ValueElement
import androidx.compose.ui.platform.isDebugInspectorInfoEnabled
import androidx.compose.ui.test.DeviceConfigurationOverride
import androidx.compose.ui.test.LayoutDirection
import androidx.compose.ui.unit.Constraints
import androidx.compose.ui.unit.Dp
import androidx.compose.ui.unit.IntSize
import androidx.compose.ui.unit.LayoutDirection
import androidx.compose.ui.unit.dp
import androidx.test.ext.junit.runners.AndroidJUnit4
import androidx.test.filters.SmallTest
import com.google.common.truth.Truth
import java.util.concurrent.CountDownLatch
import java.util.concurrent.TimeUnit
import kotlin.math.max
import kotlin.math.min
import kotlin.math.roundToInt
import org.junit.After
import org.junit.Assert.assertEquals
import org.junit.Assert.assertNotNull
import org.junit.Assert.assertThrows
import org.junit.Assert.assertTrue
import org.junit.Before
import org.junit.Ignore
import org.junit.Test
import org.junit.runner.RunWith

@SmallTest
@RunWith(AndroidJUnit4::class)
class RowColumnTest : LayoutTest() {

    @Before
    fun before() {
        isDebugInspectorInfoEnabled = true
    }

    @After
    fun after() {
        isDebugInspectorInfoEnabled = false
    }

    // region Size and position tests for Row and Column
    @Test
    fun testRow() =
        with(density) {
            val sizeDp = 50.toDp()
            val size = sizeDp.roundToPx()

            val drawLatch = CountDownLatch(2)
            val childSize = arrayOf(IntSize(-1, -1), IntSize(-1, -1))
            val childPosition = arrayOf(Offset(-1f, -1f), Offset(-1f, -1f))
            show {
                Container(alignment = Alignment.TopStart) {
                    Row {
                        Container(
                            width = sizeDp,
                            height = sizeDp,
                            modifier =
                                Modifier.onGloballyPositioned { coordinates ->
                                    childSize[0] = coordinates.size
                                    childPosition[0] = coordinates.positionInRoot()
                                    drawLatch.countDown()
                                }
                        ) {}

                        Container(
                            width = (sizeDp * 2),
                            height = (sizeDp * 2),
                            modifier =
                                Modifier.onGloballyPositioned { coordinates ->
                                    childSize[1] = coordinates.size
                                    childPosition[1] = coordinates.positionInRoot()
                                    drawLatch.countDown()
                                }
                        ) {}
                    }
                }
            }
            assertTrue(drawLatch.await(1, TimeUnit.SECONDS))

            val root = findComposeView()
            waitForDraw(root)

            assertEquals(IntSize(size, size), childSize[0])
            assertEquals(
                IntSize((sizeDp.toPx() * 2).roundToInt(), (sizeDp.toPx() * 2).roundToInt()),
                childSize[1]
            )
            assertEquals(Offset(0f, 0f), childPosition[0])
            assertEquals(Offset(size.toFloat(), 0f), childPosition[1])
        }

    @Test
    fun testRow_withChildrenWithWeight() =
        with(density) {
            val width = 50.toDp()
            val height = 80.toDp()
            val childrenHeight = height.roundToPx()

            val drawLatch = CountDownLatch(2)
            val childSize = arrayOfNulls<IntSize>(2)
            val childPosition = arrayOfNulls<Offset>(2)
            show {
                Container(alignment = Alignment.TopStart) {
                    Row {
                        Container(
                            Modifier.weight(1f).onGloballyPositioned { coordinates ->
                                childSize[0] = coordinates.size
                                childPosition[0] = coordinates.positionInRoot()
                                drawLatch.countDown()
                            },
                            width = width,
                            height = height
                        ) {}

                        Container(
                            Modifier.weight(2f).onGloballyPositioned { coordinates ->
                                childSize[1] = coordinates.size
                                childPosition[1] = coordinates.positionInRoot()
                                drawLatch.countDown()
                            },
                            width = width,
                            height = height
                        ) {}
                    }
                }
            }
            assertTrue(drawLatch.await(1, TimeUnit.SECONDS))

            val root = findComposeView()
            waitForDraw(root)
            val rootWidth = root.width

            assertEquals(IntSize((rootWidth / 3f).roundToInt(), childrenHeight), childSize[0])
            assertEquals(IntSize((rootWidth * 2f / 3f).roundToInt(), childrenHeight), childSize[1])
            assertEquals(Offset(0f, 0f), childPosition[0])
            assertEquals(Offset((rootWidth / 3f).roundToInt().toFloat(), 0f), childPosition[1])
        }

    @Test
    fun testRow_withChildrenWithWeightNonFilling() =
        with(density) {
            val width = 50.toDp()
            val childrenWidth = width.roundToPx()
            val height = 80.toDp()
            val childrenHeight = height.roundToPx()

            val drawLatch = CountDownLatch(2)
            val childSize = arrayOfNulls<IntSize>(2)
            val childPosition = arrayOfNulls<Offset>(2)
            show {
                Container(alignment = Alignment.TopStart) {
                    Row {
                        Container(
                            Modifier.weight(1f, fill = false).onGloballyPositioned { coordinates ->
                                childSize[0] = coordinates.size
                                childPosition[0] = coordinates.positionInRoot()
                                drawLatch.countDown()
                            },
                            width = width,
                            height = height
                        ) {}

                        Container(
                            Modifier.weight(2f, fill = false).onGloballyPositioned { coordinates ->
                                childSize[1] = coordinates.size
                                childPosition[1] = coordinates.positionInRoot()
                                drawLatch.countDown()
                            },
                            width = width,
                            height = height * 2
                        ) {}
                    }
                }
            }
            assertTrue(drawLatch.await(1, TimeUnit.SECONDS))

            val root = findComposeView()
            waitForDraw(root)

            assertEquals(IntSize(childrenWidth, childrenHeight), childSize[0])
            assertEquals(IntSize(childrenWidth, childrenHeight * 2), childSize[1])
            assertEquals(Offset(0f, 0f), childPosition[0])
            assertEquals(Offset(childrenWidth.toFloat(), 0f), childPosition[1])
        }

    @Test
    fun testRow_withChildrenWithMaxValueWeight() =
        with(density) {
            val width = 50.toDp()
            val height = 80.toDp()
            val childrenHeight = height.roundToPx()

            val drawLatch = CountDownLatch(2)
            val childSize = arrayOfNulls<IntSize>(2)
            val childPosition = arrayOfNulls<Offset>(2)
            show {
                Container(alignment = Alignment.TopStart) {
                    Row {
                        Container(
                            Modifier.weight(Float.MAX_VALUE).onGloballyPositioned { coordinates ->
                                childSize[0] = coordinates.size
                                childPosition[0] = coordinates.positionInRoot()
                                drawLatch.countDown()
                            },
                            width = width,
                            height = height
                        ) {}

                        Container(
                            Modifier.weight(1f).onGloballyPositioned { coordinates ->
                                childSize[1] = coordinates.size
                                childPosition[1] = coordinates.positionInRoot()
                                drawLatch.countDown()
                            },
                            width = width,
                            height = height
                        ) {}
                    }
                }
            }
            assertTrue(drawLatch.await(1, TimeUnit.SECONDS))

            val root = findComposeView()
            waitForDraw(root)
            val rootWidth = root.width

            assertEquals(IntSize(rootWidth, childrenHeight), childSize[0])
            assertEquals(IntSize(0, childrenHeight), childSize[1])
            assertEquals(Offset(0f, 0f), childPosition[0])
            assertEquals(Offset((rootWidth).toFloat(), 0f), childPosition[1])
        }

    @Test
    fun testRow_withChildrenWithPositiveInfinityWeight() =
        with(density) {
            val width = 50.toDp()
            val height = 80.toDp()
            val childrenHeight = height.roundToPx()

            val drawLatch = CountDownLatch(2)
            val childSize = arrayOfNulls<IntSize>(2)
            val childPosition = arrayOfNulls<Offset>(2)
            show {
                Container(alignment = Alignment.TopStart) {
                    Row {
                        Container(
                            Modifier.weight(Float.POSITIVE_INFINITY).onGloballyPositioned {
                                coordinates ->
                                childSize[0] = coordinates.size
                                childPosition[0] = coordinates.positionInRoot()
                                drawLatch.countDown()
                            },
                            width = width,
                            height = height
                        ) {}

                        Container(
                            Modifier.weight(1f).onGloballyPositioned { coordinates ->
                                childSize[1] = coordinates.size
                                childPosition[1] = coordinates.positionInRoot()
                                drawLatch.countDown()
                            },
                            width = width,
                            height = height
                        ) {}
                    }
                }
            }
            assertTrue(drawLatch.await(1, TimeUnit.SECONDS))

            val root = findComposeView()
            waitForDraw(root)
            val rootWidth = root.width

            assertEquals(IntSize(rootWidth, childrenHeight), childSize[0])
            assertEquals(IntSize(0, childrenHeight), childSize[1])
            assertEquals(Offset(0f, 0f), childPosition[0])
            assertEquals(Offset((rootWidth).toFloat(), 0f), childPosition[1])
        }

    @Test
    fun testRow_invalidWeight() {
        with(RowScopeInstance) {
            assertThrows(IllegalArgumentException::class.java) { Modifier.weight(-1f) }
            assertThrows(IllegalArgumentException::class.java) { Modifier.weight(Float.NaN) }
            assertThrows(IllegalArgumentException::class.java) {
                Modifier.weight(Float.NEGATIVE_INFINITY)
            }
        }
    }

    @Test
    fun testColumn() =
        with(density) {
            val sizeDp = 50.toDp()
            val size = sizeDp.roundToPx()

            val drawLatch = CountDownLatch(2)
            val childSize = arrayOf(IntSize(-1, -1), IntSize(-1, -1))
            val childPosition = arrayOf(Offset(-1f, -1f), Offset(-1f, -1f))
            show {
                Container(alignment = Alignment.TopStart) {
                    Column {
                        Container(
                            width = sizeDp,
                            height = sizeDp,
                            modifier =
                                Modifier.onGloballyPositioned { coordinates ->
                                    childSize[0] = coordinates.size
                                    childPosition[0] = coordinates.positionInRoot()
                                    drawLatch.countDown()
                                }
                        ) {}
                        Container(
                            width = (sizeDp * 2),
                            height = (sizeDp * 2),
                            modifier =
                                Modifier.onGloballyPositioned { coordinates ->
                                    childSize[1] = coordinates.size
                                    childPosition[1] = coordinates.positionInRoot()
                                    drawLatch.countDown()
                                }
                        ) {}
                    }
                }
            }
            assertTrue(drawLatch.await(1, TimeUnit.SECONDS))

            val root = findComposeView()
            waitForDraw(root)

            assertEquals(IntSize(size, size), childSize[0])
            assertEquals(
                IntSize((sizeDp.toPx() * 2).roundToInt(), (sizeDp.toPx() * 2).roundToInt()),
                childSize[1]
            )
            assertEquals(Offset(0f, 0f), childPosition[0])
            assertEquals(Offset(0f, size.toFloat()), childPosition[1])
        }

    @Test
    fun testColumn_withChildrenWithWeight() =
        with(density) {
            val width = 80.toDp()
            val childrenWidth = width.roundToPx()
            val height = 50.toDp()

            val drawLatch = CountDownLatch(2)
            val childSize = arrayOfNulls<IntSize>(2)
            val childPosition = arrayOfNulls<Offset>(2)
            show {
                Container(alignment = Alignment.TopStart) {
                    Column {
                        Container(
                            Modifier.weight(1f).onGloballyPositioned { coordinates ->
                                childSize[0] = coordinates.size
                                childPosition[0] = coordinates.positionInRoot()
                                drawLatch.countDown()
                            },
                            width = width,
                            height = height
                        ) {}

                        Container(
                            Modifier.weight(2f).onGloballyPositioned { coordinates ->
                                childSize[1] = coordinates.size
                                childPosition[1] = coordinates.positionInRoot()
                                drawLatch.countDown()
                            },
                            width = width,
                            height = height
                        ) {}
                    }
                }
            }
            assertTrue(drawLatch.await(1, TimeUnit.SECONDS))

            val root = findComposeView()
            waitForDraw(root)
            val rootHeight = root.height

            assertEquals(IntSize(childrenWidth, (rootHeight / 3f).roundToInt()), childSize[0])
            assertEquals(IntSize(childrenWidth, (rootHeight * 2f / 3f).roundToInt()), childSize[1])
            assertEquals(Offset(0f, 0f), childPosition[0])
            assertEquals(Offset(0f, (rootHeight / 3f).roundToInt().toFloat()), childPosition[1])
        }

    @Test
    fun testColumn_withChildrenWithWeightNonFilling() =
        with(density) {
            val width = 80.toDp()
            val childrenWidth = width.roundToPx()
            val height = 50.toDp()
            val childrenHeight = height.roundToPx()

            val drawLatch = CountDownLatch(2)
            val childSize = arrayOfNulls<IntSize>(2)
            val childPosition = arrayOfNulls<Offset>(2)
            show {
                Container(alignment = Alignment.TopStart) {
                    Column {
                        Container(
                            Modifier.weight(1f, fill = false).onGloballyPositioned { coordinates ->
                                childSize[0] = coordinates.size
                                childPosition[0] = coordinates.positionInRoot()
                                drawLatch.countDown()
                            },
                            width = width,
                            height = height
                        ) {}
                        Container(
                            Modifier.weight(2f, fill = false).onGloballyPositioned { coordinates ->
                                childSize[1] = coordinates.size
                                childPosition[1] = coordinates.positionInRoot()
                                drawLatch.countDown()
                            },
                            width = width,
                            height = height
                        ) {}
                    }
                }
            }
            assertTrue(drawLatch.await(1, TimeUnit.SECONDS))

            val root = findComposeView()
            waitForDraw(root)

            assertEquals(IntSize(childrenWidth, childrenHeight), childSize[0])
            assertEquals(IntSize(childrenWidth, childrenHeight), childSize[1])
            assertEquals(Offset(0.0f, 0.0f), childPosition[0])
            assertEquals(Offset(0.0f, childrenHeight.toFloat()), childPosition[1])
        }

    @Test
    fun testColumn_withChildrenWithMaxValueWeight() =
        with(density) {
            val width = 80.toDp()
            val childrenWidth = width.roundToPx()
            val height = 50.toDp()

            val drawLatch = CountDownLatch(2)
            val childSize = arrayOfNulls<IntSize>(2)
            val childPosition = arrayOfNulls<Offset>(2)
            show {
                Container(alignment = Alignment.TopStart) {
                    Column {
                        Container(
                            Modifier.weight(Float.MAX_VALUE).onGloballyPositioned { coordinates ->
                                childSize[0] = coordinates.size
                                childPosition[0] = coordinates.positionInRoot()
                                drawLatch.countDown()
                            },
                            width = width,
                            height = height
                        ) {}

                        Container(
                            Modifier.weight(1f).onGloballyPositioned { coordinates ->
                                childSize[1] = coordinates.size
                                childPosition[1] = coordinates.positionInRoot()
                                drawLatch.countDown()
                            },
                            width = width,
                            height = height
                        ) {}
                    }
                }
            }
            assertTrue(drawLatch.await(1, TimeUnit.SECONDS))

            val root = findComposeView()
            waitForDraw(root)
            val rootHeight = root.height

            assertEquals(IntSize(childrenWidth, rootHeight), childSize[0])
            assertEquals(IntSize(childrenWidth, 0), childSize[1])
            assertEquals(Offset(0f, 0f), childPosition[0])
            assertEquals(Offset(0f, rootHeight.toFloat()), childPosition[1])
        }

    @Test
    fun testColumn_withChildrenWithPositiveInfinityWeight() =
        with(density) {
            val width = 80.toDp()
            val childrenWidth = width.roundToPx()
            val height = 50.toDp()

            val drawLatch = CountDownLatch(2)
            val childSize = arrayOfNulls<IntSize>(2)
            val childPosition = arrayOfNulls<Offset>(2)
            show {
                Container(alignment = Alignment.TopStart) {
                    Column {
                        Container(
                            Modifier.weight(Float.POSITIVE_INFINITY).onGloballyPositioned {
                                coordinates ->
                                childSize[0] = coordinates.size
                                childPosition[0] = coordinates.positionInRoot()
                                drawLatch.countDown()
                            },
                            width = width,
                            height = height
                        ) {}

                        Container(
                            Modifier.weight(1f).onGloballyPositioned { coordinates ->
                                childSize[1] = coordinates.size
                                childPosition[1] = coordinates.positionInRoot()
                                drawLatch.countDown()
                            },
                            width = width,
                            height = height
                        ) {}
                    }
                }
            }
            assertTrue(drawLatch.await(1, TimeUnit.SECONDS))

            val root = findComposeView()
            waitForDraw(root)
            val rootHeight = root.height

            assertEquals(IntSize(childrenWidth, rootHeight), childSize[0])
            assertEquals(IntSize(childrenWidth, 0), childSize[1])
            assertEquals(Offset(0f, 0f), childPosition[0])
            assertEquals(Offset(0f, rootHeight.toFloat()), childPosition[1])
        }

    @Test
    fun testColumn_invalidWeight() {
        with(ColumnScopeInstance) {
            assertThrows(IllegalArgumentException::class.java) { Modifier.weight(-1f) }
            assertThrows(IllegalArgumentException::class.java) { Modifier.weight(Float.NaN) }
            assertThrows(IllegalArgumentException::class.java) {
                Modifier.weight(Float.NEGATIVE_INFINITY)
            }
        }
    }

    @Test
    fun testRow_doesNotPlaceChildrenOutOfBounds_becauseOfRoundings() =
        with(density) {
            val expectedRowWidth = 11f
            val leftPadding = 1f
            var rowWidth = 0f
            val width = Array(2) { 0f }
            val x = Array(2) { 0f }
            val latch = CountDownLatch(2)
            show {
                Row(
                    Modifier.wrapContentSize(Alignment.TopStart)
                        .padding(start = leftPadding.toDp())
                        .widthIn(max = expectedRowWidth.toDp())
                        .onGloballyPositioned { coordinates ->
                            rowWidth = coordinates.size.width.toFloat()
                        }
                ) {
                    Container(
                        Modifier.weight(1f).onGloballyPositioned { coordinates ->
                            width[0] = coordinates.size.width.toFloat()
                            x[0] = coordinates.positionInRoot().x
                            latch.countDown()
                        }
                    ) {}
                    Container(
                        Modifier.weight(1f).onGloballyPositioned { coordinates ->
                            width[1] = coordinates.size.width.toFloat()
                            x[1] = coordinates.positionInRoot().x
                            latch.countDown()
                        }
                    ) {}
                }
            }

            assertTrue(latch.await(1, TimeUnit.SECONDS))

            assertEquals(expectedRowWidth, rowWidth)
            assertEquals(leftPadding, x[0])
            assertEquals(leftPadding + width[0], x[1])
            assertEquals(rowWidth, width[0] + width[1])
        }

    @Test
    fun testRow_isNotLargerThanItsChildren_becauseOfRoundings() =
        with(density) {
            val expectedRowWidth = 8f
            val leftPadding = 1f
            var rowWidth = 0f
            val width = Array(3) { 0f }
            val x = Array(3) { 0f }
            val latch = CountDownLatch(3)
            show {
                Row(
                    Modifier.wrapContentSize(Alignment.TopStart)
                        .padding(start = leftPadding.toDp())
                        .widthIn(max = expectedRowWidth.toDp())
                        .onGloballyPositioned { coordinates ->
                            rowWidth = coordinates.size.width.toFloat()
                        }
                ) {
                    Container(
                        Modifier.weight(2f).onGloballyPositioned { coordinates ->
                            width[0] = coordinates.size.width.toFloat()
                            x[0] = coordinates.positionInRoot().x
                            latch.countDown()
                        }
                    ) {}
                    Container(
                        Modifier.weight(2f).onGloballyPositioned { coordinates ->
                            width[1] = coordinates.size.width.toFloat()
                            x[1] = coordinates.positionInRoot().x
                            latch.countDown()
                        }
                    ) {}
                    Container(
                        Modifier.weight(3f).onGloballyPositioned { coordinates ->
                            width[2] = coordinates.size.width.toFloat()
                            x[2] = coordinates.positionInRoot().x
                            latch.countDown()
                        }
                    ) {}
                }
            }

            assertTrue(latch.await(1, TimeUnit.SECONDS))

            assertEquals(expectedRowWidth, rowWidth)
            assertEquals(leftPadding, x[0])
            assertEquals(leftPadding + width[0], x[1])
            assertEquals(leftPadding + width[0] + width[1], x[2])
            assertEquals(rowWidth, width[0] + width[1] + width[2])
        }

    @Test
    fun testColumn_isNotLargetThanItsChildren_becauseOfRoundings() =
        with(density) {
            val expectedColumnHeight = 8f
            val topPadding = 1f
            var columnHeight = 0f
            val height = Array(3) { 0f }
            val y = Array(3) { 0f }
            val latch = CountDownLatch(3)
            show {
                Column(
                    Modifier.wrapContentSize(Alignment.TopStart)
                        .padding(top = topPadding.toDp())
                        .heightIn(max = expectedColumnHeight.toDp())
                        .onGloballyPositioned { coordinates ->
                            columnHeight = coordinates.size.height.toFloat()
                        }
                ) {
                    Container(
                        Modifier.weight(1f).onGloballyPositioned { coordinates ->
                            height[0] = coordinates.size.height.toFloat()
                            y[0] = coordinates.positionInRoot().y
                            latch.countDown()
                        }
                    ) {}
                    Container(
                        Modifier.weight(1f).onGloballyPositioned { coordinates ->
                            height[1] = coordinates.size.height.toFloat()
                            y[1] = coordinates.positionInRoot().y
                            latch.countDown()
                        }
                    ) {}
                    Container(
                        Modifier.weight(1f).onGloballyPositioned { coordinates ->
                            height[2] = coordinates.size.height.toFloat()
                            y[2] = coordinates.positionInRoot().y
                            latch.countDown()
                        }
                    ) {}
                }
            }

            assertTrue(latch.await(1, TimeUnit.SECONDS))

            assertEquals(expectedColumnHeight, columnHeight)
            assertEquals(topPadding, y[0])
            assertEquals(topPadding + height[0], y[1])
            assertEquals(topPadding + height[0] + height[1], y[2])
            assertEquals(columnHeight, height[0] + height[1] + height[2])
        }

    @Test
    fun testColumn_doesNotPlaceChildrenOutOfBounds_becauseOfRoundings() =
        with(density) {
            val expectedColumnHeight = 11f
            val topPadding = 1f
            var columnHeight = 0f
            val height = Array(2) { 0f }
            val y = Array(2) { 0f }
            val latch = CountDownLatch(2)
            show {
                Column(
                    Modifier.wrapContentSize(Alignment.TopStart)
                        .padding(top = topPadding.toDp())
                        .heightIn(max = expectedColumnHeight.toDp())
                        .onGloballyPositioned { coordinates ->
                            columnHeight = coordinates.size.height.toFloat()
                        }
                ) {
                    Container(
                        Modifier.weight(1f).onGloballyPositioned { coordinates ->
                            height[0] = coordinates.size.height.toFloat()
                            y[0] = coordinates.positionInRoot().y
                            latch.countDown()
                        }
                    ) {}
                    Container(
                        Modifier.weight(1f).onGloballyPositioned { coordinates ->
                            height[1] = coordinates.size.height.toFloat()
                            y[1] = coordinates.positionInRoot().y
                            latch.countDown()
                        }
                    ) {}
                }
            }

            assertTrue(latch.await(1, TimeUnit.SECONDS))

            assertEquals(expectedColumnHeight, columnHeight)
            assertEquals(topPadding, y[0])
            assertEquals(topPadding + height[0], y[1])
            assertEquals(columnHeight, height[0] + height[1])
        }

    // endregion

    // region Cross axis alignment tests in Row
    @Test
    fun testRow_withStretchCrossAxisAlignment() =
        with(density) {
            val sizeDp = 50.toDp()
            val size = sizeDp.roundToPx()

            val drawLatch = CountDownLatch(2)
            val childSize = arrayOf(IntSize(-1, -1), IntSize(-1, -1))
            val childPosition = arrayOf(Offset(-1f, -1f), Offset(-1f, -1f))
            show {
                Row {
                    Container(
                        width = sizeDp,
                        height = sizeDp,
                        modifier =
                            Modifier.fillMaxHeight().onGloballyPositioned { coordinates ->
                                childSize[0] = coordinates.size
                                childPosition[0] = coordinates.positionInRoot()
                                drawLatch.countDown()
                            }
                    ) {}

                    Container(
                        width = (sizeDp * 2),
                        height = (sizeDp * 2),
                        modifier =
                            Modifier.fillMaxHeight().onGloballyPositioned { coordinates ->
                                childSize[1] = coordinates.size
                                childPosition[1] = coordinates.positionInRoot()
                                drawLatch.countDown()
                            }
                    ) {}
                }
            }
            assertTrue(drawLatch.await(1, TimeUnit.SECONDS))

            val root = findComposeView()
            waitForDraw(root)

            assertEquals(IntSize(size, root.height), childSize[0])
            assertEquals(IntSize((sizeDp.toPx() * 2).roundToInt(), root.height), childSize[1])
            assertEquals(Offset(0f, 0f), childPosition[0])
            assertEquals(Offset(size.toFloat(), 0f), childPosition[1])
        }

    @Test
    fun testRow_withGravityModifier_andGravityParameter() =
        with(density) {
            val sizeDp = 50.toDp()
            val size = sizeDp.roundToPx()

            val drawLatch = CountDownLatch(3)
            val childSize = arrayOfNulls<IntSize>(3)
            val childPosition = arrayOfNulls<Offset>(3)
            show {
                Row(Modifier.fillMaxHeight(), verticalAlignment = Alignment.CenterVertically) {
                    Container(
                        width = sizeDp,
                        height = sizeDp,
                        modifier =
                            Modifier.align(Alignment.Top).onGloballyPositioned { coordinates ->
                                childSize[0] = coordinates.size
                                childPosition[0] = coordinates.positionInRoot()
                                drawLatch.countDown()
                            }
                    ) {}
                    Container(
                        width = sizeDp,
                        height = sizeDp,
                        modifier =
                            Modifier.onGloballyPositioned { coordinates ->
                                childSize[1] = coordinates.size
                                childPosition[1] = coordinates.positionInRoot()
                                drawLatch.countDown()
                            }
                    ) {}
                    Container(
                        width = sizeDp,
                        height = sizeDp,
                        modifier =
                            Modifier.align(Alignment.Bottom).onGloballyPositioned { coordinates ->
                                childSize[2] = coordinates.size
                                childPosition[2] = coordinates.positionInRoot()
                                drawLatch.countDown()
                            }
                    ) {}
                }
            }
            assertTrue(drawLatch.await(1, TimeUnit.SECONDS))

            val root = findComposeView()
            waitForDraw(root)
            val rootHeight = root.height

            assertEquals(IntSize(size, size), childSize[0])
            assertEquals(Offset(0f, 0f), childPosition[0])

            assertEquals(IntSize(size, size), childSize[1])
            assertEquals(
                Offset(size.toFloat(), ((rootHeight - size.toFloat()) / 2f).roundToInt().toFloat()),
                childPosition[1]
            )

            assertEquals(IntSize(size, size), childSize[2])
            assertEquals(
                Offset((size.toFloat() * 2), (rootHeight - size.toFloat())),
                childPosition[2]
            )
        }

    @Test
    fun testRow_withGravityModifier() =
        with(density) {
            val sizeDp = 50.toDp()
            val size = sizeDp.roundToPx()

            val drawLatch = CountDownLatch(3)
            val childSize = arrayOfNulls<IntSize>(3)
            val childPosition = arrayOfNulls<Offset>(3)
            show {
                Row(Modifier.fillMaxHeight()) {
                    Container(
                        width = sizeDp,
                        height = sizeDp,
                        modifier =
                            Modifier.align(Alignment.Top).onGloballyPositioned { coordinates ->
                                childSize[0] = coordinates.size
                                childPosition[0] = coordinates.positionInRoot()
                                drawLatch.countDown()
                            }
                    ) {}
                    Container(
                        width = sizeDp,
                        height = sizeDp,
                        modifier =
                            Modifier.align(Alignment.CenterVertically).onGloballyPositioned {
                                coordinates ->
                                childSize[1] = coordinates.size
                                childPosition[1] = coordinates.positionInRoot()
                                drawLatch.countDown()
                            }
                    ) {}
                    Container(
                        width = sizeDp,
                        height = sizeDp,
                        modifier =
                            Modifier.align(Alignment.Bottom).onGloballyPositioned { coordinates ->
                                childSize[2] = coordinates.size
                                childPosition[2] = coordinates.positionInRoot()
                                drawLatch.countDown()
                            }
                    ) {}
                }
            }
            assertTrue(drawLatch.await(1, TimeUnit.SECONDS))

            val root = findComposeView()
            waitForDraw(root)
            val rootHeight = root.height

            assertEquals(IntSize(size, size), childSize[0])
            assertEquals(Offset(0f, 0f), childPosition[0])

            assertEquals(IntSize(size, size), childSize[1])
            assertEquals(
                Offset(size.toFloat(), ((rootHeight - size.toFloat()) / 2f).roundToInt().toFloat()),
                childPosition[1]
            )

            assertEquals(IntSize(size, size), childSize[2])
            assertEquals(
                Offset((size.toFloat() * 2), (rootHeight - size.toFloat())),
                childPosition[2]
            )
        }

    @Test
    fun testRow_withAlignByModifier() =
        with(density) {
            val baseline1Dp = 30.toDp()
            val baseline1 = baseline1Dp.roundToPx()
            val baseline2Dp = 25.toDp()
            val baseline2 = baseline2Dp.roundToPx()
            val baseline3Dp = 20.toDp()
            val baseline3 = baseline3Dp.roundToPx()
            val sizeDp = 40.toDp()
            val size = sizeDp.roundToPx()

            val drawLatch = CountDownLatch(5)
            val childSize = arrayOfNulls<IntSize>(5)
            val childPosition = arrayOfNulls<Offset>(5)
            show {
                Row(Modifier.fillMaxHeight()) {
                    BaselineTestLayout(
                        baseline = baseline1Dp,
                        width = sizeDp,
                        height = sizeDp,
                        modifier =
                            Modifier.alignBy(TestHorizontalLine).onGloballyPositioned { coordinates
                                ->
                                childSize[0] = coordinates.size
                                childPosition[0] = coordinates.positionInRoot()
                                drawLatch.countDown()
                            }
                    ) {}
                    Container(
                        width = sizeDp,
                        height = sizeDp,
                        modifier =
                            Modifier.alignBy { it.measuredHeight / 2 }
                                .onGloballyPositioned { coordinates ->
                                    childSize[1] = coordinates.size
                                    childPosition[1] = coordinates.positionInRoot()
                                    drawLatch.countDown()
                                }
                    ) {}
                    BaselineTestLayout(
                        baseline = baseline2Dp,
                        width = sizeDp,
                        height = sizeDp,
                        modifier =
                            Modifier.alignBy(TestHorizontalLine).onGloballyPositioned { coordinates
                                ->
                                childSize[2] = coordinates.size
                                childPosition[2] = coordinates.positionInRoot()
                                drawLatch.countDown()
                            }
                    ) {}
                    Container(
                        width = sizeDp,
                        height = sizeDp,
                        modifier =
                            Modifier.alignBy { it.measuredHeight * 3 / 4 }
                                .onGloballyPositioned { coordinates ->
                                    childSize[3] = coordinates.size
                                    childPosition[3] = coordinates.positionInRoot()
                                    drawLatch.countDown()
                                }
                    ) {}
                    BaselineTestLayout(
                        baseline = baseline3Dp,
                        width = sizeDp,
                        height = sizeDp,
                        horizontalLine = FirstBaseline,
                        modifier =
                            Modifier.alignByBaseline().onGloballyPositioned { coordinates ->
                                childSize[4] = coordinates.size
                                childPosition[4] = coordinates.positionInRoot()
                                drawLatch.countDown()
                            }
                    ) {}
                }
            }
            assertTrue(drawLatch.await(1, TimeUnit.SECONDS))

            assertEquals(IntSize(size, size), childSize[0])
            assertEquals(Offset(0f, 0f), childPosition[0])

            assertEquals(IntSize(size, size), childSize[1])
            assertEquals(
                Offset(size.toFloat(), (baseline1.toFloat() - (size.toFloat() / 2).roundToInt())),
                childPosition[1]
            )

            assertEquals(IntSize(size, size), childSize[2])
            assertEquals(
                Offset((size.toFloat() * 2), (baseline1 - baseline2).toFloat()),
                childPosition[2]
            )

            assertEquals(IntSize(size, size), childSize[3])
            assertEquals(Offset((size.toFloat() * 3), 0f), childPosition[3])

            assertEquals(IntSize(size, size), childSize[4])
            assertEquals(
                Offset((size.toFloat() * 4), (baseline1 - baseline3).toFloat()),
                childPosition[4]
            )
        }

    @Test
    fun testRow_withAlignByModifier_andWeight() =
        with(density) {
            val baselineDp = 30.toDp()
            val baseline = baselineDp.roundToPx()
            val sizeDp = 40.toDp()
            val size = sizeDp.roundToPx()

            val drawLatch = CountDownLatch(2)
            val childSize = arrayOfNulls<IntSize>(2)
            val childPosition = arrayOfNulls<Offset>(2)
            show {
                Row(Modifier.fillMaxHeight()) {
                    BaselineTestLayout(
                        baseline = baselineDp,
                        width = sizeDp,
                        height = sizeDp,
                        modifier =
                            Modifier.alignBy(TestHorizontalLine).onGloballyPositioned { coordinates
                                ->
                                childSize[0] = coordinates.size
                                childPosition[0] = coordinates.positionInRoot()
                                drawLatch.countDown()
                            }
                    ) {}
                    Container(
                        height = sizeDp,
                        modifier =
                            Modifier.alignBy { it.measuredHeight / 2 }
                                .weight(1f)
                                .onGloballyPositioned { coordinates ->
                                    childSize[1] = coordinates.size
                                    childPosition[1] = coordinates.positionInRoot()
                                    drawLatch.countDown()
                                }
                    ) {}
                }
            }
            assertTrue(drawLatch.await(1, TimeUnit.SECONDS))

            assertEquals(IntSize(size, size), childSize[0])
            assertEquals(Offset(0f, 0f), childPosition[0])

            assertEquals(size, childSize[1]!!.height)
            assertEquals(Offset(size.toFloat(), (baseline - size / 2).toFloat()), childPosition[1])
        }

    // endregion

    // region Cross axis alignment tests in Column
    @Test
    fun testColumn_withStretchCrossAxisAlignment() =
        with(density) {
            val sizeDp = 50.toDp()
            val size = sizeDp.roundToPx()

            val drawLatch = CountDownLatch(2)
            val childSize = arrayOf(IntSize(-1, -1), IntSize(-1, -1))
            val childPosition = arrayOf(Offset(-1f, -1f), Offset(-1f, -1f))
            show {
                Column {
                    Container(
                        width = sizeDp,
                        height = sizeDp,
                        modifier =
                            Modifier.fillMaxWidth().onGloballyPositioned { coordinates ->
                                childSize[0] = coordinates.size
                                childPosition[0] = coordinates.positionInRoot()
                                drawLatch.countDown()
                            }
                    ) {}

                    Container(
                        width = (sizeDp * 2),
                        height = (sizeDp * 2),
                        modifier =
                            Modifier.fillMaxWidth().onGloballyPositioned { coordinates ->
                                childSize[1] = coordinates.size
                                childPosition[1] = coordinates.positionInRoot()
                                drawLatch.countDown()
                            }
                    ) {}
                }
            }
            assertTrue(drawLatch.await(1, TimeUnit.SECONDS))

            val root = findComposeView()
            waitForDraw(root)

            assertEquals(IntSize(root.width, size), childSize[0])
            assertEquals(IntSize(root.width, (sizeDp * 2).roundToPx()), childSize[1])
            assertEquals(Offset(0f, 0f), childPosition[0])
            assertEquals(Offset(0f, size.toFloat()), childPosition[1])
        }

    @Test
    fun testColumn_withGravityModifier() =
        with(density) {
            val sizeDp = 50.toDp()
            val size = sizeDp.roundToPx()

            val drawLatch = CountDownLatch(3)
            val childSize = arrayOfNulls<IntSize>(3)
            val childPosition = arrayOfNulls<Offset>(3)
            show {
                Column(Modifier.fillMaxWidth()) {
                    Container(
                        width = sizeDp,
                        height = sizeDp,
                        modifier =
                            Modifier.align(Alignment.Start).onGloballyPositioned { coordinates ->
                                childSize[0] = coordinates.size
                                childPosition[0] = coordinates.positionInRoot()
                                drawLatch.countDown()
                            }
                    ) {}
                    Container(
                        width = sizeDp,
                        height = sizeDp,
                        modifier =
                            Modifier.align(Alignment.CenterHorizontally).onGloballyPositioned {
                                coordinates ->
                                childSize[1] = coordinates.size
                                childPosition[1] = coordinates.positionInRoot()
                                drawLatch.countDown()
                            }
                    ) {}
                    Container(
                        width = sizeDp,
                        height = sizeDp,
                        modifier =
                            Modifier.align(Alignment.End).onGloballyPositioned { coordinates ->
                                childSize[2] = coordinates.size
                                childPosition[2] = coordinates.positionInRoot()
                                drawLatch.countDown()
                            }
                    ) {}
                }
            }
            assertTrue(drawLatch.await(1, TimeUnit.SECONDS))

            val root = findComposeView()
            waitForDraw(root)
            val rootWidth = root.width

            assertEquals(IntSize(size, size), childSize[0])
            assertEquals(Offset(0f, 0f), childPosition[0])

            assertEquals(IntSize(size, size), childSize[1])
            assertEquals(
                Offset(((rootWidth - size.toFloat()) / 2).roundToInt().toFloat(), size.toFloat()),
                childPosition[1]
            )

            assertEquals(IntSize(size, size), childSize[2])
            assertEquals(Offset((rootWidth - size.toFloat()), size.toFloat() * 2), childPosition[2])
        }

    @Test
    fun testColumn_withGravityModifier_andGravityParameter() =
        with(density) {
            val sizeDp = 50.toDp()
            val size = sizeDp.roundToPx()

            val drawLatch = CountDownLatch(3)
            val childSize = arrayOfNulls<IntSize>(3)
            val childPosition = arrayOfNulls<Offset>(3)
            show {
                Column(
                    Modifier.fillMaxWidth(),
                    horizontalAlignment = Alignment.CenterHorizontally
                ) {
                    Container(
                        width = sizeDp,
                        height = sizeDp,
                        modifier =
                            Modifier.align(Alignment.Start).onGloballyPositioned { coordinates ->
                                childSize[0] = coordinates.size
                                childPosition[0] = coordinates.positionInRoot()
                                drawLatch.countDown()
                            }
                    ) {}
                    Container(
                        width = sizeDp,
                        height = sizeDp,
                        modifier =
                            Modifier.onGloballyPositioned { coordinates ->
                                childSize[1] = coordinates.size
                                childPosition[1] = coordinates.positionInRoot()
                                drawLatch.countDown()
                            }
                    ) {}
                    Container(
                        width = sizeDp,
                        height = sizeDp,
                        modifier =
                            Modifier.align(Alignment.End).onGloballyPositioned { coordinates ->
                                childSize[2] = coordinates.size
                                childPosition[2] = coordinates.positionInRoot()
                                drawLatch.countDown()
                            }
                    ) {}
                }
            }
            assertTrue(drawLatch.await(1, TimeUnit.SECONDS))

            val root = findComposeView()
            waitForDraw(root)
            val rootWidth = root.width

            assertEquals(IntSize(size, size), childSize[0])
            assertEquals(Offset(0f, 0f), childPosition[0])

            assertEquals(IntSize(size, size), childSize[1])
            assertEquals(
                Offset(((rootWidth - size.toFloat()) / 2).roundToInt().toFloat(), size.toFloat()),
                childPosition[1]
            )

            assertEquals(IntSize(size, size), childSize[2])
            assertEquals(Offset((rootWidth - size.toFloat()), size.toFloat() * 2), childPosition[2])
        }

    @Test
    fun testColumn_withAlignByModifier() =
        with(density) {
            val sizeDp = 40.toDp()
            val size = sizeDp.roundToPx()
            val firstBaseline1Dp = 20.toDp()
            val firstBaseline2Dp = 30.toDp()

            val drawLatch = CountDownLatch(4)
            val childSize = arrayOfNulls<IntSize>(4)
            val childPosition = arrayOfNulls<Offset>(4)
            show {
                Column(Modifier.fillMaxWidth()) {
                    Container(
                        width = sizeDp,
                        height = sizeDp,
                        modifier =
                            Modifier.alignBy { it.measuredWidth }
                                .onGloballyPositioned { coordinates ->
                                    childSize[0] = coordinates.size
                                    childPosition[0] = coordinates.positionInRoot()
                                    drawLatch.countDown()
                                }
                    ) {}
                    Container(
                        width = sizeDp,
                        height = sizeDp,
                        modifier =
                            Modifier.alignBy { 0 }
                                .onGloballyPositioned { coordinates ->
                                    childSize[1] = coordinates.size
                                    childPosition[1] = coordinates.positionInRoot()
                                    drawLatch.countDown()
                                }
                    ) {}
                    BaselineTestLayout(
                        width = sizeDp,
                        height = sizeDp,
                        baseline = firstBaseline1Dp,
                        modifier =
                            Modifier.alignBy(TestVerticalLine).onGloballyPositioned { coordinates ->
                                childSize[2] = coordinates.size
                                childPosition[2] = coordinates.positionInRoot()
                                drawLatch.countDown()
                            }
                    ) {}
                    BaselineTestLayout(
                        width = sizeDp,
                        height = sizeDp,
                        baseline = firstBaseline2Dp,
                        modifier =
                            Modifier.alignBy(TestVerticalLine).onGloballyPositioned { coordinates ->
                                childSize[3] = coordinates.size
                                childPosition[3] = coordinates.positionInRoot()
                                drawLatch.countDown()
                            }
                    ) {}
                }
            }
            assertTrue(drawLatch.await(1, TimeUnit.SECONDS))

            assertEquals(IntSize(size, size), childSize[0])
            assertEquals(Offset(0f, 0f), childPosition[0])

            assertEquals(IntSize(size, size), childSize[1])
            assertEquals(Offset(size.toFloat(), size.toFloat()), childPosition[1])

            assertEquals(IntSize(size, size), childSize[2])
            assertEquals(
                Offset((size - firstBaseline1Dp.roundToPx()).toFloat(), size.toFloat() * 2),
                childPosition[2]
            )

            assertEquals(IntSize(size, size), childSize[3])
            assertEquals(
                Offset((size - firstBaseline2Dp.roundToPx()).toFloat(), size.toFloat() * 3),
                childPosition[3]
            )
        }

    @Test
    fun testColumn_withAlignByModifier_andWeight() =
        with(density) {
            val baselineDp = 30.toDp()
            val baseline = baselineDp.roundToPx()
            val sizeDp = 40.toDp()
            val size = sizeDp.roundToPx()

            val drawLatch = CountDownLatch(2)
            val childSize = arrayOfNulls<IntSize>(2)
            val childPosition = arrayOfNulls<Offset>(2)
            show {
                Column(Modifier.fillMaxWidth()) {
                    BaselineTestLayout(
                        baseline = baselineDp,
                        width = sizeDp,
                        height = sizeDp,
                        modifier =
                            Modifier.alignBy(TestVerticalLine).onGloballyPositioned { coordinates ->
                                childSize[0] = coordinates.size
                                childPosition[0] = coordinates.positionInRoot()
                                drawLatch.countDown()
                            }
                    ) {}
                    Container(
                        width = sizeDp,
                        modifier =
                            Modifier.alignBy { it.measuredWidth / 2 }
                                .weight(1f)
                                .onGloballyPositioned { coordinates ->
                                    childSize[1] = coordinates.size
                                    childPosition[1] = coordinates.positionInRoot()
                                    drawLatch.countDown()
                                }
                    ) {}
                }
            }
            assertTrue(drawLatch.await(1, TimeUnit.SECONDS))

            assertEquals(IntSize(size, size), childSize[0])
            assertEquals(Offset(0f, 0f), childPosition[0])

            assertEquals(size, childSize[1]!!.width)
            assertEquals(
                Offset((baseline - (size / 2)).toFloat(), size.toFloat()),
                childPosition[1]
            )
        }

    // endregion

    // region Size tests in Row
    @Test
    fun testRow_expandedWidth_withExpandedModifier() =
        with(density) {
            val sizeDp = 50.toDp()

            val drawLatch = CountDownLatch(1)
            var rowSize: IntSize = IntSize.Zero
            show {
                Center {
                    Row(
                        Modifier.fillMaxWidth().onGloballyPositioned { coordinates ->
                            rowSize = coordinates.size
                            drawLatch.countDown()
                        }
                    ) {
                        Spacer(Modifier.size(width = sizeDp, height = sizeDp))
                        Spacer(Modifier.size(width = (sizeDp * 2), height = (sizeDp * 2)))
                    }
                }
            }
            assertTrue(drawLatch.await(1, TimeUnit.SECONDS))

            val root = findComposeView()
            waitForDraw(root)

            assertEquals(root.width, rowSize.width)
        }

    @Test
    fun testRow_wrappedWidth_withNoWeightChildren() =
        with(density) {
            val sizeDp = 50.toDp()

            val drawLatch = CountDownLatch(1)
            var rowSize: IntSize = IntSize.Zero
            show {
                Center {
                    Row(
                        Modifier.onGloballyPositioned { coordinates: LayoutCoordinates ->
                            rowSize = coordinates.size
                            drawLatch.countDown()
                        }
                    ) {
                        Spacer(Modifier.size(width = sizeDp, height = sizeDp))
                        Spacer(Modifier.size(width = (sizeDp * 2), height = (sizeDp * 2)))
                    }
                }
            }
            assertTrue(drawLatch.await(1, TimeUnit.SECONDS))

            val root = findComposeView()
            waitForDraw(root)

            assertEquals((sizeDp * 3).roundToPx(), rowSize.width)
        }

    @Test
    fun testRow_expandedWidth_withWeightChildren() =
        with(density) {
            val sizeDp = 50.toDp()

            val drawLatch = CountDownLatch(1)
            var rowSize: IntSize = IntSize.Zero
            show {
                Center {
                    Row(
                        Modifier.onGloballyPositioned { coordinates: LayoutCoordinates ->
                            rowSize = coordinates.size
                            drawLatch.countDown()
                        }
                    ) {
                        Container(
                            Modifier.weight(1f),
                            width = sizeDp,
                            height = sizeDp,
                            content = {}
                        )
                        Container(width = (sizeDp * 2), height = (sizeDp * 2), content = {})
                    }
                }
            }
            assertTrue(drawLatch.await(1, TimeUnit.SECONDS))

            val root = findComposeView()
            waitForDraw(root)

            assertEquals(root.width, rowSize.width)
        }

    @Test
    fun testRow_withMaxCrossAxisSize() =
        with(density) {
            val sizeDp = 50.toDp()

            val drawLatch = CountDownLatch(1)
            var rowSize: IntSize = IntSize.Zero
            show {
                Center {
                    Row(
                        Modifier.fillMaxHeight().onGloballyPositioned { coordinates ->
                            rowSize = coordinates.size
                            drawLatch.countDown()
                        }
                    ) {
                        Spacer(Modifier.size(width = sizeDp, height = sizeDp))
                        Spacer(Modifier.size(width = (sizeDp * 2), height = (sizeDp * 2)))
                    }
                }
            }
            assertTrue(drawLatch.await(1, TimeUnit.SECONDS))

            val root = findComposeView()
            waitForDraw(root)

            assertEquals(root.height, rowSize.height)
        }

    @Test
    fun testRow_withMinCrossAxisSize() =
        with(density) {
            val sizeDp = 50.toDp()

            val drawLatch = CountDownLatch(1)
            var rowSize: IntSize = IntSize.Zero
            show {
                Center {
                    Row(
                        Modifier.onGloballyPositioned { coordinates: LayoutCoordinates ->
                            rowSize = coordinates.size
                            drawLatch.countDown()
                        }
                    ) {
                        Spacer(Modifier.size(width = sizeDp, height = sizeDp))
                        Spacer(Modifier.size(width = (sizeDp * 2), height = (sizeDp * 2)))
                    }
                }
            }
            assertTrue(drawLatch.await(1, TimeUnit.SECONDS))

            val root = findComposeView()
            waitForDraw(root)

            assertEquals((sizeDp * 2).roundToPx(), rowSize.height)
        }

    @Test
    fun testRow_withExpandedModifier_respectsMaxWidthConstraint() =
        with(density) {
            val sizeDp = 50.toDp()
            val rowWidthDp = 250.toDp()

            val drawLatch = CountDownLatch(1)
            var rowSize: IntSize = IntSize.Zero
            show {
                Center {
                    ConstrainedBox(constraints = DpConstraints(maxWidth = rowWidthDp)) {
                        Row(
                            Modifier.fillMaxWidth().onGloballyPositioned { coordinates ->
                                rowSize = coordinates.size
                                drawLatch.countDown()
                            }
                        ) {
                            Spacer(Modifier.size(width = sizeDp, height = sizeDp))
                            Spacer(Modifier.size(width = sizeDp * 2, height = sizeDp * 2))
                        }
                    }
                }
            }
            assertTrue(drawLatch.await(1, TimeUnit.SECONDS))

            val root = findComposeView()
            waitForDraw(root)

            assertEquals(min(root.width, rowWidthDp.roundToPx()), rowSize.width)
        }

    @Test
    fun testRow_withChildrenWithWeight_respectsMaxWidthConstraint() =
        with(density) {
            val sizeDp = 50.toDp()
            val rowWidthDp = 250.toDp()

            val drawLatch = CountDownLatch(1)
            var rowSize: IntSize = IntSize.Zero
            show {
                Center {
                    ConstrainedBox(constraints = DpConstraints(maxWidth = rowWidthDp)) {
                        Row(
                            Modifier.onGloballyPositioned { coordinates: LayoutCoordinates ->
                                rowSize = coordinates.size
                                drawLatch.countDown()
                            }
                        ) {
                            Container(
                                Modifier.weight(1f),
                                width = sizeDp,
                                height = sizeDp,
                                content = {}
                            )
                            Container(width = sizeDp * 2, height = sizeDp * 2, content = {})
                        }
                    }
                }
            }
            assertTrue(drawLatch.await(1, TimeUnit.SECONDS))

            val root = findComposeView()
            waitForDraw(root)

            assertEquals(min(root.width, rowWidthDp.roundToPx()), rowSize.width)
        }

    @Test
    fun testRow_withNoWeightChildren_respectsMinWidthConstraint() =
        with(density) {
            val sizeDp = 50.toDp()
            val rowWidthDp = 250.toDp()

            val drawLatch = CountDownLatch(1)
            var rowSize: IntSize = IntSize.Zero
            show {
                Center {
                    ConstrainedBox(constraints = DpConstraints(minWidth = rowWidthDp)) {
                        Row(
                            Modifier.onGloballyPositioned { coordinates: LayoutCoordinates ->
                                rowSize = coordinates.size
                                drawLatch.countDown()
                            }
                        ) {
                            Spacer(Modifier.size(width = sizeDp, height = sizeDp))
                            Spacer(Modifier.size(width = sizeDp * 2, height = sizeDp * 2))
                        }
                    }
                }
            }
            assertTrue(drawLatch.await(1, TimeUnit.SECONDS))

            val root = findComposeView()
            waitForDraw(root)

            assertEquals(rowWidthDp.roundToPx(), rowSize.width)
        }

    @Test
    fun testRow_withMaxCrossAxisSize_respectsMaxHeightConstraint() =
        with(density) {
            val sizeDp = 50.toDp()
            val rowHeightDp = 250.toDp()

            val drawLatch = CountDownLatch(1)
            var rowSize: IntSize = IntSize.Zero
            show {
                Center {
                    ConstrainedBox(constraints = DpConstraints(maxHeight = rowHeightDp)) {
                        Row(
                            Modifier.fillMaxHeight().onGloballyPositioned { coordinates ->
                                rowSize = coordinates.size
                                drawLatch.countDown()
                            }
                        ) {
                            Spacer(Modifier.size(width = sizeDp, height = sizeDp))
                            Spacer(Modifier.size(width = sizeDp * 2, height = sizeDp * 2))
                        }
                    }
                }
            }
            assertTrue(drawLatch.await(1, TimeUnit.SECONDS))

            val root = findComposeView()
            waitForDraw(root)

            assertEquals(min(root.height, rowHeightDp.roundToPx()), rowSize.height)
        }

    @Test
    fun testRow_withMinCrossAxisSize_respectsMinHeightConstraint() =
        with(density) {
            val sizeDp = 50.toDp()
            val rowHeightDp = 150.toDp()

            val drawLatch = CountDownLatch(1)
            var rowSize: IntSize = IntSize.Zero
            show {
                Center {
                    ConstrainedBox(constraints = DpConstraints(minHeight = rowHeightDp)) {
                        Row(
                            Modifier.onGloballyPositioned { coordinates: LayoutCoordinates ->
                                rowSize = coordinates.size
                                drawLatch.countDown()
                            }
                        ) {
                            Spacer(Modifier.size(width = sizeDp, height = sizeDp))
                            Spacer(Modifier.size(width = sizeDp * 2, height = sizeDp * 2))
                        }
                    }
                }
            }
            assertTrue(drawLatch.await(1, TimeUnit.SECONDS))

            val root = findComposeView()
            waitForDraw(root)

            assertEquals(rowHeightDp.roundToPx(), rowSize.height)
        }

    @Test
    @Ignore(
        "Wrap is not supported when there are children with weight. " +
            "Should use maxWidth(.Infinity) modifier when it is available"
    )
    fun testRow_withMinMainAxisSize() =
        with(density) {
            val sizeDp = 50.toDp()
            val size = sizeDp.roundToPx()
            val rowWidthDp = 250.toDp()
            val rowWidth = rowWidthDp.roundToPx()

            val drawLatch = CountDownLatch(2)
            var rowSize: IntSize = IntSize.Zero
            var expandedChildSize: IntSize = IntSize.Zero
            show {
                Center {
                    ConstrainedBox(constraints = DpConstraints(minWidth = rowWidthDp)) {
                        // TODO: add maxWidth(Constraints.Infinity) modifier
                        Row(
                            Modifier.onGloballyPositioned { coordinates: LayoutCoordinates ->
                                rowSize = coordinates.size
                                drawLatch.countDown()
                            }
                        ) {
                            Container(
                                modifier =
                                    Modifier.weight(1f).onGloballyPositioned { coordinates ->
                                        expandedChildSize = coordinates.size
                                        drawLatch.countDown()
                                    },
                                width = sizeDp,
                                height = sizeDp
                            ) {}
                        }
                    }
                }
            }
            assertTrue(drawLatch.await(1, TimeUnit.SECONDS))

            val root = findComposeView()
            waitForDraw(root)

            assertEquals(IntSize(rowWidth, size), rowSize)
            assertEquals(IntSize(rowWidth, size), expandedChildSize)
        }

    @Test
    fun testRow_measuresChildrenCorrectly_whenMeasuredWithInfiniteWidth() =
        with(density) {
            val rowMinWidth = 100.toDp()
            val noWeightChildWidth = 30.toDp()
            val latch = CountDownLatch(1)
            show {
                WithInfiniteConstraints {
                    ConstrainedBox(DpConstraints(minWidth = rowMinWidth)) {
                        Row {
                            BoxWithConstraints {
                                assertEquals(Constraints(), constraints)
                                FixedSizeLayout(noWeightChildWidth.roundToPx(), 0, mapOf())
                            }
                            BoxWithConstraints {
                                assertEquals(Constraints(), constraints)
                                FixedSizeLayout(noWeightChildWidth.roundToPx(), 0, mapOf())
                            }
                            Layout({}, Modifier.weight(1f)) { _, constraints ->
                                assertEquals(
                                    rowMinWidth.roundToPx() - noWeightChildWidth.roundToPx() * 2,
                                    constraints.minWidth
                                )
                                assertEquals(
                                    rowMinWidth.roundToPx() - noWeightChildWidth.roundToPx() * 2,
                                    constraints.maxWidth
                                )
                                latch.countDown()
                                layout(0, 0) {}
                            }
                        }
                    }
                }
            }
            assertTrue(latch.await(1, TimeUnit.SECONDS))
        }

    @Test
    fun testRow_protectsAgainstOverflow() =
        with(density) {
            val rowMinWidth = 0.toDp()
            val latch = CountDownLatch(3)
            show {
                WithInfiniteConstraints {
                    ConstrainedBox(DpConstraints(minWidth = rowMinWidth)) {
                        Row(horizontalArrangement = Arrangement.spacedBy((0.5).dp)) {
                            Layout { _, constraints ->
                                assertEquals(Constraints(), constraints)
                                layout(1 shl 23, 100) { latch.countDown() }
                            }
                            Box(modifier = Modifier.weight(1f, true)) { latch.countDown() }

                            Box(modifier = Modifier.weight(.00000001f, true)) { latch.countDown() }
                        }
                    }
                }
            }
            assertTrue(latch.await(1, TimeUnit.SECONDS))
        }

    @Test
    fun testRow_measuresNoWeightChildrenCorrectly() =
        with(density) {
            val availableWidth = 100.toDp()
            val childWidth = 50.toDp()
            val availableHeight = 200.toDp()
            val childHeight = 100.toDp()
            val latch = CountDownLatch(1)
            show {
                Box {
                    ConstrainedBox(
                        DpConstraints(
                            minWidth = availableWidth,
                            maxWidth = availableWidth,
                            minHeight = availableHeight,
                            maxHeight = availableHeight
                        )
                    ) {
                        Row {
                            BoxWithConstraints {
                                assertEquals(
                                    Constraints(
                                        maxWidth = availableWidth.roundToPx(),
                                        maxHeight = availableHeight.roundToPx()
                                    ),
                                    constraints
                                )
                                FixedSizeLayout(
                                    childWidth.roundToPx(),
                                    childHeight.roundToPx(),
                                    mapOf()
                                )
                            }
                            BoxWithConstraints {
                                assertEquals(
                                    Constraints(
                                        maxWidth =
                                            availableWidth.roundToPx() - childWidth.roundToPx(),
                                        maxHeight = availableHeight.roundToPx()
                                    ),
                                    constraints
                                )
                                FixedSizeLayout(
                                    childWidth.roundToPx(),
                                    childHeight.roundToPx(),
                                    mapOf()
                                )
                                latch.countDown()
                            }
                        }
                    }
                }
            }
            assertTrue(latch.await(1, TimeUnit.SECONDS))
        }

    @Test
    fun testRow_doesNotExpand_whenWeightChildrenDoNotFill() =
        with(density) {
            val size = 10
            var rowWidth = 0
            val latch = CountDownLatch(1)
            show {
                Row(
                    Modifier.onGloballyPositioned {
                        rowWidth = it.size.width
                        latch.countDown()
                    }
                ) {
                    Box(Modifier.weight(1f, false).size(size.toDp()))
                }
            }
            assertTrue(latch.await(1, TimeUnit.SECONDS))
            assertEquals(size, rowWidth)
        }

    @Test
    fun testRow_includesSpacing_withWeightChildren() =
        with(density) {
            val rowWidth = 40
            val space = 8
            val latch = CountDownLatch(2)
            show {
                Row(
                    modifier = Modifier.widthIn(max = rowWidth.toDp()),
                    horizontalArrangement = Arrangement.spacedBy(space.toDp())
                ) {
                    Box(
                        Modifier.weight(1f).onGloballyPositioned {
                            assertEquals((rowWidth - space) / 2, it.size.width)
                            assertEquals(0, it.positionInRoot().x.toInt())
                            latch.countDown()
                        }
                    )
                    Box(
                        Modifier.weight(1f).onGloballyPositioned {
                            assertEquals((rowWidth - space) / 2, it.size.width)
                            assertEquals(
                                (rowWidth - space) / 2 + space,
                                it.positionInRoot().x.toInt()
                            )
                            latch.countDown()
                        }
                    )
                }
            }
            assertTrue(latch.await(1, TimeUnit.SECONDS))
        }

    // endregion

    // region Size tests in Column
    @Test
    fun testColumn_expandedHeight_withExpandedModifier() =
        with(density) {
            val sizeDp = 50.toDp()

            val drawLatch = CountDownLatch(1)
            var columnSize: IntSize = IntSize.Zero
            show {
                Center {
                    Column(
                        Modifier.fillMaxHeight().onGloballyPositioned { coordinates ->
                            columnSize = coordinates.size
                            drawLatch.countDown()
                        }
                    ) {
                        Spacer(Modifier.size(width = sizeDp, height = sizeDp))
                        Spacer(Modifier.size(width = (sizeDp * 2), height = (sizeDp * 2)))
                    }
                }
            }
            assertTrue(drawLatch.await(1, TimeUnit.SECONDS))

            val root = findComposeView()
            waitForDraw(root)

            assertEquals(root.height, columnSize.height)
        }

    @Test
    fun testColumn_wrappedHeight_withNoChildrenWithWeight() =
        with(density) {
            val sizeDp = 50.toDp()

            val drawLatch = CountDownLatch(1)
            var columnSize: IntSize = IntSize.Zero
            show {
                Center {
                    Column(
                        Modifier.onGloballyPositioned { coordinates: LayoutCoordinates ->
                            columnSize = coordinates.size
                            drawLatch.countDown()
                        }
                    ) {
                        Spacer(Modifier.size(width = sizeDp, height = sizeDp))
                        Spacer(Modifier.size(width = (sizeDp * 2), height = (sizeDp * 2)))
                    }
                }
            }
            assertTrue(drawLatch.await(1, TimeUnit.SECONDS))

            val root = findComposeView()
            waitForDraw(root)

            assertEquals((sizeDp * 3).roundToPx(), columnSize.height)
        }

    @Test
    fun testColumn_expandedHeight_withWeightChildren() =
        with(density) {
            val sizeDp = 50.toDp()

            val drawLatch = CountDownLatch(1)
            var columnSize: IntSize = IntSize.Zero
            show {
                Center {
                    Column(
                        Modifier.onGloballyPositioned { coordinates: LayoutCoordinates ->
                            columnSize = coordinates.size
                            drawLatch.countDown()
                        }
                    ) {
                        Container(
                            Modifier.weight(1f),
                            width = sizeDp,
                            height = sizeDp,
                            content = {}
                        )
                        Container(width = (sizeDp * 2), height = (sizeDp * 2), content = {})
                    }
                }
            }
            assertTrue(drawLatch.await(1, TimeUnit.SECONDS))

            val root = findComposeView()
            waitForDraw(root)

            assertEquals(root.height, columnSize.height)
        }

    @Test
    fun testColumn_withMaxCrossAxisSize() =
        with(density) {
            val sizeDp = 50.toDp()

            val drawLatch = CountDownLatch(1)
            var columnSize: IntSize = IntSize.Zero
            show {
                Center {
                    Column(
                        Modifier.fillMaxWidth().onGloballyPositioned { coordinates ->
                            columnSize = coordinates.size
                            drawLatch.countDown()
                        }
                    ) {
                        Spacer(Modifier.size(width = sizeDp, height = sizeDp))
                        Spacer(Modifier.size(width = (sizeDp * 2), height = (sizeDp * 2)))
                    }
                }
            }
            assertTrue(drawLatch.await(1, TimeUnit.SECONDS))

            val root = findComposeView()
            waitForDraw(root)

            assertEquals(root.width, columnSize.width)
        }

    @Test
    fun testColumn_withMinCrossAxisSize() =
        with(density) {
            val sizeDp = 50.toDp()

            val drawLatch = CountDownLatch(1)
            var columnSize: IntSize = IntSize.Zero
            show {
                Center {
                    Column(
                        Modifier.onGloballyPositioned { coordinates: LayoutCoordinates ->
                            columnSize = coordinates.size
                            drawLatch.countDown()
                        }
                    ) {
                        Spacer(Modifier.size(width = sizeDp, height = sizeDp))
                        Spacer(Modifier.size(width = (sizeDp * 2), height = (sizeDp * 2)))
                    }
                }
            }
            assertTrue(drawLatch.await(1, TimeUnit.SECONDS))

            val root = findComposeView()
            waitForDraw(root)

            assertEquals((sizeDp * 2).roundToPx(), columnSize.width)
        }

    @Test
    fun testColumn_withExpandedModifier_respectsMaxHeightConstraint() =
        with(density) {
            val sizeDp = 50.toDp()
            val columnHeightDp = 250.toDp()

            val drawLatch = CountDownLatch(1)
            var columnSize: IntSize = IntSize.Zero
            show {
                Center {
                    ConstrainedBox(constraints = DpConstraints(maxHeight = columnHeightDp)) {
                        Column(
                            Modifier.fillMaxHeight().onGloballyPositioned { coordinates ->
                                columnSize = coordinates.size
                                drawLatch.countDown()
                            }
                        ) {
                            Spacer(Modifier.size(width = sizeDp, height = sizeDp))
                            Spacer(Modifier.size(width = sizeDp * 2, height = sizeDp * 2))
                        }
                    }
                }
            }
            assertTrue(drawLatch.await(1, TimeUnit.SECONDS))

            val root = findComposeView()
            waitForDraw(root)

            assertEquals(min(root.height, columnHeightDp.roundToPx()), columnSize.height)
        }

    @Test
    fun testColumn_withWeightChildren_respectsMaxHeightConstraint() =
        with(density) {
            val sizeDp = 50.toDp()
            val columnHeightDp = 250.toDp()

            val drawLatch = CountDownLatch(1)
            var columnSize: IntSize = IntSize.Zero
            show {
                Center {
                    ConstrainedBox(constraints = DpConstraints(maxHeight = columnHeightDp)) {
                        Column(
                            Modifier.onGloballyPositioned { coordinates: LayoutCoordinates ->
                                columnSize = coordinates.size
                                drawLatch.countDown()
                            }
                        ) {
                            Container(
                                Modifier.weight(1f),
                                width = sizeDp,
                                height = sizeDp,
                                content = {}
                            )
                            Container(width = sizeDp * 2, height = sizeDp * 2, content = {})
                        }
                    }
                }
            }
            assertTrue(drawLatch.await(1, TimeUnit.SECONDS))

            val root = findComposeView()
            waitForDraw(root)

            assertEquals(min(root.height, columnHeightDp.roundToPx()), columnSize.height)
        }

    @Test
    fun testColumn_withChildren_respectsMinHeightConstraint() =
        with(density) {
            val sizeDp = 50.toDp()
            val columnHeightDp = 250.toDp()

            val drawLatch = CountDownLatch(1)
            var columnSize: IntSize = IntSize.Zero
            show {
                Center {
                    ConstrainedBox(constraints = DpConstraints(minHeight = columnHeightDp)) {
                        Column(
                            Modifier.onGloballyPositioned { coordinates: LayoutCoordinates ->
                                columnSize = coordinates.size
                                drawLatch.countDown()
                            }
                        ) {
                            Spacer(Modifier.size(width = sizeDp, height = sizeDp))
                            Spacer(Modifier.size(width = sizeDp * 2, height = sizeDp * 2))
                        }
                    }
                }
            }
            assertTrue(drawLatch.await(1, TimeUnit.SECONDS))

            val root = findComposeView()
            waitForDraw(root)

            assertEquals(columnHeightDp.roundToPx(), columnSize.height)
        }

    @Test
    fun testColumn_withMaxCrossAxisSize_respectsMaxWidthConstraint() =
        with(density) {
            val sizeDp = 50.toDp()
            val columnWidthDp = 250.toDp()

            val drawLatch = CountDownLatch(1)
            var columnSize: IntSize = IntSize.Zero
            show {
                Center {
                    ConstrainedBox(constraints = DpConstraints(maxWidth = columnWidthDp)) {
                        Column(
                            Modifier.fillMaxWidth().onGloballyPositioned { coordinates ->
                                columnSize = coordinates.size
                                drawLatch.countDown()
                            }
                        ) {
                            Spacer(Modifier.size(width = sizeDp, height = sizeDp))
                            Spacer(Modifier.size(width = sizeDp * 2, height = sizeDp * 2))
                        }
                    }
                }
            }
            assertTrue(drawLatch.await(1, TimeUnit.SECONDS))

            val root = findComposeView()
            waitForDraw(root)

            assertEquals(min(root.width, columnWidthDp.roundToPx()), columnSize.width)
        }

    @Test
    fun testColumn_withMinCrossAxisSize_respectsMinWidthConstraint() =
        with(density) {
            val sizeDp = 50.toDp()
            val columnWidthDp = 150.toDp()

            val drawLatch = CountDownLatch(1)
            var columnSize: IntSize = IntSize.Zero
            show {
                Center {
                    ConstrainedBox(constraints = DpConstraints(minWidth = columnWidthDp)) {
                        Column(
                            Modifier.onGloballyPositioned { coordinates: LayoutCoordinates ->
                                columnSize = coordinates.size
                                drawLatch.countDown()
                            }
                        ) {
                            Spacer(Modifier.size(width = sizeDp, height = sizeDp))
                            Spacer(Modifier.size(width = sizeDp * 2, height = sizeDp * 2))
                        }
                    }
                }
            }
            assertTrue(drawLatch.await(1, TimeUnit.SECONDS))

            val root = findComposeView()
            waitForDraw(root)

            assertEquals(columnWidthDp.roundToPx(), columnSize.width)
        }

    @Test
    @Ignore(
        "Wrap is not supported when there are weight children. " +
            "Should use maxHeight(Constraints.Infinity) modifier when it is available"
    )
    fun testColumn_withMinMainAxisSize() =
        with(density) {
            val sizeDp = 50.toDp()
            val size = sizeDp.roundToPx()
            val columnHeightDp = 250.toDp()
            val columnHeight = columnHeightDp.roundToPx()

            val drawLatch = CountDownLatch(2)
            var columnSize: IntSize = IntSize.Zero
            var expandedChildSize: IntSize = IntSize.Zero
            show {
                Center {
                    ConstrainedBox(constraints = DpConstraints(minHeight = columnHeightDp)) {
                        // TODO: add maxHeight(Constraints.Infinity) modifier
                        Column(
                            Modifier.heightIn(max = Dp.Infinity).onGloballyPositioned {
                                coordinates: LayoutCoordinates ->
                                columnSize = coordinates.size
                                drawLatch.countDown()
                            }
                        ) {
                            Container(
                                Modifier.weight(1f).onGloballyPositioned { coordinates ->
                                    expandedChildSize = coordinates.size
                                    drawLatch.countDown()
                                },
                                width = sizeDp,
                                height = sizeDp
                            ) {}
                        }
                    }
                }
            }
            assertTrue(drawLatch.await(1, TimeUnit.SECONDS))

            val root = findComposeView()
            waitForDraw(root)

            assertEquals(IntSize(size, columnHeight), columnSize)
            assertEquals(IntSize(size, columnHeight), expandedChildSize)
        }

    @Test
    fun testColumn_measuresChildrenCorrectly_whenMeasuredWithInfiniteHeight() =
        with(density) {
            val columnMinHeight = 100.toDp()
            val noWeightChildHeight = 30.toDp()
            val latch = CountDownLatch(1)
            show {
                WithInfiniteConstraints {
                    ConstrainedBox(DpConstraints(minHeight = columnMinHeight)) {
                        Column {
                            BoxWithConstraints {
                                assertEquals(Constraints(), constraints)
                                FixedSizeLayout(0, noWeightChildHeight.roundToPx(), mapOf())
                            }
                            BoxWithConstraints {
                                assertEquals(Constraints(), constraints)
                                FixedSizeLayout(0, noWeightChildHeight.roundToPx(), mapOf())
                            }
                            Layout({}, Modifier.weight(1f)) { _, constraints ->
                                assertEquals(
                                    columnMinHeight.roundToPx() -
                                        noWeightChildHeight.roundToPx() * 2,
                                    constraints.minHeight
                                )
                                assertEquals(
                                    columnMinHeight.roundToPx() -
                                        noWeightChildHeight.roundToPx() * 2,
                                    constraints.maxHeight
                                )
                                latch.countDown()
                                layout(0, 0) {}
                            }
                        }
                    }
                }
            }
        }

    @Test
    fun testColumn_measuresNoWeightChildrenCorrectly() =
        with(density) {
            val availableWidth = 100.toDp()
            val childWidth = 50.toDp()
            val availableHeight = 200.toDp()
            val childHeight = 100.toDp()
            val latch = CountDownLatch(1)
            show {
                Box {
                    ConstrainedBox(
                        DpConstraints(
                            minWidth = availableWidth,
                            maxWidth = availableWidth,
                            minHeight = availableHeight,
                            maxHeight = availableHeight
                        )
                    ) {
                        Column {
                            BoxWithConstraints {
                                assertEquals(
                                    Constraints(
                                        maxWidth = availableWidth.roundToPx(),
                                        maxHeight = availableHeight.roundToPx()
                                    ),
                                    constraints
                                )
                                FixedSizeLayout(
                                    childWidth.roundToPx(),
                                    childHeight.roundToPx(),
                                    mapOf()
                                )
                            }
                            BoxWithConstraints {
                                assertEquals(
                                    Constraints(
                                        maxWidth = availableWidth.roundToPx(),
                                        maxHeight =
                                            availableHeight.roundToPx() - childHeight.roundToPx()
                                    ),
                                    constraints
                                )
                                FixedSizeLayout(
                                    childWidth.roundToPx(),
                                    childHeight.roundToPx(),
                                    mapOf()
                                )
                                latch.countDown()
                            }
                        }
                    }
                }
            }
            assertTrue(latch.await(1, TimeUnit.SECONDS))
        }

    @Test
    fun testColumn_doesNotExpand_whenWeightChildrenDoNotFill() =
        with(density) {
            val size = 10
            var columnHeight = 0
            val latch = CountDownLatch(1)
            show {
                Column(
                    Modifier.onGloballyPositioned {
                        columnHeight = it.size.height
                        latch.countDown()
                    }
                ) {
                    Box(Modifier.weight(1f, false).size(size.toDp()))
                }
            }
            assertTrue(latch.await(1, TimeUnit.SECONDS))
            assertEquals(size, columnHeight)
        }

    @Test
    fun testColumn_includesSpacing_withWeightChildren() =
        with(density) {
            val columnHeight = 40
            val space = 8
            val latch = CountDownLatch(2)
            show {
                Column(
                    modifier = Modifier.height(columnHeight.toDp()),
                    verticalArrangement = Arrangement.spacedBy(space.toDp())
                ) {
                    Box(
                        Modifier.weight(1f).onGloballyPositioned {
                            assertEquals((columnHeight - space) / 2, it.size.height)
                            assertEquals(0, it.positionInRoot().y.toInt())
                            latch.countDown()
                        }
                    )
                    Box(
                        Modifier.weight(1f).onGloballyPositioned {
                            assertEquals((columnHeight - space) / 2, it.size.height)
                            assertEquals(
                                (columnHeight - space) / 2 + space,
                                it.positionInRoot().y.toInt()
                            )
                            latch.countDown()
                        }
                    )
                }
            }
            assertTrue(latch.await(1, TimeUnit.SECONDS))
        }

    // endregion

    // region Main axis alignment tests in Row
    @Test
    fun testRow_withStartArrangement() =
        with(density) {
            val sizeDp = 50.toDp()
            val size = sizeDp.roundToPx()

            val drawLatch = CountDownLatch(4)
            val childPosition = arrayOf(Offset(-1f, -1f), Offset(-1f, -1f), Offset(-1f, -1f))
            val childLayoutCoordinates = arrayOfNulls<LayoutCoordinates?>(childPosition.size)
            var parentLayoutCoordinates: LayoutCoordinates? = null
            show {
                Center {
                    Row(
                        Modifier.fillMaxWidth().onGloballyPositioned {
                            coordinates: LayoutCoordinates ->
                            parentLayoutCoordinates = coordinates
                            drawLatch.countDown()
                        }
                    ) {
                        for (i in 0 until childPosition.size) {
                            Container(
                                width = sizeDp,
                                height = sizeDp,
                                modifier =
                                    Modifier.onGloballyPositioned { coordinates ->
                                        childLayoutCoordinates[i] = coordinates
                                        drawLatch.countDown()
                                    }
                            ) {}
                        }
                    }
                }
            }
            assertTrue(drawLatch.await(1, TimeUnit.SECONDS))

            calculateChildPositions(childPosition, parentLayoutCoordinates, childLayoutCoordinates)

            val root = findComposeView()
            waitForDraw(root)

            assertEquals(Offset(0f, 0f), childPosition[0])
            assertEquals(Offset(size.toFloat(), 0f), childPosition[1])
            assertEquals(Offset(size.toFloat() * 2, 0f), childPosition[2])
        }

    @Test
    fun testRow_withEndArrangement() =
        with(density) {
            val sizeDp = 50.toDp()
            val size = sizeDp.roundToPx()

            val drawLatch = CountDownLatch(4)
            val childPosition = arrayOf(Offset(-1f, -1f), Offset(-1f, -1f), Offset(-1f, -1f))
            val childLayoutCoordinates = arrayOfNulls<LayoutCoordinates?>(childPosition.size)
            var parentLayoutCoordinates: LayoutCoordinates? = null
            show {
                Center {
                    Row(
                        Modifier.fillMaxWidth().onGloballyPositioned { coordinates ->
                            parentLayoutCoordinates = coordinates
                            drawLatch.countDown()
                        },
                        horizontalArrangement = Arrangement.End
                    ) {
                        for (i in 0 until childPosition.size) {
                            Container(
                                width = sizeDp,
                                height = sizeDp,
                                modifier =
                                    Modifier.onGloballyPositioned { coordinates ->
                                        childLayoutCoordinates[i] = coordinates
                                        drawLatch.countDown()
                                    }
                            ) {}
                        }
                    }
                }
            }
            assertTrue(drawLatch.await(1, TimeUnit.SECONDS))

            calculateChildPositions(childPosition, parentLayoutCoordinates, childLayoutCoordinates)

            val root = findComposeView()
            waitForDraw(root)

            assertEquals(Offset((root.width - size.toFloat() * 3), 0f), childPosition[0])
            assertEquals(Offset((root.width - size.toFloat() * 2), 0f), childPosition[1])
            assertEquals(Offset((root.width - size.toFloat()), 0f), childPosition[2])
        }

    @Test
    fun testRow_withCenterArrangement() =
        with(density) {
            val sizeDp = 50.toDp()
            val size = sizeDp.roundToPx()

            val drawLatch = CountDownLatch(4)
            val childPosition = arrayOf(Offset(-1f, -1f), Offset(-1f, -1f), Offset(-1f, -1f))
            val childLayoutCoordinates = arrayOfNulls<LayoutCoordinates?>(childPosition.size)
            var parentLayoutCoordinates: LayoutCoordinates? = null
            show {
                Center {
                    Row(
                        Modifier.fillMaxWidth().onGloballyPositioned { coordinates ->
                            parentLayoutCoordinates = coordinates
                            drawLatch.countDown()
                        },
                        horizontalArrangement = Arrangement.Center
                    ) {
                        for (i in 0 until childPosition.size) {
                            Container(
                                width = sizeDp,
                                height = sizeDp,
                                modifier =
                                    Modifier.onGloballyPositioned { coordinates ->
                                        childLayoutCoordinates[i] = coordinates
                                        drawLatch.countDown()
                                    }
                            ) {}
                        }
                    }
                }
            }
            assertTrue(drawLatch.await(1, TimeUnit.SECONDS))

            calculateChildPositions(childPosition, parentLayoutCoordinates, childLayoutCoordinates)

            val root = findComposeView()
            waitForDraw(root)

            val extraSpace = root.width - size * 3
            assertEquals(Offset((extraSpace / 2f).roundToInt().toFloat(), 0f), childPosition[0])
            assertEquals(
                Offset(((extraSpace / 2f) + size.toFloat()).roundToInt().toFloat(), 0f),
                childPosition[1]
            )
            assertEquals(
                Offset(((extraSpace / 2f) + size.toFloat() * 2).roundToInt().toFloat(), 0f),
                childPosition[2]
            )
        }

    @Test
    fun testRow_withSpaceEvenlyArrangement() =
        with(density) {
            val sizeDp = 50.toDp()
            val size = sizeDp.roundToPx()

            val drawLatch = CountDownLatch(4)
            val childPosition = arrayOf(Offset(-1f, -1f), Offset(-1f, -1f), Offset(-1f, -1f))
            val childLayoutCoordinates = arrayOfNulls<LayoutCoordinates?>(childPosition.size)
            var parentLayoutCoordinates: LayoutCoordinates? = null
            show {
                Center {
                    Row(
                        Modifier.fillMaxWidth().onGloballyPositioned { coordinates ->
                            parentLayoutCoordinates = coordinates
                            drawLatch.countDown()
                        },
                        horizontalArrangement = Arrangement.SpaceEvenly
                    ) {
                        for (i in 0 until childPosition.size) {
                            Container(
                                width = sizeDp,
                                height = sizeDp,
                                modifier =
                                    Modifier.onGloballyPositioned { coordinates ->
                                        childLayoutCoordinates[i] = coordinates
                                        drawLatch.countDown()
                                    }
                            ) {}
                        }
                    }
                }
            }
            assertTrue(drawLatch.await(1, TimeUnit.SECONDS))

            calculateChildPositions(childPosition, parentLayoutCoordinates, childLayoutCoordinates)

            val root = findComposeView()
            waitForDraw(root)

            val gap = (root.width - size.toFloat() * 3f) / 4f
            assertEquals(Offset(gap.roundToInt().toFloat(), 0f), childPosition[0])
            assertEquals(
                Offset((size.toFloat() + gap * 2f).roundToInt().toFloat(), 0f),
                childPosition[1]
            )
            assertEquals(
                Offset((size.toFloat() * 2f + gap * 3f).roundToInt().toFloat(), 0f),
                childPosition[2]
            )
        }

    @Test
    fun testRow_withSpaceBetweenArrangement_singleItem() =
        with(density) {
            val sizeDp = 50.toDp()

            val drawLatch = CountDownLatch(2)
            val childPosition = arrayOf(Offset(-1f, -1f))
            val childLayoutCoordinates = arrayOfNulls<LayoutCoordinates?>(childPosition.size)
            var parentLayoutCoordinates: LayoutCoordinates? = null
            show {
                Center {
                    Row(
                        Modifier.fillMaxWidth().onGloballyPositioned { coordinates ->
                            parentLayoutCoordinates = coordinates
                            drawLatch.countDown()
                        },
                        horizontalArrangement = Arrangement.SpaceBetween
                    ) {
                        for (i in 0 until childPosition.size) {
                            Container(
                                width = sizeDp,
                                height = sizeDp,
                                modifier =
                                    Modifier.onGloballyPositioned { coordinates ->
                                        childLayoutCoordinates[i] = coordinates
                                        drawLatch.countDown()
                                    }
                            ) {}
                        }
                    }
                }
            }
            assertTrue(drawLatch.await(1, TimeUnit.SECONDS))

            calculateChildPositions(childPosition, parentLayoutCoordinates, childLayoutCoordinates)

            val root = findComposeView()
            waitForDraw(root)

            assertEquals(Offset(0f, 0f), childPosition[0])
        }

    @Test
    fun testRow_withSpaceBetweenArrangement_multipleItems() =
        with(density) {
            val sizeDp = 50.toDp()
            val size = sizeDp.roundToPx()

            val drawLatch = CountDownLatch(4)
            val childPosition = arrayOf(Offset(-1f, -1f), Offset(-1f, -1f), Offset(-1f, -1f))
            val childLayoutCoordinates = arrayOfNulls<LayoutCoordinates?>(childPosition.size)
            var parentLayoutCoordinates: LayoutCoordinates? = null
            show {
                Center {
                    Row(
                        Modifier.fillMaxWidth().onGloballyPositioned { coordinates ->
                            parentLayoutCoordinates = coordinates
                            drawLatch.countDown()
                        },
                        horizontalArrangement = Arrangement.SpaceBetween
                    ) {
                        for (i in childPosition.indices) {
                            Container(
                                width = sizeDp,
                                height = sizeDp,
                                modifier =
                                    Modifier.onGloballyPositioned { coordinates ->
                                        childLayoutCoordinates[i] = coordinates
                                        drawLatch.countDown()
                                    }
                            ) {}
                        }
                    }
                }
            }
            assertTrue(drawLatch.await(1, TimeUnit.SECONDS))

            calculateChildPositions(childPosition, parentLayoutCoordinates, childLayoutCoordinates)

            val root = findComposeView()
            waitForDraw(root)

            val gap = (root.width - size.toFloat() * 3) / 2
            assertEquals(Offset(0f, 0f), childPosition[0])
            assertEquals(
                Offset((gap + size.toFloat()).roundToInt().toFloat(), 0f),
                childPosition[1]
            )
            assertEquals(
                Offset((gap * 2 + size.toFloat() * 2).roundToInt().toFloat(), 0f),
                childPosition[2]
            )
        }

    @Test
    fun testRow_withSpaceAroundArrangement() =
        with(density) {
            val sizeDp = 50.toDp()
            val size = sizeDp.roundToPx()

            val drawLatch = CountDownLatch(4)
            val childPosition = arrayOf(Offset(-1f, -1f), Offset(-1f, -1f), Offset(-1f, -1f))
            val childLayoutCoordinates = arrayOfNulls<LayoutCoordinates?>(childPosition.size)
            var parentLayoutCoordinates: LayoutCoordinates? = null
            show {
                Center {
                    Row(
                        Modifier.fillMaxWidth().onGloballyPositioned { coordinates ->
                            parentLayoutCoordinates = coordinates
                            drawLatch.countDown()
                        },
                        horizontalArrangement = Arrangement.SpaceAround
                    ) {
                        for (i in 0 until childPosition.size) {
                            Container(
                                width = sizeDp,
                                height = sizeDp,
                                modifier =
                                    Modifier.onGloballyPositioned { coordinates ->
                                        childLayoutCoordinates[i] = coordinates
                                        drawLatch.countDown()
                                    }
                            ) {}
                        }
                    }
                }
            }
            assertTrue(drawLatch.await(1, TimeUnit.SECONDS))

            calculateChildPositions(childPosition, parentLayoutCoordinates, childLayoutCoordinates)

            val root = findComposeView()
            waitForDraw(root)

            val gap = (root.width.toFloat() - size * 3) / 3
            assertEquals(Offset((gap / 2f).roundToInt().toFloat(), 0f), childPosition[0])
            assertEquals(
                Offset(((gap * 3 / 2) + size.toFloat()).roundToInt().toFloat(), 0f),
                childPosition[1]
            )
            assertEquals(
                Offset(((gap * 5 / 2) + size.toFloat() * 2).roundToInt().toFloat(), 0f),
                childPosition[2]
            )
        }

    @Test
    fun testRow_withSpacedByArrangement() =
        with(density) {
            val spacePx = 10f
            val space = spacePx.toDp()
            val sizePx = 20f
            val size = sizePx.toDp()
            val latch = CountDownLatch(3)
            show {
                Column {
                    Row(
                        horizontalArrangement = Arrangement.spacedBy(space),
                        modifier =
                            Modifier.onGloballyPositioned {
                                assertEquals((sizePx * 2 + spacePx).roundToInt(), it.size.width)
                                latch.countDown()
                            }
                    ) {
                        Box(
                            Modifier.requiredSize(size).onGloballyPositioned {
                                assertEquals(0f, it.positionInParent().x)
                                latch.countDown()
                            }
                        )
                        Box(
                            Modifier.requiredSize(size).onGloballyPositioned {
                                assertEquals(sizePx + spacePx, it.positionInParent().x)
                                latch.countDown()
                            }
                        )
                    }
                }
            }
            assertTrue(latch.await(1, TimeUnit.SECONDS))
        }

    @Test
    fun testRow_withSpacedByAlignedArrangement() =
        with(density) {
            val spacePx = 10f
            val space = spacePx.toDp()
            val sizePx = 20f
            val size = sizePx.toDp()
            val rowSizePx = 50
            val rowSize = rowSizePx.toDp()
            val latch = CountDownLatch(3)
            show {
                Column {
                    Row(
                        horizontalArrangement = Arrangement.spacedBy(space, Alignment.End),
                        modifier =
                            Modifier.requiredSize(rowSize).onGloballyPositioned {
                                assertEquals(rowSizePx, it.size.width)
                                latch.countDown()
                            }
                    ) {
                        Box(
                            Modifier.requiredSize(size).onGloballyPositioned {
                                assertEquals(
                                    rowSizePx - spacePx - sizePx * 2,
                                    it.positionInParent().x
                                )
                                latch.countDown()
                            }
                        )
                        Box(
                            Modifier.requiredSize(size).onGloballyPositioned {
                                assertEquals(rowSizePx - sizePx, it.positionInParent().x)
                                latch.countDown()
                            }
                        )
                    }
                }
            }
            assertTrue(latch.await(1, TimeUnit.SECONDS))
        }

    @Test
    fun testRow_withSpacedByArrangement_insufficientSpace() =
        with(density) {
            val spacePx = 15f
            val space = spacePx.toDp()
            val sizePx = 20f
            val size = sizePx.toDp()
            val rowSizePx = 50f
            val rowSize = rowSizePx.toDp()
            val latch = CountDownLatch(4)
            show {
                Column {
                    Row(
                        horizontalArrangement = Arrangement.spacedBy(space),
                        modifier =
                            Modifier.requiredSize(rowSize).onGloballyPositioned {
                                assertEquals(rowSizePx.roundToInt(), it.size.width)
                                latch.countDown()
                            }
                    ) {
                        Box(
                            Modifier.size(size).onGloballyPositioned {
                                assertEquals(0f, it.positionInParent().x)
                                assertEquals(sizePx.roundToInt(), it.size.width)
                                latch.countDown()
                            }
                        )
                        Box(
                            Modifier.size(size).onGloballyPositioned {
                                assertEquals(sizePx + spacePx, it.positionInParent().x)
                                assertEquals(
                                    (rowSizePx - spacePx - sizePx).roundToInt(),
                                    it.size.width
                                )
                                latch.countDown()
                            }
                        )
                        Box(
                            Modifier.size(size).onGloballyPositioned {
                                assertEquals(rowSizePx, it.positionInParent().x)
                                assertEquals(0, it.size.width)
                                latch.countDown()
                            }
                        )
                    }
                }
            }
            assertTrue(latch.await(1, TimeUnit.SECONDS))
        }

    @Test
    fun testRow_withAlignedArrangement() =
        with(density) {
            val sizePx = 20f
            val size = sizePx.toDp()
            val rowSizePx = 50f
            val rowSize = rowSizePx.toDp()
            val latch = CountDownLatch(3)
            show {
                Column {
                    Row(
                        horizontalArrangement = Arrangement.aligned(Alignment.End),
                        modifier =
                            Modifier.requiredSize(rowSize).onGloballyPositioned {
                                assertEquals(rowSizePx.roundToInt(), it.size.width)
                                latch.countDown()
                            }
                    ) {
                        Box(
                            Modifier.size(size).onGloballyPositioned {
                                assertEquals(rowSizePx - sizePx * 2, it.positionInParent().x)
                                assertEquals(sizePx.roundToInt(), it.size.width)
                                latch.countDown()
                            }
                        )
                        Box(
                            Modifier.size(size).onGloballyPositioned {
                                assertEquals(rowSizePx - sizePx, it.positionInParent().x)
                                assertEquals(sizePx.roundToInt(), it.size.width)
                                latch.countDown()
                            }
                        )
                    }
                }
            }
            assertTrue(latch.await(1, TimeUnit.SECONDS))
        }

    @Test
    fun testRow_withSpacedByArrangement_rtl() =
        with(density) {
            val spacePx = 10f
            val space = spacePx.toDp()
            val bufferPx = 15f
            val buffer = bufferPx.toDp()
            val sizePx = 20f
            val size = sizePx.toDp()
            val latch = CountDownLatch(2)
            show {
                DeviceConfigurationOverride(
                    DeviceConfigurationOverride.LayoutDirection(LayoutDirection.Rtl)
                ) {
                    Column {
                        Row(
                            horizontalArrangement = Arrangement.spacedBy(space),
                            modifier = Modifier.requiredWidth(size * 2 + space + buffer)
                        ) {
                            Box(
                                Modifier.requiredSize(size).onGloballyPositioned {
                                    assertEquals(
                                        sizePx + spacePx + bufferPx,
                                        it.positionInParent().x
                                    )
                                    latch.countDown()
                                }
                            )
                            Box(
                                Modifier.requiredSize(size).onGloballyPositioned {
                                    assertEquals(bufferPx, it.positionInParent().x)
                                    latch.countDown()
                                }
                            )
                        }
                    }
                }
            }
            assertTrue(latch.await(1, TimeUnit.SECONDS))
        }

    // endregion

    // region Main axis alignment tests in Column
    @Test
    fun testColumn_withTopArrangement() =
        with(density) {
            val sizeDp = 50.toDp()
            val size = sizeDp.roundToPx()

            val drawLatch = CountDownLatch(4)
            val childPosition = arrayOf(Offset(-1f, -1f), Offset(-1f, -1f), Offset(-1f, -1f))
            val childLayoutCoordinates = arrayOfNulls<LayoutCoordinates?>(childPosition.size)
            var parentLayoutCoordinates: LayoutCoordinates? = null
            show {
                Center {
                    Column(
                        Modifier.fillMaxHeight().onGloballyPositioned { coordinates ->
                            parentLayoutCoordinates = coordinates
                            drawLatch.countDown()
                        }
                    ) {
                        for (i in 0 until childPosition.size) {
                            Container(
                                width = sizeDp,
                                height = sizeDp,
                                modifier =
                                    Modifier.onGloballyPositioned { coordinates ->
                                        childLayoutCoordinates[i] = coordinates
                                        drawLatch.countDown()
                                    }
                            ) {}
                        }
                    }
                }
            }
            assertTrue(drawLatch.await(1, TimeUnit.SECONDS))

            calculateChildPositions(childPosition, parentLayoutCoordinates, childLayoutCoordinates)

            val root = findComposeView()
            waitForDraw(root)

            assertEquals(Offset(0f, 0f), childPosition[0])
            assertEquals(Offset(0f, size.toFloat()), childPosition[1])
            assertEquals(Offset(0f, size.toFloat() * 2), childPosition[2])
        }

    @Test
    fun testColumn_withBottomArrangement() =
        with(density) {
            val sizeDp = 50.toDp()
            val size = sizeDp.roundToPx()

            val drawLatch = CountDownLatch(4)
            val childPosition = arrayOf(Offset(-1f, -1f), Offset(-1f, -1f), Offset(-1f, -1f))
            val childLayoutCoordinates = arrayOfNulls<LayoutCoordinates?>(childPosition.size)
            var parentLayoutCoordinates: LayoutCoordinates? = null
            show {
                Center {
                    Column(
                        Modifier.fillMaxHeight().onGloballyPositioned { coordinates ->
                            parentLayoutCoordinates = coordinates
                            drawLatch.countDown()
                        },
                        verticalArrangement = Arrangement.Bottom
                    ) {
                        for (i in 0 until childPosition.size) {
                            Container(
                                width = sizeDp,
                                height = sizeDp,
                                modifier =
                                    Modifier.onGloballyPositioned { coordinates ->
                                        childLayoutCoordinates[i] = coordinates
                                        drawLatch.countDown()
                                    }
                            ) {}
                        }
                    }
                }
            }
            assertTrue(drawLatch.await(1, TimeUnit.SECONDS))

            calculateChildPositions(childPosition, parentLayoutCoordinates, childLayoutCoordinates)

            val root = findComposeView()
            waitForDraw(root)

            assertEquals(Offset(0f, (root.height - size.toFloat() * 3)), childPosition[0])
            assertEquals(Offset(0f, (root.height - size.toFloat() * 2)), childPosition[1])
            assertEquals(Offset(0f, (root.height - size.toFloat())), childPosition[2])
        }

    @Test
    fun testColumn_withCenterArrangement() =
        with(density) {
            val sizeDp = 50.toDp()
            val size = sizeDp.roundToPx()

            val drawLatch = CountDownLatch(4)
            val childPosition = arrayOf(Offset(-1f, -1f), Offset(-1f, -1f), Offset(-1f, -1f))
            val childLayoutCoordinates = arrayOfNulls<LayoutCoordinates?>(childPosition.size)
            var parentLayoutCoordinates: LayoutCoordinates? = null
            show {
                Center {
                    Column(
                        Modifier.fillMaxHeight().onGloballyPositioned { coordinates ->
                            parentLayoutCoordinates = coordinates
                            drawLatch.countDown()
                        },
                        verticalArrangement = Arrangement.Center
                    ) {
                        for (i in 0 until childPosition.size) {
                            Container(
                                width = sizeDp,
                                height = sizeDp,
                                modifier =
                                    Modifier.onGloballyPositioned { coordinates ->
                                        childLayoutCoordinates[i] = coordinates
                                        drawLatch.countDown()
                                    }
                            ) {}
                        }
                    }
                }
            }
            assertTrue(drawLatch.await(1, TimeUnit.SECONDS))

            calculateChildPositions(childPosition, parentLayoutCoordinates, childLayoutCoordinates)

            val root = findComposeView()
            waitForDraw(root)

            val extraSpace = root.height - size * 3f
            assertEquals(Offset(0f, (extraSpace / 2).roundToInt().toFloat()), childPosition[0])
            assertEquals(
                Offset(0f, ((extraSpace / 2) + size.toFloat()).roundToInt().toFloat()),
                childPosition[1]
            )
            assertEquals(
                Offset(0f, ((extraSpace / 2) + size.toFloat() * 2f).roundToInt().toFloat()),
                childPosition[2]
            )
        }

    @Test
    fun testColumn_withSpaceEvenlyArrangement() =
        with(density) {
            val sizeDp = 50.toDp()
            val size = sizeDp.roundToPx()

            val drawLatch = CountDownLatch(4)
            val childPosition = arrayOf(Offset(-1f, -1f), Offset(-1f, -1f), Offset(-1f, -1f))
            val childLayoutCoordinates = arrayOfNulls<LayoutCoordinates?>(childPosition.size)
            var parentLayoutCoordinates: LayoutCoordinates? = null
            show {
                Center {
                    Column(
                        Modifier.fillMaxHeight().onGloballyPositioned { coordinates ->
                            parentLayoutCoordinates = coordinates
                            drawLatch.countDown()
                        },
                        verticalArrangement = Arrangement.SpaceEvenly
                    ) {
                        for (i in 0 until childPosition.size) {
                            Container(
                                width = sizeDp,
                                height = sizeDp,
                                modifier =
                                    Modifier.onGloballyPositioned { coordinates ->
                                        childLayoutCoordinates[i] = coordinates
                                        drawLatch.countDown()
                                    }
                            ) {}
                        }
                    }
                }
            }
            assertTrue(drawLatch.await(1, TimeUnit.SECONDS))

            calculateChildPositions(childPosition, parentLayoutCoordinates, childLayoutCoordinates)

            val root = findComposeView()
            waitForDraw(root)

            val gap = (root.height - size.toFloat() * 3) / 4
            assertEquals(Offset(0f, gap.roundToInt().toFloat()), childPosition[0])
            assertEquals(
                Offset(0f, (size.toFloat() + gap * 2).roundToInt().toFloat()),
                childPosition[1]
            )
            assertEquals(
                Offset(0f, (size.toFloat() * 2 + gap * 3f).roundToInt().toFloat()),
                childPosition[2]
            )
        }

    private fun calculateChildPositions(
        childPosition: Array<Offset>,
        parentLayoutCoordinates: LayoutCoordinates?,
        childLayoutCoordinates: Array<LayoutCoordinates?>
    ) {
        for (i in childPosition.indices) {
            childPosition[i] =
                parentLayoutCoordinates!!.localPositionOf(
                    childLayoutCoordinates[i]!!,
                    Offset(0f, 0f)
                )
        }
    }

    @Test
    fun testColumn_withSpaceBetweenArrangement() =
        with(density) {
            val sizeDp = 50.toDp()
            val size = sizeDp.roundToPx()

            val drawLatch = CountDownLatch(4)
            val childPosition = arrayOf(Offset(-1f, -1f), Offset(-1f, -1f), Offset(-1f, -1f))
            val childLayoutCoordinates = arrayOfNulls<LayoutCoordinates?>(childPosition.size)
            var parentLayoutCoordinates: LayoutCoordinates? = null
            show {
                Center {
                    Column(
                        Modifier.fillMaxHeight().onGloballyPositioned { coordinates ->
                            parentLayoutCoordinates = coordinates
                            drawLatch.countDown()
                        },
                        verticalArrangement = Arrangement.SpaceBetween
                    ) {
                        for (i in 0 until childPosition.size) {
                            Container(
                                width = sizeDp,
                                height = sizeDp,
                                modifier =
                                    Modifier.onGloballyPositioned { coordinates ->
                                        childLayoutCoordinates[i] = coordinates
                                        drawLatch.countDown()
                                    }
                            ) {}
                        }
                    }
                }
            }
            assertTrue(drawLatch.await(1, TimeUnit.SECONDS))

            calculateChildPositions(childPosition, parentLayoutCoordinates, childLayoutCoordinates)

            val root = findComposeView()
            waitForDraw(root)

            val gap = (root.height - size.toFloat() * 3f) / 2f
            assertEquals(Offset(0f, 0f), childPosition[0])
            assertEquals(
                Offset(0f, (gap + size.toFloat()).roundToInt().toFloat()),
                childPosition[1]
            )
            assertEquals(
                Offset(0f, (gap * 2 + size.toFloat() * 2).roundToInt().toFloat()),
                childPosition[2]
            )
        }

    @Test
    fun testColumn_withSpaceAroundArrangement() =
        with(density) {
            val sizeDp = 50.toDp()
            val size = sizeDp.roundToPx()

            val drawLatch = CountDownLatch(4)
            val childPosition = arrayOf(Offset(-1f, -1f), Offset(-1f, -1f), Offset(-1f, -1f))
            val childLayoutCoordinates = arrayOfNulls<LayoutCoordinates?>(childPosition.size)
            var parentLayoutCoordinates: LayoutCoordinates? = null
            show {
                Center {
                    Column(
                        Modifier.fillMaxHeight().onGloballyPositioned { coordinates ->
                            parentLayoutCoordinates = coordinates
                            drawLatch.countDown()
                        },
                        verticalArrangement = Arrangement.SpaceAround
                    ) {
                        for (i in 0 until childPosition.size) {
                            Container(
                                width = sizeDp,
                                height = sizeDp,
                                modifier =
                                    Modifier.onGloballyPositioned { coordinates ->
                                        childLayoutCoordinates[i] = coordinates
                                        drawLatch.countDown()
                                    }
                            ) {}
                        }
                    }
                }
            }
            assertTrue(drawLatch.await(1, TimeUnit.SECONDS))

            calculateChildPositions(childPosition, parentLayoutCoordinates, childLayoutCoordinates)

            val root = findComposeView()
            waitForDraw(root)

            val gap = (root.height - size.toFloat() * 3f) / 3f
            assertEquals(Offset(0f, (gap / 2f).roundToInt().toFloat()), childPosition[0])
            assertEquals(
                Offset(0f, ((gap * 3f / 2f) + size.toFloat()).roundToInt().toFloat()),
                childPosition[1]
            )
            assertEquals(
                Offset(0f, ((gap * 5f / 2f) + size.toFloat() * 2f).roundToInt().toFloat()),
                childPosition[2]
            )
        }

    @Test
    fun testColumn_withSpacedByArrangement() =
        with(density) {
            val spacePx = 10f
            val space = spacePx.toDp()
            val sizePx = 20f
            val size = sizePx.toDp()
            val latch = CountDownLatch(3)
            show {
                Row {
                    Column(
                        verticalArrangement = Arrangement.spacedBy(space),
                        modifier =
                            Modifier.onGloballyPositioned {
                                assertEquals((sizePx * 2 + spacePx).roundToInt(), it.size.height)
                                latch.countDown()
                            }
                    ) {
                        Box(
                            Modifier.requiredSize(size).onGloballyPositioned {
                                assertEquals(0f, it.positionInParent().x)
                                latch.countDown()
                            }
                        )
                        Box(
                            Modifier.requiredSize(size).onGloballyPositioned {
                                assertEquals(sizePx + spacePx, it.positionInParent().y)
                                latch.countDown()
                            }
                        )
                    }
                }
            }
            assertTrue(latch.await(1, TimeUnit.SECONDS))
        }

    @Test
    fun testColumn_withSpacedByAlignedArrangement() =
        with(density) {
            val spacePx = 10f
            val space = spacePx.toDp()
            val sizePx = 20f
            val size = sizePx.toDp()
            val columnSizePx = 50
            val columnSize = columnSizePx.toDp()
            val latch = CountDownLatch(3)
            show {
                Row {
                    Column(
                        verticalArrangement = Arrangement.spacedBy(space, Alignment.Bottom),
                        modifier =
                            Modifier.requiredSize(columnSize).onGloballyPositioned {
                                assertEquals(columnSizePx, it.size.height)
                                latch.countDown()
                            }
                    ) {
                        Box(
                            Modifier.requiredSize(size).onGloballyPositioned {
                                assertEquals(
                                    columnSizePx - spacePx - sizePx * 2,
                                    it.positionInParent().y
                                )
                                latch.countDown()
                            }
                        )
                        Box(
                            Modifier.requiredSize(size).onGloballyPositioned {
                                assertEquals(columnSizePx - sizePx, it.positionInParent().y)
                                latch.countDown()
                            }
                        )
                    }
                }
            }
            assertTrue(latch.await(1, TimeUnit.SECONDS))
        }

    @Test
    fun testColumn_withSpacedByArrangement_insufficientSpace() =
        with(density) {
            val spacePx = 15f
            val space = spacePx.toDp()
            val sizePx = 20f
            val size = sizePx.toDp()
            val columnSizePx = 50f
            val columnSize = columnSizePx.toDp()
            val latch = CountDownLatch(4)
            show {
                Row {
                    Column(
                        verticalArrangement = Arrangement.spacedBy(space),
                        modifier =
                            Modifier.requiredSize(columnSize).onGloballyPositioned {
                                assertEquals(columnSizePx.roundToInt(), it.size.height)
                                latch.countDown()
                            }
                    ) {
                        Box(
                            Modifier.size(size).onGloballyPositioned {
                                assertEquals(0f, it.positionInParent().y)
                                assertEquals(sizePx.roundToInt(), it.size.height)
                                latch.countDown()
                            }
                        )
                        Box(
                            Modifier.size(size).onGloballyPositioned {
                                assertEquals(sizePx + spacePx, it.positionInParent().y)
                                assertEquals(
                                    (columnSizePx - spacePx - sizePx).roundToInt(),
                                    it.size.height
                                )
                                latch.countDown()
                            }
                        )
                        Box(
                            Modifier.size(size).onGloballyPositioned {
                                assertEquals(columnSizePx, it.positionInParent().y)
                                assertEquals(0, it.size.height)
                                latch.countDown()
                            }
                        )
                    }
                }
            }
            assertTrue(latch.await(1, TimeUnit.SECONDS))
        }

    @Test
    fun testColumn_withAlignedArrangement() =
        with(density) {
            val sizePx = 20f
            val size = sizePx.toDp()
            val columnSizePx = 50
            val columnSize = columnSizePx.toDp()
            val latch = CountDownLatch(3)
            show {
                Row {
                    Column(
                        verticalArrangement = Arrangement.aligned(Alignment.Bottom),
                        modifier =
                            Modifier.requiredSize(columnSize).onGloballyPositioned {
                                assertEquals(columnSizePx, it.size.height)
                                latch.countDown()
                            }
                    ) {
                        Box(
                            Modifier.requiredSize(size).onGloballyPositioned {
                                assertEquals(columnSizePx - sizePx * 2, it.positionInParent().y)
                                latch.countDown()
                            }
                        )
                        Box(
                            Modifier.requiredSize(size).onGloballyPositioned {
                                assertEquals(columnSizePx - sizePx, it.positionInParent().y)
                                latch.countDown()
                            }
                        )
                    }
                }
            }
            assertTrue(latch.await(1, TimeUnit.SECONDS))
        }

    @Test
    fun testRow_doesNotUseMinConstraintsOnChildren() =
        with(density) {
            val sizeDp = 50.toDp()
            val childSizeDp = 30.toDp()
            val childSize = childSizeDp.roundToPx()

            val layoutLatch = CountDownLatch(1)
            val containerSize = Ref<IntSize>()
            show {
                Center {
                    ConstrainedBox(constraints = DpConstraints.fixed(sizeDp, sizeDp)) {
                        Row {
                            Spacer(
                                Modifier.size(width = childSizeDp, height = childSizeDp)
                                    .onGloballyPositioned { coordinates ->
                                        containerSize.value = coordinates.size
                                        layoutLatch.countDown()
                                    }
                            )
                        }
                    }
                }
            }
            assertTrue(layoutLatch.await(1, TimeUnit.SECONDS))

            assertEquals(IntSize(childSize, childSize), containerSize.value)
        }

    @Test
    fun testColumn_doesNotUseMinConstraintsOnChildren() =
        with(density) {
            val sizeDp = 50.toDp()
            val childSizeDp = 30.toDp()
            val childSize = childSizeDp.roundToPx()

            val layoutLatch = CountDownLatch(1)
            val containerSize = Ref<IntSize>()
            show {
                Center {
                    ConstrainedBox(constraints = DpConstraints.fixed(sizeDp, sizeDp)) {
                        Column {
                            Spacer(
                                Modifier.size(width = childSizeDp, height = childSizeDp)
                                    .then(
                                        Modifier.onGloballyPositioned { coordinates ->
                                            containerSize.value = coordinates.size
                                            layoutLatch.countDown()
                                        }
                                    )
                            )
                        }
                    }
                }
            }
            assertTrue(layoutLatch.await(1, TimeUnit.SECONDS))

            assertEquals(IntSize(childSize, childSize), containerSize.value)
        }

    @Test
    fun testColumn_withSpacedByArrangement_rtl() =
        with(density) {
            val spacePx = 10f
            val space = spacePx.toDp()
            val sizePx = 20f
            val size = sizePx.toDp()
            val latch = CountDownLatch(2)
            show {
                DeviceConfigurationOverride(
                    DeviceConfigurationOverride.LayoutDirection(LayoutDirection.Rtl)
                ) {
                    // Nothing should change compared to the same ltr test. (just the size of the
                    // Column as we are doing fillMaxHeight()).
                    Row {
                        Column(
                            verticalArrangement = Arrangement.spacedBy(space),
                            modifier = Modifier.fillMaxHeight()
                        ) {
                            Box(
                                Modifier.requiredSize(size).onGloballyPositioned {
                                    assertEquals(0f, it.positionInParent().x)
                                    latch.countDown()
                                }
                            )
                            Box(
                                Modifier.requiredSize(size).onGloballyPositioned {
                                    assertEquals(sizePx + spacePx, it.positionInParent().y)
                                    latch.countDown()
                                }
                            )
                        }
                    }
                }
            }
            assertTrue(latch.await(1, TimeUnit.SECONDS))
        }

    // endregion

    // region Intrinsic measurement tests
    @Test
    fun testRow_withNoWeightChildren_hasCorrectIntrinsicMeasurements() =
        with(density) {
            testIntrinsics(
                @Composable {
                    Row {
                        Container(Modifier.aspectRatio(2f), content = {})
                        ConstrainedBox(DpConstraints.fixed(50.toDp(), 40.toDp()), content = {})
                    }
                },
                @Composable {
                    Row(Modifier.fillMaxWidth()) {
                        Container(Modifier.aspectRatio(2f), content = {})
                        ConstrainedBox(DpConstraints.fixed(50.toDp(), 40.toDp()), content = {})
                    }
                },
                @Composable {
                    Row {
                        Container(Modifier.aspectRatio(2f).align(Alignment.Top), content = {})
                        ConstrainedBox(
                            DpConstraints.fixed(50.toDp(), 40.toDp()),
                            Modifier.align(Alignment.CenterVertically),
                            content = {}
                        )
                    }
                },
                @Composable {
                    Row {
                        Container(Modifier.aspectRatio(2f).alignBy(FirstBaseline), content = {})
                        ConstrainedBox(
                            DpConstraints.fixed(50.toDp(), 40.toDp()),
                            Modifier.alignBy { it.measuredWidth },
                            content = {}
                        )
                    }
                },
                @Composable {
                    Row(Modifier.fillMaxWidth(), horizontalArrangement = Arrangement.Start) {
                        Container(Modifier.aspectRatio(2f), content = {})
                        ConstrainedBox(DpConstraints.fixed(50.toDp(), 40.toDp()), content = {})
                    }
                },
                @Composable {
                    Row(Modifier.fillMaxWidth(), horizontalArrangement = Arrangement.Center) {
                        Container(
                            Modifier.align(Alignment.CenterVertically).aspectRatio(2f),
                            content = {}
                        )
                        ConstrainedBox(
                            DpConstraints.fixed(50.toDp(), 40.toDp()),
                            Modifier.align(Alignment.CenterVertically),
                            content = {}
                        )
                    }
                },
                @Composable {
                    Row(Modifier.fillMaxWidth(), horizontalArrangement = Arrangement.End) {
                        Container(Modifier.align(Alignment.Bottom).aspectRatio(2f), content = {})
                        ConstrainedBox(
                            DpConstraints.fixed(50.toDp(), 40.toDp()),
                            Modifier.align(Alignment.Bottom),
                            content = {}
                        )
                    }
                },
                @Composable {
                    Row(Modifier.fillMaxWidth(), horizontalArrangement = Arrangement.SpaceAround) {
                        Container(Modifier.fillMaxHeight().aspectRatio(2f), content = {})
                        ConstrainedBox(
                            DpConstraints.fixed(50.toDp(), 40.toDp()),
                            Modifier.fillMaxHeight(),
                            content = {}
                        )
                    }
                },
                @Composable {
                    Row(Modifier.fillMaxWidth(), horizontalArrangement = Arrangement.SpaceBetween) {
                        Container(Modifier.aspectRatio(2f), content = {})
                        ConstrainedBox(DpConstraints.fixed(50.toDp(), 40.toDp()), content = {})
                    }
                },
                @Composable {
                    Row(Modifier.fillMaxWidth(), horizontalArrangement = Arrangement.SpaceEvenly) {
                        Container(Modifier.aspectRatio(2f), content = {})
                        ConstrainedBox(DpConstraints.fixed(50.toDp(), 40.toDp()), content = {})
                    }
                }
            ) { minIntrinsicWidth, minIntrinsicHeight, maxIntrinsicWidth, maxIntrinsicHeight ->
                // Min width.
                assertEquals(50.toDp().roundToPx(), minIntrinsicWidth(0.toDp().roundToPx()))
                assertEquals(
                    25.toDp().roundToPx() * 2 + 50.toDp().roundToPx(),
                    minIntrinsicWidth(25.toDp().roundToPx())
                )
                assertEquals(50.toDp().roundToPx(), minIntrinsicWidth(Constraints.Infinity))
                // Min height.
                assertEquals(40.toDp().roundToPx(), minIntrinsicHeight(0.toDp().roundToPx()))
                assertEquals(40.toDp().roundToPx(), minIntrinsicHeight(70.toDp().roundToPx()))
                assertEquals(40.toDp().roundToPx(), minIntrinsicHeight(Constraints.Infinity))
                // Max width.
                assertEquals(50.toDp().roundToPx(), maxIntrinsicWidth(0.toDp().roundToPx()))
                assertEquals(
                    25.toDp().roundToPx() * 2 + 50.toDp().roundToPx(),
                    maxIntrinsicWidth(25.toDp().roundToPx())
                )
                assertEquals(50.toDp().roundToPx(), maxIntrinsicWidth(Constraints.Infinity))
                // Max height.
                assertEquals(40.toDp().roundToPx(), maxIntrinsicHeight(0.toDp().roundToPx()))
                assertEquals(40.toDp().roundToPx(), maxIntrinsicHeight(70.toDp().roundToPx()))
                assertEquals(40.toDp().roundToPx(), maxIntrinsicHeight(Constraints.Infinity))
            }
        }

    @Test
    fun testRow_withNoItems_hasCorrectIntrinsicMeasurements() =
        with(density) {
            testIntrinsics(
                @Composable {
                    Row(
                        Modifier.width(IntrinsicSize.Max).height(IntrinsicSize.Max),
                        horizontalArrangement = Arrangement.spacedBy(48.dp),
                    ) {}
                },
                @Composable {
                    Row(
                        Modifier.width(IntrinsicSize.Min).height(IntrinsicSize.Min),
                        horizontalArrangement = Arrangement.spacedBy(48.dp),
                    ) {}
                },
                @Composable {
                    Column(
                        Modifier.width(IntrinsicSize.Max).height(IntrinsicSize.Max),
                        verticalArrangement = Arrangement.spacedBy(48.dp),
                    ) {}
                },
                @Composable {
                    Column(
                        Modifier.width(IntrinsicSize.Min).height(IntrinsicSize.Min),
                        verticalArrangement = Arrangement.spacedBy(48.dp),
                    ) {}
                },
            ) { minIntrinsicWidth, minIntrinsicHeight, maxIntrinsicWidth, maxIntrinsicHeight ->
                // Min width.
                assertEquals(0.toDp().roundToPx(), minIntrinsicWidth(0.toDp().roundToPx()))
                // Min height.
                assertEquals(0.toDp().roundToPx(), minIntrinsicHeight(0.toDp().roundToPx()))
                // Max width.
                assertEquals(0.toDp().roundToPx(), maxIntrinsicWidth(0.toDp().roundToPx()))
                // Max height.
                assertEquals(0.toDp().roundToPx(), maxIntrinsicHeight(0.toDp().roundToPx()))
            }
        }

    @Test
    fun testRow_withWeightChildren_hasCorrectIntrinsicMeasurements() =
        with(density) {
            testIntrinsics(
                @Composable {
                    Row {
                        ConstrainedBox(
                            DpConstraints.fixed(20.toDp(), 30.toDp()),
                            Modifier.weight(3f),
                            content = {}
                        )
                        ConstrainedBox(
                            DpConstraints.fixed(30.toDp(), 40.toDp()),
                            Modifier.weight(2f),
                            content = {}
                        )
                        Container(Modifier.aspectRatio(2f).weight(2f), content = {})
                        ConstrainedBox(DpConstraints.fixed(20.toDp(), 30.toDp()), content = {})
                    }
                },
                @Composable {
                    Row {
                        ConstrainedBox(
                            DpConstraints.fixed(20.toDp(), 30.toDp()),
                            Modifier.weight(3f).align(Alignment.Top),
                            content = {}
                        )
                        ConstrainedBox(
                            DpConstraints.fixed(30.toDp(), 40.toDp()),
                            Modifier.weight(2f).align(Alignment.CenterVertically),
                            content = {}
                        )
                        Container(Modifier.aspectRatio(2f).weight(2f), content = {})
                        ConstrainedBox(
                            DpConstraints.fixed(20.toDp(), 30.toDp()),
                            Modifier.align(Alignment.Bottom),
                            content = {}
                        )
                    }
                },
                @Composable {
                    Row(horizontalArrangement = Arrangement.Start) {
                        ConstrainedBox(
                            DpConstraints.fixed(20.toDp(), 30.toDp()),
                            Modifier.weight(3f),
                            content = {}
                        )
                        ConstrainedBox(
                            DpConstraints.fixed(30.toDp(), 40.toDp()),
                            Modifier.weight(2f),
                            content = {}
                        )
                        Container(Modifier.aspectRatio(2f).weight(2f), content = {})
                        ConstrainedBox(DpConstraints.fixed(20.toDp(), 30.toDp()), content = {})
                    }
                },
                @Composable {
                    Row(horizontalArrangement = Arrangement.Center) {
                        ConstrainedBox(
                            constraints = DpConstraints.fixed(20.toDp(), 30.toDp()),
                            modifier = Modifier.weight(3f).align(Alignment.CenterVertically),
                            content = {}
                        )
                        ConstrainedBox(
                            constraints = DpConstraints.fixed(30.toDp(), 40.toDp()),
                            modifier = Modifier.weight(2f).align(Alignment.CenterVertically),
                            content = {}
                        )
                        Container(
                            Modifier.aspectRatio(2f).weight(2f).align(Alignment.CenterVertically),
                            content = {}
                        )
                        ConstrainedBox(
                            constraints = DpConstraints.fixed(20.toDp(), 30.toDp()),
                            modifier = Modifier.align(Alignment.CenterVertically),
                            content = {}
                        )
                    }
                },
                @Composable {
                    Row(horizontalArrangement = Arrangement.End) {
                        ConstrainedBox(
                            constraints = DpConstraints.fixed(20.toDp(), 30.toDp()),
                            modifier = Modifier.weight(3f).align(Alignment.Bottom),
                            content = {}
                        )
                        ConstrainedBox(
                            constraints = DpConstraints.fixed(30.toDp(), 40.toDp()),
                            modifier = Modifier.weight(2f).align(Alignment.Bottom),
                            content = {}
                        )
                        Container(
                            Modifier.aspectRatio(2f).weight(2f).align(Alignment.Bottom),
                            content = {}
                        )
                        ConstrainedBox(
                            constraints = DpConstraints.fixed(20.toDp(), 30.toDp()),
                            modifier = Modifier.align(Alignment.Bottom),
                            content = {}
                        )
                    }
                },
                @Composable {
                    Row(horizontalArrangement = Arrangement.SpaceAround) {
                        ConstrainedBox(
                            constraints = DpConstraints.fixed(20.toDp(), 30.toDp()),
                            modifier = Modifier.weight(3f).fillMaxHeight(),
                            content = {}
                        )
                        ConstrainedBox(
                            constraints = DpConstraints.fixed(30.toDp(), 40.toDp()),
                            modifier = Modifier.weight(2f).fillMaxHeight(),
                            content = {}
                        )
                        Container(Modifier.aspectRatio(2f).weight(2f).fillMaxHeight(), content = {})
                        ConstrainedBox(
                            constraints = DpConstraints.fixed(20.toDp(), 30.toDp()),
                            modifier = Modifier.fillMaxHeight(),
                            content = {}
                        )
                    }
                },
                @Composable {
                    Row(horizontalArrangement = Arrangement.SpaceBetween) {
                        ConstrainedBox(
                            DpConstraints.fixed(20.toDp(), 30.toDp()),
                            Modifier.weight(3f),
                            content = {}
                        )
                        ConstrainedBox(
                            DpConstraints.fixed(30.toDp(), 40.toDp()),
                            Modifier.weight(2f),
                            content = {}
                        )
                        Container(Modifier.aspectRatio(2f).weight(2f), content = {})
                        ConstrainedBox(DpConstraints.fixed(20.toDp(), 30.toDp()), content = {})
                    }
                },
                @Composable {
                    Row(horizontalArrangement = Arrangement.SpaceEvenly) {
                        ConstrainedBox(
                            DpConstraints.fixed(20.toDp(), 30.toDp()),
                            Modifier.weight(3f),
                            content = {}
                        )
                        ConstrainedBox(
                            DpConstraints.fixed(30.toDp(), 40.toDp()),
                            Modifier.weight(2f),
                            content = {}
                        )
                        Container(Modifier.aspectRatio(2f).weight(2f), content = {})
                        ConstrainedBox(DpConstraints.fixed(20.toDp(), 30.toDp()), content = {})
                    }
                }
            ) { minIntrinsicWidth, minIntrinsicHeight, maxIntrinsicWidth, maxIntrinsicHeight ->
                // Min width.
                assertEquals(
                    30.toDp().roundToPx() / 2 * 7 + 20.toDp().roundToPx(),
                    minIntrinsicWidth(0)
                )
                assertEquals(
                    30.toDp().roundToPx() / 2 * 7 + 20.toDp().roundToPx(),
                    minIntrinsicWidth(10.toDp().roundToPx())
                )
                assertEquals(
                    25.toDp().roundToPx() * 2 / 2 * 7 + 20.toDp().roundToPx(),
                    minIntrinsicWidth(25.toDp().roundToPx())
                )
                assertEquals(
                    30.toDp().roundToPx() / 2 * 7 + 20.toDp().roundToPx(),
                    minIntrinsicWidth(Constraints.Infinity)
                )
                // Min height.
                assertEquals(40.toDp().roundToPx(), minIntrinsicHeight(0.toDp().roundToPx()))
                assertEquals(40.toDp().roundToPx(), minIntrinsicHeight(125.toDp().roundToPx()))
                assertEquals(50.toDp().roundToPx(), minIntrinsicHeight(370.toDp().roundToPx()))
                assertEquals(40.toDp().roundToPx(), minIntrinsicHeight(Constraints.Infinity))
                // Max width.
                assertEquals(
                    30.toDp().roundToPx() / 2 * 7 + 20.toDp().roundToPx(),
                    maxIntrinsicWidth(0)
                )
                assertEquals(
                    30.toDp().roundToPx() / 2 * 7 + 20.toDp().roundToPx(),
                    maxIntrinsicWidth(10.toDp().roundToPx())
                )
                assertEquals(
                    25.toDp().roundToPx() * 2 / 2 * 7 + 20.toDp().roundToPx(),
                    maxIntrinsicWidth(25.toDp().roundToPx())
                )
                assertEquals(
                    30.toDp().roundToPx() / 2 * 7 + 20.toDp().roundToPx(),
                    maxIntrinsicWidth(Constraints.Infinity)
                )
                // Max height.
                assertEquals(40.toDp().roundToPx(), maxIntrinsicHeight(0.toDp().roundToPx()))
                assertEquals(40.toDp().roundToPx(), maxIntrinsicHeight(125.toDp().roundToPx()))
                assertEquals(50.toDp().roundToPx(), maxIntrinsicHeight(370.toDp().roundToPx()))
                assertEquals(40.toDp().roundToPx(), maxIntrinsicHeight(Constraints.Infinity))
            }
        }

    @Test
    fun testRow_withArrangementSpacing() =
        with(density) {
            val spacing = 5
            val childSize = 10
            testIntrinsics(
                @Composable {
                    Row(horizontalArrangement = Arrangement.spacedBy(spacing.toDp())) {
                        Box(Modifier.size(childSize.toDp()))
                        Box(Modifier.size(childSize.toDp()))
                        Box(Modifier.size(childSize.toDp()))
                    }
                }
            ) { minIntrinsicWidth, _, maxIntrinsicWidth, _ ->
                assertEquals(childSize * 3 + 2 * spacing, minIntrinsicWidth(Constraints.Infinity))
                assertEquals(childSize * 3 + 2 * spacing, maxIntrinsicWidth(Constraints.Infinity))
            }
        }

    @Test
    fun testRow_withArrangementSpacing_height() =
        with(density) {
            val spacing = 5
            val rowWidth = 15
            val latch = CountDownLatch(1)
            var rowHeight = 0
            show {
                Row(
                    modifier =
                        Modifier.width(rowWidth.toDp()).height(IntrinsicSize.Min).onSizeChanged {
                            rowHeight = it.height
                            latch.countDown()
                        },
                    horizontalArrangement = Arrangement.spacedBy(spacing.toDp())
                ) {
                    Box(Modifier) // Empty box
                    Box(Modifier.width(rowWidth.toDp()).aspectRatio(1f))
                }
            }
            assertTrue(latch.await(1, TimeUnit.SECONDS))
            assertEquals(rowWidth - spacing, rowHeight)
        }

    @Test
    fun testColumn_withNoWeightChildren_hasCorrectIntrinsicMeasurements() =
        with(density) {
            testIntrinsics(
                @Composable {
                    Column {
                        Container(Modifier.aspectRatio(2f), content = {})
                        ConstrainedBox(DpConstraints.fixed(50.toDp(), 40.toDp()), content = {})
                    }
                },
                @Composable {
                    Column {
                        Container(Modifier.aspectRatio(2f).align(Alignment.Start), content = {})
                        ConstrainedBox(
                            DpConstraints.fixed(50.toDp(), 40.toDp()),
                            Modifier.align(Alignment.End),
                            content = {}
                        )
                    }
                },
                @Composable {
                    Column {
                        Container(Modifier.aspectRatio(2f).alignBy { 0 }, content = {})
                        ConstrainedBox(
                            DpConstraints.fixed(50.toDp(), 40.toDp()),
                            Modifier.alignBy(TestVerticalLine),
                            content = {}
                        )
                    }
                },
                @Composable {
                    Column(Modifier.fillMaxHeight()) {
                        Container(Modifier.aspectRatio(2f), content = {})
                        ConstrainedBox(DpConstraints.fixed(50.toDp(), 40.toDp()), content = {})
                    }
                },
                @Composable {
                    Column(Modifier.fillMaxHeight(), verticalArrangement = Arrangement.Top) {
                        Container(Modifier.aspectRatio(2f), content = {})
                        ConstrainedBox(DpConstraints.fixed(50.toDp(), 40.toDp()), content = {})
                    }
                },
                @Composable {
                    Column(Modifier.fillMaxHeight(), verticalArrangement = Arrangement.Center) {
                        Container(
                            Modifier.align(Alignment.CenterHorizontally).aspectRatio(2f),
                            content = {}
                        )
                        ConstrainedBox(DpConstraints.fixed(50.toDp(), 40.toDp()), content = {})
                    }
                },
                @Composable {
                    Column(Modifier.fillMaxHeight(), verticalArrangement = Arrangement.Bottom) {
                        Container(Modifier.align(Alignment.End).aspectRatio(2f), content = {})
                        ConstrainedBox(
                            DpConstraints.fixed(50.toDp(), 40.toDp()),
                            Modifier.align(Alignment.End),
                            content = {}
                        )
                    }
                },
                @Composable {
                    Column(
                        Modifier.fillMaxHeight(),
                        verticalArrangement = Arrangement.SpaceAround
                    ) {
                        Container(Modifier.fillMaxWidth().aspectRatio(2f), content = {})
                        ConstrainedBox(
                            DpConstraints.fixed(50.toDp(), 40.toDp()),
                            Modifier.fillMaxWidth(),
                            content = {}
                        )
                    }
                },
                @Composable {
                    Column(
                        Modifier.fillMaxHeight(),
                        verticalArrangement = Arrangement.SpaceBetween
                    ) {
                        Container(Modifier.aspectRatio(2f), content = {})
                        ConstrainedBox(DpConstraints.fixed(50.toDp(), 40.toDp()), content = {})
                    }
                },
                @Composable {
                    Column(
                        Modifier.fillMaxHeight(),
                        verticalArrangement = Arrangement.SpaceEvenly
                    ) {
                        Container(Modifier.aspectRatio(2f), content = {})
                        ConstrainedBox(DpConstraints.fixed(50.toDp(), 40.toDp()), content = {})
                    }
                }
            ) { minIntrinsicWidth, minIntrinsicHeight, maxIntrinsicWidth, maxIntrinsicHeight ->
                // Min width.
                assertEquals(50.toDp().roundToPx(), minIntrinsicWidth(0.toDp().roundToPx()))
                assertEquals(50.toDp().roundToPx(), minIntrinsicWidth(25.toDp().roundToPx()))
                assertEquals(50.toDp().roundToPx(), minIntrinsicWidth(Constraints.Infinity))
                // Min height.
                assertEquals(40.toDp().roundToPx(), minIntrinsicHeight(0.toDp().roundToPx()))
                assertEquals(
                    50.toDp().roundToPx() / 2 + 40.toDp().roundToPx(),
                    minIntrinsicHeight(50.toDp().roundToPx())
                )
                assertEquals(40.toDp().roundToPx(), minIntrinsicHeight(Constraints.Infinity))
                // Max width.
                assertEquals(50.toDp().roundToPx(), maxIntrinsicWidth(0.toDp().roundToPx()))
                assertEquals(50.toDp().roundToPx(), maxIntrinsicWidth(25.toDp().roundToPx()))
                assertEquals(50.toDp().roundToPx(), maxIntrinsicWidth(Constraints.Infinity))
                // Max height.
                assertEquals(40.toDp().roundToPx(), maxIntrinsicHeight(0.toDp().roundToPx()))
                assertEquals(
                    50.toDp().roundToPx() / 2 + 40.toDp().roundToPx(),
                    maxIntrinsicHeight(50.toDp().roundToPx())
                )
                assertEquals(40.toDp().roundToPx(), maxIntrinsicHeight(Constraints.Infinity))
            }
        }

    @Test
    fun testColumn_withWeightChildren_hasCorrectIntrinsicMeasurements() =
        with(density) {
            testIntrinsics(
                @Composable {
                    Column {
                        ConstrainedBox(
                            DpConstraints.fixed(30.toDp(), 20.toDp()),
                            Modifier.weight(3f),
                            content = {}
                        )
                        ConstrainedBox(
                            DpConstraints.fixed(40.toDp(), 30.toDp()),
                            Modifier.weight(2f),
                            content = {}
                        )
                        Container(Modifier.aspectRatio(0.5f).weight(2f), content = {})
                        ConstrainedBox(DpConstraints.fixed(30.toDp(), 20.toDp()), content = {})
                    }
                },
                @Composable {
                    Column {
                        ConstrainedBox(
                            DpConstraints.fixed(30.toDp(), 20.toDp()),
                            Modifier.weight(3f).align(Alignment.Start),
                            content = {}
                        )
                        ConstrainedBox(
                            DpConstraints.fixed(40.toDp(), 30.toDp()),
                            Modifier.weight(2f).align(Alignment.CenterHorizontally),
                            content = {}
                        )
                        Container(Modifier.aspectRatio(0.5f).weight(2f)) {}
                        ConstrainedBox(
                            DpConstraints.fixed(30.toDp(), 20.toDp()),
                            Modifier.align(Alignment.End)
                        ) {}
                    }
                },
                @Composable {
                    Column(verticalArrangement = Arrangement.Top) {
                        ConstrainedBox(
                            DpConstraints.fixed(30.toDp(), 20.toDp()),
                            Modifier.weight(3f)
                        ) {}
                        ConstrainedBox(
                            DpConstraints.fixed(40.toDp(), 30.toDp()),
                            Modifier.weight(2f)
                        ) {}
                        Container(Modifier.aspectRatio(0.5f).weight(2f)) {}
                        ConstrainedBox(DpConstraints.fixed(30.toDp(), 20.toDp())) {}
                    }
                },
                @Composable {
                    Column(verticalArrangement = Arrangement.Center) {
                        ConstrainedBox(
                            constraints = DpConstraints.fixed(30.toDp(), 20.toDp()),
                            modifier = Modifier.weight(3f).align(Alignment.CenterHorizontally)
                        ) {}
                        ConstrainedBox(
                            constraints = DpConstraints.fixed(40.toDp(), 30.toDp()),
                            modifier = Modifier.weight(2f).align(Alignment.CenterHorizontally)
                        ) {}
                        Container(
                            Modifier.aspectRatio(0.5f)
                                .weight(2f)
                                .align(Alignment.CenterHorizontally)
                        ) {}
                        ConstrainedBox(
                            constraints = DpConstraints.fixed(30.toDp(), 20.toDp()),
                            modifier = Modifier.align(Alignment.CenterHorizontally)
                        ) {}
                    }
                },
                @Composable {
                    Column(verticalArrangement = Arrangement.Bottom) {
                        ConstrainedBox(
                            constraints = DpConstraints.fixed(30.toDp(), 20.toDp()),
                            modifier = Modifier.weight(3f).align(Alignment.End)
                        ) {}
                        ConstrainedBox(
                            constraints = DpConstraints.fixed(40.toDp(), 30.toDp()),
                            modifier = Modifier.weight(2f).align(Alignment.End)
                        ) {}
                        Container(Modifier.aspectRatio(0.5f).weight(2f).align(Alignment.End)) {}
                        ConstrainedBox(
                            constraints = DpConstraints.fixed(30.toDp(), 20.toDp()),
                            modifier = Modifier.align(Alignment.End)
                        ) {}
                    }
                },
                @Composable {
                    Column(verticalArrangement = Arrangement.SpaceAround) {
                        ConstrainedBox(
                            constraints = DpConstraints.fixed(30.toDp(), 20.toDp()),
                            modifier = Modifier.weight(3f).fillMaxWidth()
                        ) {}
                        ConstrainedBox(
                            constraints = DpConstraints.fixed(40.toDp(), 30.toDp()),
                            modifier = Modifier.weight(2f).fillMaxWidth()
                        ) {}
                        Container(Modifier.aspectRatio(0.5f).weight(2f).fillMaxWidth()) {}
                        ConstrainedBox(
                            constraints = DpConstraints.fixed(30.toDp(), 20.toDp()),
                            modifier = Modifier.fillMaxWidth()
                        ) {}
                    }
                },
                @Composable {
                    Column(verticalArrangement = Arrangement.SpaceBetween) {
                        ConstrainedBox(
                            DpConstraints.fixed(30.toDp(), 20.toDp()),
                            Modifier.weight(3f)
                        ) {}
                        ConstrainedBox(
                            DpConstraints.fixed(40.toDp(), 30.toDp()),
                            Modifier.weight(2f)
                        ) {}
                        Container(Modifier.aspectRatio(0.5f).then(Modifier.weight(2f))) {}
                        ConstrainedBox(DpConstraints.fixed(30.toDp(), 20.toDp())) {}
                    }
                },
                @Composable {
                    Column(verticalArrangement = Arrangement.SpaceEvenly) {
                        ConstrainedBox(
                            DpConstraints.fixed(30.toDp(), 20.toDp()),
                            Modifier.weight(3f)
                        ) {}
                        ConstrainedBox(
                            DpConstraints.fixed(40.toDp(), 30.toDp()),
                            Modifier.weight(2f)
                        ) {}
                        Container(Modifier.aspectRatio(0.5f).then(Modifier.weight(2f))) {}
                        ConstrainedBox(DpConstraints.fixed(30.toDp(), 20.toDp())) {}
                    }
                }
            ) { minIntrinsicWidth, minIntrinsicHeight, maxIntrinsicWidth, maxIntrinsicHeight ->
                // Min width.
                assertEquals(40.toDp().roundToPx(), minIntrinsicWidth(0.toDp().roundToPx()))
                assertEquals(40.toDp().roundToPx(), minIntrinsicWidth(125.toDp().roundToPx()))
                assertEquals(50.toDp().roundToPx(), minIntrinsicWidth(370.toDp().roundToPx()))
                assertEquals(40.toDp().roundToPx(), minIntrinsicWidth(Constraints.Infinity))
                // Min height.
                assertEquals(
                    30.toDp().roundToPx() / 2 * 7 + 20.toDp().roundToPx(),
                    minIntrinsicHeight(0)
                )
                assertEquals(
                    30.toDp().roundToPx() / 2 * 7 + 20.toDp().roundToPx(),
                    minIntrinsicHeight(10.toDp().roundToPx())
                )
                assertEquals(
                    25.toDp().roundToPx() * 2 / 2 * 7 + 20.toDp().roundToPx(),
                    minIntrinsicHeight(25.toDp().roundToPx())
                )
                assertEquals(
                    30.toDp().roundToPx() / 2 * 7 + 20.toDp().roundToPx(),
                    minIntrinsicHeight(Constraints.Infinity)
                )
                // Max width.
                assertEquals(40.toDp().roundToPx(), maxIntrinsicWidth(0.toDp().roundToPx()))
                assertEquals(40.toDp().roundToPx(), maxIntrinsicWidth(125.toDp().roundToPx()))
                assertEquals(50.toDp().roundToPx(), maxIntrinsicWidth(370.toDp().roundToPx()))
                assertEquals(40.toDp().roundToPx(), maxIntrinsicWidth(Constraints.Infinity))
                // Max height.
                assertEquals(
                    30.toDp().roundToPx() / 2 * 7 + 20.toDp().roundToPx(),
                    maxIntrinsicHeight(0)
                )
                assertEquals(
                    30.toDp().roundToPx() / 2 * 7 + 20.toDp().roundToPx(),
                    maxIntrinsicHeight(10.toDp().roundToPx())
                )
                assertEquals(
                    25.toDp().roundToPx() * 2 / 2 * 7 + 20.toDp().roundToPx(),
                    maxIntrinsicHeight(25.toDp().roundToPx())
                )
                assertEquals(
                    30.toDp().roundToPx() / 2 * 7 + 20.toDp().roundToPx(),
                    maxIntrinsicHeight(Constraints.Infinity)
                )
            }
        }

    @Test
    fun testColumn_withArrangementSpacing() =
        with(density) {
            val spacing = 5
            val childSize = 10
            testIntrinsics(
                @Composable {
                    Column(verticalArrangement = Arrangement.spacedBy(spacing.toDp())) {
                        Box(Modifier.size(childSize.toDp()))
                        Box(Modifier.size(childSize.toDp()))
                        Box(Modifier.size(childSize.toDp()))
                    }
                }
            ) { _, minIntrinsicHeight, _, maxIntrinsicHeight ->
                assertEquals(childSize * 3 + 2 * spacing, minIntrinsicHeight(Constraints.Infinity))
                assertEquals(childSize * 3 + 2 * spacing, maxIntrinsicHeight(Constraints.Infinity))
            }
        }

    @Test
    fun testColumn_withArrangementSpacing_width() =
        with(density) {
            val spacing = 5
            val columnHeight = 15
            val latch = CountDownLatch(1)
            var columnWidth = 0
            show {
                Column(
                    modifier =
                        Modifier.height(columnHeight.toDp())
                            .width(IntrinsicSize.Min)
                            .onSizeChanged {
                                columnWidth = it.width
                                latch.countDown()
                            },
                    verticalArrangement = Arrangement.spacedBy(spacing.toDp())
                ) {
                    Box(Modifier) // Empty box
                    Box(Modifier.height(columnHeight.toDp()).aspectRatio(1f))
                }
            }
            assertTrue(latch.await(1, TimeUnit.SECONDS))
            assertEquals(columnHeight - spacing, columnWidth)
        }

    @Test
    fun testRow_withWIHOChild_hasCorrectIntrinsicMeasurements() =
        with(density) {
            val dividerWidth = 10.dp
            val rowWidth = 40.dp

            val positionedLatch = CountDownLatch(1)
            show {
                Row(Modifier.requiredWidth(rowWidth).height(IntrinsicSize.Min)) {
                    Container(
                        Modifier.requiredWidth(dividerWidth).fillMaxHeight().onGloballyPositioned {
                            assertEquals(
                                it.size.height,
                                (rowWidth.roundToPx() - dividerWidth.roundToPx()) / 2
                            )
                            positionedLatch.countDown()
                        }
                    ) {}
                    val measurePolicy =
                        object : MeasurePolicy {
                            override fun MeasureScope.measure(
                                measurables: List<Measurable>,
                                constraints: Constraints
                            ) = layout(constraints.maxWidth, constraints.maxWidth / 2) {}

                            override fun IntrinsicMeasureScope.minIntrinsicWidth(
                                measurables: List<IntrinsicMeasurable>,
                                height: Int
                            ) = rowWidth.roundToPx() / 10

                            override fun IntrinsicMeasureScope.minIntrinsicHeight(
                                measurables: List<IntrinsicMeasurable>,
                                width: Int
                            ) = width / 2

                            override fun IntrinsicMeasureScope.maxIntrinsicWidth(
                                measurables: List<IntrinsicMeasurable>,
                                height: Int
                            ) = rowWidth.roundToPx() * 2

                            override fun IntrinsicMeasureScope.maxIntrinsicHeight(
                                measurables: List<IntrinsicMeasurable>,
                                width: Int
                            ) = width / 2
                        }
                    Layout(content = {}, measurePolicy = measurePolicy)
                }
            }

            assertTrue(positionedLatch.await(1, TimeUnit.SECONDS))
        }

    @Test
    fun testColumn_withHIWOChild_hasCorrectIntrinsicMeasurements() =
        with(density) {
            val dividerHeight = 10.dp
            val columnHeight = 40.dp

            val positionedLatch = CountDownLatch(1)
            show {
                Column(Modifier.requiredHeight(columnHeight).width(IntrinsicSize.Min)) {
                    Container(
                        Modifier.requiredHeight(dividerHeight).fillMaxWidth().onGloballyPositioned {
                            assertEquals(
                                it.size.width,
                                (columnHeight.roundToPx() - dividerHeight.roundToPx()) / 2
                            )
                            positionedLatch.countDown()
                        }
                    ) {}
                    val measurePolicy =
                        object : MeasurePolicy {
                            override fun MeasureScope.measure(
                                measurables: List<Measurable>,
                                constraints: Constraints
                            ) = layout(constraints.maxHeight / 2, constraints.maxHeight) {}

                            override fun IntrinsicMeasureScope.minIntrinsicWidth(
                                measurables: List<IntrinsicMeasurable>,
                                height: Int
                            ) = height / 2

                            override fun IntrinsicMeasureScope.minIntrinsicHeight(
                                measurables: List<IntrinsicMeasurable>,
                                width: Int
                            ) = columnHeight.roundToPx() / 10

                            override fun IntrinsicMeasureScope.maxIntrinsicWidth(
                                measurables: List<IntrinsicMeasurable>,
                                height: Int
                            ) = height / 2

                            override fun IntrinsicMeasureScope.maxIntrinsicHeight(
                                measurables: List<IntrinsicMeasurable>,
                                width: Int
                            ) = columnHeight.roundToPx() * 2
                        }
                    Layout(content = {}, measurePolicy = measurePolicy)
                }
            }

            assertTrue(positionedLatch.await(1, TimeUnit.SECONDS))
        }

    @Test
    fun scenarioShouldNotCrash() {
        val latch = CountDownLatch(1)

        show {
            Column(modifier = Modifier.width(IntrinsicSize.Max)) {
                Row(Modifier.width(200.dp)) {
                    Box(Modifier.weight(0.8f))
                    Box(Modifier.weight(0.2f).onSizeChanged { latch.countDown() })
                }
            }
        }

        assertTrue(latch.await(1, TimeUnit.SECONDS))
    }

    // endregion

    // region Modifiers specific tests
    @Test
    fun testRowColumnModifiersChain_leftMostWins() =
        with(density) {
            val positionedLatch = CountDownLatch(1)
            val containerHeight = Ref<Int>()
            val columnHeight = 24

            show {
                Box {
                    Column(Modifier.height(columnHeight.toDp())) {
                        Container(
                            Modifier.weight(2f).weight(1f).onGloballyPositioned { coordinates ->
                                containerHeight.value = coordinates.size.height
                                positionedLatch.countDown()
                            },
                            content = {}
                        )
                        Container(Modifier.weight(1f), content = {})
                    }
                }
            }

            assertTrue(positionedLatch.await(1, TimeUnit.SECONDS))

            assertNotNull(containerHeight.value)
            assertEquals(columnHeight * 2 / 3, containerHeight.value)
        }

    @Test
    fun testAlignByModifiersChain_leftMostWins() =
        with(density) {
            val positionedLatch = CountDownLatch(1)
            val containerSize = Ref<IntSize>()
            val containerPosition = Ref<Offset>()
            val size = 40.dp

            show {
                Row {
                    Container(
                        modifier = Modifier.alignBy { it.measuredHeight },
                        width = size,
                        height = size,
                        content = {}
                    )
                    Container(
                        modifier =
                            Modifier.alignBy { 0 }
                                .alignBy { it.measuredHeight / 2 }
                                .onGloballyPositioned { coordinates ->
                                    containerSize.value = coordinates.size
                                    containerPosition.value = coordinates.positionInRoot()
                                    positionedLatch.countDown()
                                },
                        width = size,
                        height = size,
                        content = {}
                    )
                }
            }

            assertTrue(positionedLatch.await(1, TimeUnit.SECONDS))

            assertNotNull(containerSize)
            assertEquals(Offset(size.toPx(), size.toPx()), containerPosition.value)
        }

    // endregion

    // region Rtl tests
    @Test
    fun testRow_Rtl_arrangementStart() =
        with(density) {
            val sizeDp = 35.toDp()
            val size = sizeDp.roundToPx()

            val drawLatch = CountDownLatch(2)
            val childPosition = arrayOf(Offset.Zero, Offset.Zero)
            show {
                DeviceConfigurationOverride(
                    DeviceConfigurationOverride.LayoutDirection(LayoutDirection.Rtl)
                ) {
                    Row(Modifier.fillMaxWidth()) {
                        Container(
                            Modifier.size(sizeDp).onGloballyPositioned { coordinates ->
                                childPosition[0] = coordinates.positionInRoot()
                                drawLatch.countDown()
                            }
                        ) {}

                        Container(
                            Modifier.size(sizeDp * 2).onGloballyPositioned { coordinates ->
                                childPosition[1] = coordinates.positionInRoot()
                                drawLatch.countDown()
                            }
                        ) {}
                    }
                }
            }

            assertTrue(drawLatch.await(1, TimeUnit.SECONDS))
            val root = findComposeView()
            waitForDraw(root)
            val rootWidth = root.width

            assertEquals(Offset((rootWidth - size.toFloat()), 0f), childPosition[0])
            assertEquals(
                Offset((rootWidth - (sizeDp.toPx() * 3f).roundToInt()).toFloat(), 0f),
                childPosition[1]
            )
        }

    @Test
    fun testRow_Rtl_arrangementCenter() =
        with(density) {
            val size = 100
            val sizeDp = size.toDp()

            val drawLatch = CountDownLatch(4)
            val childPosition = Array(3) { Offset.Zero }
            val childLayoutCoordinates = arrayOfNulls<LayoutCoordinates?>(childPosition.size)
            var parentLayoutCoordinates: LayoutCoordinates? = null
            show {
                DeviceConfigurationOverride(
                    DeviceConfigurationOverride.LayoutDirection(LayoutDirection.Rtl)
                ) {
                    Row(
                        modifier =
                            Modifier.fillMaxWidth().onGloballyPositioned { coordinates ->
                                parentLayoutCoordinates = coordinates
                                drawLatch.countDown()
                            },
                        horizontalArrangement = Arrangement.Center
                    ) {
                        for (i in 0 until childPosition.size) {
                            Container(
                                width = sizeDp,
                                height = sizeDp,
                                modifier =
                                    Modifier.onGloballyPositioned { coordinates ->
                                        childLayoutCoordinates[i] = coordinates
                                        drawLatch.countDown()
                                    },
                                content = {}
                            )
                        }
                    }
                }
            }
            assertTrue(drawLatch.await(1, TimeUnit.SECONDS))

            calculateChildPositions(childPosition, parentLayoutCoordinates, childLayoutCoordinates)

            val root = findComposeView()
            waitForDraw(root)

            val extraSpace = root.width - size * 3
            assertEquals(
                Offset(((extraSpace / 2f) + size.toFloat() * 2).roundToInt().toFloat(), 0f),
                childPosition[0]
            )
            assertEquals(
                Offset(((extraSpace / 2f) + size.toFloat()).roundToInt().toFloat(), 0f),
                childPosition[1]
            )
            assertEquals(Offset((extraSpace / 2f).roundToInt().toFloat(), 0f), childPosition[2])
        }

    @Test
    fun testRow_Rtl_arrangementSpaceEvenly() =
        with(density) {
            val size = 100
            val sizeDp = size.toDp()

            val drawLatch = CountDownLatch(4)
            val childPosition = Array(3) { Offset.Zero }
            val childLayoutCoordinates = arrayOfNulls<LayoutCoordinates?>(childPosition.size)
            var parentLayoutCoordinates: LayoutCoordinates? = null
            show {
                DeviceConfigurationOverride(
                    DeviceConfigurationOverride.LayoutDirection(LayoutDirection.Rtl)
                ) {
                    Row(
                        modifier =
                            Modifier.fillMaxWidth().onGloballyPositioned { coordinates ->
                                parentLayoutCoordinates = coordinates
                                drawLatch.countDown()
                            },
                        horizontalArrangement = Arrangement.SpaceEvenly
                    ) {
                        for (i in childPosition.indices) {
                            Container(
                                width = sizeDp,
                                height = sizeDp,
                                modifier =
                                    Modifier.onGloballyPositioned { coordinates ->
                                        childLayoutCoordinates[i] = coordinates
                                        drawLatch.countDown()
                                    },
                                content = {}
                            )
                        }
                    }
                }
            }
            assertTrue(drawLatch.await(1, TimeUnit.SECONDS))

            calculateChildPositions(childPosition, parentLayoutCoordinates, childLayoutCoordinates)

            val root = findComposeView()
            waitForDraw(root)

            val gap = (root.width - size.toFloat() * 3f) / 4f
            assertEquals(
                Offset((size.toFloat() * 2f + gap * 3f).roundToInt().toFloat(), 0f),
                childPosition[0]
            )
            assertEquals(
                Offset((size.toFloat() + gap * 2f).roundToInt().toFloat(), 0f),
                childPosition[1]
            )
            assertEquals(Offset(gap.roundToInt().toFloat(), 0f), childPosition[2])
        }

    @Test
    fun testRow_Rtl_arrangementSpaceBetween_singleItem() =
        with(density) {
            val size = 100
            val sizeDp = size.toDp()

            val drawLatch = CountDownLatch(2)
            val childPosition = Array(1) { Offset.Zero }
            val childLayoutCoordinates = arrayOfNulls<LayoutCoordinates?>(childPosition.size)
            var parentLayoutCoordinates: LayoutCoordinates? = null
            show {
                DeviceConfigurationOverride(
                    DeviceConfigurationOverride.LayoutDirection(LayoutDirection.Rtl)
                ) {
                    Row(
                        modifier =
                            Modifier.fillMaxWidth().onGloballyPositioned { coordinates ->
                                parentLayoutCoordinates = coordinates
                                drawLatch.countDown()
                            },
                        horizontalArrangement = Arrangement.SpaceBetween
                    ) {
                        for (i in childPosition.indices) {
                            Container(
                                width = sizeDp,
                                height = sizeDp,
                                modifier =
                                    Modifier.onGloballyPositioned { coordinates ->
                                        childLayoutCoordinates[i] = coordinates
                                        drawLatch.countDown()
                                    },
                                content = {}
                            )
                        }
                    }
                }
            }
            assertTrue(drawLatch.await(1, TimeUnit.SECONDS))

            calculateChildPositions(childPosition, parentLayoutCoordinates, childLayoutCoordinates)

            val root = findComposeView()
            waitForDraw(root)

            val gap = root.width - size.toFloat()
            assertEquals(Offset(gap, 0f), childPosition[0])
        }

    @Test
    fun testRow_Rtl_arrangementSpaceBetween_multipleItems() =
        with(density) {
            val size = 100
            val sizeDp = size.toDp()

            val drawLatch = CountDownLatch(4)
            val childPosition = Array(3) { Offset.Zero }
            val childLayoutCoordinates = arrayOfNulls<LayoutCoordinates?>(childPosition.size)
            var parentLayoutCoordinates: LayoutCoordinates? = null
            show {
                DeviceConfigurationOverride(
                    DeviceConfigurationOverride.LayoutDirection(LayoutDirection.Rtl)
                ) {
                    Row(
                        modifier =
                            Modifier.fillMaxWidth().onGloballyPositioned { coordinates ->
                                parentLayoutCoordinates = coordinates
                                drawLatch.countDown()
                            },
                        horizontalArrangement = Arrangement.SpaceBetween
                    ) {
                        for (i in childPosition.indices) {
                            Container(
                                width = sizeDp,
                                height = sizeDp,
                                modifier =
                                    Modifier.onGloballyPositioned { coordinates ->
                                        childLayoutCoordinates[i] = coordinates
                                        drawLatch.countDown()
                                    },
                                content = {}
                            )
                        }
                    }
                }
            }
            assertTrue(drawLatch.await(1, TimeUnit.SECONDS))

            calculateChildPositions(childPosition, parentLayoutCoordinates, childLayoutCoordinates)

            val root = findComposeView()
            waitForDraw(root)

            val gap = (root.width - size.toFloat() * 3) / 2
            assertEquals(
                Offset((gap * 2 + size.toFloat() * 2).roundToInt().toFloat(), 0f),
                childPosition[0]
            )
            assertEquals(
                Offset((gap + size.toFloat()).roundToInt().toFloat(), 0f),
                childPosition[1]
            )
            assertEquals(Offset(0f, 0f), childPosition[2])
        }

    @Test
    fun testRow_Rtl_arrangementSpaceAround() =
        with(density) {
            val size = 100
            val sizeDp = size.toDp()

            val drawLatch = CountDownLatch(4)
            val childPosition = Array(3) { Offset.Zero }
            val childLayoutCoordinates = arrayOfNulls<LayoutCoordinates?>(childPosition.size)
            var parentLayoutCoordinates: LayoutCoordinates? = null
            show {
                DeviceConfigurationOverride(
                    DeviceConfigurationOverride.LayoutDirection(LayoutDirection.Rtl)
                ) {
                    Row(
                        modifier =
                            Modifier.fillMaxWidth().onGloballyPositioned { coordinates ->
                                parentLayoutCoordinates = coordinates
                                drawLatch.countDown()
                            },
                        horizontalArrangement = Arrangement.SpaceAround
                    ) {
                        for (i in 0 until childPosition.size) {
                            Container(
                                width = sizeDp,
                                height = sizeDp,
                                modifier =
                                    Modifier.onGloballyPositioned { coordinates ->
                                        childLayoutCoordinates[i] = coordinates
                                        drawLatch.countDown()
                                    },
                                content = {}
                            )
                        }
                    }
                }
            }
            assertTrue(drawLatch.await(1, TimeUnit.SECONDS))

            calculateChildPositions(childPosition, parentLayoutCoordinates, childLayoutCoordinates)

            val root = findComposeView()
            waitForDraw(root)

            val gap = (root.width.toFloat() - size * 3) / 3
            assertEquals(
                Offset(((gap * 5 / 2) + size.toFloat() * 2).roundToInt().toFloat(), 0f),
                childPosition[0]
            )
            assertEquals(
                Offset(((gap * 3 / 2) + size.toFloat()).roundToInt().toFloat(), 0f),
                childPosition[1]
            )
            assertEquals(Offset((gap / 2f).roundToInt().toFloat(), 0f), childPosition[2])
        }

    @Test
    fun testRow_Rtl_arrangementEnd() =
        with(density) {
            val sizeDp = 35.toDp()

            val drawLatch = CountDownLatch(2)
            val childPosition = arrayOf(Offset.Zero, Offset.Zero)
            show {
                DeviceConfigurationOverride(
                    DeviceConfigurationOverride.LayoutDirection(LayoutDirection.Rtl)
                ) {
                    Row(Modifier.fillMaxWidth(), horizontalArrangement = Arrangement.End) {
                        Container(
                            Modifier.size(sizeDp).onGloballyPositioned { coordinates ->
                                childPosition[0] = coordinates.positionInRoot()
                                drawLatch.countDown()
                            }
                        ) {}

                        Container(
                            Modifier.size(sizeDp * 2).onGloballyPositioned { coordinates ->
                                childPosition[1] = coordinates.positionInRoot()
                                drawLatch.countDown()
                            }
                        ) {}
                    }
                }
            }

            assertTrue(drawLatch.await(1, TimeUnit.SECONDS))

            assertEquals(Offset((sizeDp.toPx() * 2).roundToInt().toFloat(), 0f), childPosition[0])
            assertEquals(Offset(0f, 0f), childPosition[1])
        }

    @Test
    fun testRow_Rtl_withSpacedByAlignedArrangement() =
        with(density) {
            val spacePx = 10f
            val space = spacePx.toDp()
            val sizePx = 20f
            val size = sizePx.toDp()
            val rowSizePx = 50
            val rowSize = rowSizePx.toDp()
            val latch = CountDownLatch(3)
            show {
                DeviceConfigurationOverride(
                    DeviceConfigurationOverride.LayoutDirection(LayoutDirection.Rtl)
                ) {
                    Column {
                        Row(
                            horizontalArrangement = Arrangement.spacedBy(space, Alignment.End),
                            modifier =
                                Modifier.requiredSize(rowSize).onGloballyPositioned {
                                    assertEquals(rowSizePx, it.size.width)
                                    latch.countDown()
                                }
                        ) {
                            Box(
                                Modifier.requiredSize(size).onGloballyPositioned {
                                    assertEquals(sizePx + spacePx, it.positionInParent().x)
                                    latch.countDown()
                                }
                            )
                            Box(
                                Modifier.requiredSize(size).onGloballyPositioned {
                                    assertEquals(0f, it.positionInParent().x)
                                    latch.countDown()
                                }
                            )
                        }
                    }
                }
            }
            assertTrue(latch.await(1, TimeUnit.SECONDS))
        }

    @Test
    fun testColumn_Rtl_gravityStart() =
        with(density) {
            val sizeDp = 35.toDp()
            val size = sizeDp.roundToPx()

            val drawLatch = CountDownLatch(2)
            val childPosition = arrayOf(Offset.Zero, Offset.Zero)
            show {
                DeviceConfigurationOverride(
                    DeviceConfigurationOverride.LayoutDirection(LayoutDirection.Rtl)
                ) {
                    Column(Modifier.fillMaxWidth()) {
                        Container(
                            Modifier.size(sizeDp).onGloballyPositioned { coordinates ->
                                childPosition[0] = coordinates.positionInRoot()
                                drawLatch.countDown()
                            }
                        ) {}

                        Container(
                            Modifier.size(sizeDp * 2).onGloballyPositioned { coordinates ->
                                childPosition[1] = coordinates.positionInRoot()
                                drawLatch.countDown()
                            }
                        ) {}
                    }
                }
            }

            assertTrue(drawLatch.await(1, TimeUnit.SECONDS))
            val root = findComposeView()
            waitForDraw(root)
            val rootWidth = root.width

            assertEquals(Offset((rootWidth - size.toFloat()), 0f), childPosition[0])
            assertEquals(
                Offset((rootWidth - (sizeDp * 2f).toPx()).roundToInt().toFloat(), size.toFloat()),
                childPosition[1]
            )
        }

    @Test
    fun testColumn_Rtl_gravityEnd() =
        with(density) {
            val sizeDp = 50.toDp()
            val size = sizeDp.roundToPx()

            val drawLatch = CountDownLatch(2)
            val childPosition = arrayOf(Offset.Zero, Offset.Zero)
            show {
                DeviceConfigurationOverride(
                    DeviceConfigurationOverride.LayoutDirection(LayoutDirection.Rtl)
                ) {
                    Column(Modifier.fillMaxWidth()) {
                        Container(
                            Modifier.size(sizeDp).align(Alignment.End).onGloballyPositioned {
                                coordinates ->
                                childPosition[0] = coordinates.positionInRoot()
                                drawLatch.countDown()
                            }
                        ) {}

                        Container(
                            Modifier.size(sizeDp * 2).align(Alignment.End).onGloballyPositioned {
                                coordinates ->
                                childPosition[1] = coordinates.positionInRoot()
                                drawLatch.countDown()
                            }
                        ) {}
                    }
                }
            }

            assertTrue(drawLatch.await(1, TimeUnit.SECONDS))

            assertEquals(Offset(0f, 0f), childPosition[0])
            assertEquals(Offset(0f, size.toFloat()), childPosition[1])
        }

    @Test
    fun testColumn_Rtl_gravityAlignBy() =
        with(density) {
            val sizeDp = 50.toDp()
            val size = sizeDp.roundToPx()

            val drawLatch = CountDownLatch(2)
            val childPosition = arrayOf(Offset.Zero, Offset.Zero)
            show {
                DeviceConfigurationOverride(
                    DeviceConfigurationOverride.LayoutDirection(LayoutDirection.Rtl)
                ) {
                    Column(Modifier.fillMaxWidth()) {
                        Container(
                            Modifier.size(sizeDp)
                                .alignBy { it.measuredWidth }
                                .onGloballyPositioned { coordinates ->
                                    childPosition[0] = coordinates.positionInRoot()
                                    drawLatch.countDown()
                                }
                        ) {}

                        Container(
                            Modifier.size(sizeDp)
                                .alignBy { it.measuredHeight / 2 }
                                .onGloballyPositioned { coordinates ->
                                    childPosition[1] = coordinates.positionInRoot()
                                    drawLatch.countDown()
                                }
                        ) {}
                    }
                }
            }

            assertTrue(drawLatch.await(1, TimeUnit.SECONDS))
            val root = findComposeView()
            waitForDraw(root)
            val rootWidth = root.width

            assertEquals(Offset((rootWidth - size.toFloat()), 0f), childPosition[0])
            assertEquals(
                Offset((rootWidth - size.toFloat() * 1.5f).roundToInt().toFloat(), size.toFloat()),
                childPosition[1]
            )
        }

    // endregion

    // region AbsoluteArrangement tests
    @Test
    fun testRow_absoluteArrangementLeft() =
        with(density) {
            val size = 100
            val sizeDp = size.toDp()

            val drawLatch = CountDownLatch(4)
            val childPosition = Array(3) { Offset.Zero }
            val childLayoutCoordinates = arrayOfNulls<LayoutCoordinates?>(childPosition.size)
            var parentLayoutCoordinates: LayoutCoordinates? = null
            show {
                Row(
                    Modifier.fillMaxWidth().onGloballyPositioned { coordinates ->
                        parentLayoutCoordinates = coordinates
                        drawLatch.countDown()
                    },
                    horizontalArrangement = Arrangement.Absolute.Left
                ) {
                    for (i in childPosition.indices) {
                        Container(
                            width = sizeDp,
                            height = sizeDp,
                            modifier =
                                Modifier.onGloballyPositioned { coordinates ->
                                    childLayoutCoordinates[i] = coordinates
                                    drawLatch.countDown()
                                },
                            content = {}
                        )
                    }
                }
            }
            assertTrue(drawLatch.await(1, TimeUnit.SECONDS))

            calculateChildPositions(childPosition, parentLayoutCoordinates, childLayoutCoordinates)

            val root = findComposeView()
            waitForDraw(root)

            assertEquals(Offset(0f, 0f), childPosition[0])
            assertEquals(Offset(size.toFloat(), 0f), childPosition[1])
            assertEquals(Offset(size.toFloat() * 2, 0f), childPosition[2])
        }

    @Test
    fun testRow_Rtl_absoluteArrangementLeft() =
        with(density) {
            val size = 100
            val sizeDp = size.toDp()

            val drawLatch = CountDownLatch(4)
            val childPosition = Array(3) { Offset.Zero }
            val childLayoutCoordinates = arrayOfNulls<LayoutCoordinates?>(childPosition.size)
            var parentLayoutCoordinates: LayoutCoordinates? = null
            show {
                DeviceConfigurationOverride(
                    DeviceConfigurationOverride.LayoutDirection(LayoutDirection.Rtl)
                ) {
                    Row(
                        Modifier.fillMaxWidth().onGloballyPositioned { coordinates ->
                            parentLayoutCoordinates = coordinates
                            drawLatch.countDown()
                        },
                        horizontalArrangement = Arrangement.Absolute.Left
                    ) {
                        for (i in childPosition.indices) {
                            Container(
                                width = sizeDp,
                                height = sizeDp,
                                modifier =
                                    Modifier.onGloballyPositioned { coordinates ->
                                        childLayoutCoordinates[i] = coordinates
                                        drawLatch.countDown()
                                    },
                                content = {}
                            )
                        }
                    }
                }
            }
            assertTrue(drawLatch.await(1, TimeUnit.SECONDS))

            calculateChildPositions(childPosition, parentLayoutCoordinates, childLayoutCoordinates)

            val root = findComposeView()
            waitForDraw(root)

            assertEquals(Offset(0f, 0f), childPosition[0])
            assertEquals(Offset(size.toFloat(), 0f), childPosition[1])
            assertEquals(Offset(size.toFloat() * 2, 0f), childPosition[2])
        }

    @Test
    fun testRow_absoluteArrangementRight() =
        with(density) {
            val size = 100
            val sizeDp = size.toDp()

            val drawLatch = CountDownLatch(4)
            val childPosition = Array(3) { Offset.Zero }
            val childLayoutCoordinates = arrayOfNulls<LayoutCoordinates?>(childPosition.size)
            var parentLayoutCoordinates: LayoutCoordinates? = null
            show {
                Row(
                    modifier =
                        Modifier.fillMaxWidth().onGloballyPositioned { coordinates ->
                            parentLayoutCoordinates = coordinates
                            drawLatch.countDown()
                        },
                    horizontalArrangement = Arrangement.Absolute.Right
                ) {
                    for (i in childPosition.indices) {
                        Container(
                            width = sizeDp,
                            height = sizeDp,
                            modifier =
                                Modifier.onGloballyPositioned { coordinates ->
                                    childLayoutCoordinates[i] = coordinates
                                    drawLatch.countDown()
                                },
                            content = {}
                        )
                    }
                }
            }
            assertTrue(drawLatch.await(1, TimeUnit.SECONDS))

            calculateChildPositions(childPosition, parentLayoutCoordinates, childLayoutCoordinates)

            val root = findComposeView()
            waitForDraw(root)

            assertEquals(Offset((root.width - size.toFloat() * 3), 0f), childPosition[0])
            assertEquals(Offset((root.width - size.toFloat() * 2), 0f), childPosition[1])
            assertEquals(Offset((root.width - size.toFloat()), 0f), childPosition[2])
        }

    @Test
    fun testRow_Rtl_absoluteArrangementRight() =
        with(density) {
            val size = 100
            val sizeDp = size.toDp()

            val drawLatch = CountDownLatch(4)
            val childPosition = Array(3) { Offset.Zero }
            val childLayoutCoordinates = arrayOfNulls<LayoutCoordinates?>(childPosition.size)
            var parentLayoutCoordinates: LayoutCoordinates? = null
            show {
                DeviceConfigurationOverride(
                    DeviceConfigurationOverride.LayoutDirection(LayoutDirection.Rtl)
                ) {
                    Row(
                        modifier =
                            Modifier.fillMaxWidth().onGloballyPositioned { coordinates ->
                                parentLayoutCoordinates = coordinates
                                drawLatch.countDown()
                            },
                        horizontalArrangement = Arrangement.Absolute.Right
                    ) {
                        for (i in childPosition.indices) {
                            Container(
                                width = sizeDp,
                                height = sizeDp,
                                modifier =
                                    Modifier.onGloballyPositioned { coordinates ->
                                        childLayoutCoordinates[i] = coordinates
                                        drawLatch.countDown()
                                    },
                                content = {}
                            )
                        }
                    }
                }
            }
            assertTrue(drawLatch.await(1, TimeUnit.SECONDS))

            calculateChildPositions(childPosition, parentLayoutCoordinates, childLayoutCoordinates)

            val root = findComposeView()
            waitForDraw(root)

            assertEquals(Offset((root.width - size.toFloat() * 3), 0f), childPosition[0])
            assertEquals(Offset((root.width - size.toFloat() * 2), 0f), childPosition[1])
            assertEquals(Offset((root.width - size.toFloat()), 0f), childPosition[2])
        }

    @Test
    fun testRow_absoluteArrangementCenter() =
        with(density) {
            val size = 100
            val sizeDp = size.toDp()

            val drawLatch = CountDownLatch(4)
            val childPosition = Array(3) { Offset.Zero }
            val childLayoutCoordinates = arrayOfNulls<LayoutCoordinates?>(childPosition.size)
            var parentLayoutCoordinates: LayoutCoordinates? = null
            show {
                Row(
                    modifier =
                        Modifier.fillMaxWidth().onGloballyPositioned { coordinates ->
                            parentLayoutCoordinates = coordinates
                            drawLatch.countDown()
                        },
                    horizontalArrangement = Arrangement.Absolute.Center
                ) {
                    for (i in 0 until childPosition.size) {
                        Container(
                            width = sizeDp,
                            height = sizeDp,
                            modifier =
                                Modifier.onGloballyPositioned { coordinates ->
                                    childLayoutCoordinates[i] = coordinates
                                    drawLatch.countDown()
                                },
                            content = {}
                        )
                    }
                }
            }
            assertTrue(drawLatch.await(1, TimeUnit.SECONDS))

            calculateChildPositions(childPosition, parentLayoutCoordinates, childLayoutCoordinates)

            val root = findComposeView()
            waitForDraw(root)

            val extraSpace = root.width - size * 3
            assertEquals(Offset((extraSpace / 2f).roundToInt().toFloat(), 0f), childPosition[0])
            assertEquals(
                Offset(((extraSpace / 2f) + size.toFloat()).roundToInt().toFloat(), 0f),
                childPosition[1]
            )
            assertEquals(
                Offset(((extraSpace / 2f) + size.toFloat() * 2).roundToInt().toFloat(), 0f),
                childPosition[2]
            )
        }

    @Test
    fun testRow_Rtl_absoluteArrangementCenter() =
        with(density) {
            val size = 100
            val sizeDp = size.toDp()

            val drawLatch = CountDownLatch(4)
            val childPosition = Array(3) { Offset.Zero }
            val childLayoutCoordinates = arrayOfNulls<LayoutCoordinates?>(childPosition.size)
            var parentLayoutCoordinates: LayoutCoordinates? = null
            show {
                DeviceConfigurationOverride(
                    DeviceConfigurationOverride.LayoutDirection(LayoutDirection.Rtl)
                ) {
                    Row(
                        modifier =
                            Modifier.fillMaxWidth().onGloballyPositioned { coordinates ->
                                parentLayoutCoordinates = coordinates
                                drawLatch.countDown()
                            },
                        horizontalArrangement = Arrangement.Absolute.Center
                    ) {
                        for (i in 0 until childPosition.size) {
                            Container(
                                width = sizeDp,
                                height = sizeDp,
                                modifier =
                                    Modifier.onGloballyPositioned { coordinates ->
                                        childLayoutCoordinates[i] = coordinates
                                        drawLatch.countDown()
                                    },
                                content = {}
                            )
                        }
                    }
                }
            }
            assertTrue(drawLatch.await(1, TimeUnit.SECONDS))

            calculateChildPositions(childPosition, parentLayoutCoordinates, childLayoutCoordinates)

            val root = findComposeView()
            waitForDraw(root)

            val extraSpace = root.width - size * 3
            assertEquals(Offset((extraSpace / 2f).roundToInt().toFloat(), 0f), childPosition[0])
            assertEquals(
                Offset(((extraSpace / 2f) + size.toFloat()).roundToInt().toFloat(), 0f),
                childPosition[1]
            )
            assertEquals(
                Offset(((extraSpace / 2f) + size.toFloat() * 2).roundToInt().toFloat(), 0f),
                childPosition[2]
            )
        }

    @Test
    fun testRow_absoluteArrangementSpaceEvenly() =
        with(density) {
            val size = 100
            val sizeDp = size.toDp()

            val drawLatch = CountDownLatch(4)
            val childPosition = Array(3) { Offset.Zero }
            val childLayoutCoordinates = arrayOfNulls<LayoutCoordinates?>(childPosition.size)
            var parentLayoutCoordinates: LayoutCoordinates? = null
            show {
                Row(
                    modifier =
                        Modifier.fillMaxWidth().onGloballyPositioned { coordinates ->
                            parentLayoutCoordinates = coordinates
                            drawLatch.countDown()
                        },
                    horizontalArrangement = Arrangement.Absolute.SpaceEvenly
                ) {
                    for (i in childPosition.indices) {
                        Container(
                            width = sizeDp,
                            height = sizeDp,
                            modifier =
                                Modifier.onGloballyPositioned { coordinates ->
                                    childLayoutCoordinates[i] = coordinates
                                    drawLatch.countDown()
                                },
                            content = {}
                        )
                    }
                }
            }
            assertTrue(drawLatch.await(1, TimeUnit.SECONDS))

            calculateChildPositions(childPosition, parentLayoutCoordinates, childLayoutCoordinates)

            val root = findComposeView()
            waitForDraw(root)

            val gap = (root.width - size.toFloat() * 3f) / 4f
            assertEquals(Offset(gap.roundToInt().toFloat(), 0f), childPosition[0])
            assertEquals(
                Offset((size.toFloat() + gap * 2f).roundToInt().toFloat(), 0f),
                childPosition[1]
            )
            assertEquals(
                Offset((size.toFloat() * 2f + gap * 3f).roundToInt().toFloat(), 0f),
                childPosition[2]
            )
        }

    @Test
    fun testRow_Row_absoluteArrangementSpaceEvenly() =
        with(density) {
            val size = 100
            val sizeDp = size.toDp()

            val drawLatch = CountDownLatch(4)
            val childPosition = Array(3) { Offset.Zero }
            val childLayoutCoordinates = arrayOfNulls<LayoutCoordinates?>(childPosition.size)
            var parentLayoutCoordinates: LayoutCoordinates? = null
            show {
                DeviceConfigurationOverride(
                    DeviceConfigurationOverride.LayoutDirection(LayoutDirection.Rtl)
                ) {
                    Row(
                        modifier =
                            Modifier.fillMaxWidth().onGloballyPositioned { coordinates ->
                                parentLayoutCoordinates = coordinates
                                drawLatch.countDown()
                            },
                        horizontalArrangement = Arrangement.Absolute.SpaceEvenly
                    ) {
                        for (i in childPosition.indices) {
                            Container(
                                width = sizeDp,
                                height = sizeDp,
                                modifier =
                                    Modifier.onGloballyPositioned { coordinates ->
                                        childLayoutCoordinates[i] = coordinates
                                        drawLatch.countDown()
                                    },
                                content = {}
                            )
                        }
                    }
                }
            }
            assertTrue(drawLatch.await(1, TimeUnit.SECONDS))

            calculateChildPositions(childPosition, parentLayoutCoordinates, childLayoutCoordinates)

            val root = findComposeView()
            waitForDraw(root)

            val gap = (root.width - size.toFloat() * 3f) / 4f
            assertEquals(Offset(gap.roundToInt().toFloat(), 0f), childPosition[0])
            assertEquals(
                Offset((size.toFloat() + gap * 2f).roundToInt().toFloat(), 0f),
                childPosition[1]
            )
            assertEquals(
                Offset((size.toFloat() * 2f + gap * 3f).roundToInt().toFloat(), 0f),
                childPosition[2]
            )
        }

    @Test
    fun testRow_absoluteArrangementSpaceBetween() =
        with(density) {
            val size = 100
            val sizeDp = size.toDp()

            val drawLatch = CountDownLatch(4)
            val childPosition = Array(3) { Offset.Zero }
            val childLayoutCoordinates = arrayOfNulls<LayoutCoordinates?>(childPosition.size)
            var parentLayoutCoordinates: LayoutCoordinates? = null
            show {
                Row(
                    modifier =
                        Modifier.fillMaxWidth().onGloballyPositioned { coordinates ->
                            parentLayoutCoordinates = coordinates
                            drawLatch.countDown()
                        },
                    horizontalArrangement = Arrangement.Absolute.SpaceBetween
                ) {
                    for (i in childPosition.indices) {
                        Container(
                            width = sizeDp,
                            height = sizeDp,
                            modifier =
                                Modifier.onGloballyPositioned { coordinates ->
                                    childLayoutCoordinates[i] = coordinates
                                    drawLatch.countDown()
                                },
                            content = {}
                        )
                    }
                }
            }
            assertTrue(drawLatch.await(1, TimeUnit.SECONDS))

            calculateChildPositions(childPosition, parentLayoutCoordinates, childLayoutCoordinates)

            val root = findComposeView()
            waitForDraw(root)

            val gap = (root.width - size.toFloat() * 3) / 2
            assertEquals(Offset(0f, 0f), childPosition[0])
            assertEquals(
                Offset((gap + size.toFloat()).roundToInt().toFloat(), 0f),
                childPosition[1]
            )
            assertEquals(
                Offset((gap * 2 + size.toFloat() * 2).roundToInt().toFloat(), 0f),
                childPosition[2]
            )
        }

    @Test
    fun testRow_Row_absoluteArrangementSpaceBetween() =
        with(density) {
            val size = 100
            val sizeDp = size.toDp()

            val drawLatch = CountDownLatch(4)
            val childPosition = Array(3) { Offset.Zero }
            val childLayoutCoordinates = arrayOfNulls<LayoutCoordinates?>(childPosition.size)
            var parentLayoutCoordinates: LayoutCoordinates? = null
            show {
                DeviceConfigurationOverride(
                    DeviceConfigurationOverride.LayoutDirection(LayoutDirection.Rtl)
                ) {
                    Row(
                        modifier =
                            Modifier.fillMaxWidth().onGloballyPositioned { coordinates ->
                                parentLayoutCoordinates = coordinates
                                drawLatch.countDown()
                            },
                        horizontalArrangement = Arrangement.Absolute.SpaceBetween
                    ) {
                        for (i in childPosition.indices) {
                            Container(
                                width = sizeDp,
                                height = sizeDp,
                                modifier =
                                    Modifier.onGloballyPositioned { coordinates ->
                                        childLayoutCoordinates[i] = coordinates
                                        drawLatch.countDown()
                                    },
                                content = {}
                            )
                        }
                    }
                }
            }
            assertTrue(drawLatch.await(1, TimeUnit.SECONDS))

            calculateChildPositions(childPosition, parentLayoutCoordinates, childLayoutCoordinates)

            val root = findComposeView()
            waitForDraw(root)

            val gap = (root.width - size.toFloat() * 3) / 2
            assertEquals(Offset(0f, 0f), childPosition[0])
            assertEquals(
                Offset((gap + size.toFloat()).roundToInt().toFloat(), 0f),
                childPosition[1]
            )
            assertEquals(
                Offset((gap * 2 + size.toFloat() * 2).roundToInt().toFloat(), 0f),
                childPosition[2]
            )
        }

    @Test
    fun testRow_absoluteArrangementSpaceAround() =
        with(density) {
            val size = 100
            val sizeDp = size.toDp()

            val drawLatch = CountDownLatch(4)
            val childPosition = Array(3) { Offset.Zero }
            val childLayoutCoordinates = arrayOfNulls<LayoutCoordinates?>(childPosition.size)
            var parentLayoutCoordinates: LayoutCoordinates? = null
            show {
                Row(
                    modifier =
                        Modifier.fillMaxWidth().onGloballyPositioned { coordinates ->
                            parentLayoutCoordinates = coordinates
                            drawLatch.countDown()
                        },
                    horizontalArrangement = Arrangement.Absolute.SpaceAround
                ) {
                    for (i in 0 until childPosition.size) {
                        Container(
                            width = sizeDp,
                            height = sizeDp,
                            modifier =
                                Modifier.onGloballyPositioned { coordinates ->
                                    childLayoutCoordinates[i] = coordinates
                                    drawLatch.countDown()
                                },
                            content = {}
                        )
                    }
                }
            }
            assertTrue(drawLatch.await(1, TimeUnit.SECONDS))

            calculateChildPositions(childPosition, parentLayoutCoordinates, childLayoutCoordinates)

            val root = findComposeView()
            waitForDraw(root)

            val gap = (root.width.toFloat() - size * 3) / 3
            assertEquals(Offset((gap / 2f).roundToInt().toFloat(), 0f), childPosition[0])
            assertEquals(
                Offset(((gap * 3 / 2) + size.toFloat()).roundToInt().toFloat(), 0f),
                childPosition[1]
            )
            assertEquals(
                Offset(((gap * 5 / 2) + size.toFloat() * 2).roundToInt().toFloat(), 0f),
                childPosition[2]
            )
        }

    @Test
    fun testRow_Rtl_absoluteArrangementSpaceAround() =
        with(density) {
            val size = 100
            val sizeDp = size.toDp()

            val drawLatch = CountDownLatch(4)
            val childPosition = Array(3) { Offset.Zero }
            val childLayoutCoordinates = arrayOfNulls<LayoutCoordinates?>(childPosition.size)
            var parentLayoutCoordinates: LayoutCoordinates? = null
            show {
                DeviceConfigurationOverride(
                    DeviceConfigurationOverride.LayoutDirection(LayoutDirection.Rtl)
                ) {
                    Row(
                        modifier =
                            Modifier.fillMaxWidth().onGloballyPositioned { coordinates ->
                                parentLayoutCoordinates = coordinates
                                drawLatch.countDown()
                            },
                        horizontalArrangement = Arrangement.Absolute.SpaceAround
                    ) {
                        for (i in 0 until childPosition.size) {
                            Container(
                                width = sizeDp,
                                height = sizeDp,
                                modifier =
                                    Modifier.onGloballyPositioned { coordinates ->
                                        childLayoutCoordinates[i] = coordinates
                                        drawLatch.countDown()
                                    },
                                content = {}
                            )
                        }
                    }
                }
            }
            assertTrue(drawLatch.await(1, TimeUnit.SECONDS))

            calculateChildPositions(childPosition, parentLayoutCoordinates, childLayoutCoordinates)

            val root = findComposeView()
            waitForDraw(root)

            val gap = (root.width.toFloat() - size * 3) / 3
            assertEquals(Offset((gap / 2f).roundToInt().toFloat(), 0f), childPosition[0])
            assertEquals(
                Offset(((gap * 3 / 2) + size.toFloat()).roundToInt().toFloat(), 0f),
                childPosition[1]
            )
            assertEquals(
                Offset(((gap * 5 / 2) + size.toFloat() * 2).roundToInt().toFloat(), 0f),
                childPosition[2]
            )
        }

    @Test
    fun testRow_Rtl_withSpacedByAlignedAbsoluteArrangement() =
        with(density) {
            val spacePx = 10f
            val space = spacePx.toDp()
            val sizePx = 20f
            val size = sizePx.toDp()
            val rowSizePx = 50
            val rowSize = rowSizePx.toDp()
            val latch = CountDownLatch(3)
            show {
                DeviceConfigurationOverride(
                    DeviceConfigurationOverride.LayoutDirection(LayoutDirection.Rtl)
                ) {
                    Column {
                        Row(
                            horizontalArrangement =
                                Arrangement.Absolute.spacedBy(space, Alignment.End),
                            modifier =
                                Modifier.requiredSize(rowSize).onGloballyPositioned {
                                    assertEquals(rowSizePx, it.size.width)
                                    latch.countDown()
                                }
                        ) {
                            Box(
                                Modifier.requiredSize(size).onGloballyPositioned {
                                    assertEquals(0f, it.positionInParent().x)
                                    latch.countDown()
                                }
                            )
                            Box(
                                Modifier.requiredSize(size).onGloballyPositioned {
                                    assertEquals(sizePx + spacePx, it.positionInParent().x)
                                    latch.countDown()
                                }
                            )
                        }
                    }
                }
            }
            assertTrue(latch.await(1, TimeUnit.SECONDS))
        }

    // endregion

    // region InspectableValue tests for Row and Column
    @Test
    fun testRow_AlignInspectableValue() {
        val modifier =
            with(RowScopeInstance) { Modifier.align(Alignment.Bottom) } as InspectableValue
        Truth.assertThat(modifier.nameFallback).isEqualTo("align")
        Truth.assertThat(modifier.valueOverride).isEqualTo(Alignment.Bottom)
        Truth.assertThat(modifier.inspectableElements.asIterable()).isEmpty()
    }

    @Test
    fun testRow_AlignByInspectableValue() {
        val modifier =
            with(RowScopeInstance) { Modifier.alignBy(FirstBaseline) } as InspectableValue
        Truth.assertThat(modifier.nameFallback).isEqualTo("alignBy")
        Truth.assertThat(modifier.valueOverride).isEqualTo(FirstBaseline)
        Truth.assertThat(modifier.inspectableElements.asIterable()).isEmpty()
    }

    @Test
    fun testRow_WeightInspectableValue() {
        val modifier = with(RowScopeInstance) { Modifier.weight(2.0f, false) } as InspectableValue
        Truth.assertThat(modifier.nameFallback).isEqualTo("weight")
        Truth.assertThat(modifier.valueOverride).isEqualTo(2.0f)
        Truth.assertThat(modifier.inspectableElements.asIterable())
            .containsExactly(ValueElement("weight", 2.0f), ValueElement("fill", false))
    }

    @Test
    fun testColumn_AlignInspectableValue() {
        val modifier =
            with(ColumnScopeInstance) { Modifier.align(Alignment.Start) } as InspectableValue
        Truth.assertThat(modifier.nameFallback).isEqualTo("align")
        Truth.assertThat(modifier.valueOverride).isEqualTo(Alignment.Start)
        Truth.assertThat(modifier.inspectableElements.asIterable()).isEmpty()
    }

    @Test
    fun testColumn_AlignByInspectableValue() {
        val modifier =
            with(ColumnScopeInstance) { Modifier.alignBy(TestVerticalLine) } as InspectableValue
        Truth.assertThat(modifier.nameFallback).isEqualTo("alignBy")
        Truth.assertThat(modifier.valueOverride).isEqualTo(TestVerticalLine)
        Truth.assertThat(modifier.inspectableElements.asIterable()).isEmpty()
    }

    @Test
    fun testColumn_WeightInspectableValue() {
        val modifier =
            with(ColumnScopeInstance) { Modifier.weight(2.0f, false) } as InspectableValue
        Truth.assertThat(modifier.nameFallback).isEqualTo("weight")
        Truth.assertThat(modifier.valueOverride).isEqualTo(2.0f)
        Truth.assertThat(modifier.inspectableElements.asIterable())
            .containsExactly(ValueElement("weight", 2.0f), ValueElement("fill", false))
    }
}

private val TestHorizontalLine = HorizontalAlignmentLine(::min)
private val TestVerticalLine = VerticalAlignmentLine(::min)

@Composable
private fun BaselineTestLayout(
    width: Dp,
    height: Dp,
    baseline: Dp,
    modifier: Modifier,
    horizontalLine: HorizontalAlignmentLine = TestHorizontalLine,
    content: @Composable () -> Unit
) {
    Layout(
        content = content,
        modifier = modifier,
        measurePolicy = { _, constraints ->
            val widthPx = max(width.roundToPx(), constraints.minWidth)
            val heightPx = max(height.roundToPx(), constraints.minHeight)
            layout(
                widthPx,
                heightPx,
                mapOf(
                    horizontalLine to baseline.roundToPx(),
                    TestVerticalLine to baseline.roundToPx()
                )
            ) {}
        }
    )
}

// Center composable function is deprected whereas FlexTest tests heavily depend on it.
@Composable
private fun Center(content: @Composable () -> Unit) {
    Layout(content) { measurables, constraints ->
        val measurable = measurables.firstOrNull()
        // The child cannot be larger than our max constraints, but we ignore min constraints.
<<<<<<< HEAD
        val placeable = measurable?.measure(constraints.copy(minWidth = 0, minHeight = 0))
=======
        val placeable = measurable?.measure(constraints.copyMaxDimensions())
>>>>>>> 3d4510a6

        // The layout is as large as possible for bounded constraints,
        // or wrap content otherwise.
        val layoutWidth =
            if (constraints.hasBoundedWidth) {
                constraints.maxWidth
            } else {
                placeable?.width ?: constraints.minWidth
            }
        val layoutHeight =
            if (constraints.hasBoundedHeight) {
                constraints.maxHeight
            } else {
                placeable?.height ?: constraints.minHeight
            }

        layout(layoutWidth, layoutHeight) {
            if (placeable != null) {
                val position =
                    Alignment.Center.align(
                        IntSize(placeable.width, placeable.height),
                        IntSize(layoutWidth, layoutHeight),
                        layoutDirection
                    )
                placeable.placeRelative(position.x, position.y)
            }
        }
    }
}<|MERGE_RESOLUTION|>--- conflicted
+++ resolved
@@ -5765,11 +5765,7 @@
     Layout(content) { measurables, constraints ->
         val measurable = measurables.firstOrNull()
         // The child cannot be larger than our max constraints, but we ignore min constraints.
-<<<<<<< HEAD
-        val placeable = measurable?.measure(constraints.copy(minWidth = 0, minHeight = 0))
-=======
         val placeable = measurable?.measure(constraints.copyMaxDimensions())
->>>>>>> 3d4510a6
 
         // The layout is as large as possible for bounded constraints,
         // or wrap content otherwise.
