--- conflicted
+++ resolved
@@ -764,8 +764,6 @@
                                         }
                                     }
                             )
-<<<<<<< HEAD
-=======
                         }
                     }
                 }
@@ -804,7 +802,6 @@
                                         }
                                     }
                             )
->>>>>>> 3d4510a6
                         }
                     }
                 }
@@ -881,8 +878,6 @@
                                         }
                                     }
                             )
-<<<<<<< HEAD
-=======
                         }
                     }
                 }
@@ -921,7 +916,6 @@
                                         }
                                     }
                             )
->>>>>>> 3d4510a6
                         }
                     }
                 }
@@ -5486,10 +5480,7 @@
                 rowMeasurementMultiContentHelper(
                     verticalArrangement = Arrangement.Top,
                     horizontalArrangement = Arrangement.Start,
-<<<<<<< HEAD
-=======
                     itemVerticalAlignment = Alignment.Top,
->>>>>>> 3d4510a6
                     maxItemsInMainAxis = maxItemsInMainAxis,
                     maxLines = maxLines,
                     overflowState = overflowState
@@ -5522,10 +5513,7 @@
                 rowMeasurementMultiContentHelper(
                     verticalArrangement = Arrangement.Top,
                     horizontalArrangement = Arrangement.Start,
-<<<<<<< HEAD
-=======
                     itemVerticalAlignment = Alignment.Top,
->>>>>>> 3d4510a6
                     maxItemsInMainAxis = maxItemsInMainAxis,
                     maxLines = maxLines,
                     overflowState = FlowRowOverflow.expandIndicator {}.createOverflowState()
@@ -5535,10 +5523,7 @@
                 rowMeasurementMultiContentHelper(
                     verticalArrangement = Arrangement.Top,
                     horizontalArrangement = Arrangement.Start,
-<<<<<<< HEAD
-=======
                     itemVerticalAlignment = Alignment.Top,
->>>>>>> 3d4510a6
                     maxItemsInMainAxis = maxItemsInMainAxis,
                     maxLines = maxLines,
                     overflowState = FlowRowOverflow.expandIndicator {}.createOverflowState()
@@ -5584,10 +5569,7 @@
                 columnMeasurementMultiContentHelper(
                     verticalArrangement = Arrangement.Top,
                     horizontalArrangement = Arrangement.Start,
-<<<<<<< HEAD
-=======
                     itemHorizontalAlignment = Alignment.Start,
->>>>>>> 3d4510a6
                     maxItemsInMainAxis = maxItemsInMainAxis,
                     maxLines = maxLines,
                     overflowState = overflowState
