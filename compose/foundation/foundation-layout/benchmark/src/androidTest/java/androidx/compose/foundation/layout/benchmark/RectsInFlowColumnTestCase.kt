--- conflicted
+++ resolved
@@ -38,25 +38,16 @@
  * Note: Each rectangle has its own model so changes should always affect only the first one.
  */
 @OptIn(ExperimentalLayoutApi::class)
-<<<<<<< HEAD
-class RectsInFlowColumnTestCase(private val amountOfRectangles: Int) :
-    LayeredComposeTestCase(), ToggleableTestCase {
-=======
 class RectsInFlowColumnTestCase(
     private val amountOfRectangles: Int,
     private val modifier: Modifier = Modifier
 ) : LayeredComposeTestCase(), ToggleableTestCase {
->>>>>>> 3d4510a6
 
     private val states = mutableListOf<MutableState<Color>>()
 
     @Composable
     override fun MeasuredContent() {
-<<<<<<< HEAD
-        FlowColumn(maxItemsInEachColumn = 3) {
-=======
         FlowColumn(modifier, maxItemsInEachColumn = 3) {
->>>>>>> 3d4510a6
             repeat(amountOfRectangles) { ColoredRectWithModel() }
         }
     }
