--- conflicted
+++ resolved
@@ -548,8 +548,6 @@
     }
 
     @Test
-<<<<<<< HEAD
-=======
     fun nonLambdaOffset_usingDelegatedStateVariable_fullyQualified_shouldWarn() {
         lint()
             .files(
@@ -598,7 +596,6 @@
     }
 
     @Test
->>>>>>> 3d4510a6
     fun nonLambdaOffset_usingStateReceiver_shouldWarn() {
         lint()
             .files(
