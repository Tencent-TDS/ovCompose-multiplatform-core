/*
 * Copyright 2021 The Android Open Source Project
 *
 * Licensed under the Apache License, Version 2.0 (the "License");
 * you may not use this file except in compliance with the License.
 * You may obtain a copy of the License at
 *
 *      http://www.apache.org/licenses/LICENSE-2.0
 *
 * Unless required by applicable law or agreed to in writing, software
 * distributed under the License is distributed on an "AS IS" BASIS,
 * WITHOUT WARRANTIES OR CONDITIONS OF ANY KIND, either express or implied.
 * See the License for the specific language governing permissions and
 * limitations under the License.
 */

package androidx.compose.foundation

import androidx.compose.foundation.interaction.HoverInteraction
import androidx.compose.foundation.interaction.Interaction
import androidx.compose.foundation.interaction.MutableInteractionSource
import androidx.compose.foundation.interaction.collectIsHoveredAsState
import androidx.compose.foundation.layout.Box
import androidx.compose.foundation.layout.size
import androidx.compose.runtime.ReusableContent
import androidx.compose.runtime.getValue
import androidx.compose.runtime.movableContentOf
import androidx.compose.runtime.mutableStateOf
import androidx.compose.runtime.remember
import androidx.compose.runtime.rememberCoroutineScope
import androidx.compose.runtime.setValue
import androidx.compose.testutils.assertModifierIsPure
import androidx.compose.ui.Modifier
import androidx.compose.ui.geometry.Offset
import androidx.compose.ui.platform.InspectableValue
import androidx.compose.ui.platform.isDebugInspectorInfoEnabled
import androidx.compose.ui.platform.testTag
import androidx.compose.ui.test.junit4.createComposeRule
import androidx.compose.ui.test.onNodeWithTag
import androidx.compose.ui.test.performMouseInput
import androidx.compose.ui.unit.dp
import androidx.test.ext.junit.runners.AndroidJUnit4
import androidx.test.filters.MediumTest
import com.google.common.truth.Truth
import kotlinx.coroutines.CoroutineScope
import kotlinx.coroutines.launch
import org.junit.After
import org.junit.Before
import org.junit.Rule
import org.junit.Test
import org.junit.runner.RunWith

@MediumTest
@RunWith(AndroidJUnit4::class)
class HoverableTest {

    @get:Rule val rule = createComposeRule()

    val hoverTag = "myHoverable"

    @Before
    fun before() {
        isDebugInspectorInfoEnabled = true
    }

    @After
    fun after() {
        isDebugInspectorInfoEnabled = false
    }

    @Test
    fun hoverableTest_testInspectorValue() {
        rule.setContent {
            val interactionSource = remember { MutableInteractionSource() }
            val modifier = Modifier.hoverable(interactionSource) as InspectableValue
            Truth.assertThat(modifier.nameFallback).isEqualTo("hoverable")
            Truth.assertThat(modifier.valueOverride).isNull()
            Truth.assertThat(modifier.inspectableElements.map { it.name }.asIterable())
                .containsExactly("interactionSource", "enabled")
        }
    }

    @Test
    fun hoverableTest_equality() {
        val interactionSource = MutableInteractionSource()
        assertModifierIsPure { toggleInput ->
            Modifier.hoverable(
                interactionSource = interactionSource,
                enabled = toggleInput,
            )
        }
    }

    @Test
    fun hoverableTest_hovered() {
        var isHovered = false
        val interactionSource = MutableInteractionSource()

        rule.setContent {
            Box(modifier = Modifier.size(128.dp).testTag(hoverTag).hoverable(interactionSource))

            isHovered = interactionSource.collectIsHoveredAsState().value
        }

        rule.onNodeWithTag(hoverTag).performMouseInput { enter(Offset(64.dp.toPx(), 64.dp.toPx())) }

        rule.waitForIdle()
        Truth.assertThat(isHovered).isTrue()

        rule.onNodeWithTag(hoverTag).performMouseInput {
            moveTo(Offset(96.dp.toPx(), 96.dp.toPx()))
        }

        rule.waitForIdle()
        Truth.assertThat(isHovered).isTrue()

        rule.onNodeWithTag(hoverTag).performMouseInput {
            moveTo(Offset(129.dp.toPx(), 129.dp.toPx()))
        }

        rule.waitForIdle()
        Truth.assertThat(isHovered).isFalse()

        rule.onNodeWithTag(hoverTag).performMouseInput {
            moveTo(Offset(96.dp.toPx(), 96.dp.toPx()))
        }

        rule.waitForIdle()
        Truth.assertThat(isHovered).isTrue()
    }

    @Test
    fun hoverableTest_interactionSource() {
        val interactionSource = MutableInteractionSource()

        var scope: CoroutineScope? = null

        rule.setContent {
            scope = rememberCoroutineScope()
            Box(
                modifier =
                    Modifier.size(128.dp)
                        .testTag(hoverTag)
                        .hoverable(interactionSource = interactionSource)
            )
        }

        val interactions = mutableListOf<Interaction>()

        scope!!.launch { interactionSource.interactions.collect { interactions.add(it) } }

        rule.runOnIdle { Truth.assertThat(interactions).isEmpty() }

        rule.onNodeWithTag(hoverTag).performMouseInput { enter(Offset(64.dp.toPx(), 64.dp.toPx())) }

        rule.runOnIdle {
            Truth.assertThat(interactions).hasSize(1)
            Truth.assertThat(interactions.first()).isInstanceOf(HoverInteraction.Enter::class.java)
        }

        rule.onNodeWithTag(hoverTag).performMouseInput {
            moveTo(Offset(129.dp.toPx(), 129.dp.toPx()))
        }

        rule.runOnIdle {
            Truth.assertThat(interactions).hasSize(2)
            Truth.assertThat(interactions.first()).isInstanceOf(HoverInteraction.Enter::class.java)
            Truth.assertThat(interactions[1]).isInstanceOf(HoverInteraction.Exit::class.java)
            Truth.assertThat((interactions[1] as HoverInteraction.Exit).enter)
                .isEqualTo(interactions[0])
        }
    }

    @Test
    fun hoverableTest_interactionSource_resetWhenDisposed() {
        val interactionSource = MutableInteractionSource()
        var emitHoverable by mutableStateOf(true)

        var scope: CoroutineScope? = null

        rule.setContent {
            scope = rememberCoroutineScope()
            Box {
                if (emitHoverable) {
                    Box(
                        modifier =
                            Modifier.size(128.dp)
                                .testTag(hoverTag)
                                .hoverable(interactionSource = interactionSource)
                    )
                }
            }
        }

        val interactions = mutableListOf<Interaction>()

        scope!!.launch { interactionSource.interactions.collect { interactions.add(it) } }

        rule.runOnIdle { Truth.assertThat(interactions).isEmpty() }

        rule.onNodeWithTag(hoverTag).performMouseInput { enter(Offset(64.dp.toPx(), 64.dp.toPx())) }

        rule.runOnIdle {
            Truth.assertThat(interactions).hasSize(1)
            Truth.assertThat(interactions.first()).isInstanceOf(HoverInteraction.Enter::class.java)
        }

        // Dispose hoverable, Interaction should be gone
        rule.runOnIdle { emitHoverable = false }

        rule.runOnIdle {
            Truth.assertThat(interactions).hasSize(2)
            Truth.assertThat(interactions.first()).isInstanceOf(HoverInteraction.Enter::class.java)
            Truth.assertThat(interactions[1]).isInstanceOf(HoverInteraction.Exit::class.java)
            Truth.assertThat((interactions[1] as HoverInteraction.Exit).enter)
                .isEqualTo(interactions[0])
        }
    }

    @Test
    fun hoverableTest_interactionSource_resetWhenReused() {
        val interactionSource = MutableInteractionSource()
        var key by mutableStateOf(true)

        var scope: CoroutineScope? = null

        rule.setContent {
            scope = rememberCoroutineScope()
            Box {
                ReusableContent(key) {
                    Box(
                        modifier =
                            Modifier.size(128.dp)
                                .testTag(hoverTag)
                                .hoverable(interactionSource = interactionSource)
                    )
                }
            }
        }

        val interactions = mutableListOf<Interaction>()

        scope!!.launch { interactionSource.interactions.collect { interactions.add(it) } }

        rule.runOnIdle { Truth.assertThat(interactions).isEmpty() }

        rule.onNodeWithTag(hoverTag).performMouseInput { enter(Offset(64.dp.toPx(), 64.dp.toPx())) }

        rule.runOnIdle {
            Truth.assertThat(interactions).hasSize(1)
            Truth.assertThat(interactions.first()).isInstanceOf(HoverInteraction.Enter::class.java)
        }

        // Change the key to trigger reuse
        rule.runOnIdle { key = false }

        rule.runOnIdle {
            Truth.assertThat(interactions).hasSize(2)
            Truth.assertThat(interactions.first()).isInstanceOf(HoverInteraction.Enter::class.java)
            Truth.assertThat(interactions[1]).isInstanceOf(HoverInteraction.Exit::class.java)
            Truth.assertThat((interactions[1] as HoverInteraction.Exit).enter)
                .isEqualTo(interactions[0])
        }
    }

    @Test
    fun hoverableTest_interactionSource_resetWhenMoved() {
        val interactionSource = MutableInteractionSource()
        var moveContent by mutableStateOf(false)

        var scope: CoroutineScope? = null

        val content = movableContentOf {
            Box(
                modifier =
                    Modifier.size(128.dp)
                        .testTag(hoverTag)
                        .hoverable(interactionSource = interactionSource)
            )
        }

        rule.setContent {
            scope = rememberCoroutineScope()
            if (moveContent) {
                Box { content() }
            } else {
                Box { content() }
            }
        }

        val interactions = mutableListOf<Interaction>()

        scope!!.launch { interactionSource.interactions.collect { interactions.add(it) } }

        rule.runOnIdle { Truth.assertThat(interactions).isEmpty() }

        rule.onNodeWithTag(hoverTag).performMouseInput { enter(Offset(64.dp.toPx(), 64.dp.toPx())) }

        rule.runOnIdle {
            Truth.assertThat(interactions).hasSize(1)
            Truth.assertThat(interactions.first()).isInstanceOf(HoverInteraction.Enter::class.java)
        }

        // Move the content
        rule.runOnIdle { moveContent = true }

        rule.runOnIdle {
            Truth.assertThat(interactions).hasSize(3)
            // Check first interaction
            Truth.assertThat(interactions.first()).isInstanceOf(HoverInteraction.Enter::class.java)
<<<<<<< HEAD
            Truth.assertThat(interactions[1]).isInstanceOf(HoverInteraction.Exit::class.java)
            Truth.assertThat((interactions[1] as HoverInteraction.Exit).enter)
                .isEqualTo(interactions[0])
=======

            // Check second interaction
            // Because the content is moved to a new parent during an active event stream, the
            // current event stream cancelled and an exit is triggered.
            Truth.assertThat(interactions[1]).isInstanceOf(HoverInteraction.Exit::class.java)
            val hoverInteractionExit = interactions[1] as HoverInteraction.Exit
            Truth.assertThat(hoverInteractionExit.enter).isEqualTo(interactions[0])

            // Check third interaction
            // After the content is moved, the hover enter is re-triggered since the mouse is now
            // hovering over the new content.
            Truth.assertThat(interactions[2]).isInstanceOf(HoverInteraction.Enter::class.java)
>>>>>>> 3d4510a6
        }
    }

    @Test
    fun hoverableTest_interactionSource_dontHoverWhenDisabled() {
        val interactionSource = MutableInteractionSource()

        var scope: CoroutineScope? = null

        rule.setContent {
            scope = rememberCoroutineScope()
            Box {
                Box(
                    modifier =
                        Modifier.size(128.dp)
                            .testTag(hoverTag)
                            .hoverable(interactionSource = interactionSource, enabled = false)
                )
            }
        }

        val interactions = mutableListOf<Interaction>()

        scope!!.launch { interactionSource.interactions.collect { interactions.add(it) } }

        rule.runOnIdle { Truth.assertThat(interactions).isEmpty() }

        rule.onNodeWithTag(hoverTag).performMouseInput { enter(Offset(64.dp.toPx(), 64.dp.toPx())) }

        rule.runOnIdle { Truth.assertThat(interactions).isEmpty() }
    }

    @Test
    fun hoverableTest_interactionSource_resetWhenDisabled() {
        val interactionSource = MutableInteractionSource()
        var enableHoverable by mutableStateOf(true)

        var scope: CoroutineScope? = null

        rule.setContent {
            scope = rememberCoroutineScope()
            Box {
                Box(
                    modifier =
                        Modifier.size(128.dp)
                            .testTag(hoverTag)
                            .hoverable(
                                interactionSource = interactionSource,
                                enabled = enableHoverable
                            )
                )
            }
        }

        val interactions = mutableListOf<Interaction>()

        scope!!.launch { interactionSource.interactions.collect { interactions.add(it) } }

        rule.runOnIdle { Truth.assertThat(interactions).isEmpty() }

        rule.onNodeWithTag(hoverTag).performMouseInput { enter(Offset(64.dp.toPx(), 64.dp.toPx())) }

        rule.runOnIdle {
            Truth.assertThat(interactions).hasSize(1)
            Truth.assertThat(interactions.first()).isInstanceOf(HoverInteraction.Enter::class.java)
        }

        // Disable hoverable, Interaction should be gone
        rule.runOnIdle { enableHoverable = false }

        rule.runOnIdle {
            Truth.assertThat(interactions).hasSize(2)
            Truth.assertThat(interactions.first()).isInstanceOf(HoverInteraction.Enter::class.java)
            Truth.assertThat(interactions[1]).isInstanceOf(HoverInteraction.Exit::class.java)
            Truth.assertThat((interactions[1] as HoverInteraction.Exit).enter)
                .isEqualTo(interactions[0])
        }
    }
}<|MERGE_RESOLUTION|>--- conflicted
+++ resolved
@@ -308,11 +308,6 @@
             Truth.assertThat(interactions).hasSize(3)
             // Check first interaction
             Truth.assertThat(interactions.first()).isInstanceOf(HoverInteraction.Enter::class.java)
-<<<<<<< HEAD
-            Truth.assertThat(interactions[1]).isInstanceOf(HoverInteraction.Exit::class.java)
-            Truth.assertThat((interactions[1] as HoverInteraction.Exit).enter)
-                .isEqualTo(interactions[0])
-=======
 
             // Check second interaction
             // Because the content is moved to a new parent during an active event stream, the
@@ -325,7 +320,6 @@
             // After the content is moved, the hover enter is re-triggered since the mouse is now
             // hovering over the new content.
             Truth.assertThat(interactions[2]).isInstanceOf(HoverInteraction.Enter::class.java)
->>>>>>> 3d4510a6
         }
     }
 
