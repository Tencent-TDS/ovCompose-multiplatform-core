/*
 * Copyright 2024 The Android Open Source Project
 *
 * Licensed under the Apache License, Version 2.0 (the "License");
 * you may not use this file except in compliance with the License.
 * You may obtain a copy of the License at
 *
 *      http://www.apache.org/licenses/LICENSE-2.0
 *
 * Unless required by applicable law or agreed to in writing, software
 * distributed under the License is distributed on an "AS IS" BASIS,
 * WITHOUT WARRANTIES OR CONDITIONS OF ANY KIND, either express or implied.
 * See the License for the specific language governing permissions and
 * limitations under the License.
 */

package androidx.compose.foundation.text.input

import android.os.Looper
import android.view.inputmethod.EditorInfo
import android.view.inputmethod.InputConnection
import androidx.compose.foundation.internal.checkPreconditionNotNull
import androidx.compose.runtime.Composable
import androidx.compose.ui.ExperimentalComposeUiApi
import androidx.compose.ui.platform.InterceptPlatformTextInput
import androidx.compose.ui.platform.PlatformTextInputInterceptor
import androidx.compose.ui.platform.PlatformTextInputMethodRequest
import androidx.compose.ui.platform.PlatformTextInputSession
import androidx.compose.ui.test.junit4.ComposeContentTestRule
import com.google.common.truth.IntegerSubject
import com.google.common.truth.Truth.assertThat
import com.google.common.truth.Truth.assertWithMessage
import kotlin.reflect.KClass
import kotlin.test.assertNotNull
import kotlinx.coroutines.awaitCancellation

/**
 * Helper class for testing integration of BasicTextField and Legacy BasicTextField with the
 * platform IME.
 */
@OptIn(ExperimentalComposeUiApi::class)
class InputMethodInterceptor(private val rule: ComposeContentTestRule) {

    private var currentRequest: PlatformTextInputMethodRequest? = null
    private val editorInfo = EditorInfo()
    private var inputConnection: InputConnection? = null
    private val interceptor = PlatformTextInputInterceptor { request, _ ->
        currentRequest = request
        sessionCount++
        try {
            inputConnection = request.createInputConnection(editorInfo)
            // Don't forward the request, block it, so that tests don't have to deal with the actual
            // IME sending commands.
            awaitCancellation()
        } finally {
            currentRequest = null
            inputConnection = null
        }
    }

    /**
     * The total number of sessions that have been requested on this interceptor, including the
     * current one if active.
     */
    private var sessionCount = 0

    /**
     * Asserts that there is an active session.
     *
     * Can be called from any thread, including main and test runner.
     */
    fun assertSessionActive() {
        runOnIdle {
            assertWithMessage("Expected a text input session to be active")
                .that(currentRequest)
                .isNotNull()
        }
    }

    /**
     * Asserts that there is no active session.
     *
     * Can be called from any thread, including main and test runner.
     */
    fun assertNoSessionActive() {
        runOnIdle {
            assertWithMessage("Expected no text input session to be active")
                .that(currentRequest)
                .isNull()
        }
    }

    /**
     * Returns a subject that will assert on the total number of sessions requested on this
     * interceptor, including the current one if active.
     */
    fun assertThatSessionCount(): IntegerSubject = assertThat(runOnIdle { sessionCount })

    /**
     * Runs [block] on the main thread and passes it the [PlatformTextInputMethodRequest] for the
     * current input session.
     *
     * @throws AssertionError if no session is active.
     */
    inline fun <reified T : PlatformTextInputMethodRequest> withCurrentRequest(
        noinline block: T.() -> Unit
    ) {
        withCurrentRequest(T::class, block)
    }

    /**
     * Runs [block] on the main thread and passes it the [PlatformTextInputMethodRequest] for the
     * current input session.
     *
     * @throws AssertionError if no session is active.
     */
    fun <T : PlatformTextInputMethodRequest> withCurrentRequest(
        asClass: KClass<T>,
        block: T.() -> Unit
    ) {
        runOnIdle {
            val currentRequest =
                assertNotNull(currentRequest, "Expected a text input session to be active")
            assertThat(currentRequest).isInstanceOf(asClass.java)
            @Suppress("UNCHECKED_CAST") block(currentRequest as T)
        }
    }

    /**
     * Runs [block] on the main thread and passes it the [EditorInfo] configured by the current
     * input session.
     *
     * @throws AssertionError if no session is active.
     */
    fun withEditorInfo(block: EditorInfo.() -> Unit) {
        runOnIdle {
            assertWithMessage("Expected a text input session to be active")
                .that(currentRequest)
                .isNotNull()
            block(editorInfo)
        }
    }

    /**
     * Runs [block] on the main thread and passes it the [InputConnection] created by the current
     * input session.
     *
     * @throws AssertionError if no session is active.
     */
    fun withInputConnection(block: InputConnection.() -> Unit) {
        runOnIdle {
            val inputConnection =
<<<<<<< HEAD
                checkNotNull(inputConnection) {
=======
                checkPreconditionNotNull(inputConnection) {
>>>>>>> 3d4510a6
                    "Tried to read inputConnection while no session was active"
                }
            block(inputConnection)
        }
    }

    /**
     * Sets the content of the test, overriding the [PlatformTextInputSession] handler.
     *
     * This is just a convenience method for calling `rule.setContent` and then calling this class's
     * [Content] method yourself.
     */
    fun setContent(content: @Composable () -> Unit) {
        rule.setContent { Content(content) }
    }

    /**
     * Wraps the content of the test to override the [PlatformTextInputSession] handler.
     *
     * @see setContent
     */
    @OptIn(ExperimentalComposeUiApi::class)
    @Composable
    fun Content(content: @Composable () -> Unit) {
        InterceptPlatformTextInput(interceptor, content)
    }

    private fun <T> runOnIdle(block: () -> T): T {
        return if (Looper.myLooper() != Looper.getMainLooper()) {
            rule.runOnIdle(block)
        } else {
            block()
        }
    }
}<|MERGE_RESOLUTION|>--- conflicted
+++ resolved
@@ -150,11 +150,7 @@
     fun withInputConnection(block: InputConnection.() -> Unit) {
         runOnIdle {
             val inputConnection =
-<<<<<<< HEAD
-                checkNotNull(inputConnection) {
-=======
                 checkPreconditionNotNull(inputConnection) {
->>>>>>> 3d4510a6
                     "Tried to read inputConnection while no session was active"
                 }
             block(inputConnection)
