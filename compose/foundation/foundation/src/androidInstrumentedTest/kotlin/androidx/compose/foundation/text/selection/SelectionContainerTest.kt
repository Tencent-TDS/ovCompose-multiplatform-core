/*
 * Copyright 2020 The Android Open Source Project
 *
 * Licensed under the Apache License, Version 2.0 (the "License");
 * you may not use this file except in compliance with the License.
 * You may obtain a copy of the License at
 *
 *      http://www.apache.org/licenses/LICENSE-2.0
 *
 * Unless required by applicable law or agreed to in writing, software
 * distributed under the License is distributed on an "AS IS" BASIS,
 * WITHOUT WARRANTIES OR CONDITIONS OF ANY KIND, either express or implied.
 * See the License for the specific language governing permissions and
 * limitations under the License.
 */

@file:Suppress("DEPRECATION")

package androidx.compose.foundation.text.selection

import androidx.compose.foundation.clickable
import androidx.compose.foundation.internal.readText
import androidx.compose.foundation.internal.toClipEntry
import androidx.compose.foundation.layout.Box
import androidx.compose.foundation.layout.Column
import androidx.compose.foundation.layout.Row
import androidx.compose.foundation.layout.fillMaxWidth
import androidx.compose.foundation.layout.height
import androidx.compose.foundation.layout.size
import androidx.compose.foundation.layout.width
import androidx.compose.foundation.text.BasicText
import androidx.compose.foundation.text.Handle
import androidx.compose.foundation.text.test.assertThatIntRect
import androidx.compose.runtime.CompositionLocalProvider
import androidx.compose.runtime.rememberCoroutineScope
import androidx.compose.ui.Alignment
import androidx.compose.ui.Modifier
import androidx.compose.ui.geometry.Offset
import androidx.compose.ui.hapticfeedback.HapticFeedbackType
import androidx.compose.ui.input.key.Key
import androidx.compose.ui.input.pointer.PointerEventPass
import androidx.compose.ui.input.pointer.changedToUp
import androidx.compose.ui.layout.LayoutCoordinates
import androidx.compose.ui.platform.Clipboard
import androidx.compose.ui.platform.ClipboardManager
import androidx.compose.ui.platform.LocalClipboard
import androidx.compose.ui.platform.LocalClipboardManager
import androidx.compose.ui.platform.LocalDensity
import androidx.compose.ui.platform.testTag
import androidx.compose.ui.semantics.SemanticsActions
import androidx.compose.ui.test.ExperimentalTestApi
import androidx.compose.ui.test.SemanticsNodeInteraction
import androidx.compose.ui.test.TouchInjectionScope
import androidx.compose.ui.test.click
import androidx.compose.ui.test.getUnclippedBoundsInRoot
import androidx.compose.ui.test.junit4.ComposeTestRule
import androidx.compose.ui.test.longClick
import androidx.compose.ui.test.onNodeWithTag
import androidx.compose.ui.test.onRoot
import androidx.compose.ui.test.performClick
import androidx.compose.ui.test.performKeyInput
import androidx.compose.ui.test.performSemanticsAction
import androidx.compose.ui.test.performTouchInput
import androidx.compose.ui.text.AnnotatedString
import androidx.compose.ui.text.TextLayoutResult
import androidx.compose.ui.text.TextStyle
import androidx.compose.ui.text.style.TextOverflow
import androidx.compose.ui.unit.Density
import androidx.compose.ui.unit.Dp
import androidx.compose.ui.unit.IntOffset
import androidx.compose.ui.unit.IntRect
import androidx.compose.ui.unit.dp
import androidx.compose.ui.unit.roundToIntRect
import androidx.compose.ui.unit.width
import androidx.test.ext.junit.runners.AndroidJUnit4
import androidx.test.filters.LargeTest
import androidx.test.filters.SdkSuppress
import com.google.common.truth.Truth.assertThat
import kotlin.math.sign
import kotlinx.coroutines.CoroutineStart
import kotlinx.coroutines.launch
import kotlinx.coroutines.test.runTest
import org.junit.Test
import org.junit.runner.RunWith
import org.mockito.kotlin.times
import org.mockito.kotlin.verify

@Suppress("DEPRECATION")
@LargeTest
@RunWith(AndroidJUnit4::class)
<<<<<<< HEAD
class SelectionContainerTest {
    @get:Rule val rule = createComposeRule().also { it.mainClock.autoAdvance = false }

    private val textContent = "Text Demo Text"
    private val fontFamily = TEST_FONT_FAMILY
    private val selection = mutableStateOf<Selection?>(null)
    private val fontSize = 20.sp
    private val log = PointerInputChangeLog()

    private val tag1 = "tag1"
    private val tag2 = "tag2"

    private val hapticFeedback = mock<HapticFeedback>()
=======
internal class SelectionContainerTest : AbstractSelectionContainerTest() {
>>>>>>> 3d4510a6

    @Test
    @SdkSuppress(minSdkVersion = 27)
    fun press_to_cancel() {
        // Setup. Long press to create a selection.
        // A reasonable number.
        createSelectionContainer()
        val position = 50f
        rule.onSelectionContainer().performTouchInput {
            longClick(Offset(x = position, y = position))
        }
        rule.runOnIdle { assertThat(selection.value).isNotNull() }

        // Act.
        rule.onSelectionContainer().performTouchInput { click(Offset(x = position, y = position)) }

        // Assert.
        rule.runOnIdle {
            assertThat(selection.value).isNull()
            verify(hapticFeedback, times(2))
                .performHapticFeedback(HapticFeedbackType.TextHandleMove)
        }
    }

    @Test
    @SdkSuppress(minSdkVersion = 27)
    fun tapToCancelDoesNotBlockUp() {
        // Setup. Long press to create a selection.
        // A reasonable number.
        createSelectionContainer()
        val position = 50f
        rule.onSelectionContainer().performTouchInput {
            longClick(Offset(x = position, y = position))
        }

        log.entries.clear()

        // Act.
        rule.onSelectionContainer().performTouchInput { click(Offset(x = position, y = position)) }

        // Assert.
        rule.runOnIdle {
            // We are interested in looking at the final up event.
            assertThat(log.entries.last().pass).isEqualTo(PointerEventPass.Final)
            assertThat(log.entries.last().changes).hasSize(1)
            assertThat(log.entries.last().changes[0].changedToUp()).isTrue()
        }
    }

    @Test
    fun long_press_select_a_word() {
        with(rule.density) {
            // Setup.
            // Long Press "m" in "Demo", and "Demo" should be selected.
            createSelectionContainer()
            val characterSize = fontSize.toPx()
            val expectedLeftX = fontSize.toDp().times(textContent.indexOf('D'))
            val expectedLeftY = fontSize.toDp()
            val expectedRightX = fontSize.toDp().times(textContent.indexOf('o') + 1)
            val expectedRightY = fontSize.toDp()

            // Act.
            rule.onSelectionContainer().performTouchInput {
                longClick(Offset(textContent.indexOf('m') * characterSize, 0.5f * characterSize))
            }

            rule.mainClock.advanceTimeByFrame()
            // Assert. Should select "Demo".
            assertThat(selection.value!!.start.offset).isEqualTo(textContent.indexOf('D'))
            assertThat(selection.value!!.end.offset).isEqualTo(textContent.indexOf('o') + 1)
            verify(hapticFeedback, times(1))
                .performHapticFeedback(HapticFeedbackType.TextHandleMove)

            // Check the position of the anchors of the selection handles. We don't need to compare
            // to the absolute position since the semantics report selection relative to the
            // container composable, not the screen.
            rule
                .onNode(isSelectionHandle(Handle.SelectionStart))
                .assertHandlePositionMatches(expectedLeftX, expectedLeftY)
            rule
                .onNode(isSelectionHandle(Handle.SelectionEnd))
                .assertHandlePositionMatches(expectedRightX, expectedRightY)
        }
    }

    @Test
    fun long_press_select_a_word_rtl_layout() {
        with(rule.density) {
            // Setup.
            // Long Press "m" in "Demo", and "Demo" should be selected.
            createSelectionContainer(isRtl = true)
            val characterSize = fontSize.toPx()
            val expectedLeftX = rule.rootWidth() - fontSize.toDp().times(textContent.length)
            val expectedLeftY = fontSize.toDp()
            val expectedRightX = rule.rootWidth() - fontSize.toDp().times(" Demo Text".length)
            val expectedRightY = fontSize.toDp()

            // Act.
            rule.onSelectionContainer().performTouchInput {
                longClick(
                    Offset(
                        rule.rootWidth().toSp().toPx() - ("xt Demo Text").length * characterSize,
                        0.5f * characterSize
                    )
                )
            }

            rule.mainClock.advanceTimeByFrame()

            // Assert. Should select "Demo".
            assertThat(selection.value!!.start.offset).isEqualTo(textContent.indexOf('T'))
            assertThat(selection.value!!.end.offset).isEqualTo(textContent.indexOf('t') + 1)
            verify(hapticFeedback, times(1))
                .performHapticFeedback(HapticFeedbackType.TextHandleMove)

            // Check the position of the anchors of the selection handles. We don't need to compare
            // to the absolute position since the semantics report selection relative to the
            // container composable, not the screen.
            rule
                .onNode(isSelectionHandle(Handle.SelectionStart))
                .assertHandlePositionMatches(expectedLeftX, expectedLeftY)
            rule
                .onNode(isSelectionHandle(Handle.SelectionEnd))
                .assertHandlePositionMatches(expectedRightX, expectedRightY)
        }
    }

    @Test
    fun selectionContinues_toBelowText() {
        createSelectionContainer {
            Column {
                BasicText(
                    AnnotatedString(textContent),
                    Modifier.fillMaxWidth().testTag(tag1),
                    style = TextStyle(fontFamily = fontFamily, fontSize = fontSize)
                )
                BasicText(
                    AnnotatedString(textContent),
                    Modifier.fillMaxWidth().testTag(tag2),
                    style = TextStyle(fontFamily = fontFamily, fontSize = fontSize)
                )
            }
        }

        startSelection(tag1)
        dragHandleTo(Handle.SelectionEnd, offset = characterBox(tag2, 3).bottomRight)

        assertAnchorInfo(selection.value?.start, offset = 0, selectableId = 1)
        assertAnchorInfo(selection.value?.end, offset = 4, selectableId = 2)
    }

    @Test
    fun selectionContinues_toAboveText() {
        createSelectionContainer {
            Column {
                BasicText(
                    AnnotatedString(textContent),
                    Modifier.fillMaxWidth().testTag(tag1),
                    style = TextStyle(fontFamily = fontFamily, fontSize = fontSize)
                )
                BasicText(
                    AnnotatedString(textContent),
                    Modifier.fillMaxWidth().testTag(tag2),
                    style = TextStyle(fontFamily = fontFamily, fontSize = fontSize)
                )
            }
        }

        startSelection(tag2, offset = 6) // second word should be selected
        dragHandleTo(Handle.SelectionStart, offset = characterBox(tag1, 5).bottomLeft)

        assertAnchorInfo(selection.value?.start, offset = 5, selectableId = 1)
        assertAnchorInfo(selection.value?.end, offset = 9, selectableId = 2)
    }

    @Test
    fun selectionContinues_toNextText_skipsDisableSelection() {
        createSelectionContainer {
            Column {
                BasicText(
                    AnnotatedString(textContent),
                    Modifier.fillMaxWidth().testTag(tag1),
                    style = TextStyle(fontFamily = fontFamily, fontSize = fontSize)
                )
                DisableSelection {
                    BasicText(
                        AnnotatedString(textContent),
                        Modifier.fillMaxWidth().testTag(tag2),
                        style = TextStyle(fontFamily = fontFamily, fontSize = fontSize)
                    )
                }
            }
        }

        startSelection(tag1)
        dragHandleTo(Handle.SelectionEnd, offset = characterBox(tag2, 3).bottomRight)

        assertAnchorInfo(selection.value?.start, offset = 0, selectableId = 1)
        assertAnchorInfo(selection.value?.end, offset = textContent.length, selectableId = 1)
    }

    @Test
    fun selectionHandle_remainsInComposition_whenTextIsOverflowed_clipped_softwrapDisabled() {
        createSelectionContainer {
            Column {
                BasicText(
                    AnnotatedString("$textContent ".repeat(100)),
                    Modifier.fillMaxWidth().testTag(tag1),
                    style = TextStyle(fontFamily = fontFamily, fontSize = fontSize),
                    softWrap = false
                )
                DisableSelection {
                    BasicText(
                        textContent,
                        Modifier.fillMaxWidth(),
                        style = TextStyle(fontFamily = fontFamily, fontSize = fontSize),
                        softWrap = false
                    )
                }
                BasicText(
                    AnnotatedString("$textContent ".repeat(100)),
                    Modifier.fillMaxWidth().testTag(tag2),
                    style = TextStyle(fontFamily = fontFamily, fontSize = fontSize),
                    softWrap = false
                )
            }
        }

        startSelection(tag1)
        dragHandleTo(Handle.SelectionEnd, offset = characterBox(tag2, 3).bottomRight)

        assertAnchorInfo(selection.value?.start, offset = 0, selectableId = 1)
        assertAnchorInfo(selection.value?.end, offset = 4, selectableId = 2)
    }

    @Test
    fun allTextIsSelected_whenTextIsOverflowed_clipped_maxLines1() =
        with(rule.density) {
            val longText = "$textContent ".repeat(100)
            createSelectionContainer {
                Column {
                    BasicText(
                        AnnotatedString(longText),
                        Modifier.fillMaxWidth().testTag(tag1),
                        style = TextStyle(fontFamily = fontFamily, fontSize = fontSize),
                        maxLines = 1
                    )
                }
            }

            startSelection(tag1)
            dragHandleTo(
                handle = Handle.SelectionEnd,
                offset = characterBox(tag1, 4).bottomRight + Offset(x = 0f, y = fontSize.toPx())
            )

            assertAnchorInfo(selection.value?.start, offset = 0, selectableId = 1)
            assertAnchorInfo(selection.value?.end, offset = longText.length, selectableId = 1)
        }

    @Test
    fun allTextIsSelected_whenTextIsOverflowed_ellipsized_maxLines1() =
        with(rule.density) {
            val longText = "$textContent ".repeat(100)
            createSelectionContainer {
                Column {
                    BasicText(
                        AnnotatedString(longText),
                        Modifier.fillMaxWidth().testTag(tag1),
                        style = TextStyle(fontFamily = fontFamily, fontSize = fontSize),
                        maxLines = 1,
                        overflow = TextOverflow.Ellipsis
                    )
                }
            }

            startSelection(tag1)
            dragHandleTo(
                handle = Handle.SelectionEnd,
                offset = characterBox(tag1, 4).bottomRight + Offset(x = 0f, y = fontSize.toPx())
            )

            assertAnchorInfo(selection.value?.start, offset = 0, selectableId = 1)
            assertAnchorInfo(selection.value?.end, offset = longText.length, selectableId = 1)
        }

    @Test
    fun selectionIncludes_noHeightText() {
        lateinit var clipboard: Clipboard
        createSelectionContainer {
            clipboard = LocalClipboard.current
            rememberCoroutineScope().launch(start = CoroutineStart.UNDISPATCHED) {
                clipboard.setClipEntry(
                    AnnotatedString("Clipboard content at start of test.").toClipEntry()
                )
            }
            Column {
                BasicText(
                    text = "Hello",
                    modifier = Modifier.fillMaxWidth().testTag(tag1),
                )
                BasicText(text = "THIS SHOULD NOT CAUSE CRASH", modifier = Modifier.height(0.dp))
                BasicText(
                    text = "World",
                    modifier = Modifier.fillMaxWidth().testTag(tag2),
                )
            }
        }

        startSelection(tag1)
        dragHandleTo(handle = Handle.SelectionEnd, offset = characterBox(tag2, 4).bottomRight)

        assertAnchorInfo(selection.value?.start, offset = 0, selectableId = 1)
        assertAnchorInfo(selection.value?.end, offset = 5, selectableId = 3)
    }

    @Test
    fun selectionIncludes_noWidthText() {
        lateinit var clipboard: Clipboard
        createSelectionContainer {
            clipboard = LocalClipboard.current
            rememberCoroutineScope().launch(start = CoroutineStart.UNDISPATCHED) {
                clipboard.setClipEntry(
                    AnnotatedString("Clipboard content at start of test.").toClipEntry()
                )
            }
            Column {
                BasicText(
                    text = "Hello",
                    modifier = Modifier.fillMaxWidth().testTag(tag1),
                )
                BasicText(text = "THIS SHOULD NOT CAUSE CRASH", modifier = Modifier.width(0.dp))
                BasicText(
                    text = "World",
                    modifier = Modifier.fillMaxWidth().testTag(tag2),
                )
            }
        }

        startSelection(tag1)
        dragHandleTo(handle = Handle.SelectionEnd, offset = characterBox(tag2, 4).bottomRight)

        assertAnchorInfo(selection.value?.start, offset = 0, selectableId = 1)
        assertAnchorInfo(selection.value?.end, offset = 5, selectableId = 3)
    }

    /**
     * Regression test for b/372053402 - Modifier.weight not working on SelectionContainer.
     *
     * Lay out a selection container with a weight next to a fixed size box in a row. We expect the
     * selection container to take up the remaining space in the row that the box does not use.
     */
    @Test
    fun selectionContainer_layoutWeightApplies() {
        val density = Density(1f)
        with(density) {
            val rowSize = 100
            val boxSize = 10
            val expectedSelConWidth = rowSize - boxSize

            val rowTag = "row"
            val boxTag = "box"
            val selConTag = "sel"
            val textTag = "text"

            rule.setContent {
                CompositionLocalProvider(LocalDensity provides density) {
                    Row(Modifier.size(rowSize.toDp()).testTag(rowTag)) {
                        SelectionContainer(Modifier.weight(1f).testTag(selConTag)) {
                            TestText("text ".repeat(100).trim(), Modifier.testTag(textTag))
                        }
                        Box(Modifier.size(boxSize.toDp()).testTag(boxTag))
                    }
                }
            }

            fun layoutCoordinatesForTag(tag: String): LayoutCoordinates =
                rule.onNodeWithTag(tag).fetchSemanticsNode().layoutInfo.coordinates

            val rowCoords = layoutCoordinatesForTag(rowTag)
            fun boundsInRow(tag: String): IntRect =
                rowCoords
                    .localBoundingBoxOf(layoutCoordinatesForTag(tag), clipBounds = false)
                    .roundToIntRect()

            val rowBounds = IntRect(IntOffset.Zero, rowCoords.size)
            val selConBounds = boundsInRow(selConTag)
            val textBounds = boundsInRow(textTag)
            val boxBounds = boundsInRow(boxTag)

            assertThatIntRect(rowBounds)
                .isEqualTo(top = 0, left = 0, right = rowSize, bottom = rowSize)
            assertThatIntRect(selConBounds)
                .isEqualTo(top = 0, left = 0, right = expectedSelConWidth, bottom = rowSize)
            assertThatIntRect(textBounds)
                .isEqualTo(top = 0, left = 0, right = expectedSelConWidth, bottom = rowSize)
            assertThatIntRect(boxBounds)
                .isEqualTo(top = 0, left = expectedSelConWidth, right = rowSize, bottom = boxSize)
        }
    }

    @Test
    @OptIn(ExperimentalTestApi::class)
    fun selection_doesCopy_whenCopyKeyEventSent() = runTest {
        lateinit var clipboardManager: ClipboardManager
        lateinit var clipboard: Clipboard
        createSelectionContainer {
            clipboardManager = LocalClipboardManager.current
            clipboard = LocalClipboard.current
            clipboardManager.setText(AnnotatedString("Clipboard content at start of test."))
            Column {
                BasicText(
                    text = "ExpectedText",
                    modifier = Modifier.fillMaxWidth().testTag(tag1),
                )
            }
        }

        startSelection(tag1)

        rule.onNodeWithTag(tag1).performKeyInput {
            keyDown(Key.CtrlLeft)
            keyDown(Key.C)
            keyUp(Key.C)
            keyUp(Key.CtrlLeft)
        }

        rule.runOnIdle { assertThat(clipboardManager.getText()?.text).isEqualTo("ExpectedText") }
<<<<<<< HEAD
    }

    private fun startSelection(tag: String, offset: Int = 0) {
        val textLayoutResult = rule.onNodeWithTag(tag).fetchTextLayoutResult()
        val boundingBox = textLayoutResult.getBoundingBox(offset)
        rule.onNodeWithTag(tag).performTouchInput { longClick(boundingBox.center) }
    }

    private fun characterBox(tag: String, offset: Int): Rect {
        val nodePosition = rule.onNodeWithTag(tag).fetchSemanticsNode().positionInRoot
=======
        assertThat(clipboard.getClipEntry()?.readText()).isEqualTo("ExpectedText")
    }

    @Test
    fun buttonWithTextClickInsideSelectionContainer() {
        var clickCounter = 0
        createSelectionContainer {
            Box(Modifier.clickable { clickCounter++ }) {
                BasicText(
                    text = "Button",
                    modifier = Modifier.align(Alignment.Center).testTag(tag1),
                )
            }
        }
        rule.onNodeWithTag(tag1, useUnmergedTree = true).performClick()
        rule.runOnIdle { assertThat(clickCounter).isEqualTo(1) }
    }

    @Test
    fun buttonClickClearsSelection() =
        with(rule.density) {
            var clickCounter = 0
            createSelectionContainer {
                Column {
                    TestText(textContent)
                    TestButton(Modifier.size(50.dp).testTag(tag1), onClick = { clickCounter++ }) {
                        TestText("Button")
                    }
                }
            }
            val characterSize = fontSize.toPx()

            // Act. Long Press "m" in "Demo", and "Demo" should be selected.
            rule.onSelectionContainer().performTouchInput {
                longClick(Offset(textContent.indexOf('m') * characterSize, 0.5f * characterSize))
            }
            rule.onNodeWithTag(tag1, useUnmergedTree = true).performClick()

            // Assert.
            rule.runOnIdle { assertThat(selection.value).isNull() }
            rule.runOnIdle { assertThat(clickCounter).isEqualTo(1) }
        }

    @Test
    fun buttonClickInsideDisableSelectionClearsSelection() =
        with(rule.density) {
            var clickCounter = 0
            createSelectionContainer {
                Column {
                    TestText(textContent)
                    DisableSelection {
                        TestButton(
                            Modifier.size(50.dp).testTag(tag1),
                            onClick = { clickCounter++ }
                        ) {
                            TestText("Button")
                        }
                    }
                }
            }
            val characterSize = fontSize.toPx()

            // Act. Long Press "m" in "Demo", and "Demo" should be selected.
            rule.onSelectionContainer().performTouchInput {
                longClick(Offset(textContent.indexOf('m') * characterSize, 0.5f * characterSize))
            }
            rule.onNodeWithTag(tag1, useUnmergedTree = true).performClick()

            // Assert.
            rule.runOnIdle { assertThat(selection.value).isNull() }
            rule.runOnIdle { assertThat(clickCounter).isEqualTo(1) }
        }

    private fun startSelection(tag: String, offset: Int = 0) {
>>>>>>> 3d4510a6
        val textLayoutResult = rule.onNodeWithTag(tag).fetchTextLayoutResult()
        val boundingBox = textLayoutResult.getBoundingBox(offset)
        rule.onNodeWithTag(tag).performTouchInput { longClick(boundingBox.center) }
    }

    private fun dragHandleTo(handle: Handle, offset: Offset) {
        val position =
            rule
                .onNode(isSelectionHandle(handle))
                .fetchSemanticsNode()
                .config[SelectionHandleInfoKey]
                .position
        // selection handles are anchored at the bottom of a line.

        rule.onNode(isSelectionHandle(handle)).performTouchInput {
            val delta = offset - position
            down(center)
            movePastSlopBy(delta)
            up()
        }
    }

    /**
     * Moves the first pointer by [delta] past the touch slop threshold on each axis. If [delta] is
     * 0 on either axis it will stay 0.
     */
    private fun TouchInjectionScope.movePastSlopBy(delta: Offset) {
        val slop =
            Offset(
                x = viewConfiguration.touchSlop * delta.x.sign,
                y = viewConfiguration.touchSlop * delta.y.sign
            )
        moveBy(delta + slop)
<<<<<<< HEAD
    }

    private fun assertAnchorInfo(
        anchorInfo: Selection.AnchorInfo?,
        resolvedTextDirection: ResolvedTextDirection = ResolvedTextDirection.Ltr,
        offset: Int = 0,
        selectableId: Long = 0
    ) {
        assertThat(anchorInfo)
            .isEqualTo(Selection.AnchorInfo(resolvedTextDirection, offset, selectableId))
    }

    private fun createSelectionContainer(
        isRtl: Boolean = false,
        content: (@Composable () -> Unit)? = null
    ) {
        val measureLatch = CountDownLatch(1)

        val layoutDirection = if (isRtl) LayoutDirection.Rtl else LayoutDirection.Ltr
        rule.setContent {
            CompositionLocalProvider(
                LocalHapticFeedback provides hapticFeedback,
                LocalLayoutDirection provides layoutDirection
            ) {
                TestParent(Modifier.testTag("selectionContainer").gestureSpy(log)) {
                    SelectionContainer(
                        modifier = Modifier.onGloballyPositioned { measureLatch.countDown() },
                        selection = selection.value,
                        onSelectionChange = { selection.value = it }
                    ) {
                        content?.invoke()
                            ?: BasicText(
                                AnnotatedString(textContent),
                                Modifier.fillMaxSize(),
                                style = TextStyle(fontFamily = fontFamily, fontSize = fontSize),
                                softWrap = true,
                                overflow = TextOverflow.Clip,
                                maxLines = Int.MAX_VALUE,
                                inlineContent = mapOf(),
                                onTextLayout = {}
                            )
                    }
                }
            }
        }
=======
>>>>>>> 3d4510a6
    }
}

private fun ComposeTestRule.rootWidth(): Dp = onRoot().getUnclippedBoundsInRoot().width

<<<<<<< HEAD
private class PointerInputChangeLog : (PointerEvent, PointerEventPass) -> Unit {

    val entries = mutableListOf<PointerInputChangeLogEntry>()

    override fun invoke(p1: PointerEvent, p2: PointerEventPass) {
        entries.add(PointerInputChangeLogEntry(p1.changes.map { it }, p2))
    }
}

private data class PointerInputChangeLogEntry(
    val changes: List<PointerInputChange>,
    val pass: PointerEventPass
)

private fun Modifier.gestureSpy(
    onPointerInput: (PointerEvent, PointerEventPass) -> Unit
): Modifier = composed {
    val spy = remember { GestureSpy() }
    spy.onPointerInput = onPointerInput
    spy
}

private class GestureSpy : PointerInputModifier {

    lateinit var onPointerInput: (PointerEvent, PointerEventPass) -> Unit

    override val pointerInputFilter =
        object : PointerInputFilter() {
            override fun onPointerEvent(
                pointerEvent: PointerEvent,
                pass: PointerEventPass,
                bounds: IntSize
            ) {
                onPointerInput(pointerEvent, pass)
            }

            override fun onCancel() {
                // Nothing to implement
            }
        }
}

=======
>>>>>>> 3d4510a6
/**
 * Returns the text layout result caught by [SemanticsActions.GetTextLayoutResult] under this node.
 * Throws an AssertionError if the node has not defined GetTextLayoutResult semantics action.
 */
fun SemanticsNodeInteraction.fetchTextLayoutResult(): TextLayoutResult {
    val textLayoutResults = mutableListOf<TextLayoutResult>()
    performSemanticsAction(SemanticsActions.GetTextLayoutResult) { it(textLayoutResults) }
    return textLayoutResults.first()
<<<<<<< HEAD
}

@Composable
fun TestParent(modifier: Modifier = Modifier, content: @Composable () -> Unit) {
    Layout(modifier = modifier, content = content) { measurables, constraints ->
        val placeables = measurables.map { measurable -> measurable.measure(constraints) }

        val width = placeables.fold(0) { maxWidth, placeable -> max(maxWidth, (placeable.width)) }

        val height = placeables.fold(0) { minWidth, placeable -> max(minWidth, (placeable.height)) }

        layout(width, height) { placeables.forEach { placeable -> placeable.place(0, 0) } }
    }
=======
>>>>>>> 3d4510a6
}<|MERGE_RESOLUTION|>--- conflicted
+++ resolved
@@ -88,23 +88,7 @@
 @Suppress("DEPRECATION")
 @LargeTest
 @RunWith(AndroidJUnit4::class)
-<<<<<<< HEAD
-class SelectionContainerTest {
-    @get:Rule val rule = createComposeRule().also { it.mainClock.autoAdvance = false }
-
-    private val textContent = "Text Demo Text"
-    private val fontFamily = TEST_FONT_FAMILY
-    private val selection = mutableStateOf<Selection?>(null)
-    private val fontSize = 20.sp
-    private val log = PointerInputChangeLog()
-
-    private val tag1 = "tag1"
-    private val tag2 = "tag2"
-
-    private val hapticFeedback = mock<HapticFeedback>()
-=======
 internal class SelectionContainerTest : AbstractSelectionContainerTest() {
->>>>>>> 3d4510a6
 
     @Test
     @SdkSuppress(minSdkVersion = 27)
@@ -533,18 +517,6 @@
         }
 
         rule.runOnIdle { assertThat(clipboardManager.getText()?.text).isEqualTo("ExpectedText") }
-<<<<<<< HEAD
-    }
-
-    private fun startSelection(tag: String, offset: Int = 0) {
-        val textLayoutResult = rule.onNodeWithTag(tag).fetchTextLayoutResult()
-        val boundingBox = textLayoutResult.getBoundingBox(offset)
-        rule.onNodeWithTag(tag).performTouchInput { longClick(boundingBox.center) }
-    }
-
-    private fun characterBox(tag: String, offset: Int): Rect {
-        val nodePosition = rule.onNodeWithTag(tag).fetchSemanticsNode().positionInRoot
-=======
         assertThat(clipboard.getClipEntry()?.readText()).isEqualTo("ExpectedText")
     }
 
@@ -619,7 +591,6 @@
         }
 
     private fun startSelection(tag: String, offset: Int = 0) {
->>>>>>> 3d4510a6
         val textLayoutResult = rule.onNodeWithTag(tag).fetchTextLayoutResult()
         val boundingBox = textLayoutResult.getBoundingBox(offset)
         rule.onNodeWithTag(tag).performTouchInput { longClick(boundingBox.center) }
@@ -653,104 +624,11 @@
                 y = viewConfiguration.touchSlop * delta.y.sign
             )
         moveBy(delta + slop)
-<<<<<<< HEAD
-    }
-
-    private fun assertAnchorInfo(
-        anchorInfo: Selection.AnchorInfo?,
-        resolvedTextDirection: ResolvedTextDirection = ResolvedTextDirection.Ltr,
-        offset: Int = 0,
-        selectableId: Long = 0
-    ) {
-        assertThat(anchorInfo)
-            .isEqualTo(Selection.AnchorInfo(resolvedTextDirection, offset, selectableId))
-    }
-
-    private fun createSelectionContainer(
-        isRtl: Boolean = false,
-        content: (@Composable () -> Unit)? = null
-    ) {
-        val measureLatch = CountDownLatch(1)
-
-        val layoutDirection = if (isRtl) LayoutDirection.Rtl else LayoutDirection.Ltr
-        rule.setContent {
-            CompositionLocalProvider(
-                LocalHapticFeedback provides hapticFeedback,
-                LocalLayoutDirection provides layoutDirection
-            ) {
-                TestParent(Modifier.testTag("selectionContainer").gestureSpy(log)) {
-                    SelectionContainer(
-                        modifier = Modifier.onGloballyPositioned { measureLatch.countDown() },
-                        selection = selection.value,
-                        onSelectionChange = { selection.value = it }
-                    ) {
-                        content?.invoke()
-                            ?: BasicText(
-                                AnnotatedString(textContent),
-                                Modifier.fillMaxSize(),
-                                style = TextStyle(fontFamily = fontFamily, fontSize = fontSize),
-                                softWrap = true,
-                                overflow = TextOverflow.Clip,
-                                maxLines = Int.MAX_VALUE,
-                                inlineContent = mapOf(),
-                                onTextLayout = {}
-                            )
-                    }
-                }
-            }
-        }
-=======
->>>>>>> 3d4510a6
     }
 }
 
 private fun ComposeTestRule.rootWidth(): Dp = onRoot().getUnclippedBoundsInRoot().width
 
-<<<<<<< HEAD
-private class PointerInputChangeLog : (PointerEvent, PointerEventPass) -> Unit {
-
-    val entries = mutableListOf<PointerInputChangeLogEntry>()
-
-    override fun invoke(p1: PointerEvent, p2: PointerEventPass) {
-        entries.add(PointerInputChangeLogEntry(p1.changes.map { it }, p2))
-    }
-}
-
-private data class PointerInputChangeLogEntry(
-    val changes: List<PointerInputChange>,
-    val pass: PointerEventPass
-)
-
-private fun Modifier.gestureSpy(
-    onPointerInput: (PointerEvent, PointerEventPass) -> Unit
-): Modifier = composed {
-    val spy = remember { GestureSpy() }
-    spy.onPointerInput = onPointerInput
-    spy
-}
-
-private class GestureSpy : PointerInputModifier {
-
-    lateinit var onPointerInput: (PointerEvent, PointerEventPass) -> Unit
-
-    override val pointerInputFilter =
-        object : PointerInputFilter() {
-            override fun onPointerEvent(
-                pointerEvent: PointerEvent,
-                pass: PointerEventPass,
-                bounds: IntSize
-            ) {
-                onPointerInput(pointerEvent, pass)
-            }
-
-            override fun onCancel() {
-                // Nothing to implement
-            }
-        }
-}
-
-=======
->>>>>>> 3d4510a6
 /**
  * Returns the text layout result caught by [SemanticsActions.GetTextLayoutResult] under this node.
  * Throws an AssertionError if the node has not defined GetTextLayoutResult semantics action.
@@ -759,20 +637,4 @@
     val textLayoutResults = mutableListOf<TextLayoutResult>()
     performSemanticsAction(SemanticsActions.GetTextLayoutResult) { it(textLayoutResults) }
     return textLayoutResults.first()
-<<<<<<< HEAD
-}
-
-@Composable
-fun TestParent(modifier: Modifier = Modifier, content: @Composable () -> Unit) {
-    Layout(modifier = modifier, content = content) { measurables, constraints ->
-        val placeables = measurables.map { measurable -> measurable.measure(constraints) }
-
-        val width = placeables.fold(0) { maxWidth, placeable -> max(maxWidth, (placeable.width)) }
-
-        val height = placeables.fold(0) { minWidth, placeable -> max(minWidth, (placeable.height)) }
-
-        layout(width, height) { placeables.forEach { placeable -> placeable.place(0, 0) } }
-    }
-=======
->>>>>>> 3d4510a6
 }