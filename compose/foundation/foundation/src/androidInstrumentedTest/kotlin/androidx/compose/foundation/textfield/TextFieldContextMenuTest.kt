--- conflicted
+++ resolved
@@ -195,13 +195,8 @@
                 )
             )
 
-<<<<<<< HEAD
-        val clipboardManager =
-            FakeClipboardManager(
-=======
         val clipboard =
             FakeClipboard(
->>>>>>> 3d4510a6
                 initialText = initialClipboardText,
                 supportsClipEntry = true,
             )
@@ -239,45 +234,13 @@
 
     // region BTF1 Context Menu Correct Item Tests
     @Test
-<<<<<<< HEAD
-    fun btf1_contextMenu_emptyClipboard_noSelection_itemsMatch() =
-=======
     @SdkSuppress(maxSdkVersion = 25)
     fun btf1_contextMenu_emptyClipboard_noSelection_itemsMatch_beforeApi26() = runTest {
->>>>>>> 3d4510a6
-        runBtf1CorrectItemsTest(
-            isEmptyClipboard = true,
-            selectionAmount = SelectionAmount.NONE,
-        ) {
-            rule.assertContextMenuItems(
-<<<<<<< HEAD
-                cutState = ContextMenuItemState.DISABLED,
-                copyState = ContextMenuItemState.DISABLED,
-                pasteState = ContextMenuItemState.DISABLED,
-                selectAllState = ContextMenuItemState.ENABLED,
-            )
-        }
-
-    @Test
-    fun btf1_contextMenu_emptyClipboard_partialSelection_itemsMatch() =
-        runBtf1CorrectItemsTest(
-            isEmptyClipboard = true,
-            selectionAmount = SelectionAmount.PARTIAL,
-        ) {
-            rule.assertContextMenuItems(
-                cutState = ContextMenuItemState.ENABLED,
-                copyState = ContextMenuItemState.ENABLED,
-                pasteState = ContextMenuItemState.DISABLED,
-                selectAllState = ContextMenuItemState.ENABLED,
-            )
-        }
-
-    @Test
-    fun btf1_contextMenu_emptyClipboard_fullSelection_itemsMatch() =
-        runBtf1CorrectItemsTest(
-            isEmptyClipboard = true,
-            selectionAmount = SelectionAmount.ALL,
-=======
+        runBtf1CorrectItemsTest(
+            isEmptyClipboard = true,
+            selectionAmount = SelectionAmount.NONE,
+        ) {
+            rule.assertContextMenuItems(
                 cutState = ContextMenuItemState.DOES_NOT_EXIST,
                 copyState = ContextMenuItemState.DOES_NOT_EXIST,
                 pasteState = ContextMenuItemState.DOES_NOT_EXIST,
@@ -309,33 +272,69 @@
         runBtf1CorrectItemsTest(
             isEmptyClipboard = true,
             selectionAmount = SelectionAmount.PARTIAL,
->>>>>>> 3d4510a6
         ) {
             rule.assertContextMenuItems(
                 cutState = ContextMenuItemState.ENABLED,
                 copyState = ContextMenuItemState.ENABLED,
-<<<<<<< HEAD
-                pasteState = ContextMenuItemState.DISABLED,
-                selectAllState = ContextMenuItemState.DISABLED,
-            )
-        }
-
-    @Test
-    fun btf1_contextMenu_nonEmptyClipboard_noSelection_itemsMatch() =
+                pasteState = ContextMenuItemState.DOES_NOT_EXIST,
+                selectAllState = ContextMenuItemState.ENABLED,
+                autofillState = ContextMenuItemState.DOES_NOT_EXIST,
+            )
+        }
+    }
+
+    @Test
+    fun btf1_contextMenu_emptyClipboard_fullSelection_itemsMatch() = runTest {
+        runBtf1CorrectItemsTest(
+            isEmptyClipboard = true,
+            selectionAmount = SelectionAmount.ALL,
+        ) {
+            rule.assertContextMenuItems(
+                cutState = ContextMenuItemState.ENABLED,
+                copyState = ContextMenuItemState.ENABLED,
+                pasteState = ContextMenuItemState.DOES_NOT_EXIST,
+                selectAllState = ContextMenuItemState.DOES_NOT_EXIST,
+                autofillState = ContextMenuItemState.DOES_NOT_EXIST,
+            )
+        }
+    }
+
+    @Test
+    @SdkSuppress(maxSdkVersion = 25)
+    fun btf1_contextMenu_nonEmptyClipboard_noSelection_itemsMatch_beforeApi26() = runTest {
         runBtf1CorrectItemsTest(
             isEmptyClipboard = false,
             selectionAmount = SelectionAmount.NONE,
         ) {
             rule.assertContextMenuItems(
-                cutState = ContextMenuItemState.DISABLED,
-                copyState = ContextMenuItemState.DISABLED,
-                pasteState = ContextMenuItemState.ENABLED,
-                selectAllState = ContextMenuItemState.ENABLED,
-            )
-        }
-
-    @Test
-    fun btf1_contextMenu_nonEmptyClipboard_partialSelection_itemsMatch() =
+                cutState = ContextMenuItemState.DOES_NOT_EXIST,
+                copyState = ContextMenuItemState.DOES_NOT_EXIST,
+                pasteState = ContextMenuItemState.ENABLED,
+                selectAllState = ContextMenuItemState.ENABLED,
+                autofillState = ContextMenuItemState.DOES_NOT_EXIST,
+            )
+        }
+    }
+
+    @Test
+    @SdkSuppress(minSdkVersion = 26)
+    fun btf1_contextMenu_nonEmptyClipboard_noSelection_itemsMatch_afterApi26() = runTest {
+        runBtf1CorrectItemsTest(
+            isEmptyClipboard = false,
+            selectionAmount = SelectionAmount.NONE,
+        ) {
+            rule.assertContextMenuItems(
+                cutState = ContextMenuItemState.DOES_NOT_EXIST,
+                copyState = ContextMenuItemState.DOES_NOT_EXIST,
+                pasteState = ContextMenuItemState.ENABLED,
+                selectAllState = ContextMenuItemState.ENABLED,
+                autofillState = ContextMenuItemState.ENABLED,
+            )
+        }
+    }
+
+    @Test
+    fun btf1_contextMenu_nonEmptyClipboard_partialSelection_itemsMatch() = runTest {
         runBtf1CorrectItemsTest(
             isPassword = false,
             isReadOnly = false,
@@ -347,11 +346,13 @@
                 copyState = ContextMenuItemState.ENABLED,
                 pasteState = ContextMenuItemState.ENABLED,
                 selectAllState = ContextMenuItemState.ENABLED,
-            )
-        }
-
-    @Test
-    fun btf1_contextMenu_nonEmptyClipboard_fullSelection_itemsMatch() =
+                autofillState = ContextMenuItemState.DOES_NOT_EXIST,
+            )
+        }
+    }
+
+    @Test
+    fun btf1_contextMenu_nonEmptyClipboard_fullSelection_itemsMatch() = runTest {
         runBtf1CorrectItemsTest(
             isEmptyClipboard = false,
             selectionAmount = SelectionAmount.ALL,
@@ -360,100 +361,121 @@
                 cutState = ContextMenuItemState.ENABLED,
                 copyState = ContextMenuItemState.ENABLED,
                 pasteState = ContextMenuItemState.ENABLED,
-                selectAllState = ContextMenuItemState.DISABLED,
-            )
-        }
-
-    @Test
-    fun btf1_contextMenu_password_noSelection_itemsMatch() =
+                selectAllState = ContextMenuItemState.DOES_NOT_EXIST,
+                autofillState = ContextMenuItemState.DOES_NOT_EXIST,
+            )
+        }
+    }
+
+    @Test
+    @SdkSuppress(maxSdkVersion = 25)
+    fun btf1_contextMenu_password_noSelection_itemsMatch_beforeApi26() = runTest {
         runBtf1CorrectItemsTest(
             isPassword = true,
             selectionAmount = SelectionAmount.NONE,
         ) {
             rule.assertContextMenuItems(
-                cutState = ContextMenuItemState.DISABLED,
-                copyState = ContextMenuItemState.DISABLED,
-                pasteState = ContextMenuItemState.ENABLED,
-                selectAllState = ContextMenuItemState.ENABLED,
-            )
-        }
-
-    @Test
-    fun btf1_contextMenu_password_partialSelection_itemsMatch() =
+                cutState = ContextMenuItemState.DOES_NOT_EXIST,
+                copyState = ContextMenuItemState.DOES_NOT_EXIST,
+                pasteState = ContextMenuItemState.ENABLED,
+                selectAllState = ContextMenuItemState.ENABLED,
+                autofillState = ContextMenuItemState.DOES_NOT_EXIST,
+            )
+        }
+    }
+
+    @Test
+    @SdkSuppress(minSdkVersion = 26)
+    fun btf1_contextMenu_password_noSelection_itemsMatch_afterApi26() = runTest {
+        runBtf1CorrectItemsTest(
+            isPassword = true,
+            selectionAmount = SelectionAmount.NONE,
+        ) {
+            rule.assertContextMenuItems(
+                cutState = ContextMenuItemState.DOES_NOT_EXIST,
+                copyState = ContextMenuItemState.DOES_NOT_EXIST,
+                pasteState = ContextMenuItemState.ENABLED,
+                selectAllState = ContextMenuItemState.ENABLED,
+                autofillState = ContextMenuItemState.ENABLED,
+            )
+        }
+    }
+
+    @Test
+    fun btf1_contextMenu_password_partialSelection_itemsMatch() = runTest {
         runBtf1CorrectItemsTest(
             isPassword = true,
             selectionAmount = SelectionAmount.PARTIAL,
         ) {
             rule.assertContextMenuItems(
-                cutState = ContextMenuItemState.DISABLED,
-                copyState = ContextMenuItemState.DISABLED,
-                pasteState = ContextMenuItemState.ENABLED,
-                selectAllState = ContextMenuItemState.ENABLED,
-            )
-        }
-
-    @Test
-    fun btf1_contextMenu_password_fullSelection_itemsMatch() =
+                cutState = ContextMenuItemState.DOES_NOT_EXIST,
+                copyState = ContextMenuItemState.DOES_NOT_EXIST,
+                pasteState = ContextMenuItemState.ENABLED,
+                selectAllState = ContextMenuItemState.ENABLED,
+                autofillState = ContextMenuItemState.DOES_NOT_EXIST,
+            )
+        }
+    }
+
+    @Test
+    fun btf1_contextMenu_password_fullSelection_itemsMatch() = runTest {
         runBtf1CorrectItemsTest(
             isPassword = true,
             selectionAmount = SelectionAmount.ALL,
         ) {
             rule.assertContextMenuItems(
-                cutState = ContextMenuItemState.DISABLED,
-                copyState = ContextMenuItemState.DISABLED,
-                pasteState = ContextMenuItemState.ENABLED,
-                selectAllState = ContextMenuItemState.DISABLED,
-            )
-        }
-
-    @Test
-    fun btf1_contextMenu_readOnly_noSelection_itemsMatch() =
+                cutState = ContextMenuItemState.DOES_NOT_EXIST,
+                copyState = ContextMenuItemState.DOES_NOT_EXIST,
+                pasteState = ContextMenuItemState.ENABLED,
+                selectAllState = ContextMenuItemState.DOES_NOT_EXIST,
+                autofillState = ContextMenuItemState.DOES_NOT_EXIST,
+            )
+        }
+    }
+
+    @Test
+    fun btf1_contextMenu_readOnly_noSelection_itemsMatch() = runTest {
         runBtf1CorrectItemsTest(
             isReadOnly = true,
             isEmptyClipboard = true,
             selectionAmount = SelectionAmount.NONE,
         ) {
             rule.assertContextMenuItems(
-                cutState = ContextMenuItemState.DISABLED,
-                copyState = ContextMenuItemState.DISABLED,
-                pasteState = ContextMenuItemState.DISABLED,
-                selectAllState = ContextMenuItemState.ENABLED,
-            )
-        }
-
-    @Test
-    fun btf1_contextMenu_readOnly_partialSelection_itemsMatch() =
+                cutState = ContextMenuItemState.DOES_NOT_EXIST,
+                copyState = ContextMenuItemState.DOES_NOT_EXIST,
+                pasteState = ContextMenuItemState.DOES_NOT_EXIST,
+                selectAllState = ContextMenuItemState.ENABLED,
+                autofillState = ContextMenuItemState.DOES_NOT_EXIST,
+            )
+        }
+    }
+
+    @Test
+    fun btf1_contextMenu_readOnly_partialSelection_itemsMatch() = runTest {
         runBtf1CorrectItemsTest(
             isReadOnly = true,
             isEmptyClipboard = true,
             selectionAmount = SelectionAmount.PARTIAL,
         ) {
             rule.assertContextMenuItems(
-                cutState = ContextMenuItemState.DISABLED,
-                copyState = ContextMenuItemState.ENABLED,
-                pasteState = ContextMenuItemState.DISABLED,
-                selectAllState = ContextMenuItemState.ENABLED,
-            )
-        }
-
-    @Test
-    fun btf1_contextMenu_readOnly_fullSelection_itemsMatch() =
-=======
-                pasteState = ContextMenuItemState.DOES_NOT_EXIST,
-                selectAllState = ContextMenuItemState.ENABLED,
-                autofillState = ContextMenuItemState.DOES_NOT_EXIST,
-            )
-        }
-    }
-
-    @Test
-    fun btf1_contextMenu_emptyClipboard_fullSelection_itemsMatch() = runTest {
-        runBtf1CorrectItemsTest(
+                cutState = ContextMenuItemState.DOES_NOT_EXIST,
+                copyState = ContextMenuItemState.ENABLED,
+                pasteState = ContextMenuItemState.DOES_NOT_EXIST,
+                selectAllState = ContextMenuItemState.ENABLED,
+                autofillState = ContextMenuItemState.DOES_NOT_EXIST,
+            )
+        }
+    }
+
+    @Test
+    fun btf1_contextMenu_readOnly_fullSelection_itemsMatch() = runTest {
+        runBtf1CorrectItemsTest(
+            isReadOnly = true,
             isEmptyClipboard = true,
             selectionAmount = SelectionAmount.ALL,
         ) {
             rule.assertContextMenuItems(
-                cutState = ContextMenuItemState.ENABLED,
+                cutState = ContextMenuItemState.DOES_NOT_EXIST,
                 copyState = ContextMenuItemState.ENABLED,
                 pasteState = ContextMenuItemState.DOES_NOT_EXIST,
                 selectAllState = ContextMenuItemState.DOES_NOT_EXIST,
@@ -461,201 +483,6 @@
             )
         }
     }
-
-    @Test
-    @SdkSuppress(maxSdkVersion = 25)
-    fun btf1_contextMenu_nonEmptyClipboard_noSelection_itemsMatch_beforeApi26() = runTest {
-        runBtf1CorrectItemsTest(
-            isEmptyClipboard = false,
-            selectionAmount = SelectionAmount.NONE,
-        ) {
-            rule.assertContextMenuItems(
-                cutState = ContextMenuItemState.DOES_NOT_EXIST,
-                copyState = ContextMenuItemState.DOES_NOT_EXIST,
-                pasteState = ContextMenuItemState.ENABLED,
-                selectAllState = ContextMenuItemState.ENABLED,
-                autofillState = ContextMenuItemState.DOES_NOT_EXIST,
-            )
-        }
-    }
-
-    @Test
-    @SdkSuppress(minSdkVersion = 26)
-    fun btf1_contextMenu_nonEmptyClipboard_noSelection_itemsMatch_afterApi26() = runTest {
-        runBtf1CorrectItemsTest(
-            isEmptyClipboard = false,
-            selectionAmount = SelectionAmount.NONE,
-        ) {
-            rule.assertContextMenuItems(
-                cutState = ContextMenuItemState.DOES_NOT_EXIST,
-                copyState = ContextMenuItemState.DOES_NOT_EXIST,
-                pasteState = ContextMenuItemState.ENABLED,
-                selectAllState = ContextMenuItemState.ENABLED,
-                autofillState = ContextMenuItemState.ENABLED,
-            )
-        }
-    }
-
-    @Test
-    fun btf1_contextMenu_nonEmptyClipboard_partialSelection_itemsMatch() = runTest {
-        runBtf1CorrectItemsTest(
-            isPassword = false,
-            isReadOnly = false,
-            isEmptyClipboard = false,
-            selectionAmount = SelectionAmount.PARTIAL,
-        ) {
-            rule.assertContextMenuItems(
-                cutState = ContextMenuItemState.ENABLED,
-                copyState = ContextMenuItemState.ENABLED,
-                pasteState = ContextMenuItemState.ENABLED,
-                selectAllState = ContextMenuItemState.ENABLED,
-                autofillState = ContextMenuItemState.DOES_NOT_EXIST,
-            )
-        }
-    }
-
-    @Test
-    fun btf1_contextMenu_nonEmptyClipboard_fullSelection_itemsMatch() = runTest {
-        runBtf1CorrectItemsTest(
-            isEmptyClipboard = false,
-            selectionAmount = SelectionAmount.ALL,
-        ) {
-            rule.assertContextMenuItems(
-                cutState = ContextMenuItemState.ENABLED,
-                copyState = ContextMenuItemState.ENABLED,
-                pasteState = ContextMenuItemState.ENABLED,
-                selectAllState = ContextMenuItemState.DOES_NOT_EXIST,
-                autofillState = ContextMenuItemState.DOES_NOT_EXIST,
-            )
-        }
-    }
-
-    @Test
-    @SdkSuppress(maxSdkVersion = 25)
-    fun btf1_contextMenu_password_noSelection_itemsMatch_beforeApi26() = runTest {
-        runBtf1CorrectItemsTest(
-            isPassword = true,
-            selectionAmount = SelectionAmount.NONE,
-        ) {
-            rule.assertContextMenuItems(
-                cutState = ContextMenuItemState.DOES_NOT_EXIST,
-                copyState = ContextMenuItemState.DOES_NOT_EXIST,
-                pasteState = ContextMenuItemState.ENABLED,
-                selectAllState = ContextMenuItemState.ENABLED,
-                autofillState = ContextMenuItemState.DOES_NOT_EXIST,
-            )
-        }
-    }
-
-    @Test
-    @SdkSuppress(minSdkVersion = 26)
-    fun btf1_contextMenu_password_noSelection_itemsMatch_afterApi26() = runTest {
-        runBtf1CorrectItemsTest(
-            isPassword = true,
-            selectionAmount = SelectionAmount.NONE,
-        ) {
-            rule.assertContextMenuItems(
-                cutState = ContextMenuItemState.DOES_NOT_EXIST,
-                copyState = ContextMenuItemState.DOES_NOT_EXIST,
-                pasteState = ContextMenuItemState.ENABLED,
-                selectAllState = ContextMenuItemState.ENABLED,
-                autofillState = ContextMenuItemState.ENABLED,
-            )
-        }
-    }
-
-    @Test
-    fun btf1_contextMenu_password_partialSelection_itemsMatch() = runTest {
-        runBtf1CorrectItemsTest(
-            isPassword = true,
-            selectionAmount = SelectionAmount.PARTIAL,
-        ) {
-            rule.assertContextMenuItems(
-                cutState = ContextMenuItemState.DOES_NOT_EXIST,
-                copyState = ContextMenuItemState.DOES_NOT_EXIST,
-                pasteState = ContextMenuItemState.ENABLED,
-                selectAllState = ContextMenuItemState.ENABLED,
-                autofillState = ContextMenuItemState.DOES_NOT_EXIST,
-            )
-        }
-    }
-
-    @Test
-    fun btf1_contextMenu_password_fullSelection_itemsMatch() = runTest {
-        runBtf1CorrectItemsTest(
-            isPassword = true,
-            selectionAmount = SelectionAmount.ALL,
-        ) {
-            rule.assertContextMenuItems(
-                cutState = ContextMenuItemState.DOES_NOT_EXIST,
-                copyState = ContextMenuItemState.DOES_NOT_EXIST,
-                pasteState = ContextMenuItemState.ENABLED,
-                selectAllState = ContextMenuItemState.DOES_NOT_EXIST,
-                autofillState = ContextMenuItemState.DOES_NOT_EXIST,
-            )
-        }
-    }
-
-    @Test
-    fun btf1_contextMenu_readOnly_noSelection_itemsMatch() = runTest {
-        runBtf1CorrectItemsTest(
-            isReadOnly = true,
-            isEmptyClipboard = true,
-            selectionAmount = SelectionAmount.NONE,
-        ) {
-            rule.assertContextMenuItems(
-                cutState = ContextMenuItemState.DOES_NOT_EXIST,
-                copyState = ContextMenuItemState.DOES_NOT_EXIST,
-                pasteState = ContextMenuItemState.DOES_NOT_EXIST,
-                selectAllState = ContextMenuItemState.ENABLED,
-                autofillState = ContextMenuItemState.DOES_NOT_EXIST,
-            )
-        }
-    }
-
-    @Test
-    fun btf1_contextMenu_readOnly_partialSelection_itemsMatch() = runTest {
-        runBtf1CorrectItemsTest(
-            isReadOnly = true,
-            isEmptyClipboard = true,
-            selectionAmount = SelectionAmount.PARTIAL,
-        ) {
-            rule.assertContextMenuItems(
-                cutState = ContextMenuItemState.DOES_NOT_EXIST,
-                copyState = ContextMenuItemState.ENABLED,
-                pasteState = ContextMenuItemState.DOES_NOT_EXIST,
-                selectAllState = ContextMenuItemState.ENABLED,
-                autofillState = ContextMenuItemState.DOES_NOT_EXIST,
-            )
-        }
-    }
-
-    @Test
-    fun btf1_contextMenu_readOnly_fullSelection_itemsMatch() = runTest {
->>>>>>> 3d4510a6
-        runBtf1CorrectItemsTest(
-            isReadOnly = true,
-            isEmptyClipboard = true,
-            selectionAmount = SelectionAmount.ALL,
-        ) {
-            rule.assertContextMenuItems(
-<<<<<<< HEAD
-                cutState = ContextMenuItemState.DISABLED,
-                copyState = ContextMenuItemState.ENABLED,
-                pasteState = ContextMenuItemState.DISABLED,
-                selectAllState = ContextMenuItemState.DISABLED,
-            )
-        }
-=======
-                cutState = ContextMenuItemState.DOES_NOT_EXIST,
-                copyState = ContextMenuItemState.ENABLED,
-                pasteState = ContextMenuItemState.DOES_NOT_EXIST,
-                selectAllState = ContextMenuItemState.DOES_NOT_EXIST,
-                autofillState = ContextMenuItemState.DOES_NOT_EXIST,
-            )
-        }
-    }
->>>>>>> 3d4510a6
 
     private suspend fun runBtf1CorrectItemsTest(
         isPassword: Boolean = false,
@@ -681,21 +508,12 @@
         val visualTransformation =
             if (isPassword) PasswordVisualTransformation() else VisualTransformation.None
 
-<<<<<<< HEAD
-        val clipboardManager =
-            FakeClipboardManager(supportsClipEntry = true).apply {
-                if (isEmptyClipboard) {
-                    setClip(null)
-                } else {
-                    setText(AnnotatedString("Clipboard Text"))
-=======
         val clipboard =
             FakeClipboard(supportsClipEntry = true).apply {
                 if (isEmptyClipboard) {
                     setClipEntry(null)
                 } else {
                     setClipEntry(AnnotatedString("Clipboard Text").toClipEntry())
->>>>>>> 3d4510a6
                 }
             }
 
@@ -780,69 +598,44 @@
 
     // region BTF2 Context Menu Item Click Tests
     @Test
-<<<<<<< HEAD
-    fun btf2_contextMenu_onClickCut() =
-=======
     fun btf2_contextMenu_onClickCut() = runTest {
->>>>>>> 3d4510a6
         runBtf2ClickContextMenuItemTest(
             labelToClick = ContextMenuItemLabels.CUT,
             expectedText = "Text  Text",
             expectedSelection = TextRange(5),
             expectedClipboardContent = "Text",
         )
-<<<<<<< HEAD
-
-    @Test
-    fun btf2_contextMenu_onClickCopy() =
-=======
     }
 
     @Test
     fun btf2_contextMenu_onClickCopy() = runTest {
->>>>>>> 3d4510a6
         runBtf2ClickContextMenuItemTest(
             labelToClick = ContextMenuItemLabels.COPY,
             expectedText = "Text Text Text",
             expectedSelection = TextRange(5, 9),
             expectedClipboardContent = "Text",
         )
-<<<<<<< HEAD
-
-    @Test
-    fun btf2_contextMenu_onClickPaste() =
-=======
     }
 
     @Test
     fun btf2_contextMenu_onClickPaste() = runTest {
->>>>>>> 3d4510a6
         runBtf2ClickContextMenuItemTest(
             labelToClick = ContextMenuItemLabels.PASTE,
             expectedText = "Text clip Text",
             expectedSelection = TextRange(9),
             expectedClipboardContent = "clip",
         )
-<<<<<<< HEAD
-
-    @Test
-    fun btf2_contextMenu_onClickSelectAll() =
-=======
     }
 
     @Test
     fun btf2_contextMenu_onClickSelectAll() = runTest {
->>>>>>> 3d4510a6
         runBtf2ClickContextMenuItemTest(
             labelToClick = ContextMenuItemLabels.SELECT_ALL,
             expectedText = "Text Text Text",
             expectedSelection = TextRange(0, 14),
             expectedClipboardContent = "clip",
         )
-<<<<<<< HEAD
-=======
-    }
->>>>>>> 3d4510a6
+    }
 
     private suspend fun runBtf2ClickContextMenuItemTest(
         labelToClick: String,
@@ -855,23 +648,14 @@
 
         val state = TextFieldState(initialText = text, initialSelection = TextRange(5, 9))
 
-<<<<<<< HEAD
-        val clipboardManager =
-            FakeClipboardManager(
-=======
         val clipboard =
             FakeClipboard(
->>>>>>> 3d4510a6
                 initialText = initialClipboardText,
                 supportsClipEntry = true,
             )
 
         rule.setTextFieldTestContent {
-<<<<<<< HEAD
-            CompositionLocalProvider(LocalClipboardManager provides clipboardManager) {
-=======
             CompositionLocalProvider(LocalClipboard provides clipboard) {
->>>>>>> 3d4510a6
                 BasicTextField(state = state, modifier = Modifier.testTag(textFieldTag))
             }
         }
@@ -899,45 +683,22 @@
 
     // region BTF2 Context Menu Correct Item Tests
     @Test
-<<<<<<< HEAD
-    fun btf2_contextMenu_emptyClipboard_noSelection_itemsMatch() =
-=======
     @SdkSuppress(maxSdkVersion = 25)
     fun btf2_contextMenu_emptyClipboard_noSelection_itemsMatch_beforeApi26() =
->>>>>>> 3d4510a6
-        runBtf2CorrectItemsTest(
-            isEmptyClipboard = true,
-            selectionAmount = SelectionAmount.NONE,
-        ) {
-            rule.assertContextMenuItems(
-<<<<<<< HEAD
-                cutState = ContextMenuItemState.DISABLED,
-                copyState = ContextMenuItemState.DISABLED,
-                pasteState = ContextMenuItemState.DISABLED,
-                selectAllState = ContextMenuItemState.ENABLED,
-=======
-                cutState = ContextMenuItemState.DOES_NOT_EXIST,
-                copyState = ContextMenuItemState.DOES_NOT_EXIST,
-                pasteState = ContextMenuItemState.DOES_NOT_EXIST,
-                selectAllState = ContextMenuItemState.ENABLED,
-                autofillState = ContextMenuItemState.DOES_NOT_EXIST,
->>>>>>> 3d4510a6
-            )
-        }
-
-    @Test
-<<<<<<< HEAD
-    fun btf2_contextMenu_emptyClipboard_partialSelection_itemsMatch() =
-        runBtf2CorrectItemsTest(
-            isEmptyClipboard = true,
-            selectionAmount = SelectionAmount.PARTIAL,
-        ) {
-            rule.assertContextMenuItems(
-                cutState = ContextMenuItemState.ENABLED,
-                copyState = ContextMenuItemState.ENABLED,
-                pasteState = ContextMenuItemState.DISABLED,
-                selectAllState = ContextMenuItemState.ENABLED,
-=======
+        runBtf2CorrectItemsTest(
+            isEmptyClipboard = true,
+            selectionAmount = SelectionAmount.NONE,
+        ) {
+            rule.assertContextMenuItems(
+                cutState = ContextMenuItemState.DOES_NOT_EXIST,
+                copyState = ContextMenuItemState.DOES_NOT_EXIST,
+                pasteState = ContextMenuItemState.DOES_NOT_EXIST,
+                selectAllState = ContextMenuItemState.ENABLED,
+                autofillState = ContextMenuItemState.DOES_NOT_EXIST,
+            )
+        }
+
+    @Test
     @SdkSuppress(minSdkVersion = 26)
     fun btf2_contextMenu_emptyClipboard_noSelection_itemsMatch_afterApi26() =
         runBtf2CorrectItemsTest(
@@ -950,67 +711,72 @@
                 pasteState = ContextMenuItemState.DOES_NOT_EXIST,
                 selectAllState = ContextMenuItemState.ENABLED,
                 autofillState = ContextMenuItemState.ENABLED,
->>>>>>> 3d4510a6
-            )
-        }
-
-    @Test
-<<<<<<< HEAD
+            )
+        }
+
+    @Test
+    fun btf2_contextMenu_emptyClipboard_partialSelection_itemsMatch() =
+        runBtf2CorrectItemsTest(
+            isEmptyClipboard = true,
+            selectionAmount = SelectionAmount.PARTIAL,
+        ) {
+            rule.assertContextMenuItems(
+                cutState = ContextMenuItemState.ENABLED,
+                copyState = ContextMenuItemState.ENABLED,
+                pasteState = ContextMenuItemState.DOES_NOT_EXIST,
+                selectAllState = ContextMenuItemState.ENABLED,
+                autofillState = ContextMenuItemState.DOES_NOT_EXIST,
+            )
+        }
+
+    @Test
     fun btf2_contextMenu_emptyClipboard_fullSelection_itemsMatch() =
         runBtf2CorrectItemsTest(
             isEmptyClipboard = true,
             selectionAmount = SelectionAmount.ALL,
-=======
-    fun btf2_contextMenu_emptyClipboard_partialSelection_itemsMatch() =
-        runBtf2CorrectItemsTest(
-            isEmptyClipboard = true,
-            selectionAmount = SelectionAmount.PARTIAL,
->>>>>>> 3d4510a6
         ) {
             rule.assertContextMenuItems(
                 cutState = ContextMenuItemState.ENABLED,
                 copyState = ContextMenuItemState.ENABLED,
-<<<<<<< HEAD
-                pasteState = ContextMenuItemState.DISABLED,
-                selectAllState = ContextMenuItemState.DISABLED,
-=======
-                pasteState = ContextMenuItemState.DOES_NOT_EXIST,
-                selectAllState = ContextMenuItemState.ENABLED,
-                autofillState = ContextMenuItemState.DOES_NOT_EXIST,
->>>>>>> 3d4510a6
-            )
-        }
-
-    @Test
-<<<<<<< HEAD
-    fun btf2_contextMenu_nonEmptyClipboard_noSelection_itemsMatch() =
+                pasteState = ContextMenuItemState.DOES_NOT_EXIST,
+                selectAllState = ContextMenuItemState.DOES_NOT_EXIST,
+                autofillState = ContextMenuItemState.DOES_NOT_EXIST,
+            )
+        }
+
+    @Test
+    @SdkSuppress(maxSdkVersion = 25)
+    fun btf2_contextMenu_nonEmptyClipboard_noSelection_itemsMatch_beforeApi26() =
         runBtf2CorrectItemsTest(
             isEmptyClipboard = false,
             selectionAmount = SelectionAmount.NONE,
         ) {
             rule.assertContextMenuItems(
-                cutState = ContextMenuItemState.DISABLED,
-                copyState = ContextMenuItemState.DISABLED,
-                pasteState = ContextMenuItemState.ENABLED,
-                selectAllState = ContextMenuItemState.ENABLED,
-=======
-    fun btf2_contextMenu_emptyClipboard_fullSelection_itemsMatch() =
-        runBtf2CorrectItemsTest(
-            isEmptyClipboard = true,
-            selectionAmount = SelectionAmount.ALL,
-        ) {
-            rule.assertContextMenuItems(
-                cutState = ContextMenuItemState.ENABLED,
-                copyState = ContextMenuItemState.ENABLED,
-                pasteState = ContextMenuItemState.DOES_NOT_EXIST,
-                selectAllState = ContextMenuItemState.DOES_NOT_EXIST,
-                autofillState = ContextMenuItemState.DOES_NOT_EXIST,
->>>>>>> 3d4510a6
-            )
-        }
-
-    @Test
-<<<<<<< HEAD
+                cutState = ContextMenuItemState.DOES_NOT_EXIST,
+                copyState = ContextMenuItemState.DOES_NOT_EXIST,
+                pasteState = ContextMenuItemState.ENABLED,
+                selectAllState = ContextMenuItemState.ENABLED,
+                autofillState = ContextMenuItemState.DOES_NOT_EXIST,
+            )
+        }
+
+    @Test
+    @SdkSuppress(minSdkVersion = 26)
+    fun btf2_contextMenu_nonEmptyClipboard_noSelection_itemsMatch_afterApi26() =
+        runBtf2CorrectItemsTest(
+            isEmptyClipboard = false,
+            selectionAmount = SelectionAmount.NONE,
+        ) {
+            rule.assertContextMenuItems(
+                cutState = ContextMenuItemState.DOES_NOT_EXIST,
+                copyState = ContextMenuItemState.DOES_NOT_EXIST,
+                pasteState = ContextMenuItemState.ENABLED,
+                selectAllState = ContextMenuItemState.ENABLED,
+                autofillState = ContextMenuItemState.ENABLED,
+            )
+        }
+
+    @Test
     fun btf2_contextMenu_nonEmptyClipboard_partialSelection_itemsMatch() =
         runBtf2CorrectItemsTest(
             isEmptyClipboard = false,
@@ -1021,25 +787,11 @@
                 copyState = ContextMenuItemState.ENABLED,
                 pasteState = ContextMenuItemState.ENABLED,
                 selectAllState = ContextMenuItemState.ENABLED,
-=======
-    @SdkSuppress(maxSdkVersion = 25)
-    fun btf2_contextMenu_nonEmptyClipboard_noSelection_itemsMatch_beforeApi26() =
-        runBtf2CorrectItemsTest(
-            isEmptyClipboard = false,
-            selectionAmount = SelectionAmount.NONE,
-        ) {
-            rule.assertContextMenuItems(
-                cutState = ContextMenuItemState.DOES_NOT_EXIST,
-                copyState = ContextMenuItemState.DOES_NOT_EXIST,
-                pasteState = ContextMenuItemState.ENABLED,
-                selectAllState = ContextMenuItemState.ENABLED,
-                autofillState = ContextMenuItemState.DOES_NOT_EXIST,
->>>>>>> 3d4510a6
-            )
-        }
-
-    @Test
-<<<<<<< HEAD
+                autofillState = ContextMenuItemState.DOES_NOT_EXIST,
+            )
+        }
+
+    @Test
     fun btf2_contextMenu_nonEmptyClipboard_fullSelection_itemsMatch() =
         runBtf2CorrectItemsTest(
             isEmptyClipboard = false,
@@ -1049,12 +801,32 @@
                 cutState = ContextMenuItemState.ENABLED,
                 copyState = ContextMenuItemState.ENABLED,
                 pasteState = ContextMenuItemState.ENABLED,
-                selectAllState = ContextMenuItemState.DISABLED,
-=======
+                selectAllState = ContextMenuItemState.DOES_NOT_EXIST,
+                autofillState = ContextMenuItemState.DOES_NOT_EXIST,
+            )
+        }
+
+    @Test
+    @SdkSuppress(maxSdkVersion = 25)
+    fun btf2_contextMenu_password_noSelection_itemsMatch_beforeApi26() =
+        runBtf2CorrectItemsTest(
+            isPassword = true,
+            selectionAmount = SelectionAmount.NONE,
+        ) {
+            rule.assertContextMenuItems(
+                cutState = ContextMenuItemState.DOES_NOT_EXIST,
+                copyState = ContextMenuItemState.DOES_NOT_EXIST,
+                pasteState = ContextMenuItemState.ENABLED,
+                selectAllState = ContextMenuItemState.ENABLED,
+                autofillState = ContextMenuItemState.DOES_NOT_EXIST,
+            )
+        }
+
+    @Test
     @SdkSuppress(minSdkVersion = 26)
-    fun btf2_contextMenu_nonEmptyClipboard_noSelection_itemsMatch_afterApi26() =
-        runBtf2CorrectItemsTest(
-            isEmptyClipboard = false,
+    fun btf2_contextMenu_password_noSelection_itemsMatch_afterApi26() =
+        runBtf2CorrectItemsTest(
+            isPassword = true,
             selectionAmount = SelectionAmount.NONE,
         ) {
             rule.assertContextMenuItems(
@@ -1063,97 +835,40 @@
                 pasteState = ContextMenuItemState.ENABLED,
                 selectAllState = ContextMenuItemState.ENABLED,
                 autofillState = ContextMenuItemState.ENABLED,
->>>>>>> 3d4510a6
-            )
-        }
-
-    @Test
-<<<<<<< HEAD
-    fun btf2_contextMenu_password_noSelection_itemsMatch() =
-        runBtf2CorrectItemsTest(
-            isPassword = true,
-            selectionAmount = SelectionAmount.NONE,
-        ) {
-            rule.assertContextMenuItems(
-                cutState = ContextMenuItemState.DISABLED,
-                copyState = ContextMenuItemState.DISABLED,
-                pasteState = ContextMenuItemState.ENABLED,
-                selectAllState = ContextMenuItemState.ENABLED,
-=======
-    fun btf2_contextMenu_nonEmptyClipboard_partialSelection_itemsMatch() =
-        runBtf2CorrectItemsTest(
-            isEmptyClipboard = false,
-            selectionAmount = SelectionAmount.PARTIAL,
-        ) {
-            rule.assertContextMenuItems(
-                cutState = ContextMenuItemState.ENABLED,
-                copyState = ContextMenuItemState.ENABLED,
-                pasteState = ContextMenuItemState.ENABLED,
-                selectAllState = ContextMenuItemState.ENABLED,
-                autofillState = ContextMenuItemState.DOES_NOT_EXIST,
->>>>>>> 3d4510a6
-            )
-        }
-
-    @Test
-<<<<<<< HEAD
+            )
+        }
+
+    @Test
     fun btf2_contextMenu_password_partialSelection_itemsMatch() =
         runBtf2CorrectItemsTest(
             isPassword = true,
             selectionAmount = SelectionAmount.PARTIAL,
         ) {
             rule.assertContextMenuItems(
-                cutState = ContextMenuItemState.DISABLED,
-                copyState = ContextMenuItemState.DISABLED,
-                pasteState = ContextMenuItemState.ENABLED,
-                selectAllState = ContextMenuItemState.ENABLED,
-=======
-    fun btf2_contextMenu_nonEmptyClipboard_fullSelection_itemsMatch() =
-        runBtf2CorrectItemsTest(
-            isEmptyClipboard = false,
-            selectionAmount = SelectionAmount.ALL,
-        ) {
-            rule.assertContextMenuItems(
-                cutState = ContextMenuItemState.ENABLED,
-                copyState = ContextMenuItemState.ENABLED,
-                pasteState = ContextMenuItemState.ENABLED,
-                selectAllState = ContextMenuItemState.DOES_NOT_EXIST,
-                autofillState = ContextMenuItemState.DOES_NOT_EXIST,
->>>>>>> 3d4510a6
-            )
-        }
-
-    @Test
-<<<<<<< HEAD
+                cutState = ContextMenuItemState.DOES_NOT_EXIST,
+                copyState = ContextMenuItemState.DOES_NOT_EXIST,
+                pasteState = ContextMenuItemState.ENABLED,
+                selectAllState = ContextMenuItemState.ENABLED,
+                autofillState = ContextMenuItemState.DOES_NOT_EXIST,
+            )
+        }
+
+    @Test
     fun btf2_contextMenu_password_fullSelection_itemsMatch() =
         runBtf2CorrectItemsTest(
             isPassword = true,
             selectionAmount = SelectionAmount.ALL,
         ) {
             rule.assertContextMenuItems(
-                cutState = ContextMenuItemState.DISABLED,
-                copyState = ContextMenuItemState.DISABLED,
-                pasteState = ContextMenuItemState.ENABLED,
-                selectAllState = ContextMenuItemState.DISABLED,
-=======
-    @SdkSuppress(maxSdkVersion = 25)
-    fun btf2_contextMenu_password_noSelection_itemsMatch_beforeApi26() =
-        runBtf2CorrectItemsTest(
-            isPassword = true,
-            selectionAmount = SelectionAmount.NONE,
-        ) {
-            rule.assertContextMenuItems(
-                cutState = ContextMenuItemState.DOES_NOT_EXIST,
-                copyState = ContextMenuItemState.DOES_NOT_EXIST,
-                pasteState = ContextMenuItemState.ENABLED,
-                selectAllState = ContextMenuItemState.ENABLED,
-                autofillState = ContextMenuItemState.DOES_NOT_EXIST,
->>>>>>> 3d4510a6
-            )
-        }
-
-    @Test
-<<<<<<< HEAD
+                cutState = ContextMenuItemState.DOES_NOT_EXIST,
+                copyState = ContextMenuItemState.DOES_NOT_EXIST,
+                pasteState = ContextMenuItemState.ENABLED,
+                selectAllState = ContextMenuItemState.DOES_NOT_EXIST,
+                autofillState = ContextMenuItemState.DOES_NOT_EXIST,
+            )
+        }
+
+    @Test
     fun btf2_contextMenu_readOnly_noSelection_itemsMatch() =
         runBtf2CorrectItemsTest(
             isReadOnly = true,
@@ -1161,29 +876,15 @@
             selectionAmount = SelectionAmount.NONE,
         ) {
             rule.assertContextMenuItems(
-                cutState = ContextMenuItemState.DISABLED,
-                copyState = ContextMenuItemState.DISABLED,
-                pasteState = ContextMenuItemState.DISABLED,
-                selectAllState = ContextMenuItemState.ENABLED,
-=======
-    @SdkSuppress(minSdkVersion = 26)
-    fun btf2_contextMenu_password_noSelection_itemsMatch_afterApi26() =
-        runBtf2CorrectItemsTest(
-            isPassword = true,
-            selectionAmount = SelectionAmount.NONE,
-        ) {
-            rule.assertContextMenuItems(
-                cutState = ContextMenuItemState.DOES_NOT_EXIST,
-                copyState = ContextMenuItemState.DOES_NOT_EXIST,
-                pasteState = ContextMenuItemState.ENABLED,
-                selectAllState = ContextMenuItemState.ENABLED,
-                autofillState = ContextMenuItemState.ENABLED,
->>>>>>> 3d4510a6
-            )
-        }
-
-    @Test
-<<<<<<< HEAD
+                cutState = ContextMenuItemState.DOES_NOT_EXIST,
+                copyState = ContextMenuItemState.DOES_NOT_EXIST,
+                pasteState = ContextMenuItemState.DOES_NOT_EXIST,
+                selectAllState = ContextMenuItemState.ENABLED,
+                autofillState = ContextMenuItemState.DOES_NOT_EXIST,
+            )
+        }
+
+    @Test
     fun btf2_contextMenu_readOnly_partialSelection_itemsMatch() =
         runBtf2CorrectItemsTest(
             isReadOnly = true,
@@ -1191,28 +892,15 @@
             selectionAmount = SelectionAmount.PARTIAL,
         ) {
             rule.assertContextMenuItems(
-                cutState = ContextMenuItemState.DISABLED,
-                copyState = ContextMenuItemState.ENABLED,
-                pasteState = ContextMenuItemState.DISABLED,
-                selectAllState = ContextMenuItemState.ENABLED,
-=======
-    fun btf2_contextMenu_password_partialSelection_itemsMatch() =
-        runBtf2CorrectItemsTest(
-            isPassword = true,
-            selectionAmount = SelectionAmount.PARTIAL,
-        ) {
-            rule.assertContextMenuItems(
-                cutState = ContextMenuItemState.DOES_NOT_EXIST,
-                copyState = ContextMenuItemState.DOES_NOT_EXIST,
-                pasteState = ContextMenuItemState.ENABLED,
-                selectAllState = ContextMenuItemState.ENABLED,
-                autofillState = ContextMenuItemState.DOES_NOT_EXIST,
->>>>>>> 3d4510a6
-            )
-        }
-
-    @Test
-<<<<<<< HEAD
+                cutState = ContextMenuItemState.DOES_NOT_EXIST,
+                copyState = ContextMenuItemState.ENABLED,
+                pasteState = ContextMenuItemState.DOES_NOT_EXIST,
+                selectAllState = ContextMenuItemState.ENABLED,
+                autofillState = ContextMenuItemState.DOES_NOT_EXIST,
+            )
+        }
+
+    @Test
     fun btf2_contextMenu_readOnly_fullSelection_itemsMatch() =
         runBtf2CorrectItemsTest(
             isReadOnly = true,
@@ -1220,77 +908,14 @@
             selectionAmount = SelectionAmount.ALL,
         ) {
             rule.assertContextMenuItems(
-                cutState = ContextMenuItemState.DISABLED,
-                copyState = ContextMenuItemState.ENABLED,
-                pasteState = ContextMenuItemState.DISABLED,
-                selectAllState = ContextMenuItemState.DISABLED,
-            )
-        }
-
-=======
-    fun btf2_contextMenu_password_fullSelection_itemsMatch() =
-        runBtf2CorrectItemsTest(
-            isPassword = true,
-            selectionAmount = SelectionAmount.ALL,
-        ) {
-            rule.assertContextMenuItems(
-                cutState = ContextMenuItemState.DOES_NOT_EXIST,
-                copyState = ContextMenuItemState.DOES_NOT_EXIST,
-                pasteState = ContextMenuItemState.ENABLED,
+                cutState = ContextMenuItemState.DOES_NOT_EXIST,
+                copyState = ContextMenuItemState.ENABLED,
+                pasteState = ContextMenuItemState.DOES_NOT_EXIST,
                 selectAllState = ContextMenuItemState.DOES_NOT_EXIST,
                 autofillState = ContextMenuItemState.DOES_NOT_EXIST,
             )
         }
 
-    @Test
-    fun btf2_contextMenu_readOnly_noSelection_itemsMatch() =
-        runBtf2CorrectItemsTest(
-            isReadOnly = true,
-            isEmptyClipboard = true,
-            selectionAmount = SelectionAmount.NONE,
-        ) {
-            rule.assertContextMenuItems(
-                cutState = ContextMenuItemState.DOES_NOT_EXIST,
-                copyState = ContextMenuItemState.DOES_NOT_EXIST,
-                pasteState = ContextMenuItemState.DOES_NOT_EXIST,
-                selectAllState = ContextMenuItemState.ENABLED,
-                autofillState = ContextMenuItemState.DOES_NOT_EXIST,
-            )
-        }
-
-    @Test
-    fun btf2_contextMenu_readOnly_partialSelection_itemsMatch() =
-        runBtf2CorrectItemsTest(
-            isReadOnly = true,
-            isEmptyClipboard = true,
-            selectionAmount = SelectionAmount.PARTIAL,
-        ) {
-            rule.assertContextMenuItems(
-                cutState = ContextMenuItemState.DOES_NOT_EXIST,
-                copyState = ContextMenuItemState.ENABLED,
-                pasteState = ContextMenuItemState.DOES_NOT_EXIST,
-                selectAllState = ContextMenuItemState.ENABLED,
-                autofillState = ContextMenuItemState.DOES_NOT_EXIST,
-            )
-        }
-
-    @Test
-    fun btf2_contextMenu_readOnly_fullSelection_itemsMatch() =
-        runBtf2CorrectItemsTest(
-            isReadOnly = true,
-            isEmptyClipboard = true,
-            selectionAmount = SelectionAmount.ALL,
-        ) {
-            rule.assertContextMenuItems(
-                cutState = ContextMenuItemState.DOES_NOT_EXIST,
-                copyState = ContextMenuItemState.ENABLED,
-                pasteState = ContextMenuItemState.DOES_NOT_EXIST,
-                selectAllState = ContextMenuItemState.DOES_NOT_EXIST,
-                autofillState = ContextMenuItemState.DOES_NOT_EXIST,
-            )
-        }
-
->>>>>>> 3d4510a6
     private enum class SelectionAmount {
         NONE,
         PARTIAL,
@@ -1318,21 +943,12 @@
                     }
             )
 
-<<<<<<< HEAD
-        val clipboardManager =
-            FakeClipboardManager(supportsClipEntry = true).apply {
-                if (isEmptyClipboard) {
-                    setClip(null)
-                } else {
-                    setText(AnnotatedString("Clipboard Text"))
-=======
         val clipboard =
             FakeClipboard(supportsClipEntry = true).apply {
                 if (isEmptyClipboard) {
                     setClipEntry(null)
                 } else {
                     setClipEntry(AnnotatedString("Clipboard Text").toClipEntry())
->>>>>>> 3d4510a6
                 }
             }
 
