/*
 * Copyright 2024 The Android Open Source Project
 *
 * Licensed under the Apache License, Version 2.0 (the "License");
 * you may not use this file except in compliance with the License.
 * You may obtain a copy of the License at
 *
 *      http://www.apache.org/licenses/LICENSE-2.0
 *
 * Unless required by applicable law or agreed to in writing, software
 * distributed under the License is distributed on an "AS IS" BASIS,
 * WITHOUT WARRANTIES OR CONDITIONS OF ANY KIND, either express or implied.
 * See the License for the specific language governing permissions and
 * limitations under the License.
 */

package androidx.compose.foundation.text.input

import androidx.compose.foundation.focusable
import androidx.compose.foundation.layout.Box
import androidx.compose.foundation.layout.BoxWithConstraints
import androidx.compose.foundation.layout.Column
import androidx.compose.foundation.layout.fillMaxSize
<<<<<<< HEAD
=======
import androidx.compose.foundation.layout.fillMaxWidth
>>>>>>> 3d4510a6
import androidx.compose.foundation.layout.size
import androidx.compose.foundation.text.BasicSecureTextField
import androidx.compose.foundation.text.selection.FakeTextToolbar
import androidx.compose.foundation.text.selection.fetchTextLayoutResult
import androidx.compose.runtime.CompositionLocalProvider
import androidx.compose.runtime.getValue
import androidx.compose.runtime.mutableStateOf
import androidx.compose.runtime.remember
import androidx.compose.runtime.setValue
import androidx.compose.ui.Modifier
import androidx.compose.ui.autofill.ContentDataType
import androidx.compose.ui.autofill.ContentType
import androidx.compose.ui.input.key.Key
import androidx.compose.ui.platform.LocalTextToolbar
import androidx.compose.ui.platform.testTag
import androidx.compose.ui.semantics.SemanticsActions
import androidx.compose.ui.semantics.SemanticsProperties
import androidx.compose.ui.test.ExperimentalTestApi
import androidx.compose.ui.test.SemanticsMatcher
import androidx.compose.ui.test.SemanticsMatcher.Companion.expectValue
import androidx.compose.ui.test.assert
import androidx.compose.ui.test.assertIsFocused
<<<<<<< HEAD
=======
import androidx.compose.ui.test.assertWidthIsEqualTo
>>>>>>> 3d4510a6
import androidx.compose.ui.test.isEditable
import androidx.compose.ui.test.junit4.createComposeRule
import androidx.compose.ui.test.onNodeWithTag
import androidx.compose.ui.test.performClick
import androidx.compose.ui.test.performKeyInput
import androidx.compose.ui.test.performSemanticsAction
import androidx.compose.ui.test.performTextInput
import androidx.compose.ui.test.performTextInputSelection
import androidx.compose.ui.test.performTextReplacement
import androidx.compose.ui.test.pressKey
import androidx.compose.ui.test.requestFocus
import androidx.compose.ui.text.TextRange
import androidx.compose.ui.unit.dp
import androidx.test.ext.junit.runners.AndroidJUnit4
import androidx.test.filters.MediumTest
import com.google.common.truth.Truth.assertThat
import org.junit.Before
import org.junit.Rule
import org.junit.Test
import org.junit.runner.RunWith

@OptIn(ExperimentalTestApi::class)
@MediumTest
@RunWith(AndroidJUnit4::class)
internal class BasicSecureTextFieldTest {

    // Keyboard shortcut tests for BasicSecureTextField are in TextFieldKeyEventTest

    @get:Rule val rule = createComposeRule().apply { mainClock.autoAdvance = false }

    @get:Rule val immRule = ComposeInputMethodManagerTestRule()

    private val inputMethodInterceptor = InputMethodInterceptor(rule)

    private val Tag = "BasicSecureTextField"
    private val imm = FakeInputMethodManager()

    @Before
    fun setUp() {
        immRule.setFactory { imm }
    }

    @Test
    fun passwordSemanticsAreSet() {
        inputMethodInterceptor.setContent {
            BasicSecureTextField(
                state = remember { TextFieldState("Hello", initialSelection = TextRange(0, 1)) },
                modifier = Modifier.testTag(Tag)
            )
        }

        rule.onNodeWithTag(Tag).requestFocus()
        rule.waitForIdle()
        rule.onNodeWithTag(Tag).assert(SemanticsMatcher.keyIsDefined(SemanticsProperties.Password))
        rule
            .onNodeWithTag(Tag)
            .assert(expectValue(SemanticsProperties.ContentType, ContentType.Password))
        rule
            .onNodeWithTag(Tag)
            .assert(expectValue(SemanticsProperties.ContentDataType, ContentDataType.Text))
        rule.onNodeWithTag(Tag).assert(SemanticsMatcher.keyIsDefined(SemanticsActions.PasteText))

        rule.onNodeWithTag(Tag).assert(SemanticsMatcher.keyNotDefined(SemanticsActions.CopyText))
        rule.onNodeWithTag(Tag).assert(SemanticsMatcher.keyNotDefined(SemanticsActions.CutText))
    }

    @Test
    fun lastTypedCharacterIsRevealedTemporarily() {
        inputMethodInterceptor.setContent {
            BasicSecureTextField(state = rememberTextFieldState(), modifier = Modifier.testTag(Tag))
        }

        with(rule.onNodeWithTag(Tag)) {
            performTextInput("a")
            rule.mainClock.advanceTimeBy(200)
            assertThat(fetchTextLayoutResult().layoutInput.text.text).isEqualTo("a")
            rule.mainClock.advanceTimeBy(1500)
            assertThat(fetchTextLayoutResult().layoutInput.text.text).isEqualTo("\u2022")
        }
    }

    @Test
    fun lastTypedCharacterIsRevealed_hidesAfterAnotherCharacterIsTyped() {
        inputMethodInterceptor.setContent {
            BasicSecureTextField(state = rememberTextFieldState(), modifier = Modifier.testTag(Tag))
        }

        with(rule.onNodeWithTag(Tag)) {
            performTextInput("a")
            rule.mainClock.advanceTimeBy(200)
            assertThat(fetchTextLayoutResult().layoutInput.text.text).isEqualTo("a")
            performTextInput("b")
            rule.mainClock.advanceTimeBy(50)
            assertThat(fetchTextLayoutResult().layoutInput.text.text).isEqualTo("\u2022b")
        }
    }

    @OptIn(ExperimentalTestApi::class)
    @Test
    fun lastTypedCharacterIsRevealed_whenInsertedInMiddle() {
        inputMethodInterceptor.setContent {
            BasicSecureTextField(state = rememberTextFieldState(), modifier = Modifier.testTag(Tag))
        }

        with(rule.onNodeWithTag(Tag)) {
            performTextInput("abc")
            rule.mainClock.advanceTimeBy(200)
            assertThat(fetchTextLayoutResult().layoutInput.text.text)
                .isEqualTo("\u2022\u2022\u2022")
            performTextInputSelection(TextRange(1))
            performTextInput("d")
            rule.mainClock.advanceTimeBy(50)
            assertThat(fetchTextLayoutResult().layoutInput.text.text)
                .isEqualTo("\u2022d\u2022\u2022")
        }
    }

    @Test
    fun lastTypedCharacterIsRevealed_hidesAfterFocusIsLost() {
        inputMethodInterceptor.setContent {
            Column {
                BasicSecureTextField(
                    state = rememberTextFieldState(),
                    modifier = Modifier.testTag(Tag)
                )
                Box(modifier = Modifier.size(1.dp).testTag("otherFocusable").focusable())
            }
        }

        with(rule.onNodeWithTag(Tag)) {
            performTextInput("a")
            rule.mainClock.advanceTimeBy(200)
            assertThat(fetchTextLayoutResult().layoutInput.text.text).isEqualTo("a")
            rule.onNodeWithTag("otherFocusable").requestFocus()
            rule.mainClock.advanceTimeBy(50)
            assertThat(fetchTextLayoutResult().layoutInput.text.text).isEqualTo("\u2022")
        }
    }

    @Test
    fun lastTypedCharacterIsRevealed_hidesAfterAnotherCharacterRemoved() {
        inputMethodInterceptor.setContent {
            BasicSecureTextField(state = rememberTextFieldState(), modifier = Modifier.testTag(Tag))
        }

        with(rule.onNodeWithTag(Tag)) {
            performTextInput("abc")
            rule.mainClock.advanceTimeBy(200)
            performTextInput("d")
            rule.mainClock.advanceTimeBy(50)
            assertThat(fetchTextLayoutResult().layoutInput.text.text)
                .isEqualTo("\u2022\u2022\u2022d")
            performTextReplacement("bcd")
            assertThat(fetchTextLayoutResult().layoutInput.text.text)
                .isEqualTo("\u2022\u2022\u2022")
        }
    }

    @Test
    fun obfuscationMethodVisible_doesNotHideAnything() {
        inputMethodInterceptor.setContent {
            BasicSecureTextField(
                state = rememberTextFieldState(),
                textObfuscationMode = TextObfuscationMode.Visible,
                modifier = Modifier.testTag(Tag)
            )
        }

        with(rule.onNodeWithTag(Tag)) {
            performTextInput("abc")
            rule.mainClock.advanceTimeBy(200)
            assertThat(fetchTextLayoutResult().layoutInput.text.text).isEqualTo("abc")
            rule.mainClock.advanceTimeBy(1500)
            assertThat(fetchTextLayoutResult().layoutInput.text.text).isEqualTo("abc")
        }
    }

    @Test
    fun obfuscationMethodVisible_revealsEverythingWhenSwitchedTo() {
        var obfuscationMode by mutableStateOf(TextObfuscationMode.Hidden)
        inputMethodInterceptor.setContent {
            BasicSecureTextField(
                state = rememberTextFieldState(),
                textObfuscationMode = obfuscationMode,
                modifier = Modifier.testTag(Tag)
            )
        }

        with(rule.onNodeWithTag(Tag)) {
            performTextInput("abc")
            rule.mainClock.advanceTimeBy(200)
            assertThat(fetchTextLayoutResult().layoutInput.text.text)
                .isEqualTo("\u2022\u2022\u2022")
            obfuscationMode = TextObfuscationMode.Visible
            rule.mainClock.advanceTimeByFrame()
            assertThat(fetchTextLayoutResult().layoutInput.text.text).isEqualTo("abc")
        }
    }

    @Test
    fun obfuscationMethodHidden_hidesEverything() {
        inputMethodInterceptor.setContent {
            BasicSecureTextField(
                state = rememberTextFieldState(),
                textObfuscationMode = TextObfuscationMode.Hidden,
                modifier = Modifier.testTag(Tag)
            )
        }

        with(rule.onNodeWithTag(Tag)) {
            performTextInput("abc")
            rule.mainClock.advanceTimeByFrame()
            assertThat(fetchTextLayoutResult().layoutInput.text.text)
                .isEqualTo("\u2022\u2022\u2022")
            performTextInput("d")
            rule.mainClock.advanceTimeByFrame()
            assertThat(fetchTextLayoutResult().layoutInput.text.text)
                .isEqualTo("\u2022\u2022\u2022\u2022")
        }
    }

    @Test
    fun obfuscationMethodHidden_hidesEverythingWhenSwitchedTo() {
        var obfuscationMode by mutableStateOf(TextObfuscationMode.Visible)
        inputMethodInterceptor.setContent {
            BasicSecureTextField(
                state = rememberTextFieldState(),
                textObfuscationMode = obfuscationMode,
                modifier = Modifier.testTag(Tag)
            )
        }

        with(rule.onNodeWithTag(Tag)) {
            performTextInput("abc")
            rule.mainClock.advanceTimeByFrame()
            assertThat(fetchTextLayoutResult().layoutInput.text.text).isEqualTo("abc")
            obfuscationMode = TextObfuscationMode.Hidden
            rule.mainClock.advanceTimeByFrame()
            assertThat(fetchTextLayoutResult().layoutInput.text.text)
                .isEqualTo("\u2022\u2022\u2022")
        }
    }

    @Test
    fun obfuscationMethodHidden_usesCustomObfuscationCharacter() {
        inputMethodInterceptor.setContent {
            BasicSecureTextField(
                state = rememberTextFieldState(),
                textObfuscationMode = TextObfuscationMode.Hidden,
                textObfuscationCharacter = '&',
                modifier = Modifier.testTag(Tag)
            )
        }

        with(rule.onNodeWithTag(Tag)) {
            performTextInput("abc")
            rule.mainClock.advanceTimeByFrame()
            assertThat(fetchTextLayoutResult().layoutInput.text.text).isEqualTo("&&&")
            performTextInput("d")
            rule.mainClock.advanceTimeByFrame()
            assertThat(fetchTextLayoutResult().layoutInput.text.text).isEqualTo("&&&&")
        }
    }

    @Test
    fun obfuscationMethodRevealLastTyped_usesCustomObfuscationCharacter() {
        inputMethodInterceptor.setContent {
            BasicSecureTextField(
                state = rememberTextFieldState(),
                textObfuscationMode = TextObfuscationMode.RevealLastTyped,
                textObfuscationCharacter = '&',
                modifier = Modifier.testTag(Tag)
            )
        }

        with(rule.onNodeWithTag(Tag)) {
            performTextInput("a")
            rule.mainClock.advanceTimeBy(200)
            assertThat(fetchTextLayoutResult().layoutInput.text.text).isEqualTo("a")
            rule.mainClock.advanceTimeBy(1500)
            assertThat(fetchTextLayoutResult().layoutInput.text.text).isEqualTo("&")
        }
    }

    @Test
    fun obfuscationMethodHidden_toggleObfuscationCharacter() {
        var character by mutableStateOf('*')
        inputMethodInterceptor.setContent {
            BasicSecureTextField(
                state = rememberTextFieldState(),
                textObfuscationMode = TextObfuscationMode.Hidden,
                textObfuscationCharacter = character,
                modifier = Modifier.testTag(Tag)
            )
        }

        with(rule.onNodeWithTag(Tag)) {
            performTextInput("abc")
            rule.mainClock.advanceTimeByFrame()
            assertThat(fetchTextLayoutResult().layoutInput.text.text).isEqualTo("***")
            character = '&'
            rule.mainClock.advanceTimeByFrame()
            assertThat(fetchTextLayoutResult().layoutInput.text.text).isEqualTo("&&&")
        }
    }

    @Test
    fun obfuscationMethodRevealLastTyped_toggleObfuscationCharacter() {
        var character by mutableStateOf('*')
        inputMethodInterceptor.setContent {
            BasicSecureTextField(
                state = rememberTextFieldState(),
                textObfuscationMode = TextObfuscationMode.RevealLastTyped,
                textObfuscationCharacter = character,
                modifier = Modifier.testTag(Tag)
            )
        }

        with(rule.onNodeWithTag(Tag)) {
            performTextInput("a")
            rule.mainClock.advanceTimeBy(200)
            assertThat(fetchTextLayoutResult().layoutInput.text.text).isEqualTo("a")
            rule.mainClock.advanceTimeBy(1500)
            assertThat(fetchTextLayoutResult().layoutInput.text.text).isEqualTo("*")

            character = '&'

            performTextInput("b")
            rule.mainClock.advanceTimeBy(200)
            assertThat(fetchTextLayoutResult().layoutInput.text.text).isEqualTo("&b")
            rule.mainClock.advanceTimeBy(1500)
            assertThat(fetchTextLayoutResult().layoutInput.text.text).isEqualTo("&&")
        }
    }

    @Test
    fun semantics_copy() {
        val state = TextFieldState("Hello World!")
        inputMethodInterceptor.setContent {
<<<<<<< HEAD
            CompositionLocalProvider(LocalClipboardManager provides clipboardManager) {
                BasicSecureTextField(state = state, modifier = Modifier.testTag(Tag))
            }
        }

        rule.onNodeWithTag(Tag).performTextInputSelection(TextRange(0, 5))
        rule.onNodeWithTag(Tag).performSemanticsAction(SemanticsActions.CopyText)

        rule.runOnIdle { assertThat(clipboardManager.getText()?.toString()).isEqualTo("initial") }
=======
            BasicSecureTextField(state = state, modifier = Modifier.testTag(Tag))
        }

        rule.onNodeWithTag(Tag).assert(SemanticsMatcher.keyNotDefined(SemanticsActions.CopyText))
>>>>>>> 3d4510a6
    }

    @Test
    fun semantics_cut() {
        val state = TextFieldState("Hello World!")
        inputMethodInterceptor.setContent {
<<<<<<< HEAD
            CompositionLocalProvider(LocalClipboardManager provides clipboardManager) {
                BasicSecureTextField(state = state, modifier = Modifier.testTag(Tag))
            }
=======
            BasicSecureTextField(state = state, modifier = Modifier.testTag(Tag))
>>>>>>> 3d4510a6
        }

        rule.onNodeWithTag(Tag).assert(SemanticsMatcher.keyNotDefined(SemanticsActions.CutText))
    }

    @Test
    fun toolbarDoesNotShowCopyOrCut() {
        var copyOptionAvailable = false
        var cutOptionAvailable = false
        var showMenuRequested = false
        val textToolbar =
            FakeTextToolbar(
<<<<<<< HEAD
                onShowMenu = { _, onCopyRequested, _, onCutRequested, _ ->
=======
                onShowMenu = { _, onCopyRequested, _, onCutRequested, _, _ ->
>>>>>>> 3d4510a6
                    showMenuRequested = true
                    copyOptionAvailable = onCopyRequested != null
                    cutOptionAvailable = onCutRequested != null
                },
                onHideMenu = {}
            )
        val state = TextFieldState("Hello")
        inputMethodInterceptor.setContent {
            CompositionLocalProvider(LocalTextToolbar provides textToolbar) {
                BasicSecureTextField(state = state, modifier = Modifier.testTag(Tag))
            }
        }

        rule.onNodeWithTag(Tag).requestFocus()
        // We need to disable the traversalMode to show the toolbar.
        rule.onNodeWithTag(Tag).performSemanticsAction(SemanticsActions.SetSelection) {
            it(0, 5, false)
        }

        rule.runOnIdle {
            assertThat(showMenuRequested).isTrue()
            assertThat(copyOptionAvailable).isFalse()
            assertThat(cutOptionAvailable).isFalse()
        }
    }

    @Test
    fun inputMethod_doesNotRestart_inResponseToKeyEvents() {
        val state = TextFieldState("hello", initialSelection = TextRange(5))
        inputMethodInterceptor.setContent {
            BasicSecureTextField(state = state, modifier = Modifier.testTag(Tag))
        }

        with(rule.onNodeWithTag(Tag)) {
            requestFocus()
            imm.resetCalls()

            performKeyInput { pressKey(Key.Backspace) }
            performTextInputSelection(TextRange.Zero)
            performKeyInput { pressKey(Key.Delete) }
        }

        rule.runOnIdle {
            imm.expectCall("updateSelection(4, 4, -1, -1)")
            imm.expectCall("updateSelection(0, 0, -1, -1)")
            imm.expectNoMoreCalls()
        }
    }

    @Test
    fun textField_focus_doesNotShowSoftwareKeyboard_ifReadOnly() {
        val state = TextFieldState()
        inputMethodInterceptor.setTextFieldTestContent {
            BasicSecureTextField(
                state = state,
                readOnly = true,
                modifier = Modifier.fillMaxSize().testTag(Tag)
            )
        }

        rule.onNodeWithTag(Tag).performClick()
        rule.onNodeWithTag(Tag).assertIsFocused()

        inputMethodInterceptor.assertNoSessionActive()
    }

    @Test
    fun isNotEditable_whenDisabledOrReadOnly() {
        val state = TextFieldState()
        var enabled by mutableStateOf(true)
        var readOnly by mutableStateOf(false)
        rule.setContent {
            BasicSecureTextField(
                state = state,
                modifier = Modifier.testTag(Tag),
                enabled = enabled,
                readOnly = readOnly
            )
        }
        rule.onNodeWithTag(Tag).assert(isEditable())

        enabled = true
        readOnly = true
        rule.mainClock.advanceTimeByFrame()

        rule.onNodeWithTag(Tag).assert(expectValue(SemanticsProperties.IsEditable, false))

        enabled = false
        readOnly = false
        rule.mainClock.advanceTimeByFrame()

        rule.onNodeWithTag(Tag).assert(expectValue(SemanticsProperties.IsEditable, false))

        enabled = false
        readOnly = true
        rule.mainClock.advanceTimeByFrame()

        rule.onNodeWithTag(Tag).assert(expectValue(SemanticsProperties.IsEditable, false))

        // Make editable again.
        enabled = true
        readOnly = false
        rule.mainClock.advanceTimeByFrame()

        rule.onNodeWithTag(Tag).assert(isEditable())
    }
<<<<<<< HEAD
=======

    @Test
    fun minConstraints_arePassedDown() {
        var width = 0
        rule.setContent {
            BoxWithConstraints(Modifier.fillMaxWidth(), propagateMinConstraints = true) {
                width = constraints.maxWidth
                BasicSecureTextField(
                    state = rememberTextFieldState(),
                    modifier = Modifier.testTag(Tag)
                )
            }
        }

        rule.onNodeWithTag(Tag).assertWidthIsEqualTo(with(rule.density) { width.toDp() })
    }
>>>>>>> 3d4510a6
}<|MERGE_RESOLUTION|>--- conflicted
+++ resolved
@@ -21,10 +21,7 @@
 import androidx.compose.foundation.layout.BoxWithConstraints
 import androidx.compose.foundation.layout.Column
 import androidx.compose.foundation.layout.fillMaxSize
-<<<<<<< HEAD
-=======
 import androidx.compose.foundation.layout.fillMaxWidth
->>>>>>> 3d4510a6
 import androidx.compose.foundation.layout.size
 import androidx.compose.foundation.text.BasicSecureTextField
 import androidx.compose.foundation.text.selection.FakeTextToolbar
@@ -47,10 +44,7 @@
 import androidx.compose.ui.test.SemanticsMatcher.Companion.expectValue
 import androidx.compose.ui.test.assert
 import androidx.compose.ui.test.assertIsFocused
-<<<<<<< HEAD
-=======
 import androidx.compose.ui.test.assertWidthIsEqualTo
->>>>>>> 3d4510a6
 import androidx.compose.ui.test.isEditable
 import androidx.compose.ui.test.junit4.createComposeRule
 import androidx.compose.ui.test.onNodeWithTag
@@ -390,35 +384,17 @@
     fun semantics_copy() {
         val state = TextFieldState("Hello World!")
         inputMethodInterceptor.setContent {
-<<<<<<< HEAD
-            CompositionLocalProvider(LocalClipboardManager provides clipboardManager) {
-                BasicSecureTextField(state = state, modifier = Modifier.testTag(Tag))
-            }
-        }
-
-        rule.onNodeWithTag(Tag).performTextInputSelection(TextRange(0, 5))
-        rule.onNodeWithTag(Tag).performSemanticsAction(SemanticsActions.CopyText)
-
-        rule.runOnIdle { assertThat(clipboardManager.getText()?.toString()).isEqualTo("initial") }
-=======
             BasicSecureTextField(state = state, modifier = Modifier.testTag(Tag))
         }
 
         rule.onNodeWithTag(Tag).assert(SemanticsMatcher.keyNotDefined(SemanticsActions.CopyText))
->>>>>>> 3d4510a6
     }
 
     @Test
     fun semantics_cut() {
         val state = TextFieldState("Hello World!")
         inputMethodInterceptor.setContent {
-<<<<<<< HEAD
-            CompositionLocalProvider(LocalClipboardManager provides clipboardManager) {
-                BasicSecureTextField(state = state, modifier = Modifier.testTag(Tag))
-            }
-=======
             BasicSecureTextField(state = state, modifier = Modifier.testTag(Tag))
->>>>>>> 3d4510a6
         }
 
         rule.onNodeWithTag(Tag).assert(SemanticsMatcher.keyNotDefined(SemanticsActions.CutText))
@@ -431,11 +407,7 @@
         var showMenuRequested = false
         val textToolbar =
             FakeTextToolbar(
-<<<<<<< HEAD
-                onShowMenu = { _, onCopyRequested, _, onCutRequested, _ ->
-=======
                 onShowMenu = { _, onCopyRequested, _, onCutRequested, _, _ ->
->>>>>>> 3d4510a6
                     showMenuRequested = true
                     copyOptionAvailable = onCopyRequested != null
                     cutOptionAvailable = onCutRequested != null
@@ -542,8 +514,6 @@
 
         rule.onNodeWithTag(Tag).assert(isEditable())
     }
-<<<<<<< HEAD
-=======
 
     @Test
     fun minConstraints_arePassedDown() {
@@ -560,5 +530,4 @@
 
         rule.onNodeWithTag(Tag).assertWidthIsEqualTo(with(rule.density) { width.toDp() })
     }
->>>>>>> 3d4510a6
 }