/*
 * Copyright 2022 The Android Open Source Project
 *
 * Licensed under the Apache License, Version 2.0 (the "License");
 * you may not use this file except in compliance with the License.
 * You may obtain a copy of the License at
 *
 *      http://www.apache.org/licenses/LICENSE-2.0
 *
 * Unless required by applicable law or agreed to in writing, software
 * distributed under the License is distributed on an "AS IS" BASIS,
 * WITHOUT WARRANTIES OR CONDITIONS OF ANY KIND, either express or implied.
 * See the License for the specific language governing permissions and
 * limitations under the License.
 */

package androidx.compose.foundation.gestures.snapping

import androidx.compose.animation.SplineBasedFloatDecayAnimationSpec
import androidx.compose.animation.core.AnimationSpec
import androidx.compose.animation.core.AnimationVector
import androidx.compose.animation.core.DecayAnimationSpec
import androidx.compose.animation.core.FloatDecayAnimationSpec
import androidx.compose.animation.core.TwoWayConverter
import androidx.compose.animation.core.VectorizedAnimationSpec
import androidx.compose.animation.core.calculateTargetValue
import androidx.compose.animation.core.generateDecayAnimationSpec
import androidx.compose.animation.core.spring
import androidx.compose.foundation.AutoTestFrameClock
import androidx.compose.foundation.TestScrollMotionDurationScale
import androidx.compose.foundation.gestures.FlingBehavior
import androidx.compose.foundation.gestures.ScrollScope
import androidx.compose.foundation.gestures.TargetedFlingBehavior
import androidx.compose.foundation.gestures.rememberScrollableState
import androidx.compose.foundation.layout.Box
import androidx.compose.foundation.layout.fillMaxSize
import androidx.compose.foundation.layout.fillMaxWidth
import androidx.compose.foundation.layout.size
import androidx.compose.foundation.lazy.LazyListState
import androidx.compose.foundation.lazy.LazyRow
import androidx.compose.foundation.text.BasicText
import androidx.compose.foundation.text.matchers.assertThat
import androidx.compose.runtime.Composable
import androidx.compose.runtime.LaunchedEffect
import androidx.compose.runtime.getValue
import androidx.compose.runtime.mutableStateOf
import androidx.compose.runtime.remember
import androidx.compose.runtime.rememberCoroutineScope
import androidx.compose.runtime.setValue
import androidx.compose.ui.Modifier
import androidx.compose.ui.platform.testTag
import androidx.compose.ui.test.junit4.createComposeRule
import androidx.compose.ui.test.onNodeWithTag
import androidx.compose.ui.test.performTouchInput
import androidx.compose.ui.test.swipeWithVelocity
import androidx.compose.ui.unit.dp
import androidx.test.ext.junit.runners.AndroidJUnit4
import androidx.test.filters.MediumTest
import com.google.common.truth.Truth
import kotlin.math.absoluteValue
import kotlin.test.assertEquals
import kotlin.test.assertNotEquals
import kotlin.test.assertTrue
import kotlinx.coroutines.CancellationException
import kotlinx.coroutines.CoroutineScope
import kotlinx.coroutines.launch
import kotlinx.coroutines.runBlocking
import kotlinx.coroutines.withContext
import org.junit.Rule
import org.junit.Test
import org.junit.runner.RunWith

@MediumTest
@RunWith(AndroidJUnit4::class)
class SnapFlingBehaviorTest {
    @get:Rule val rule = createComposeRule()

    private val inspectSpringAnimationSpec = InspectSpringAnimationSpec(spring())

    @Test
    fun remainingScrollOffset_cannotApproach_shouldRepresentJustSnappingOffsets() {
        val approachOffset = 0.0f
        val testLayoutInfoProvider = TestLayoutInfoProvider(approachOffset = approachOffset)
        lateinit var testFlingBehavior: TargetedFlingBehavior
        val scrollOffset = mutableListOf<Float>()
        rule.setContent {
            testFlingBehavior = rememberSnapFlingBehavior(testLayoutInfoProvider)
            VelocityEffect(
                testFlingBehavior,
                0.0f,
            ) { remainingScrollOffset ->
                scrollOffset.add(remainingScrollOffset)
            }
        }

        // Will Snap Back.
        rule.runOnIdle {
            assertEquals(scrollOffset.first(), approachOffset)
            assertEquals(scrollOffset[1], testLayoutInfoProvider.minOffset)
            assertEquals(scrollOffset.last(), 0f)
        }
    }

    @Test
    fun remainingScrollOffset_canApproach_shouldRepresentApproachAndSnapOffsets() {
        val approachOffset = 50f
        val testLayoutInfoProvider = TestLayoutInfoProvider(approachOffset = approachOffset)
        lateinit var testFlingBehavior: TargetedFlingBehavior
        val scrollOffset = mutableListOf<Float>()
        rule.setContent {
            testFlingBehavior = rememberSnapFlingBehavior(testLayoutInfoProvider)
            VelocityEffect(testFlingBehavior, TestVelocity) { remainingScrollOffset ->
                scrollOffset.add(remainingScrollOffset)
            }
        }

        rule.runOnIdle {
            assertEquals(scrollOffset.first(), approachOffset)
            assertTrue(scrollOffset.contains(testLayoutInfoProvider.maxOffset))
            assertEquals(scrollOffset.last(), 0f)
        }
    }

    @Test
    fun remainingScrollOffset_targetShouldChangeInAccordanceWithAnimation() {
        // Arrange
        val initialOffset = 50f
        val testLayoutInfoProvider = TestLayoutInfoProvider(approachOffset = initialOffset)
        lateinit var testFlingBehavior: TargetedFlingBehavior
        val scrollOffset = mutableListOf<Float>()
        rule.mainClock.autoAdvance = false
        rule.setContent {
            testFlingBehavior = rememberSnapFlingBehavior(testLayoutInfoProvider)
            VelocityEffect(testFlingBehavior, TestVelocity) { remainingScrollOffset ->
                scrollOffset.add(remainingScrollOffset)
            }
        }

        // assert the initial value emitted by remainingScrollOffset was the one provider by the
        // snap layout info provider
        assertEquals(scrollOffset.first(), initialOffset)

        // Act: Advance until we reach the maxOffset.
        rule.mainClock.advanceTimeUntil { scrollOffset.last() == testLayoutInfoProvider.maxOffset }

        rule.mainClock.autoAdvance = true
        // Assert
        rule.runOnIdle { assertEquals(scrollOffset.last(), 0f) }
    }

    @Test
    fun performFling_afterSnappingVelocity_everythingWasConsumed_shouldReturnNoVelocity() {
        val testLayoutInfoProvider = TestLayoutInfoProvider()
        var afterFlingVelocity = 0f
        rule.setContent {
            val scrollableState = rememberScrollableState(consumeScrollDelta = { it })
            val testFlingBehavior = rememberSnapFlingBehavior(testLayoutInfoProvider)

            LaunchedEffect(Unit) {
                scrollableState.scroll {
                    afterFlingVelocity = with(testFlingBehavior) { performFling(50000f) }
                }
            }
        }

        rule.runOnIdle { assertEquals(NoVelocity, afterFlingVelocity) }
    }

    @Test
    fun performFling_afterSnappingVelocity_didNotConsumeAllScroll_shouldReturnRemainingVelocity() {
        val testLayoutInfoProvider = TestLayoutInfoProvider()
        var afterFlingVelocity = 0f
        rule.setContent {
            // Consume only half
            val scrollableState = rememberScrollableState(consumeScrollDelta = { it / 2f })
            val testFlingBehavior = rememberSnapFlingBehavior(testLayoutInfoProvider)

            LaunchedEffect(Unit) {
                scrollableState.scroll {
                    afterFlingVelocity = with(testFlingBehavior) { performFling(50000f) }
                }
            }
        }

        rule.runOnIdle { assertNotEquals(NoVelocity, afterFlingVelocity) }
<<<<<<< HEAD
=======
    }

    @Test
    fun performFling_invalidOffsets_shouldNotPropagateNans_calculateSnapOffset() {
        val testLayoutInfoProvider =
            object : SnapLayoutInfoProvider {
                override fun calculateSnapOffset(velocity: Float): Float = Float.NaN
            }
        lateinit var testFlingBehavior: TargetedFlingBehavior
        val exception =
            kotlin.runCatching {
                rule.setContent {
                    testFlingBehavior = rememberSnapFlingBehavior(testLayoutInfoProvider)
                    VelocityEffect(testFlingBehavior, TestVelocity)
                }
            }
        assert(exception.isFailure)
    }

    @Test
    fun performFling_invalidOffsets_shouldNotPropagateNans_calculateApproachOffset() {
        val testLayoutInfoProvider =
            object : SnapLayoutInfoProvider {
                override fun calculateApproachOffset(velocity: Float, decayOffset: Float): Float =
                    Float.NaN

                override fun calculateSnapOffset(velocity: Float): Float = 0.0f
            }
        lateinit var testFlingBehavior: TargetedFlingBehavior
        val exception =
            kotlin.runCatching {
                rule.setContent {
                    testFlingBehavior = rememberSnapFlingBehavior(testLayoutInfoProvider)
                    VelocityEffect(testFlingBehavior, TestVelocity)
                }
            }
        assert(exception.isFailure)
>>>>>>> 3d4510a6
    }

    @Test
    fun findClosestOffset_noFlingDirection_shouldReturnAbsoluteDistance() {
        val testLayoutInfoProvider = TestLayoutInfoProvider()
        val offset = testLayoutInfoProvider.calculateSnapOffset(0f)
        assertEquals(offset, MinOffset)
    }

    @Test
    fun findClosestOffset_flingDirection_shouldReturnCorrectBound() {
        val testLayoutInfoProvider = TestLayoutInfoProvider()
        val forwardOffset =
            testLayoutInfoProvider.calculateSnapOffset(
                with(rule.density) { MinFlingVelocityDp.toPx() }
            )
        val backwardOffset =
            testLayoutInfoProvider.calculateSnapOffset(
                -with(rule.density) { MinFlingVelocityDp.toPx() }
            )
        assertEquals(forwardOffset, MaxOffset)
        assertEquals(backwardOffset, MinOffset)
    }

    @Test
    fun approach_cannotDecay_useLowVelocityApproachAndSnap() {
        val splineAnimationSpec =
            InspectSplineAnimationSpec(SplineBasedFloatDecayAnimationSpec(rule.density))
        val decaySpec: DecayAnimationSpec<Float> = splineAnimationSpec.generateDecayAnimationSpec()
        val canNotDecayApproach = decaySpec.calculateTargetValue(0.0f, TestVelocity) + 1
        val testLayoutInfoProvider =
            TestLayoutInfoProvider(maxOffset = 100f, approachOffset = canNotDecayApproach)

        rule.setContent {
            val testFlingBehavior =
                rememberSnapFlingBehavior(
                    snapLayoutInfoProvider = testLayoutInfoProvider,
                    highVelocityApproachSpec = decaySpec,
                    snapAnimationSpec = inspectSpringAnimationSpec
                )
            VelocityEffect(testFlingBehavior, TestVelocity)
        }

        rule.runOnIdle {
            assertEquals(0, splineAnimationSpec.animationWasExecutions)
            assertEquals(2, inspectSpringAnimationSpec.animationWasExecutions)
        }
    }

    @Test
    fun approach_canDecay_useHighVelocityApproachAndSnap() {
        val splineAnimationSpec =
            InspectSplineAnimationSpec(SplineBasedFloatDecayAnimationSpec(rule.density))
        val decaySpec: DecayAnimationSpec<Float> = splineAnimationSpec.generateDecayAnimationSpec()
        val canDecayApproach = decaySpec.calculateTargetValue(0.0f, TestVelocity) - 1
        val testLayoutInfoProvider =
            TestLayoutInfoProvider(maxOffset = 100f, approachOffset = canDecayApproach)

        rule.setContent {
            val testFlingBehavior =
                rememberSnapFlingBehavior(
                    snapLayoutInfoProvider = testLayoutInfoProvider,
                    highVelocityApproachSpec = decaySpec,
                    snapAnimationSpec = inspectSpringAnimationSpec
                )
            VelocityEffect(testFlingBehavior, TestVelocity)
        }

        rule.runOnIdle {
            assertEquals(1, splineAnimationSpec.animationWasExecutions)
            assertEquals(1, inspectSpringAnimationSpec.animationWasExecutions)
        }
    }

    @Test
    fun approach_usedDefaultApproach_useHighVelocityApproachAndSnap() {
        val splineAnimationSpec =
            InspectSplineAnimationSpec(SplineBasedFloatDecayAnimationSpec(rule.density))
        val decaySpec: DecayAnimationSpec<Float> = splineAnimationSpec.generateDecayAnimationSpec()

        val testLayoutInfoProvider = TestLayoutInfoProvider(approachOffset = Float.NaN)

        rule.setContent {
            val testFlingBehavior =
                rememberSnapFlingBehavior(
                    snapLayoutInfoProvider = testLayoutInfoProvider,
                    highVelocityApproachSpec = decaySpec,
                    snapAnimationSpec = inspectSpringAnimationSpec
                )
            VelocityEffect(testFlingBehavior, 5 * TestVelocity)
        }

        rule.runOnIdle {
            assertEquals(1, splineAnimationSpec.animationWasExecutions)
            assertEquals(1, inspectSpringAnimationSpec.animationWasExecutions)
        }
    }

    @Test
    fun approach_usedDefaultApproach_shouldDecay() {
        val splineAnimationSpec =
            InspectSplineAnimationSpec(SplineBasedFloatDecayAnimationSpec(rule.density))
        val decaySpec: DecayAnimationSpec<Float> = splineAnimationSpec.generateDecayAnimationSpec()
        val flingVelocity = 5 * TestVelocity
        val decayTargetOffset = decaySpec.calculateTargetValue(0.0f, flingVelocity)
        val testLayoutInfoProvider = TestLayoutInfoProvider(approachOffset = Float.NaN)
        var actualApproachOffset = 0f

        rule.mainClock.autoAdvance = false

        rule.setContent {
            val testFlingBehavior =
                rememberSnapFlingBehavior(
                    snapLayoutInfoProvider = testLayoutInfoProvider,
                    highVelocityApproachSpec = decaySpec,
                    snapAnimationSpec = inspectSpringAnimationSpec
                )
            VelocityEffect(testFlingBehavior, flingVelocity) {
                actualApproachOffset = it // note approach offset
            }
        }

        // wait for approach to start executing
        rule.mainClock.advanceTimeUntil { splineAnimationSpec.animationWasExecutions > 0 }

        rule.runOnIdle {
            Truth.assertThat(decayTargetOffset).isWithin(0.1f).of(actualApproachOffset)
        }
    }

    @Test
    fun approach_cannotDecay_shouldJustSnapToBound() {
        val splineAnimationSpec =
            InspectSplineAnimationSpec(SplineBasedFloatDecayAnimationSpec(rule.density))
        val decaySpec: DecayAnimationSpec<Float> = splineAnimationSpec.generateDecayAnimationSpec()
        val testLayoutInfoProvider = TestLayoutInfoProvider(approachOffset = MaxOffset)

        var animationOffset = 0f
        rule.setContent {
            val testFlingBehavior =
                rememberSnapFlingBehavior(
                    snapLayoutInfoProvider = testLayoutInfoProvider,
                    highVelocityApproachSpec = decaySpec,
                    snapAnimationSpec = inspectSpringAnimationSpec
                )
            VelocityEffect(testFlingBehavior, TestVelocity) {
                // note animation offset
                if (it > animationOffset) {
                    animationOffset = it
                }
            }
        }

        rule.runOnIdle {
            assertEquals(0, splineAnimationSpec.animationWasExecutions)
            Truth.assertThat(animationOffset).isWithin(0.1f).of(MaxOffset)
        }
    }

    @Suppress("Deprecation")
    @Test
    fun disableSystemAnimations_defaultFlingBehaviorShouldContinueToWork() {

        lateinit var defaultFlingBehavior: SnapFlingBehavior
        lateinit var scope: CoroutineScope
        val state = LazyListState()
        rule.setContent {
            scope = rememberCoroutineScope()
            defaultFlingBehavior = rememberSnapFlingBehavior(state) as SnapFlingBehavior

            LazyRow(
                modifier = Modifier.fillMaxWidth(),
                state = state,
                flingBehavior = defaultFlingBehavior as FlingBehavior
            ) {
                items(200) { Box(modifier = Modifier.size(20.dp)) }
            }
        }

        // Act: Stop clock and fling, one frame should not settle immediately.
        rule.mainClock.autoAdvance = false
        scope.launch { state.scroll { with(defaultFlingBehavior) { performFling(10000f) } } }
        rule.mainClock.advanceTimeByFrame()

        // Assert
        rule.runOnIdle { Truth.assertThat(state.firstVisibleItemIndex).isEqualTo(0) }

        rule.mainClock.autoAdvance = true

        val previousIndex = state.firstVisibleItemIndex

        // Simulate turning off system wide animation
        scope.launch {
            state.scroll {
                withContext(TestScrollMotionDurationScale(0f)) {
                    with(defaultFlingBehavior) { performFling(10000f) }
                }
            }
        }

        // Act: Stop clock and fling, one frame should not settle immediately.
        rule.mainClock.autoAdvance = false
        scope.launch { state.scroll { with(defaultFlingBehavior) { performFling(10000f) } } }
        rule.mainClock.advanceTimeByFrame()

        // Assert
        rule.runOnIdle { Truth.assertThat(state.firstVisibleItemIndex).isEqualTo(previousIndex) }

        rule.mainClock.autoAdvance = true

        // Assert: let it settle
        rule.runOnIdle { Truth.assertThat(state.firstVisibleItemIndex).isNotEqualTo(previousIndex) }
    }

    @Suppress("Deprecation")
    @Test
    fun defaultFlingBehavior_useScrollMotionDurationScale() {
        // Arrange
        var switchMotionDurationScale by mutableStateOf(false)
        lateinit var defaultFlingBehavior: SnapFlingBehavior
        lateinit var scope: CoroutineScope
        val state = LazyListState()
        rule.setContent {
            scope = rememberCoroutineScope()
            defaultFlingBehavior = rememberSnapFlingBehavior(state) as SnapFlingBehavior

            LazyRow(
                modifier = Modifier.testTag("snappingList").fillMaxSize(),
                state = state,
                flingBehavior = defaultFlingBehavior as FlingBehavior
            ) {
                items(200) {
                    Box(modifier = Modifier.size(150.dp)) { BasicText(text = it.toString()) }
                }
            }

            if (switchMotionDurationScale) {
                defaultFlingBehavior.motionScaleDuration = TestScrollMotionDurationScale(1f)
            } else {
                defaultFlingBehavior.motionScaleDuration = TestScrollMotionDurationScale(0f)
            }
        }

        // Act: Stop clock and fling, one frame should settle immediately.
        rule.mainClock.autoAdvance = false
        rule.onNodeWithTag("snappingList").performTouchInput {
            swipeWithVelocity(centerRight, center, 10000f)
        }
        rule.mainClock.advanceTimeByFrame()

        // Assert
        rule.runOnIdle { Truth.assertThat(state.firstVisibleItemIndex).isGreaterThan(0) }

        // Arrange
        rule.mainClock.autoAdvance = true
        switchMotionDurationScale = true // Let animations run normally
        rule.waitForIdle()

        val previousIndex = state.firstVisibleItemIndex
        // Act: Stop clock and fling, one frame should not settle.
        rule.mainClock.autoAdvance = false
        scope.launch { state.scroll { with(defaultFlingBehavior) { performFling(10000f) } } }

        // Assert: First index hasn't changed because animation hasn't started
        rule.mainClock.advanceTimeByFrame()
        rule.runOnIdle { Truth.assertThat(state.firstVisibleItemIndex).isEqualTo(previousIndex) }
        rule.mainClock.autoAdvance = true

        // Wait for settling
        rule.runOnIdle { Truth.assertThat(state.firstVisibleItemIndex).isNotEqualTo(previousIndex) }
<<<<<<< HEAD
=======
    }

    @Test
    fun performFling_cancellationShouldTriggerAnimationCancellation() {
        val splineSpec =
            InspectSplineAnimationSpec(SplineBasedFloatDecayAnimationSpec(rule.density))
        val splineAnimation = splineSpec.generateDecayAnimationSpec<Float>()
        val springSpec = InspectSpringAnimationSpec(spring())
        val scrollScope =
            object : ScrollScope {
                override fun scrollBy(pixels: Float): Float {
                    throw CancellationException()
                }
            }

        val flingBehavior =
            snapFlingBehavior(
                TestLayoutInfoProvider(),
                decayAnimationSpec = splineAnimation,
                snapAnimationSpec = springSpec
            )

        rule.runOnUiThread {
            runBlocking(AutoTestFrameClock()) {
                with(scrollScope) { with(flingBehavior) { performFling(3000f) } }
            }
        }

        rule.runOnIdle { assertEquals(0, splineSpec.animationWasExecutions) }
>>>>>>> 3d4510a6
    }

    inner class TestLayoutInfoProvider(
        val minOffset: Float = MinOffset,
        val maxOffset: Float = MaxOffset,
        val approachOffset: Float = 0f
    ) : SnapLayoutInfoProvider {

        private fun calculateFinalSnappingItem(velocity: Float): FinalSnappingItem {
            return if (velocity.absoluteValue == 0.0f) {
                FinalSnappingItem.ClosestItem
            } else {
                if (velocity > 0) FinalSnappingItem.NextItem else FinalSnappingItem.PreviousItem
            }
        }

        override fun calculateSnapOffset(velocity: Float): Float {
            return calculateFinalOffset(calculateFinalSnappingItem(velocity), minOffset, maxOffset)
        }

        override fun calculateApproachOffset(velocity: Float, decayOffset: Float): Float {
            return if (approachOffset.isNaN()) (decayOffset) else approachOffset
        }
    }
}

@Suppress("Deprecation")
@Composable
private fun VelocityEffect(
    testFlingBehavior: FlingBehavior,
    velocity: Float,
    onSettlingDistanceUpdated: (Float) -> Unit = {}
) {
    val scrollableState = rememberScrollableState(consumeScrollDelta = { it })
    LaunchedEffect(Unit) {
        scrollableState.scroll {
            with(testFlingBehavior as SnapFlingBehavior) {
                performFling(velocity, onSettlingDistanceUpdated)
            }
        }
    }
}

private class InspectSpringAnimationSpec(private val animation: AnimationSpec<Float>) :
    AnimationSpec<Float> {

    var animationWasExecutions = 0

    override fun <V : AnimationVector> vectorize(
        converter: TwoWayConverter<Float, V>
    ): VectorizedAnimationSpec<V> {
        animationWasExecutions++
        return animation.vectorize(converter)
    }
}

private class InspectSplineAnimationSpec(
    private val splineBasedFloatDecayAnimationSpec: SplineBasedFloatDecayAnimationSpec
) : FloatDecayAnimationSpec by splineBasedFloatDecayAnimationSpec {

    private var valueFromNanosCalls = 0
    val animationWasExecutions: Int
        get() = valueFromNanosCalls / 2

    override fun getValueFromNanos(
        playTimeNanos: Long,
        initialValue: Float,
        initialVelocity: Float
    ): Float {

        if (playTimeNanos == 0L) {
            valueFromNanosCalls++
        }

        return splineBasedFloatDecayAnimationSpec.getValueFromNanos(
            playTimeNanos,
            initialValue,
            initialVelocity
        )
    }
}

private const val TestVelocity = 1000f
private const val MinOffset = -200f
private const val MaxOffset = 300f

@Composable
private fun rememberSnapFlingBehavior(
    snapLayoutInfoProvider: SnapLayoutInfoProvider,
    highVelocityApproachSpec: DecayAnimationSpec<Float>,
    snapAnimationSpec: AnimationSpec<Float>
): FlingBehavior {

    return remember(snapLayoutInfoProvider, highVelocityApproachSpec) {
        snapFlingBehavior(
            snapLayoutInfoProvider = snapLayoutInfoProvider,
            decayAnimationSpec = highVelocityApproachSpec,
            snapAnimationSpec = snapAnimationSpec,
        )
    }
}<|MERGE_RESOLUTION|>--- conflicted
+++ resolved
@@ -183,8 +183,6 @@
         }
 
         rule.runOnIdle { assertNotEquals(NoVelocity, afterFlingVelocity) }
-<<<<<<< HEAD
-=======
     }
 
     @Test
@@ -222,7 +220,6 @@
                 }
             }
         assert(exception.isFailure)
->>>>>>> 3d4510a6
     }
 
     @Test
@@ -493,8 +490,6 @@
 
         // Wait for settling
         rule.runOnIdle { Truth.assertThat(state.firstVisibleItemIndex).isNotEqualTo(previousIndex) }
-<<<<<<< HEAD
-=======
     }
 
     @Test
@@ -524,7 +519,6 @@
         }
 
         rule.runOnIdle { assertEquals(0, splineSpec.animationWasExecutions) }
->>>>>>> 3d4510a6
     }
 
     inner class TestLayoutInfoProvider(
