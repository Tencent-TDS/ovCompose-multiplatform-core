/*
 * Copyright 2019 The Android Open Source Project
 *
 * Licensed under the Apache License, Version 2.0 (the "License");
 * you may not use this file except in compliance with the License.
 * You may obtain a copy of the License at
 *
 *      http://www.apache.org/licenses/LICENSE-2.0
 *
 * Unless required by applicable law or agreed to in writing, software
 * distributed under the License is distributed on an "AS IS" BASIS,
 * WITHOUT WARRANTIES OR CONDITIONS OF ANY KIND, either express or implied.
 * See the License for the specific language governing permissions and
 * limitations under the License.
 */

package androidx.compose.foundation.selection

import android.os.Build.VERSION.SDK_INT
import androidx.compose.foundation.TapIndicationDelay
import androidx.compose.foundation.TestIndication
import androidx.compose.foundation.TestIndicationNodeFactory
import androidx.compose.foundation.interaction.FocusInteraction
import androidx.compose.foundation.interaction.HoverInteraction
import androidx.compose.foundation.interaction.Interaction
import androidx.compose.foundation.interaction.InteractionSource
import androidx.compose.foundation.interaction.MutableInteractionSource
import androidx.compose.foundation.interaction.PressInteraction
import androidx.compose.foundation.layout.Box
import androidx.compose.foundation.layout.Column
import androidx.compose.foundation.layout.fillMaxSize
import androidx.compose.foundation.layout.padding
import androidx.compose.foundation.layout.requiredSize
import androidx.compose.foundation.rememberScrollState
import androidx.compose.foundation.setFocusableContent
import androidx.compose.foundation.text.BasicText
import androidx.compose.foundation.verticalScroll
import androidx.compose.runtime.getValue
import androidx.compose.runtime.mutableStateOf
import androidx.compose.runtime.remember
import androidx.compose.runtime.rememberCoroutineScope
import androidx.compose.runtime.setValue
import androidx.compose.testutils.assertModifierIsPure
import androidx.compose.testutils.first
import androidx.compose.ui.Modifier
import androidx.compose.ui.focus.FocusManager
import androidx.compose.ui.focus.FocusRequester
import androidx.compose.ui.focus.focusRequester
import androidx.compose.ui.geometry.Offset
import androidx.compose.ui.input.InputMode.Companion.Keyboard
import androidx.compose.ui.input.InputMode.Companion.Touch
import androidx.compose.ui.input.InputModeManager
import androidx.compose.ui.input.key.Key
import androidx.compose.ui.input.key.onKeyEvent
import androidx.compose.ui.platform.InspectableValue
import androidx.compose.ui.platform.LocalFocusManager
import androidx.compose.ui.platform.LocalInputModeManager
import androidx.compose.ui.platform.isDebugInspectorInfoEnabled
import androidx.compose.ui.platform.testTag
import androidx.compose.ui.semantics.SemanticsProperties
import androidx.compose.ui.state.ToggleableState
import androidx.compose.ui.test.ExperimentalTestApi
import androidx.compose.ui.test.SemanticsMatcher
import androidx.compose.ui.test.assert
import androidx.compose.ui.test.assertHasClickAction
import androidx.compose.ui.test.assertHeightIsEqualTo
import androidx.compose.ui.test.assertIsEnabled
import androidx.compose.ui.test.assertIsNotEnabled
import androidx.compose.ui.test.assertIsOff
import androidx.compose.ui.test.assertIsOn
import androidx.compose.ui.test.assertTouchHeightIsEqualTo
import androidx.compose.ui.test.assertTouchWidthIsEqualTo
import androidx.compose.ui.test.assertWidthIsEqualTo
import androidx.compose.ui.test.click
import androidx.compose.ui.test.isToggleable
import androidx.compose.ui.test.junit4.createComposeRule
import androidx.compose.ui.test.onNodeWithTag
import androidx.compose.ui.test.onNodeWithText
import androidx.compose.ui.test.performClick
import androidx.compose.ui.test.performKeyInput
import androidx.compose.ui.test.performMouseInput
import androidx.compose.ui.test.performTouchInput
import androidx.compose.ui.test.pressKey
import androidx.compose.ui.unit.dp
import androidx.test.ext.junit.runners.AndroidJUnit4
import androidx.test.filters.MediumTest
import androidx.test.platform.app.InstrumentationRegistry
import com.google.common.truth.Truth.assertThat
import kotlinx.coroutines.CoroutineScope
import kotlinx.coroutines.launch
import org.junit.After
import org.junit.Before
import org.junit.Rule
import org.junit.Test
import org.junit.runner.RunWith

@OptIn(ExperimentalTestApi::class)
@MediumTest
@RunWith(AndroidJUnit4::class)
class ToggleableTest {

    @get:Rule val rule = createComposeRule()

    @Before
    fun before() {
        isDebugInspectorInfoEnabled = true
    }

    @After
    fun after() {
        isDebugInspectorInfoEnabled = false
    }

    // TODO(b/267253920): Add a compose test API to set/reset InputMode.
    @After
    fun resetTouchMode() =
        with(InstrumentationRegistry.getInstrumentation()) {
            if (SDK_INT < 33) setInTouchMode(true) else resetInTouchMode()
        }

    @Test
    fun toggleableTest_defaultSemantics() {
        rule.setContent {
            Column {
                Box(
                    Modifier.triStateToggleable(state = ToggleableState.On, onClick = {})
                        .testTag("checkedToggleable"),
                    content = { BasicText("ToggleableText") }
                )
                Box(
                    Modifier.triStateToggleable(state = ToggleableState.Off, onClick = {})
                        .testTag("unCheckedToggleable"),
                    content = { BasicText("ToggleableText") }
                )
                Box(
                    Modifier.triStateToggleable(state = ToggleableState.Indeterminate, onClick = {})
                        .testTag("indeterminateToggleable"),
                    content = { BasicText("ToggleableText") }
                )
            }
        }

        fun hasIndeterminateState(): SemanticsMatcher =
            SemanticsMatcher.expectValue(
                SemanticsProperties.ToggleableState,
                ToggleableState.Indeterminate
            )

        fun roleNotSet(): SemanticsMatcher =
            SemanticsMatcher.keyNotDefined(SemanticsProperties.Role)

        rule
            .onNodeWithTag("checkedToggleable")
            .assert(roleNotSet())
            .assertIsEnabled()
            .assertIsOn()
            .assertHasClickAction()
        rule
            .onNodeWithTag("unCheckedToggleable")
            .assert(roleNotSet())
            .assertIsEnabled()
            .assertIsOff()
            .assertHasClickAction()
        rule
            .onNodeWithTag("indeterminateToggleable")
            .assert(roleNotSet())
            .assertIsEnabled()
            .assert(hasIndeterminateState())
            .assertHasClickAction()
    }

    @Test
    fun toggleableTest_booleanOverload_defaultSemantics() {
        rule.setContent {
            Column {
                Box(
                    Modifier.toggleable(value = true, onValueChange = {})
                        .testTag("checkedToggleable"),
                    content = { BasicText("ToggleableText") }
                )
                Box(
                    Modifier.toggleable(value = false, onValueChange = {})
                        .testTag("unCheckedToggleable"),
                    content = { BasicText("ToggleableText") }
                )
            }
        }

        rule
            .onNodeWithTag("checkedToggleable")
            .assertIsEnabled()
            .assertIsOn()
            .assertHasClickAction()
        rule
            .onNodeWithTag("unCheckedToggleable")
            .assertIsEnabled()
            .assertIsOff()
            .assertHasClickAction()
    }

    @Test
    fun toggleableTest_disabledSemantics() {
        rule.setContent {
            Box {
                Box(
                    Modifier.triStateToggleable(
                        state = ToggleableState.On,
                        onClick = {},
                        enabled = false
                    ),
                    content = { BasicText("ToggleableText") }
                )
            }
        }

        rule.onNode(isToggleable()).assertIsNotEnabled().assertHasClickAction()
    }

    @Test
    fun toggleableTest_toggle() {
        var checked = true
        val onCheckedChange: (Boolean) -> Unit = { checked = it }

        rule.setContent {
            Box {
                Box(
                    Modifier.toggleable(value = checked, onValueChange = onCheckedChange),
                    content = { BasicText("ToggleableText") }
                )
            }
        }

        rule.onNode(isToggleable()).performClick()

        rule.runOnIdle { assertThat(checked).isEqualTo(false) }
    }

    @Test
    fun toggleableTest_toggle_consumedWhenDisabled() {
        val enabled = mutableStateOf(false)
        var checked = true
        val onCheckedChange: (Boolean) -> Unit = { checked = it }
        var outerChecked = true
        val outerOnCheckedChange: (Boolean) -> Unit = { outerChecked = it }

        rule.setContent {
            Box(Modifier.toggleable(value = outerChecked, onValueChange = outerOnCheckedChange)) {
                BasicText(
                    "ToggleableText",
                    modifier =
                        Modifier.testTag("myToggleable")
                            .toggleable(
                                value = checked,
                                onValueChange = onCheckedChange,
                                enabled = enabled.value
                            )
                )
            }
        }

        rule.onNodeWithTag("myToggleable").performClick()

        rule.runOnIdle {
            assertThat(checked).isTrue()
            assertThat(outerChecked).isTrue()
            enabled.value = true
        }

        rule.onNodeWithTag("myToggleable").performClick()

        rule.runOnIdle {
            assertThat(checked).isFalse()
            assertThat(outerChecked).isTrue()
        }
    }

    @Test
    fun toggleableTest_interactionSource_noScrollableContainer() {
        val interactionSource = MutableInteractionSource()

        lateinit var scope: CoroutineScope

        rule.mainClock.autoAdvance = false

        rule.setContent {
            scope = rememberCoroutineScope()
            Box {
                Box(
                    Modifier.toggleable(
                        value = true,
                        interactionSource = interactionSource,
                        indication = null,
                        onValueChange = {}
                    )
                ) {
                    BasicText("ToggleableText")
                }
            }
        }

        val interactions = mutableListOf<Interaction>()

        scope.launch { interactionSource.interactions.collect { interactions.add(it) } }

        rule.runOnIdle { assertThat(interactions).isEmpty() }

        rule.onNodeWithText("ToggleableText").performTouchInput { down(center) }

        rule.runOnIdle {
            assertThat(interactions).hasSize(1)
            assertThat(interactions.first()).isInstanceOf(PressInteraction.Press::class.java)
        }

        rule.onNodeWithText("ToggleableText").performTouchInput { up() }

        rule.runOnIdle {
            assertThat(interactions).hasSize(2)
            assertThat(interactions.first()).isInstanceOf(PressInteraction.Press::class.java)
            assertThat(interactions[1]).isInstanceOf(PressInteraction.Release::class.java)
            assertThat((interactions[1] as PressInteraction.Release).press)
                .isEqualTo(interactions[0])
        }
    }

    @Test
    fun toggleableTest_interactionSource_resetWhenDisposed_noScrollableContainer() {
        val interactionSource = MutableInteractionSource()
        var emitToggleableText by mutableStateOf(true)

        lateinit var scope: CoroutineScope

        rule.mainClock.autoAdvance = false

        rule.setContent {
            scope = rememberCoroutineScope()
            Box {
                if (emitToggleableText) {
                    Box(
                        Modifier.toggleable(
                            value = true,
                            interactionSource = interactionSource,
                            indication = null,
                            onValueChange = {}
                        )
                    ) {
                        BasicText("ToggleableText")
                    }
                }
            }
        }

        val interactions = mutableListOf<Interaction>()

        scope.launch { interactionSource.interactions.collect { interactions.add(it) } }

        rule.runOnIdle { assertThat(interactions).isEmpty() }

        rule.onNodeWithText("ToggleableText").performTouchInput { down(center) }

        rule.runOnIdle {
            assertThat(interactions).hasSize(1)
            assertThat(interactions.first()).isInstanceOf(PressInteraction.Press::class.java)
        }

        // Dispose toggleable
        rule.runOnIdle { emitToggleableText = false }

        rule.mainClock.advanceTimeByFrame()

        rule.runOnIdle {
            assertThat(interactions).hasSize(2)
            assertThat(interactions.first()).isInstanceOf(PressInteraction.Press::class.java)
            assertThat(interactions[1]).isInstanceOf(PressInteraction.Cancel::class.java)
            assertThat((interactions[1] as PressInteraction.Cancel).press)
                .isEqualTo(interactions[0])
        }
    }

    @Test
    fun toggleableTest_interactionSource_scrollableContainer() {
        val interactionSource = MutableInteractionSource()

        lateinit var scope: CoroutineScope

        rule.mainClock.autoAdvance = false

        rule.setContent {
            scope = rememberCoroutineScope()
            Box(Modifier.verticalScroll(rememberScrollState())) {
                Box(
                    Modifier.toggleable(
                        value = true,
                        interactionSource = interactionSource,
                        indication = null,
                        onValueChange = {}
                    )
                ) {
                    BasicText("ToggleableText")
                }
            }
        }

        val interactions = mutableListOf<Interaction>()

        scope.launch { interactionSource.interactions.collect { interactions.add(it) } }

        rule.runOnIdle { assertThat(interactions).isEmpty() }

        rule.onNodeWithText("ToggleableText").performTouchInput { down(center) }

        // Advance past the tap timeout
        rule.mainClock.advanceTimeBy(TapIndicationDelay)

        rule.runOnIdle {
            assertThat(interactions).hasSize(1)
            assertThat(interactions.first()).isInstanceOf(PressInteraction.Press::class.java)
        }

        rule.onNodeWithText("ToggleableText").performTouchInput { up() }

        rule.runOnIdle {
            assertThat(interactions).hasSize(2)
            assertThat(interactions.first()).isInstanceOf(PressInteraction.Press::class.java)
            assertThat(interactions[1]).isInstanceOf(PressInteraction.Release::class.java)
            assertThat((interactions[1] as PressInteraction.Release).press)
                .isEqualTo(interactions[0])
        }
    }

    @Test
    fun toggleableTest_interactionSource_resetWhenDisposed_scrollableContainer() {
        val interactionSource = MutableInteractionSource()
        var emitToggleableText by mutableStateOf(true)

        lateinit var scope: CoroutineScope

        rule.mainClock.autoAdvance = false

        rule.setContent {
            scope = rememberCoroutineScope()
            Box(Modifier.verticalScroll(rememberScrollState())) {
                if (emitToggleableText) {
                    Box(
                        Modifier.toggleable(
                            value = true,
                            interactionSource = interactionSource,
                            indication = null,
                            onValueChange = {}
                        )
                    ) {
                        BasicText("ToggleableText")
                    }
                }
            }
        }

        val interactions = mutableListOf<Interaction>()

        scope.launch { interactionSource.interactions.collect { interactions.add(it) } }

        rule.runOnIdle { assertThat(interactions).isEmpty() }

        rule.onNodeWithText("ToggleableText").performTouchInput { down(center) }

        // Advance past the tap timeout
        rule.mainClock.advanceTimeBy(TapIndicationDelay)

        rule.runOnIdle {
            assertThat(interactions).hasSize(1)
            assertThat(interactions.first()).isInstanceOf(PressInteraction.Press::class.java)
        }

        // Dispose toggleable
        rule.runOnIdle { emitToggleableText = false }

        rule.mainClock.advanceTimeByFrame()

        rule.runOnIdle {
            assertThat(interactions).hasSize(2)
            assertThat(interactions.first()).isInstanceOf(PressInteraction.Press::class.java)
            assertThat(interactions[1]).isInstanceOf(PressInteraction.Cancel::class.java)
            assertThat((interactions[1] as PressInteraction.Cancel).press)
                .isEqualTo(interactions[0])
        }
    }

    @Test
    fun toggleableTest_interactionSource_hover() {
        val interactionSource = MutableInteractionSource()

        lateinit var scope: CoroutineScope

        rule.setContent {
            scope = rememberCoroutineScope()
            Box {
                Box(
                    Modifier.toggleable(
                        value = true,
                        interactionSource = interactionSource,
                        indication = null,
                        onValueChange = {}
                    )
                ) {
                    BasicText("ToggleableText")
                }
            }
        }

        val interactions = mutableListOf<Interaction>()

        scope.launch { interactionSource.interactions.collect { interactions.add(it) } }

        rule.runOnIdle { assertThat(interactions).isEmpty() }

        rule.onNodeWithText("ToggleableText").performMouseInput { enter(center) }

        rule.runOnIdle {
            assertThat(interactions).hasSize(1)
            assertThat(interactions.first()).isInstanceOf(HoverInteraction.Enter::class.java)
        }

        rule.onNodeWithText("ToggleableText").performMouseInput { exit(Offset(-1f, -1f)) }

        rule.runOnIdle {
            assertThat(interactions).hasSize(2)
            assertThat(interactions.first()).isInstanceOf(HoverInteraction.Enter::class.java)
            assertThat(interactions[1]).isInstanceOf(HoverInteraction.Exit::class.java)
            assertThat((interactions[1] as HoverInteraction.Exit).enter).isEqualTo(interactions[0])
        }
    }

    @Test
    fun toggleableTest_interactionSource_focus_inTouchMode() {
        val interactionSource = MutableInteractionSource()
        lateinit var scope: CoroutineScope
        val focusRequester = FocusRequester()
        lateinit var inputModeManager: InputModeManager

        rule.setContent {
            scope = rememberCoroutineScope()
            inputModeManager = LocalInputModeManager.current
            Box {
                Box(
                    Modifier.focusRequester(focusRequester)
                        .toggleable(
                            value = true,
                            interactionSource = interactionSource,
                            indication = null,
                            onValueChange = {}
                        )
                ) {
                    BasicText("ToggleableText")
                }
            }
        }

        val interactions = mutableListOf<Interaction>()

        scope.launch { interactionSource.interactions.collect { interactions.add(it) } }

        rule.runOnIdle { assertThat(interactions).isEmpty() }

        rule.runOnIdle {
<<<<<<< HEAD
            @OptIn(ExperimentalComposeUiApi::class) inputModeManager.requestInputMode(Touch)
=======
            inputModeManager.requestInputMode(Touch)
>>>>>>> 3d4510a6
            focusRequester.requestFocus()
        }

        // Touch mode by default, so we shouldn't be focused
        rule.runOnIdle { assertThat(interactions).isEmpty() }
    }

    @Test
    fun toggleableTest_interactionSource_focus_inKeyboardMode() {
        val interactionSource = MutableInteractionSource()
        lateinit var scope: CoroutineScope
        val focusRequester = FocusRequester()
        lateinit var focusManager: FocusManager
        lateinit var inputModeManager: InputModeManager

        rule.setFocusableContent {
            scope = rememberCoroutineScope()
            focusManager = LocalFocusManager.current
            inputModeManager = LocalInputModeManager.current
            Box {
                Box(
                    Modifier.focusRequester(focusRequester)
                        .toggleable(
                            value = true,
                            interactionSource = interactionSource,
                            indication = null,
                            onValueChange = {}
                        )
                ) {
                    BasicText("ToggleableText")
                }
            }
        }

        val interactions = mutableListOf<Interaction>()

        scope.launch { interactionSource.interactions.collect { interactions.add(it) } }

        rule.runOnIdle { assertThat(interactions).isEmpty() }

        rule.runOnIdle {
<<<<<<< HEAD
            @OptIn(ExperimentalComposeUiApi::class) inputModeManager.requestInputMode(Keyboard)
=======
            inputModeManager.requestInputMode(Keyboard)
>>>>>>> 3d4510a6
            focusRequester.requestFocus()
        }

        // Keyboard mode, so we should now be focused and see an interaction
        rule.runOnIdle {
            assertThat(interactions).hasSize(1)
            assertThat(interactions.first()).isInstanceOf(FocusInteraction.Focus::class.java)
        }

        rule.runOnIdle { focusManager.clearFocus() }

        rule.runOnIdle {
            assertThat(interactions).hasSize(2)
            assertThat(interactions.first()).isInstanceOf(FocusInteraction.Focus::class.java)
            assertThat(interactions[1]).isInstanceOf(FocusInteraction.Unfocus::class.java)
            assertThat((interactions[1] as FocusInteraction.Unfocus).focus)
                .isEqualTo(interactions[0])
        }
    }

    // TODO: b/202871171 - add test for changing between keyboard mode and touch mode, making sure
    // it resets existing focus

    @Test
    fun toggleableText_testInspectorValue_noIndication() {
        rule.setContent {
            val modifier = Modifier.toggleable(value = true, onValueChange = {}) as InspectableValue
            assertThat(modifier.nameFallback).isEqualTo("toggleable")
            assertThat(modifier.valueOverride).isNull()
            assertThat(modifier.inspectableElements.map { it.name }.asIterable())
                .containsExactly(
                    "value",
                    "enabled",
                    "role",
                    "onValueChange",
                )
        }
    }

    @Test
    fun toggleableTest_testInspectorValue_fullParams() {
        rule.setContent {
            val modifier =
                Modifier.toggleable(
                        value = true,
                        onValueChange = {},
                        interactionSource = remember { MutableInteractionSource() },
                        indication = null
                    )
                    .first() as InspectableValue
            assertThat(modifier.nameFallback).isEqualTo("toggleable")
            assertThat(modifier.valueOverride).isNull()
            assertThat(modifier.inspectableElements.map { it.name }.asIterable())
                .containsExactly(
                    "value",
                    "indicationNodeFactory",
                    "interactionSource",
                    "enabled",
                    "role",
                    "onValueChange"
                )
        }
    }

    @Test
    fun toggleableTest_testInspectorValueTriState_noIndication() {
        rule.setContent {
            val modifier =
                Modifier.triStateToggleable(state = ToggleableState.On, onClick = {})
                    as InspectableValue
            assertThat(modifier.nameFallback).isEqualTo("triStateToggleable")
            assertThat(modifier.valueOverride).isNull()
            assertThat(modifier.inspectableElements.map { it.name }.asIterable())
                .containsExactly(
                    "state",
                    "enabled",
                    "role",
                    "onClick",
                )
        }
    }

    @Test
    fun toggleableTest_testInspectorValueTriState_fullParams() {
        rule.setContent {
            val modifier =
                Modifier.triStateToggleable(
                        state = ToggleableState.On,
                        interactionSource = remember { MutableInteractionSource() },
                        indication = null,
                        onClick = {}
                    )
                    .first() as InspectableValue
            assertThat(modifier.nameFallback).isEqualTo("triStateToggleable")
            assertThat(modifier.valueOverride).isNull()
            assertThat(modifier.inspectableElements.map { it.name }.asIterable())
                .containsExactly(
                    "state",
                    "indicationNodeFactory",
                    "interactionSource",
                    "enabled",
                    "role",
                    "onClick"
                )
        }
    }

    @Test
    fun toggleable_minTouchTarget_clickOutsideLayoutBounds() {
        var toggled by mutableStateOf(false)
        val interactionSource = MutableInteractionSource()
        testToggleableMinTouchTarget {
            Modifier.toggleable(
                value = toggled,
                interactionSource = interactionSource,
                indication = null,
                onValueChange = { toggled = true }
            )
        }
    }

    @Test
    fun triStateToggleable_minTouchTarget_clickOutsideLayoutBounds() {
        var toggleableState by mutableStateOf(ToggleableState.Off)
        val interactionSource = MutableInteractionSource()
        testToggleableMinTouchTarget {
            Modifier.triStateToggleable(
                state = toggleableState,
                interactionSource = interactionSource,
                indication = null,
                onClick = { toggleableState = ToggleableState.On }
            )
        }
    }

    @Test
    fun triStateToggleable_noInteractionSource_minTouchTarget_clickOutsideLayoutBounds() {
        var toggleableState by mutableStateOf(ToggleableState.Off)
        testToggleableMinTouchTarget {
            Modifier.triStateToggleable(
                state = toggleableState,
                onClick = { toggleableState = ToggleableState.On }
            )
        }
    }

    private fun testToggleableMinTouchTarget(modifier: () -> Modifier): Unit =
        with(rule.density) {
            val tag = "toggleable"
            rule.setContent {
                Box(Modifier.fillMaxSize()) {
                    Box(modifier().requiredSize(2.dp).testTag(tag)) { BasicText("ToggleableText") }
                }
            }

            rule
                .onNodeWithTag(tag)
                .assertIsOff()
                .assertWidthIsEqualTo(2.dp)
                .assertHeightIsEqualTo(2.dp)
                .assertTouchWidthIsEqualTo(48.dp)
                .assertTouchHeightIsEqualTo(48.dp)
                .performTouchInput { click(position = Offset(-1f, -1f)) }
                .assertIsOn()
        }

    @Test
    @OptIn(ExperimentalTestApi::class)
    fun toggleableTest_clickWithEnterKey() {
        val focusRequester = FocusRequester()
        lateinit var inputModeManager: InputModeManager
        var toggled by mutableStateOf(false)
        rule.setContent {
            inputModeManager = LocalInputModeManager.current
            BasicText(
                "ToggleableText",
                modifier =
                    Modifier.testTag("toggleable").focusRequester(focusRequester).toggleable(
                        value = toggled
                    ) {
                        toggled = it
                    }
            )
        }

        rule.runOnIdle {
<<<<<<< HEAD
            @OptIn(ExperimentalComposeUiApi::class) inputModeManager.requestInputMode(Keyboard)
=======
            inputModeManager.requestInputMode(Keyboard)
>>>>>>> 3d4510a6
            focusRequester.requestFocus()
        }

        val toggleableNode = rule.onNodeWithTag("toggleable")
        rule.runOnIdle { assertThat(toggled).isFalse() }

        toggleableNode.performKeyInput { keyDown(Key.Enter) }
        rule.runOnIdle { assertThat(toggled).isFalse() }

        toggleableNode.performKeyInput { keyUp(Key.Enter) }
        rule.runOnIdle { assertThat(toggled).isTrue() }
    }

    @Test
    @OptIn(ExperimentalTestApi::class)
    fun toggleableTest_clickWithSpaceKey() {
        val focusRequester = FocusRequester()
        lateinit var inputModeManager: InputModeManager
        var toggled by mutableStateOf(false)
        rule.setContent {
            inputModeManager = LocalInputModeManager.current
            BasicText(
                "ToggleableText",
                modifier =
                    Modifier.testTag("toggleable").focusRequester(focusRequester).toggleable(
                        value = toggled
                    ) {
                        toggled = it
                    }
            )
        }

        rule.runOnIdle {
            inputModeManager.requestInputMode(Keyboard)
            focusRequester.requestFocus()
        }

        val toggleableNode = rule.onNodeWithTag("toggleable")
        rule.runOnIdle { assertThat(toggled).isFalse() }

        toggleableNode.performKeyInput { keyDown(Key.Spacebar) }
        rule.runOnIdle { assertThat(toggled).isFalse() }

        toggleableNode.performKeyInput { keyUp(Key.Spacebar) }
        rule.runOnIdle { assertThat(toggled).isTrue() }
    }

    @Test
    @OptIn(ExperimentalTestApi::class)
    fun toggleableTest_clickWithNumPadEnterKey() {
        val focusRequester = FocusRequester()
        var toggled by mutableStateOf(false)
        lateinit var inputModeManager: InputModeManager
        rule.setContent {
            inputModeManager = LocalInputModeManager.current
            BasicText(
                "ToggleableText",
                modifier =
                    Modifier.testTag("toggleable").focusRequester(focusRequester).toggleable(
                        value = toggled
                    ) {
                        toggled = it
                    }
            )
        }

        rule.runOnIdle {
<<<<<<< HEAD
            @OptIn(ExperimentalComposeUiApi::class) inputModeManager.requestInputMode(Keyboard)
=======
            inputModeManager.requestInputMode(Keyboard)
>>>>>>> 3d4510a6
            focusRequester.requestFocus()
        }

        val toggleableNode = rule.onNodeWithTag("toggleable")
        rule.runOnIdle { assertThat(toggled).isFalse() }

        toggleableNode.performKeyInput { keyDown(Key.NumPadEnter) }
        rule.runOnIdle { assertThat(toggled).isFalse() }

        toggleableNode.performKeyInput { keyUp(Key.NumPadEnter) }
        rule.runOnIdle { assertThat(toggled).isTrue() }
    }

    @Test
    @OptIn(ExperimentalTestApi::class)
    fun toggleableTest_clickWithDpadCenter() {
        val focusRequester = FocusRequester()
        var toggled by mutableStateOf(false)
        lateinit var inputModeManager: InputModeManager
        rule.setContent {
            inputModeManager = LocalInputModeManager.current
            BasicText(
                "ToggleableText",
                modifier =
                    Modifier.testTag("toggleable").focusRequester(focusRequester).toggleable(
                        value = toggled
                    ) {
                        toggled = it
                    }
            )
        }

        rule.runOnIdle {
<<<<<<< HEAD
            @OptIn(ExperimentalComposeUiApi::class) inputModeManager.requestInputMode(Keyboard)
=======
            inputModeManager.requestInputMode(Keyboard)
>>>>>>> 3d4510a6
            focusRequester.requestFocus()
        }

        val toggleableNode = rule.onNodeWithTag("toggleable")
        rule.runOnIdle { assertThat(toggled).isFalse() }

        toggleableNode.performKeyInput { keyDown(Key.DirectionCenter) }
        rule.runOnIdle { assertThat(toggled).isFalse() }

        toggleableNode.performKeyInput { keyUp(Key.DirectionCenter) }
        rule.runOnIdle { assertThat(toggled).isTrue() }
    }

    @Test
    @OptIn(ExperimentalTestApi::class)
    fun toggleableTest_clickWithEnterKey_triStateToggleable() {
        val focusRequester = FocusRequester()
        var toggled by mutableStateOf(false)
        lateinit var inputModeManager: InputModeManager
        rule.setContent {
            inputModeManager = LocalInputModeManager.current
            BasicText(
                "ToggleableText",
                modifier =
                    Modifier.testTag("toggleable")
                        .focusRequester(focusRequester)
                        .triStateToggleable(ToggleableState(toggled)) { toggled = !toggled }
            )
        }

        rule.runOnIdle {
<<<<<<< HEAD
            @OptIn(ExperimentalComposeUiApi::class) inputModeManager.requestInputMode(Keyboard)
=======
            inputModeManager.requestInputMode(Keyboard)
>>>>>>> 3d4510a6
            focusRequester.requestFocus()
        }

        val toggleableNode = rule.onNodeWithTag("toggleable")
        rule.runOnIdle { assertThat(toggled).isFalse() }

        toggleableNode.performKeyInput { keyDown(Key.Enter) }
        rule.runOnIdle { assertThat(toggled).isFalse() }

        toggleableNode.performKeyInput { keyUp(Key.Enter) }
        rule.runOnIdle { assertThat(toggled).isTrue() }
    }

    @Test
    @OptIn(ExperimentalTestApi::class)
    fun toggleableTest_enterKey_emitsIndication() {
        val interactionSource = MutableInteractionSource()
        val focusRequester = FocusRequester()
        lateinit var scope: CoroutineScope
        lateinit var inputModeManager: InputModeManager
        rule.setContent {
            inputModeManager = LocalInputModeManager.current
            scope = rememberCoroutineScope()
            Box(Modifier.padding(10.dp)) {
                BasicText(
                    "ToggleableText",
                    modifier =
                        Modifier.testTag("toggleable").focusRequester(focusRequester).toggleable(
                            value = false,
                            interactionSource = interactionSource,
                            indication = null
                        ) {}
                )
            }
        }

        rule.runOnIdle {
<<<<<<< HEAD
            @OptIn(ExperimentalComposeUiApi::class) inputModeManager.requestInputMode(Keyboard)
=======
            inputModeManager.requestInputMode(Keyboard)
>>>>>>> 3d4510a6
            focusRequester.requestFocus()
        }

        val interactions = mutableListOf<Interaction>()
        scope.launch { interactionSource.interactions.collect { interactions.add(it) } }

        rule.onNodeWithTag("toggleable").performKeyInput { keyDown(Key.Enter) }

        rule.runOnIdle {
            assertThat(interactions).hasSize(1)
            assertThat(interactions.first()).isInstanceOf(PressInteraction.Press::class.java)
        }

        rule.onNodeWithTag("toggleable").performKeyInput { keyUp(Key.Enter) }

        rule.runOnIdle {
            assertThat(interactions).hasSize(2)
            assertThat(interactions.first()).isInstanceOf(PressInteraction.Press::class.java)
            assertThat(interactions.last()).isInstanceOf(PressInteraction.Release::class.java)
        }
    }

    @Test
    @OptIn(ExperimentalTestApi::class)
    fun toggleableTest_numPadEnterKey_emitsIndication() {
        val interactionSource = MutableInteractionSource()
        val focusRequester = FocusRequester()
        lateinit var scope: CoroutineScope
        lateinit var inputModeManager: InputModeManager

        rule.setContent {
            scope = rememberCoroutineScope()
            inputModeManager = LocalInputModeManager.current
            Box(Modifier.padding(10.dp)) {
                BasicText(
                    "ToggleableText",
                    modifier =
                        Modifier.testTag("toggleable").focusRequester(focusRequester).toggleable(
                            value = false,
                            interactionSource = interactionSource,
                            indication = null
                        ) {}
                )
            }
        }

        rule.runOnIdle {
<<<<<<< HEAD
            @OptIn(ExperimentalComposeUiApi::class) inputModeManager.requestInputMode(Keyboard)
=======
            inputModeManager.requestInputMode(Keyboard)
>>>>>>> 3d4510a6
            focusRequester.requestFocus()
        }

        val interactions = mutableListOf<Interaction>()
        scope.launch { interactionSource.interactions.collect { interactions.add(it) } }

        rule.onNodeWithTag("toggleable").performKeyInput { keyDown(Key.NumPadEnter) }

        rule.runOnIdle {
            assertThat(interactions).hasSize(1)
            assertThat(interactions.first()).isInstanceOf(PressInteraction.Press::class.java)
        }

        rule.onNodeWithTag("toggleable").performKeyInput { keyUp(Key.NumPadEnter) }

        rule.runOnIdle {
            assertThat(interactions).hasSize(2)
            assertThat(interactions.first()).isInstanceOf(PressInteraction.Press::class.java)
            assertThat(interactions.last()).isInstanceOf(PressInteraction.Release::class.java)
        }
    }

    @Test
    @OptIn(ExperimentalTestApi::class)
    fun toggleableTest_dpadCenter_emitsIndication() {
        val interactionSource = MutableInteractionSource()
        val focusRequester = FocusRequester()
        lateinit var scope: CoroutineScope
        lateinit var inputModeManager: InputModeManager
        rule.setContent {
            scope = rememberCoroutineScope()
            inputModeManager = LocalInputModeManager.current
            Box(Modifier.padding(10.dp)) {
                BasicText(
                    "ToggleableText",
                    modifier =
                        Modifier.testTag("toggleable").focusRequester(focusRequester).toggleable(
                            value = false,
                            interactionSource = interactionSource,
                            indication = null
                        ) {}
                )
            }
        }

        rule.runOnIdle {
<<<<<<< HEAD
            @OptIn(ExperimentalComposeUiApi::class) inputModeManager.requestInputMode(Keyboard)
=======
            inputModeManager.requestInputMode(Keyboard)
>>>>>>> 3d4510a6
            focusRequester.requestFocus()
        }
        rule.waitForIdle()

        val interactions = mutableListOf<Interaction>()
        scope.launch { interactionSource.interactions.collect { interactions.add(it) } }

        rule.onNodeWithTag("toggleable").performKeyInput { keyDown(Key.DirectionCenter) }

        rule.runOnIdle {
            assertThat(interactions).hasSize(1)
            assertThat(interactions.first()).isInstanceOf(PressInteraction.Press::class.java)
        }

        rule.onNodeWithTag("toggleable").performKeyInput { keyUp(Key.DirectionCenter) }

        rule.runOnIdle {
            assertThat(interactions).hasSize(2)
            assertThat(interactions.first()).isInstanceOf(PressInteraction.Press::class.java)
            assertThat(interactions.last()).isInstanceOf(PressInteraction.Release::class.java)
        }
    }

    @Test
    @OptIn(ExperimentalTestApi::class)
    fun toggleableTest_otherKey_doesNotEmitIndication() {
        val interactionSource = MutableInteractionSource()
        val focusRequester = FocusRequester()
        lateinit var inputModeManager: InputModeManager
        lateinit var scope: CoroutineScope
        rule.setContent {
            scope = rememberCoroutineScope()
            inputModeManager = LocalInputModeManager.current
            Box(Modifier.padding(10.dp)) {
                BasicText(
                    "ToggleableText",
                    modifier =
                        Modifier.testTag("toggleable").focusRequester(focusRequester).toggleable(
                            value = false,
                            interactionSource = interactionSource,
                            indication = null
                        ) {}
                )
            }
        }

        rule.runOnIdle {
<<<<<<< HEAD
            @OptIn(ExperimentalComposeUiApi::class) inputModeManager.requestInputMode(Keyboard)
=======
            inputModeManager.requestInputMode(Keyboard)
>>>>>>> 3d4510a6
            focusRequester.requestFocus()
        }

        val interactions = mutableListOf<Interaction>()
        scope.launch { interactionSource.interactions.collect { interactions.add(it) } }

<<<<<<< HEAD
        rule.onNodeWithTag("toggleable").performKeyInput { pressKey(Key.Spacebar) }
=======
        rule.onNodeWithTag("toggleable").performKeyInput { pressKey(Key.Backspace) }
>>>>>>> 3d4510a6
        rule.runOnIdle { assertThat(interactions).isEmpty() }
    }

    @Test
    @OptIn(ExperimentalTestApi::class)
    fun toggleableTest_doubleEnterKey_emitsFurtherInteractions() {
        val interactionSource = MutableInteractionSource()
        val focusRequester = FocusRequester()
        lateinit var scope: CoroutineScope
        lateinit var inputModeManager: InputModeManager
        rule.setContent {
            scope = rememberCoroutineScope()
            inputModeManager = LocalInputModeManager.current
            Box(Modifier.padding(10.dp)) {
                BasicText(
                    "ToggleableText",
                    modifier =
                        Modifier.testTag("toggleable").focusRequester(focusRequester).toggleable(
                            value = false,
                            interactionSource = interactionSource,
                            indication = null
                        ) {}
                )
            }
        }

        rule.runOnIdle {
<<<<<<< HEAD
            @OptIn(ExperimentalComposeUiApi::class) inputModeManager.requestInputMode(Keyboard)
=======
            inputModeManager.requestInputMode(Keyboard)
>>>>>>> 3d4510a6
            focusRequester.requestFocus()
        }

        val interactions = mutableListOf<Interaction>()
        scope.launch { interactionSource.interactions.collect { interactions.add(it) } }

        val toggleableNode = rule.onNodeWithTag("toggleable")

        toggleableNode.performKeyInput { pressKey(Key.Enter) }

        rule.runOnIdle {
            assertThat(interactions).hasSize(2)
            assertThat(interactions[0]).isInstanceOf(PressInteraction.Press::class.java)
            assertThat(interactions[1]).isInstanceOf(PressInteraction.Release::class.java)
        }

        toggleableNode.performKeyInput { keyDown(Key.Enter) }

        rule.runOnIdle {
            assertThat(interactions).hasSize(3)
            assertThat(interactions[0]).isInstanceOf(PressInteraction.Press::class.java)
            assertThat(interactions[1]).isInstanceOf(PressInteraction.Release::class.java)
            assertThat(interactions[2]).isInstanceOf(PressInteraction.Press::class.java)
        }

        toggleableNode.performKeyInput { keyUp(Key.Enter) }

        rule.runOnIdle {
            assertThat(interactions).hasSize(4)
            assertThat(interactions[0]).isInstanceOf(PressInteraction.Press::class.java)
            assertThat(interactions[1]).isInstanceOf(PressInteraction.Release::class.java)
            assertThat(interactions[2]).isInstanceOf(PressInteraction.Press::class.java)
            assertThat(interactions[3]).isInstanceOf(PressInteraction.Release::class.java)
        }
    }

    @Test
    @OptIn(ExperimentalTestApi::class)
    fun toggleableTest_repeatKeyEvents_doNotEmitFurtherInteractions() {
        val interactionSource = MutableInteractionSource()
        val focusRequester = FocusRequester()
        lateinit var scope: CoroutineScope
        lateinit var inputModeManager: InputModeManager
        var repeatCounter = 0
        rule.setContent {
            scope = rememberCoroutineScope()
            inputModeManager = LocalInputModeManager.current
            Box(Modifier.padding(10.dp)) {
                BasicText(
                    "ToggleableText",
                    modifier =
                        Modifier.testTag("toggleable")
                            .focusRequester(focusRequester)
                            .onKeyEvent {
                                if (it.nativeKeyEvent.repeatCount != 0) repeatCounter++
                                false
                            }
                            .toggleable(
                                value = false,
                                interactionSource = interactionSource,
                                indication = null,
                            ) {}
                )
            }
        }

        rule.runOnIdle {
<<<<<<< HEAD
            @OptIn(ExperimentalComposeUiApi::class) inputModeManager.requestInputMode(Keyboard)
=======
            inputModeManager.requestInputMode(Keyboard)
>>>>>>> 3d4510a6
            focusRequester.requestFocus()
        }

        val interactions = mutableListOf<Interaction>()
        scope.launch { interactionSource.interactions.collect { interactions.add(it) } }

        rule.onNodeWithTag("toggleable").performKeyInput {
            keyDown(Key.Enter)

            advanceEventTime(500) // First repeat
            advanceEventTime(50) // Second repeat
        }

        rule.runOnIdle {
            // Ensure that expected number of repeats occurred and did not cause press interactions.
            assertThat(repeatCounter).isEqualTo(2)
            assertThat(interactions).hasSize(1)
            assertThat(interactions.first()).isInstanceOf(PressInteraction.Press::class.java)
        }

        rule.onNodeWithTag("toggleable").performKeyInput { keyUp(Key.Enter) }

        rule.runOnIdle {
            assertThat(interactions).hasSize(2)
            assertThat(interactions.first()).isInstanceOf(PressInteraction.Press::class.java)
            assertThat(interactions.last()).isInstanceOf(PressInteraction.Release::class.java)
        }
    }

    @Test
    @OptIn(ExperimentalTestApi::class)
    fun toggleableTest_interruptedClick_emitsCancelIndication() {
        val interactionSource = MutableInteractionSource()
        val focusRequester = FocusRequester()
        val enabled = mutableStateOf(true)
        lateinit var scope: CoroutineScope
        lateinit var inputModeManager: InputModeManager

        rule.setContent {
            scope = rememberCoroutineScope()
            inputModeManager = LocalInputModeManager.current
            Box(Modifier.padding(10.dp)) {
                BasicText(
                    "ToggleableText",
                    modifier =
                        Modifier.testTag("toggleable").focusRequester(focusRequester).toggleable(
                            value = false,
                            interactionSource = interactionSource,
                            indication = null,
                            enabled = enabled.value
                        ) {}
                )
            }
        }

        rule.runOnIdle {
<<<<<<< HEAD
            @OptIn(ExperimentalComposeUiApi::class) inputModeManager.requestInputMode(Keyboard)
=======
            inputModeManager.requestInputMode(Keyboard)
>>>>>>> 3d4510a6
            focusRequester.requestFocus()
        }

        val interactions = mutableListOf<Interaction>()
        scope.launch { interactionSource.interactions.collect { interactions.add(it) } }

        val toggleableNode = rule.onNodeWithTag("toggleable")

        toggleableNode.performKeyInput { keyDown(Key.Enter) }

        rule.runOnIdle {
            assertThat(interactions).hasSize(1)
            assertThat(interactions.first()).isInstanceOf(PressInteraction.Press::class.java)
        }

        enabled.value = false

        toggleableNode.assertIsNotEnabled()

        rule.runOnIdle {
            // Filter out focus interactions.
            val pressInteractions = interactions.filterIsInstance<PressInteraction>()
            assertThat(pressInteractions).hasSize(2)
            assertThat(pressInteractions.first()).isInstanceOf(PressInteraction.Press::class.java)
            assertThat(pressInteractions.last()).isInstanceOf(PressInteraction.Cancel::class.java)
        }

        // Key releases should not result in interactions.
        toggleableNode.performKeyInput { keyUp(Key.Enter) }

        // Make sure nothing has changed.
        rule.runOnIdle {
            val pressInteractions = interactions.filterIsInstance<PressInteraction>()
            assertThat(pressInteractions).hasSize(2)
            assertThat(pressInteractions.first()).isInstanceOf(PressInteraction.Press::class.java)
            assertThat(pressInteractions.last()).isInstanceOf(PressInteraction.Cancel::class.java)
        }
    }

    @Test
    fun toggleableTest_noInteractionSource_lazilyCreated_pointerInput() {
        var created = false
        lateinit var interactionSource: InteractionSource
        val interactions = mutableListOf<Interaction>()
        val indication = TestIndicationNodeFactory { source, coroutineScope ->
            interactionSource = source
            created = true
            coroutineScope.launch {
                interactionSource.interactions.collect { interaction ->
                    interactions.add(interaction)
                }
            }
        }

        rule.setContent {
            Box(Modifier.padding(10.dp)) {
                BasicText(
                    "Toggleable",
                    modifier =
                        Modifier.testTag("toggleable").toggleable(
                            value = false,
                            interactionSource = null,
                            indication = indication
                        ) {}
                )
            }
        }

        rule.runOnIdle { assertThat(created).isFalse() }

        // The touch event should cause the indication node to be created
        rule.onNodeWithTag("toggleable").performTouchInput { down(center) }

        rule.runOnIdle {
            assertThat(created).isTrue()
            assertThat(interactions).hasSize(1)
            assertThat(interactions.first()).isInstanceOf(PressInteraction.Press::class.java)
        }
    }

    @Test
    fun triStateToggleable_noInteractionSource_lazilyCreated_pointerInput() {
        var created = false
        val state = ToggleableState(value = false)
        lateinit var interactionSource: InteractionSource
        val interactions = mutableListOf<Interaction>()
        val indication = TestIndicationNodeFactory { source, coroutineScope ->
            interactionSource = source
            created = true
            coroutineScope.launch {
                interactionSource.interactions.collect { interaction ->
                    interactions.add(interaction)
                }
            }
        }

        rule.setContent {
            Box(Modifier.padding(10.dp)) {
                BasicText(
                    "Toggleable",
                    modifier =
                        Modifier.testTag("toggleable").triStateToggleable(
                            state = state,
                            interactionSource = null,
                            indication = indication
                        ) {}
                )
            }
        }

        rule.runOnIdle { assertThat(created).isFalse() }

        // The touch event should cause the indication node to be created
        rule.onNodeWithTag("toggleable").performTouchInput { down(center) }

        rule.runOnIdle {
            assertThat(created).isTrue()
            assertThat(interactions).hasSize(1)
            assertThat(interactions.first()).isInstanceOf(PressInteraction.Press::class.java)
        }
    }

    @Test
    fun toggleable_composedOverload_nonEquality() {
        val onValueChange: (Boolean) -> Unit = {}
        val modifier1 = Modifier.toggleable(value = true, onValueChange = onValueChange)
        val modifier2 = Modifier.toggleable(value = true, onValueChange = onValueChange)

        // The composed overload can never compare equal
        assertThat(modifier1).isNotEqualTo(modifier2)
    }

    @Test
    fun toggleable_nullInteractionSourceNullIndication_equality() {
        val onValueChange: (Boolean) -> Unit = {}
        assertModifierIsPure { toggleInput ->
            Modifier.toggleable(
                value = toggleInput,
                interactionSource = null,
                indication = null,
                onValueChange = onValueChange
            )
        }
    }

    @Test
    fun toggleable_nonNullInteractionSourceNullIndication_equality() {
        val onValueChange: (Boolean) -> Unit = {}
        val interactionSource = MutableInteractionSource()
        assertModifierIsPure { toggleInput ->
            Modifier.toggleable(
                value = toggleInput,
                interactionSource = interactionSource,
                indication = null,
                onValueChange = onValueChange
            )
        }
    }

    @Test
    fun toggleable_nullInteractionSourceNonNullIndicationNodeFactory_equality() {
        val onValueChange: (Boolean) -> Unit = {}
        val indication = TestIndicationNodeFactory({}, { _, _ -> })
        assertModifierIsPure { toggleInput ->
            Modifier.toggleable(
                value = toggleInput,
                interactionSource = null,
                indication = indication,
                onValueChange = onValueChange
            )
        }
    }

    @Test
    fun toggleable_nullInteractionSourceNonNullIndication_nonEquality() {
        val onValueChange: (Boolean) -> Unit = {}
        val indication = TestIndication {}
        val modifier1 =
            Modifier.toggleable(
                value = true,
                interactionSource = null,
                indication = indication,
                onValueChange = onValueChange
            )
        val modifier2 =
            Modifier.toggleable(
                value = true,
                interactionSource = null,
                indication = indication,
                onValueChange = onValueChange
            )

        // Indication requires composed, so cannot compare equal
        assertThat(modifier1).isNotEqualTo(modifier2)
    }

    @Test
    fun toggleable_nonNullInteractionSourceNonNullIndicationNodeFactory_equality() {
        val onValueChange: (Boolean) -> Unit = {}
        val interactionSource = MutableInteractionSource()
        val indication = TestIndicationNodeFactory({}, { _, _ -> })
        assertModifierIsPure { toggleInput ->
            Modifier.toggleable(
                value = toggleInput,
                interactionSource = interactionSource,
                indication = indication,
                onValueChange = onValueChange
            )
        }
    }

    @Test
    fun toggleable_nonNullInteractionSourceNonNullIndication_nonEquality() {
        val onValueChange: (Boolean) -> Unit = {}
        val interactionSource = MutableInteractionSource()
        val indication = TestIndication {}
        val modifier1 =
            Modifier.toggleable(
                value = true,
                interactionSource = interactionSource,
                indication = indication,
                onValueChange = onValueChange
            )
        val modifier2 =
            Modifier.toggleable(
                value = true,
                interactionSource = interactionSource,
                indication = indication,
                onValueChange = onValueChange
            )

        // Indication requires composed, so cannot compare equal
        assertThat(modifier1).isNotEqualTo(modifier2)
    }

    @Test
    fun triStateToggleable_composedOverload_nonEquality() {
        val onClick = {}
        val modifier1 = Modifier.triStateToggleable(state = ToggleableState.On, onClick = onClick)
        val modifier2 = Modifier.triStateToggleable(state = ToggleableState.On, onClick = onClick)

        // The composed overload can never compare equal
        assertThat(modifier1).isNotEqualTo(modifier2)
    }

    @Test
    fun triStateToggleable_nullInteractionSourceNullIndication_equality() {
        val onClick = {}
        assertModifierIsPure { toggleInput ->
            Modifier.triStateToggleable(
                state = ToggleableState(toggleInput),
                interactionSource = null,
                indication = null,
                onClick = onClick
            )
        }
    }

    @Test
    fun triStateToggleable_nonNullInteractionSourceNullIndication_equality() {
        val onClick = {}
        val interactionSource = MutableInteractionSource()
        assertModifierIsPure { toggleInput ->
            Modifier.triStateToggleable(
                state = ToggleableState(toggleInput),
                interactionSource = interactionSource,
                indication = null,
                onClick = onClick
            )
        }
    }

    @Test
    fun triStateToggleable_nullInteractionSourceNonNullIndicationNodeFactory_equality() {
        val onClick = {}
        val indication = TestIndicationNodeFactory({}, { _, _ -> })
        assertModifierIsPure { toggleInput ->
            Modifier.triStateToggleable(
                state = ToggleableState(toggleInput),
                interactionSource = null,
                indication = indication,
                onClick = onClick
            )
        }
    }

    @Test
    fun triStateToggleable_nullInteractionSourceNonNullIndication_nonEquality() {
        val onClick = {}
        val indication = TestIndication {}
        val modifier1 =
            Modifier.triStateToggleable(
                state = ToggleableState.On,
                interactionSource = null,
                indication = indication,
                onClick = onClick
            )
        val modifier2 =
            Modifier.triStateToggleable(
                state = ToggleableState.On,
                interactionSource = null,
                indication = indication,
                onClick = onClick
            )

        // Indication requires composed, so cannot compare equal
        assertThat(modifier1).isNotEqualTo(modifier2)
    }

    @Test
    fun triStateToggleable_nonNullInteractionSourceNonNullIndicationNodeFactory_equality() {
        val onClick = {}
        val interactionSource = MutableInteractionSource()
        val indication = TestIndicationNodeFactory({}, { _, _ -> })
        assertModifierIsPure { toggleInput ->
            Modifier.triStateToggleable(
                state = ToggleableState(toggleInput),
                interactionSource = interactionSource,
                indication = indication,
                onClick = onClick
            )
        }
    }

    @Test
    fun triStateToggleable_nonNullInteractionSourceNonNullIndication_nonEquality() {
        val onClick = {}
        val interactionSource = MutableInteractionSource()
        val indication = TestIndication {}
        val modifier1 =
            Modifier.triStateToggleable(
                state = ToggleableState.On,
                interactionSource = interactionSource,
                indication = indication,
                onClick = onClick
            )
        val modifier2 =
            Modifier.triStateToggleable(
                state = ToggleableState.On,
                interactionSource = interactionSource,
                indication = indication,
                onClick = onClick
            )

        // Indication requires composed, so cannot compare equal
        assertThat(modifier1).isNotEqualTo(modifier2)
    }
}<|MERGE_RESOLUTION|>--- conflicted
+++ resolved
@@ -561,11 +561,7 @@
         rule.runOnIdle { assertThat(interactions).isEmpty() }
 
         rule.runOnIdle {
-<<<<<<< HEAD
-            @OptIn(ExperimentalComposeUiApi::class) inputModeManager.requestInputMode(Touch)
-=======
             inputModeManager.requestInputMode(Touch)
->>>>>>> 3d4510a6
             focusRequester.requestFocus()
         }
 
@@ -607,11 +603,7 @@
         rule.runOnIdle { assertThat(interactions).isEmpty() }
 
         rule.runOnIdle {
-<<<<<<< HEAD
-            @OptIn(ExperimentalComposeUiApi::class) inputModeManager.requestInputMode(Keyboard)
-=======
             inputModeManager.requestInputMode(Keyboard)
->>>>>>> 3d4510a6
             focusRequester.requestFocus()
         }
 
@@ -798,11 +790,7 @@
         }
 
         rule.runOnIdle {
-<<<<<<< HEAD
-            @OptIn(ExperimentalComposeUiApi::class) inputModeManager.requestInputMode(Keyboard)
-=======
             inputModeManager.requestInputMode(Keyboard)
->>>>>>> 3d4510a6
             focusRequester.requestFocus()
         }
 
@@ -870,11 +858,7 @@
         }
 
         rule.runOnIdle {
-<<<<<<< HEAD
-            @OptIn(ExperimentalComposeUiApi::class) inputModeManager.requestInputMode(Keyboard)
-=======
             inputModeManager.requestInputMode(Keyboard)
->>>>>>> 3d4510a6
             focusRequester.requestFocus()
         }
 
@@ -908,11 +892,7 @@
         }
 
         rule.runOnIdle {
-<<<<<<< HEAD
-            @OptIn(ExperimentalComposeUiApi::class) inputModeManager.requestInputMode(Keyboard)
-=======
             inputModeManager.requestInputMode(Keyboard)
->>>>>>> 3d4510a6
             focusRequester.requestFocus()
         }
 
@@ -944,11 +924,7 @@
         }
 
         rule.runOnIdle {
-<<<<<<< HEAD
-            @OptIn(ExperimentalComposeUiApi::class) inputModeManager.requestInputMode(Keyboard)
-=======
             inputModeManager.requestInputMode(Keyboard)
->>>>>>> 3d4510a6
             focusRequester.requestFocus()
         }
 
@@ -986,11 +962,7 @@
         }
 
         rule.runOnIdle {
-<<<<<<< HEAD
-            @OptIn(ExperimentalComposeUiApi::class) inputModeManager.requestInputMode(Keyboard)
-=======
             inputModeManager.requestInputMode(Keyboard)
->>>>>>> 3d4510a6
             focusRequester.requestFocus()
         }
 
@@ -1038,11 +1010,7 @@
         }
 
         rule.runOnIdle {
-<<<<<<< HEAD
-            @OptIn(ExperimentalComposeUiApi::class) inputModeManager.requestInputMode(Keyboard)
-=======
             inputModeManager.requestInputMode(Keyboard)
->>>>>>> 3d4510a6
             focusRequester.requestFocus()
         }
 
@@ -1089,11 +1057,7 @@
         }
 
         rule.runOnIdle {
-<<<<<<< HEAD
-            @OptIn(ExperimentalComposeUiApi::class) inputModeManager.requestInputMode(Keyboard)
-=======
             inputModeManager.requestInputMode(Keyboard)
->>>>>>> 3d4510a6
             focusRequester.requestFocus()
         }
         rule.waitForIdle()
@@ -1141,22 +1105,14 @@
         }
 
         rule.runOnIdle {
-<<<<<<< HEAD
-            @OptIn(ExperimentalComposeUiApi::class) inputModeManager.requestInputMode(Keyboard)
-=======
             inputModeManager.requestInputMode(Keyboard)
->>>>>>> 3d4510a6
             focusRequester.requestFocus()
         }
 
         val interactions = mutableListOf<Interaction>()
         scope.launch { interactionSource.interactions.collect { interactions.add(it) } }
 
-<<<<<<< HEAD
-        rule.onNodeWithTag("toggleable").performKeyInput { pressKey(Key.Spacebar) }
-=======
         rule.onNodeWithTag("toggleable").performKeyInput { pressKey(Key.Backspace) }
->>>>>>> 3d4510a6
         rule.runOnIdle { assertThat(interactions).isEmpty() }
     }
 
@@ -1184,11 +1140,7 @@
         }
 
         rule.runOnIdle {
-<<<<<<< HEAD
-            @OptIn(ExperimentalComposeUiApi::class) inputModeManager.requestInputMode(Keyboard)
-=======
             inputModeManager.requestInputMode(Keyboard)
->>>>>>> 3d4510a6
             focusRequester.requestFocus()
         }
 
@@ -1256,11 +1208,7 @@
         }
 
         rule.runOnIdle {
-<<<<<<< HEAD
-            @OptIn(ExperimentalComposeUiApi::class) inputModeManager.requestInputMode(Keyboard)
-=======
             inputModeManager.requestInputMode(Keyboard)
->>>>>>> 3d4510a6
             focusRequester.requestFocus()
         }
 
@@ -1317,11 +1265,7 @@
         }
 
         rule.runOnIdle {
-<<<<<<< HEAD
-            @OptIn(ExperimentalComposeUiApi::class) inputModeManager.requestInputMode(Keyboard)
-=======
             inputModeManager.requestInputMode(Keyboard)
->>>>>>> 3d4510a6
             focusRequester.requestFocus()
         }
 
