--- conflicted
+++ resolved
@@ -86,10 +86,6 @@
                 this@StatelessInputConnectionTest.onImeAction?.invoke(imeAction)
             }
 
-<<<<<<< HEAD
-            override fun requestEdit(block: EditingBuffer.() -> Unit) {
-                onRequestEdit?.invoke(block)
-=======
             override fun mapFromTransformed(range: TextRange): TextRange {
                 mapFromTransformedCalled = range
                 return state.mapFromTransformed(range)
@@ -120,7 +116,6 @@
                     edits.clear()
                 }
                 return batchDepth > 0
->>>>>>> 3d4510a6
             }
 
             override fun sendKeyEvent(keyEvent: KeyEvent) {
@@ -147,23 +142,15 @@
             }
         }
 
-<<<<<<< HEAD
-    private var state: TextFieldState = TextFieldState()
-=======
     private var edits = mutableVectorOf<TextFieldBuffer.() -> Unit>()
     private var state: TransformedTextFieldState = TransformedTextFieldState(TextFieldState())
->>>>>>> 3d4510a6
     private var value: TextFieldCharSequence = TextFieldCharSequence()
         set(value) {
             field = value
             state = TransformedTextFieldState(TextFieldState(value.toString(), value.selection))
         }
 
-<<<<<<< HEAD
-    private var onRequestEdit: ((EditingBuffer.() -> Unit) -> Unit)? = null
-=======
     private var onRequestEdit: ((TextFieldBuffer.() -> Unit) -> Unit)? = null
->>>>>>> 3d4510a6
     private var onSendKeyEvent: ((KeyEvent) -> Unit)? = null
     private var onImeAction: ((ImeAction) -> Unit)? = null
     private var onCommitContent: ((TransferableContent) -> Boolean)? = null
@@ -289,19 +276,6 @@
                 extras
             )
 
-<<<<<<< HEAD
-        Truth.assertThat(transferableContent).isNotNull()
-        Truth.assertThat(transferableContent?.clipEntry).isNotNull()
-        Truth.assertThat(transferableContent?.clipEntry?.firstUriOrNull()).isEqualTo(contentUri)
-        Truth.assertThat(transferableContent?.clipEntry?.clipData?.itemCount).isEqualTo(1)
-        Truth.assertThat(transferableContent?.clipMetadata?.clipDescription)
-            .isSameInstanceAs(description)
-
-        Truth.assertThat(transferableContent?.source).isEqualTo(TransferableContent.Source.Keyboard)
-        Truth.assertThat(transferableContent?.platformTransferableContent?.linkUri)
-            .isEqualTo(linkUri)
-        Truth.assertThat(transferableContent?.platformTransferableContent?.extras?.keySet())
-=======
         assertThat(transferableContent).isNotNull()
         assertThat(transferableContent?.clipEntry).isNotNull()
         assertThat(transferableContent?.clipEntry?.firstUriOrNull()).isEqualTo(contentUri)
@@ -311,7 +285,6 @@
         assertThat(transferableContent?.source).isEqualTo(TransferableContent.Source.Keyboard)
         assertThat(transferableContent?.platformTransferableContent?.linkUri).isEqualTo(linkUri)
         assertThat(transferableContent?.platformTransferableContent?.extras?.keySet())
->>>>>>> 3d4510a6
             .contains("key")
         assertThat(transferableContent?.platformTransferableContent?.extras?.keySet())
             .contains("EXTRA_INPUT_CONTENT_INFO")
@@ -370,19 +343,6 @@
                 extras
             )
 
-<<<<<<< HEAD
-        Truth.assertThat(transferableContent).isNotNull()
-        Truth.assertThat(transferableContent?.clipEntry).isNotNull()
-        Truth.assertThat(transferableContent?.clipEntry?.firstUriOrNull()).isEqualTo(contentUri)
-        Truth.assertThat(transferableContent?.clipEntry?.clipData?.itemCount).isEqualTo(1)
-        Truth.assertThat(transferableContent?.clipMetadata?.clipDescription)
-            .isSameInstanceAs(description)
-
-        Truth.assertThat(transferableContent?.source).isEqualTo(TransferableContent.Source.Keyboard)
-        Truth.assertThat(transferableContent?.platformTransferableContent?.linkUri)
-            .isEqualTo(linkUri)
-        Truth.assertThat(transferableContent?.platformTransferableContent?.extras?.keySet())
-=======
         assertThat(transferableContent).isNotNull()
         assertThat(transferableContent?.clipEntry).isNotNull()
         assertThat(transferableContent?.clipEntry?.firstUriOrNull()).isEqualTo(contentUri)
@@ -392,7 +352,6 @@
         assertThat(transferableContent?.source).isEqualTo(TransferableContent.Source.Keyboard)
         assertThat(transferableContent?.platformTransferableContent?.linkUri).isEqualTo(linkUri)
         assertThat(transferableContent?.platformTransferableContent?.extras?.keySet())
->>>>>>> 3d4510a6
             .contains("key")
         // Permissions do not exist below SDK 25
         assertThat(transferableContent?.platformTransferableContent?.extras?.keySet())
@@ -653,11 +612,7 @@
         ic.performEditorAction(EditorInfo.IME_ACTION_UNSPECIFIED)
         ic.performEditorAction(-1)
 
-<<<<<<< HEAD
-        Truth.assertThat(receivedImeActions)
-=======
         assertThat(receivedImeActions)
->>>>>>> 3d4510a6
             .isEqualTo(
                 listOf(
                     ImeAction.Done,
