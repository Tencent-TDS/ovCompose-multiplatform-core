--- conflicted
+++ resolved
@@ -18,10 +18,6 @@
 
 import androidx.compose.animation.SplineBasedFloatDecayAnimationSpec
 import androidx.compose.animation.core.generateDecayAnimationSpec
-<<<<<<< HEAD
-import androidx.compose.foundation.ExperimentalFoundationApi
-=======
->>>>>>> 3d4510a6
 import androidx.compose.foundation.OverscrollEffect
 import androidx.compose.foundation.anchoredDraggable.AnchoredDraggableTestValue.A
 import androidx.compose.foundation.anchoredDraggable.AnchoredDraggableTestValue.B
@@ -61,10 +57,6 @@
 
 @RunWith(Parameterized::class)
 @LargeTest
-<<<<<<< HEAD
-@OptIn(ExperimentalFoundationApi::class)
-=======
->>>>>>> 3d4510a6
 class AnchoredDraggableOverscrollTest(testNewBehavior: Boolean) :
     AnchoredDraggableBackwardsCompatibleTest(testNewBehavior) {
 
@@ -109,9 +101,6 @@
         // drag to positionB + overDrag
         rule.onNodeWithTag(AnchoredDraggableTestTag).performTouchInput {
             down(Offset(0f, 0f))
-<<<<<<< HEAD
-            moveBy(Offset(x = maxBound + overDrag, y = 0f))
-=======
             moveBy(Offset(x = maxBound + overDrag.x, y = 0f))
             up()
         }
@@ -167,7 +156,6 @@
         rule.onNodeWithTag(AnchoredDraggableTestTag).performTouchInput {
             down(Offset(0f, 0f))
             moveBy(Offset(x = maxBound + overDrag, y = maxBound + overDrag))
->>>>>>> 3d4510a6
             up()
         }
         rule.waitForIdle()
@@ -212,11 +200,7 @@
                         A at 0f
                         B at 250f
                     },
-<<<<<<< HEAD
-                orientation = Orientation.Horizontal,
-=======
                 orientation = orientation,
->>>>>>> 3d4510a6
                 overscrollEffect = overscrollEffect,
                 decayAnimationSpec =
                     SplineBasedFloatDecayAnimationSpec(rule.density).generateDecayAnimationSpec()
@@ -244,17 +228,11 @@
         assertThat(overscrollEffect.applyToFlingCalledCount).isEqualTo(0)
 
         rule.onNodeWithTag(AnchoredDraggableTestTag).performTouchInput {
-<<<<<<< HEAD
-            swipeWithVelocity(
-                start = Offset(left, 0f),
-                end = Offset(right / 2, 0f),
-=======
             val endPointX = if (orientation == Orientation.Horizontal) right else 0f
             val endPointY = if (orientation == Orientation.Vertical) bottom else 0f
             swipeWithVelocity(
                 start = Offset(left, 0f),
                 end = Offset(endPointX, endPointY),
->>>>>>> 3d4510a6
                 endVelocity = endVelocity
             )
         }
@@ -270,11 +248,6 @@
         assertThat(overscrollEffect.applyToFlingCalledCount).isEqualTo(1)
         // [flingOverscrollVelocity] would be slightly less than [endVelocity] as one animation
         // frame would be executed, which consumes some velocity
-<<<<<<< HEAD
-        assertThat(abs(overscrollEffect.flingOverscrollVelocity.x))
-            .isWithin(endVelocity * 0.005f)
-            .of(endVelocity)
-=======
         assertWithMessage("flingOverscrollVelocity.x for orientation $orientation")
             .that(abs(overscrollEffect.flingOverscrollVelocity.x))
             .isWithin(endVelocity * 0.005f)
@@ -293,7 +266,6 @@
     @Test
     fun anchoredDraggable_swipeWithVelocity_haveVelocityForOverscroll_vertical() {
         testSwipeWithVelocityDispatchesToOverscroll(Orientation.Vertical)
->>>>>>> 3d4510a6
     }
 
     @Test
