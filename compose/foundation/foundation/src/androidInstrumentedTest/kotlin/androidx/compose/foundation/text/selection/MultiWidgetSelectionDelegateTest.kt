--- conflicted
+++ resolved
@@ -2049,13 +2049,6 @@
         density: Density,
         maxLines: Int = Int.MAX_VALUE,
         constraints: Constraints = Constraints()
-<<<<<<< HEAD
-    ): TextLayoutResult {
-        val spanStyle = SpanStyle(fontSize = fontSize, fontFamily = fontFamily)
-        val annotatedString = AnnotatedString(text, spanStyle)
-        return TextDelegate(
-                text = annotatedString,
-=======
     ) =
         annotatedTextLayout(
             text = AnnotatedString(text, SpanStyle(fontSize = fontSize, fontFamily = fontFamily)),
@@ -2072,7 +2065,6 @@
     ): TextLayoutResult {
         return TextDelegate(
                 text = text,
->>>>>>> 3d4510a6
                 style = TextStyle(),
                 density = density,
                 maxLines = maxLines,
