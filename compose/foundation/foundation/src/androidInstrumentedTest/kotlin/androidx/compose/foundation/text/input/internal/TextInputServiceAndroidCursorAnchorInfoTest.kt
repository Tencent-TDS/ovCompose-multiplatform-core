/*
 * Copyright 2024 The Android Open Source Project
 *
 * Licensed under the Apache License, Version 2.0 (the "License");
 * you may not use this file except in compliance with the License.
 * You may obtain a copy of the License at
 *
 *      http://www.apache.org/licenses/LICENSE-2.0
 *
 * Unless required by applicable law or agreed to in writing, software
 * distributed under the License is distributed on an "AS IS" BASIS,
 * WITHOUT WARRANTIES OR CONDITIONS OF ANY KIND, either express or implied.
 * See the License for the specific language governing permissions and
 * limitations under the License.
 */

package androidx.compose.foundation.text.input.internal

import android.view.KeyEvent
import android.view.View
import android.view.inputmethod.CursorAnchorInfo
import android.view.inputmethod.EditorInfo
import android.view.inputmethod.ExtractedText
import android.view.inputmethod.InputConnection
import androidx.compose.foundation.text.KeyboardOptions
import androidx.compose.foundation.text.input.ComposeInputMethodManagerTestRule
import androidx.compose.foundation.text.input.TextFieldState
import androidx.compose.runtime.snapshots.ObserverHandle
import androidx.compose.runtime.snapshots.Snapshot
import androidx.compose.ui.geometry.Offset
import androidx.compose.ui.geometry.Rect
import androidx.compose.ui.graphics.Matrix
import androidx.compose.ui.layout.AlignmentLine
import androidx.compose.ui.layout.LayoutCoordinates
import androidx.compose.ui.platform.PlatformTextInputMethodRequest
import androidx.compose.ui.platform.PlatformTextInputSession
import androidx.compose.ui.test.junit4.createComposeRule
import androidx.compose.ui.text.TextRange
import androidx.compose.ui.text.TextStyle
import androidx.compose.ui.text.font.createFontFamilyResolver
import androidx.compose.ui.text.input.ImeOptions
import androidx.compose.ui.unit.Constraints
import androidx.compose.ui.unit.Density
import androidx.compose.ui.unit.IntSize
import androidx.compose.ui.unit.LayoutDirection
import androidx.compose.ui.unit.toSize
import androidx.test.ext.junit.runners.AndroidJUnit4
import androidx.test.filters.SmallTest
import androidx.test.platform.app.InstrumentationRegistry
import com.google.common.truth.Truth
import kotlinx.coroutines.CoroutineScope
import kotlinx.coroutines.Dispatchers
import kotlinx.coroutines.awaitCancellation
import kotlinx.coroutines.launch
import kotlinx.coroutines.test.TestScope
import org.junit.Rule
import org.junit.Test
import org.junit.runner.RunWith

@SmallTest
@RunWith(AndroidJUnit4::class)
internal class TextInputServiceAndroidCursorAnchorInfoTest {

    @get:Rule val rule = createComposeRule()

    @get:Rule
    val composeImmRule = ComposeInputMethodManagerTestRule().apply { setFactory { composeImm } }

    private val context = InstrumentationRegistry.getInstrumentation().context
    private val defaultDensity = Density(density = 1f)
    private val builder = CursorAnchorInfo.Builder()
    private val androidMatrix = android.graphics.Matrix()
    private val reportedCursorAnchorInfos = mutableListOf<CursorAnchorInfo>()

    private val composeImm =
        object : ComposeInputMethodManager {
            override fun updateCursorAnchorInfo(info: CursorAnchorInfo) {
                reportedCursorAnchorInfos += info
            }

            override fun restartInput() {}

            override fun showSoftInput() {}

            override fun hideSoftInput() {}

            override fun updateExtractedText(token: Int, extractedText: ExtractedText) {}

            override fun updateSelection(
                selectionStart: Int,
                selectionEnd: Int,
                compositionStart: Int,
                compositionEnd: Int
            ) {}

            override fun sendKeyEvent(event: KeyEvent) {}

            override fun startStylusHandwriting() {}

            override fun prepareStylusHandwritingDelegation() {}

            override fun acceptStylusHandwritingDelegation() {}
        }

    private lateinit var inputConnection: InputConnection
    private val session =
        object : PlatformTextInputSession {
            override val view = View(InstrumentationRegistry.getInstrumentation().context)

            override suspend fun startInputMethod(
                request: PlatformTextInputMethodRequest
            ): Nothing {
                inputConnection = request.createInputConnection(EditorInfo())
                awaitCancellation()
            }
        }

    private val layoutOffset = Offset(98f, 47f)
    private val coreNodeOffset = Offset(73f, 50f)
    private val coreNodeSize = IntSize(25, 51)
    private val decoratorNodeOffset = Offset(84f, 59f)
    private val decoratorNodeSize = IntSize(19, 66)
    private val layoutState =
        TextLayoutState().apply {
            textLayoutNodeCoordinates =
                TestLayoutCoordinates(windowOffset = layoutOffset, isAttached = true)
            coreNodeCoordinates =
                TestLayoutCoordinates(
                    windowOffset = coreNodeOffset,
                    size = coreNodeSize,
                    isAttached = true
                )
            decoratorNodeCoordinates =
                TestLayoutCoordinates(
                    windowOffset = decoratorNodeOffset,
                    size = decoratorNodeSize,
                    isAttached = true
                )
        }

    @Test
    fun requestCursorUpdates_immediate() = runTest {
        val textFieldState = TextFieldState("abc", initialSelection = TextRange(2))
        backgroundScope.startFakeTextInputSession(textFieldState)

        // This requests a single update, immediately, with no future monitoring.
        inputConnection.requestCursorUpdates(InputConnection.CURSOR_UPDATE_IMMEDIATE)

        // Immediate update.
        val expectedInfo =
            builder.build(
                text = textFieldState.text,
                selection = textFieldState.selection,
                composition = textFieldState.composition,
                textLayoutResult = layoutState.layoutResult!!,
                matrix = getAndroidMatrix(layoutOffset),
                innerTextFieldBounds = Rect(coreNodeOffset - layoutOffset, coreNodeSize.toSize()),
                decorationBoxBounds =
                    Rect(decoratorNodeOffset - layoutOffset, decoratorNodeSize.toSize()),
            )
        Truth.assertThat(reportedCursorAnchorInfos).containsExactly(expectedInfo)
        reportedCursorAnchorInfos.clear()

        // Trigger new layout.
        layoutState.coreNodeCoordinates =
            TestLayoutCoordinates(windowOffset = Offset(67f, 89f), isAttached = true)

        // No further updates since monitoring is off
        Truth.assertThat(reportedCursorAnchorInfos).isEmpty()
    }

    @Test
    fun requestCursorUpdates_immediate_beforeUpdateTextLayoutResult() = runTest {
        val textFieldState = TextFieldState("abc", initialSelection = TextRange(2))
        val transformedState =
            TransformedTextFieldState(
                textFieldState = textFieldState,
                inputTransformation = null,
                codepointTransformation = null
            )

        backgroundScope.launch(Dispatchers.Unconfined) {
            session.platformSpecificTextInputSession(
                state = transformedState,
                layoutState = layoutState,
                imeOptions = ImeOptions.Default,
                receiveContentConfiguration = null,
                onImeAction = null,
            )
        }

        // This requests a single update, immediately, with no future monitoring.
        inputConnection.requestCursorUpdates(InputConnection.CURSOR_UPDATE_IMMEDIATE)

        Truth.assertThat(reportedCursorAnchorInfos).isEmpty()
    }

    @Test
    fun requestCursorUpdates_monitor() = runTest {
        val textFieldState = TextFieldState("abc", initialSelection = TextRange(2))
        backgroundScope.startFakeTextInputSession(textFieldState)

        // This requests a single update, immediately, with no future monitoring.
        inputConnection.requestCursorUpdates(InputConnection.CURSOR_UPDATE_MONITOR)

        // No immediate update.
        Truth.assertThat(reportedCursorAnchorInfos).isEmpty()

        // Trigger new layout.
        val newLayoutOffset = Offset(67f, 89f)
        layoutState.textLayoutNodeCoordinates =
            TestLayoutCoordinates(windowOffset = newLayoutOffset, isAttached = true)

        // Monitoring update.
        val expectedInfo =
            builder.build(
                text = textFieldState.text,
                selection = textFieldState.selection,
                composition = textFieldState.composition,
                textLayoutResult = layoutState.layoutResult!!,
                matrix = getAndroidMatrix(newLayoutOffset),
                innerTextFieldBounds =
                    Rect(coreNodeOffset - newLayoutOffset, coreNodeSize.toSize()),
                decorationBoxBounds =
                    Rect(decoratorNodeOffset - newLayoutOffset, decoratorNodeSize.toSize()),
            )
        Truth.assertThat(reportedCursorAnchorInfos).containsExactly(expectedInfo)
    }

    @Test
    fun requestCursorUpdates_immediateAndMonitor() = runTest {
        val textFieldState = TextFieldState("abc", initialSelection = TextRange(2))
        backgroundScope.startFakeTextInputSession(textFieldState)

        inputConnection.requestCursorUpdates(
            InputConnection.CURSOR_UPDATE_IMMEDIATE or InputConnection.CURSOR_UPDATE_MONITOR
        )

        // Immediate update.
        val expectedInfo =
            builder.build(
                text = textFieldState.text,
                selection = textFieldState.selection,
                composition = textFieldState.composition,
                textLayoutResult = layoutState.layoutResult!!,
                matrix = getAndroidMatrix(layoutOffset),
                innerTextFieldBounds = Rect(coreNodeOffset - layoutOffset, coreNodeSize.toSize()),
                decorationBoxBounds =
                    Rect(decoratorNodeOffset - layoutOffset, decoratorNodeSize.toSize()),
            )
        Truth.assertThat(reportedCursorAnchorInfos).containsExactly(expectedInfo)
        reportedCursorAnchorInfos.clear()

        // Trigger new layout.
        val newLayoutOffset = Offset(67f, 89f)
        layoutState.textLayoutNodeCoordinates =
            TestLayoutCoordinates(windowOffset = newLayoutOffset, isAttached = true)

        // Monitoring update.
        val expectedInfo2 =
            builder.build(
                text = textFieldState.text,
                selection = textFieldState.selection,
                composition = textFieldState.composition,
                textLayoutResult = layoutState.layoutResult!!,
                matrix = getAndroidMatrix(newLayoutOffset),
                innerTextFieldBounds =
                    Rect(coreNodeOffset - newLayoutOffset, coreNodeSize.toSize()),
                decorationBoxBounds =
                    Rect(decoratorNodeOffset - newLayoutOffset, decoratorNodeSize.toSize()),
            )
        Truth.assertThat(reportedCursorAnchorInfos).containsExactly(expectedInfo2)
    }

    @Test
    fun requestCursorUpdates_cancel() = runTest {
        val textFieldState = TextFieldState("abc", initialSelection = TextRange(2))
        backgroundScope.startFakeTextInputSession(textFieldState)

        inputConnection.requestCursorUpdates(
            InputConnection.CURSOR_UPDATE_IMMEDIATE or InputConnection.CURSOR_UPDATE_MONITOR
        )

        // Immediate update.
        val expectedInfo =
            builder.build(
                text = textFieldState.text,
                selection = textFieldState.selection,
                composition = textFieldState.composition,
                textLayoutResult = layoutState.layoutResult!!,
                matrix = getAndroidMatrix(layoutOffset),
                innerTextFieldBounds = Rect(coreNodeOffset - layoutOffset, coreNodeSize.toSize()),
                decorationBoxBounds =
                    Rect(decoratorNodeOffset - layoutOffset, decoratorNodeSize.toSize()),
            )
        Truth.assertThat(reportedCursorAnchorInfos).containsExactly(expectedInfo)
        reportedCursorAnchorInfos.clear()

        // Cancel monitoring.
        inputConnection.requestCursorUpdates(0)

        // Trigger new layout.
        layoutState.coreNodeCoordinates =
            TestLayoutCoordinates(windowOffset = Offset(67f, 89f), isAttached = true)

        // No update after cancel update.
        Truth.assertThat(reportedCursorAnchorInfos).isEmpty()
    }

    private fun runTest(testBody: suspend TestScope.() -> Unit) {
        kotlinx.coroutines.test.runTest {
            // Bootstrap the snapshot observation system.
            lateinit var handle: ObserverHandle
            try {
                handle = Snapshot.registerGlobalWriteObserver { Snapshot.sendApplyNotifications() }
                testBody()
            } finally {
                handle.dispose()
            }
        }
    }

    private fun CoroutineScope.startFakeTextInputSession(textFieldState: TextFieldState) {
        val transformedState =
            TransformedTextFieldState(
                textFieldState = textFieldState,
                inputTransformation = null,
                codepointTransformation = null
            )

        launch(Dispatchers.Unconfined) {
            session.platformSpecificTextInputSession(
                state = transformedState,
                layoutState = layoutState,
                imeOptions = ImeOptions.Default,
                receiveContentConfiguration = null,
                onImeAction = null,
            )
        }

        layoutState.updateNonMeasureInputs(
            textFieldState = transformedState,
            textStyle = TextStyle.Default,
            singleLine = false,
            softWrap = false,
            keyboardOptions = KeyboardOptions.Default
        )
        layoutState.layoutWithNewMeasureInputs(
            density = defaultDensity,
            fontFamilyResolver = createFontFamilyResolver(context, coroutineContext),
            layoutDirection = LayoutDirection.Ltr,
            constraints = Constraints()
        )
    }

    private fun getAndroidMatrix(offset: Offset) =
        androidMatrix.apply { setTranslate(offset.x, offset.y) }

    private open class TestLayoutCoordinates(
        val windowOffset: Offset = Offset.Zero,
        override var size: IntSize = IntSize.Zero,
        override var providedAlignmentLines: Set<AlignmentLine> = emptySet(),
        override var parentLayoutCoordinates: LayoutCoordinates? = null,
        override var parentCoordinates: LayoutCoordinates? = null,
        override var isAttached: Boolean = false,
    ) : LayoutCoordinates {
        override fun get(alignmentLine: AlignmentLine): Int = AlignmentLine.Unspecified

        override fun windowToLocal(relativeToWindow: Offset): Offset =
            relativeToWindow - windowOffset

        override fun localToWindow(relativeToLocal: Offset): Offset = relativeToLocal + windowOffset

<<<<<<< HEAD
=======
        override fun localToScreen(relativeToLocal: Offset): Offset = relativeToLocal + windowOffset

>>>>>>> 3d4510a6
        override fun localToRoot(relativeToLocal: Offset): Offset = relativeToLocal

        override fun localPositionOf(
            sourceCoordinates: LayoutCoordinates,
            relativeToSource: Offset
        ): Offset = sourceCoordinates.localToWindow(relativeToSource) - windowOffset

        override fun localBoundingBoxOf(
            sourceCoordinates: LayoutCoordinates,
            clipBounds: Boolean
        ): Rect =
            Rect(localPositionOf(sourceCoordinates, Offset.Zero), sourceCoordinates.size.toSize())

        override fun transformFrom(sourceCoordinates: LayoutCoordinates, matrix: Matrix) {}

        override fun transformToScreen(matrix: Matrix) {
            matrix.translate(windowOffset.x, windowOffset.y, 0f)
        }
    }
}<|MERGE_RESOLUTION|>--- conflicted
+++ resolved
@@ -371,11 +371,8 @@
 
         override fun localToWindow(relativeToLocal: Offset): Offset = relativeToLocal + windowOffset
 
-<<<<<<< HEAD
-=======
         override fun localToScreen(relativeToLocal: Offset): Offset = relativeToLocal + windowOffset
 
->>>>>>> 3d4510a6
         override fun localToRoot(relativeToLocal: Offset): Offset = relativeToLocal
 
         override fun localPositionOf(
