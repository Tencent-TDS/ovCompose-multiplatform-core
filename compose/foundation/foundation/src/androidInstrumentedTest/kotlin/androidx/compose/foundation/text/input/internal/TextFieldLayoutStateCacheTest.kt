--- conflicted
+++ resolved
@@ -46,6 +46,7 @@
 import androidx.test.filters.MediumTest
 import androidx.test.platform.app.InstrumentationRegistry
 import com.google.common.truth.Truth
+import com.google.common.truth.Truth.assertThat
 import kotlin.test.assertNotNull
 import kotlinx.coroutines.ExperimentalCoroutinesApi
 import kotlinx.coroutines.Job
@@ -365,11 +366,7 @@
             ) {
                 assertVisualText()
             }
-<<<<<<< HEAD
-            Truth.assertThat(transformationInvocations).isEqualTo(1)
-=======
             assertThat(transformationInvocations).isEqualTo(1)
->>>>>>> 3d4510a6
 
             // This should be a full cache hit.
             secondaryObserver.observeReads(
@@ -381,11 +378,7 @@
             ) {
                 assertVisualText()
             }
-<<<<<<< HEAD
-            Truth.assertThat(transformationInvocations).isEqualTo(1)
-=======
             assertThat(transformationInvocations).isEqualTo(1)
->>>>>>> 3d4510a6
 
             // Invalidate the transformation.
             transformationState++
@@ -445,11 +438,7 @@
             ) {
                 assertVisualText()
             }
-<<<<<<< HEAD
-            Truth.assertThat(transformationInvocations).isEqualTo(1)
-=======
             assertThat(transformationInvocations).isEqualTo(1)
->>>>>>> 3d4510a6
 
             // This should be a full cache hit.
             secondaryObserver.observeReads(
@@ -461,11 +450,7 @@
             ) {
                 assertVisualText()
             }
-<<<<<<< HEAD
-            Truth.assertThat(transformationInvocations).isEqualTo(1)
-=======
             assertThat(transformationInvocations).isEqualTo(1)
->>>>>>> 3d4510a6
 
             // Invalidate the transformation.
             expectedVisualText = "j"
@@ -509,34 +494,21 @@
         }
         assertLayoutChange(
             change = {
-<<<<<<< HEAD
-                textFieldState.editAsUser(inputTransformation = null) { setComposingRegion(2, 3) }
-            },
-        ) { old, new ->
-            Truth.assertThat(
-=======
                 textFieldState.editAsUser(inputTransformation = null) { setComposition(2, 3) }
             },
         ) { old, new ->
             assertThat(
->>>>>>> 3d4510a6
                     old.multiParagraph.intrinsics.annotatedString.spanStyles.any {
                         it.item.textDecoration == TextDecoration.Underline
                     }
                 )
                 .isFalse()
-<<<<<<< HEAD
-            Truth.assertThat(
-=======
             assertThat(
->>>>>>> 3d4510a6
                     new.multiParagraph.intrinsics.annotatedString.spanStyles.any {
                         it.item.textDecoration == TextDecoration.Underline
                     }
                 )
                 .isTrue()
-<<<<<<< HEAD
-=======
         }
     }
 
@@ -546,8 +518,13 @@
             replace(0, length, "hello")
             setSelectionCoerced(0)
             setComposition(0, 5)
->>>>>>> 3d4510a6
-        }
+        }
+        updateNonMeasureInputs()
+        updateMeasureInputs()
+        val initialLayout = cache.value
+        // this shouldn't cause a recompute
+        val secondLayout = cache.value
+        assertThat(initialLayout).isSameInstanceAs(secondLayout)
     }
 
     @Test
@@ -560,12 +537,6 @@
                 listOf(AnnotatedString.Range(SpanStyle(background = Color.Blue), 0, 5))
             )
         }
-<<<<<<< HEAD
-        assertLayoutChange(change = { textFieldState.edit { placeCursorBeforeCharAt(1) } }) {
-            old,
-            new ->
-            Truth.assertThat(new).isSameInstanceAs(old)
-=======
         // change composing region but not the annotations.
         assertLayoutChange(
             change = {
@@ -622,7 +593,6 @@
             old,
             new ->
             assertThat(new).isSameInstanceAs(old)
->>>>>>> 3d4510a6
         }
     }
 
@@ -820,11 +790,7 @@
         fontFamilyResolver =
             createFontFamilyResolver(InstrumentationRegistry.getInstrumentation().context)
         assertLayoutChange(change = { TODO("b/294443266: make fonts stale") }) { old, new ->
-<<<<<<< HEAD
-            Truth.assertThat(new).isNotSameInstanceAs(old)
-=======
             assertThat(new).isNotSameInstanceAs(old)
->>>>>>> 3d4510a6
         }
     }
 
