--- conflicted
+++ resolved
@@ -60,6 +60,7 @@
 import androidx.compose.runtime.setValue
 import androidx.compose.testutils.assertPixelColor
 import androidx.compose.testutils.assertShape
+import androidx.compose.testutils.expectError
 import androidx.compose.ui.Alignment
 import androidx.compose.ui.Modifier
 import androidx.compose.ui.draw.drawBehind
@@ -454,7 +455,7 @@
     }
 
     @Test
-    fun semantics_setTextAction_doesNothingWhenReadOnly() {
+    fun semantics_setTextAction_throwsAssertionErrorWhenReadOnly() {
         rule.setContent {
             var value by remember { mutableStateOf("") }
             BasicTextField(
@@ -465,7 +466,9 @@
             )
         }
 
-        rule.onNodeWithTag(Tag).performTextReplacement("hello")
+        expectError<AssertionError>(expectedMessage = "Failed to perform text input.*") {
+            rule.onNodeWithTag(Tag).performTextReplacement("hello")
+        }
         rule.onNodeWithTag(Tag).assertEditableTextEquals("")
     }
 
@@ -485,7 +488,7 @@
     }
 
     @Test
-    fun semantics_insertTextAction_doesNothingWhenReadOnly() {
+    fun semantics_insertTextAction_throwsAssertionErrorWhenReadOnly() {
         rule.setContent {
             var value by remember { mutableStateOf("") }
             BasicTextField(
@@ -496,7 +499,10 @@
             )
         }
 
-        rule.onNodeWithTag(Tag).performTextInput("hello")
+        expectError<AssertionError>(expectedMessage = "Failed to perform text input.*") {
+            rule.onNodeWithTag(Tag).performTextInput("hello")
+        }
+
         rule.onNodeWithTag(Tag).assertEditableTextEquals("")
     }
 
@@ -1300,19 +1306,6 @@
         val shortText = "Text".repeat(2)
 
         var tfv by mutableStateOf(TextFieldValue(shortText))
-<<<<<<< HEAD
-        val clipboardManager =
-            object : ClipboardManager {
-                var contents: AnnotatedString? = null
-
-                override fun setText(annotatedString: AnnotatedString) {
-                    contents = annotatedString
-                }
-
-                override fun getText(): AnnotatedString? {
-                    return contents
-                }
-=======
         val clipboard =
             object : Clipboard {
                 var contents: AnnotatedString? = null
@@ -1327,7 +1320,6 @@
 
                 override val nativeClipboard: NativeClipboard
                     get() = error("FakeClipboard doesn't have a backing NativeClipboard")
->>>>>>> 3d4510a6
             }
         rule.setTextFieldTestContent {
             CompositionLocalProvider(LocalClipboard provides clipboard) {
