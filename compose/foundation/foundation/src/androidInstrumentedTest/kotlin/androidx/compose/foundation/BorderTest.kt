--- conflicted
+++ resolved
@@ -336,16 +336,9 @@
                 backgroundColor = Color.Red,
                 shape = shape,
                 backgroundShape = shape,
-<<<<<<< HEAD
-                shapeSizeX = 20.0f,
-                shapeSizeY = 20.0f,
-                shapeColor = Color.Blue,
-                shapeOverlapPixelCount = 3.0f
-=======
                 shapeSize = Size(20f, 20f),
                 shapeColor = Color.Blue,
                 antiAliasingGap = 3.0f
->>>>>>> 3d4510a6
             )
     }
 
@@ -373,16 +366,9 @@
                 backgroundColor = Color.Red,
                 shape = shape,
                 backgroundShape = shape,
-<<<<<<< HEAD
-                shapeSizeX = 20.0f,
-                shapeSizeY = 20.0f,
-                shapeColor = Color.Blue,
-                shapeOverlapPixelCount = 3.0f
-=======
                 shapeSize = Size(20f, 20f),
                 shapeColor = Color.Blue,
                 antiAliasingGap = 3.0f
->>>>>>> 3d4510a6
             )
     }
 
