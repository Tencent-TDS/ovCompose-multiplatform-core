/*
 * Copyright 2022 The Android Open Source Project
 *
 * Licensed under the Apache License, Version 2.0 (the "License");
 * you may not use this file except in compliance with the License.
 * You may obtain a copy of the License at
 *
 *      http://www.apache.org/licenses/LICENSE-2.0
 *
 * Unless required by applicable law or agreed to in writing, software
 * distributed under the License is distributed on an "AS IS" BASIS,
 * WITHOUT WARRANTIES OR CONDITIONS OF ANY KIND, either express or implied.
 * See the License for the specific language governing permissions and
 * limitations under the License.
 */

package androidx.compose.foundation.pager

import android.view.accessibility.AccessibilityNodeProvider
import androidx.compose.foundation.ExperimentalFoundationApi
import androidx.compose.foundation.focusable
import androidx.compose.foundation.gestures.PivotBringIntoViewSpec
import androidx.compose.foundation.internal.checkPreconditionNotNull
import androidx.compose.foundation.layout.Box
import androidx.compose.foundation.layout.fillMaxSize
import androidx.compose.foundation.layout.size
import androidx.compose.ui.Alignment
import androidx.compose.ui.Modifier
import androidx.compose.ui.focus.FocusDirection
import androidx.compose.ui.focus.FocusRequester
import androidx.compose.ui.focus.focusRequester
import androidx.compose.ui.semantics.SemanticsActions
import androidx.compose.ui.semantics.SemanticsActions.ScrollBy
import androidx.compose.ui.semantics.SemanticsNode
import androidx.compose.ui.test.SemanticsMatcher
import androidx.compose.ui.test.SemanticsNodeInteraction
import androidx.compose.ui.test.assert
import androidx.compose.ui.test.onNodeWithTag
import androidx.compose.ui.test.performScrollTo
import androidx.compose.ui.test.performSemanticsAction
import androidx.compose.ui.unit.dp
import androidx.core.view.ViewCompat
import com.google.common.truth.Truth.assertThat
import org.junit.Test
import org.junit.runner.RunWith
import org.junit.runners.Parameterized

@OptIn(ExperimentalFoundationApi::class)
@RunWith(Parameterized::class)
class PagerAccessibilityTest(config: ParamConfig) : BasePagerTest(config = config) {

    private val accessibilityNodeProvider: AccessibilityNodeProvider
        get() =
<<<<<<< HEAD
            checkNotNull(composeView) { "composeView not initialized." }
=======
            checkPreconditionNotNull(composeView) { "composeView not initialized." }
>>>>>>> 3d4510a6
                .let { composeView ->
                    ViewCompat.getAccessibilityDelegate(composeView)!!.getAccessibilityNodeProvider(
                            composeView
                        )!!
                        .provider as AccessibilityNodeProvider
                }

    @Test
    fun scrollBySemantics_shouldScrollCorrectly() {
        createPager(initialPage = 5)

        assertThat(pagerState.currentPage).isEqualTo(5)

        rule.onNodeWithTag(PagerTestTag).performSemanticsAction(ScrollBy) { it.invoke(100f, 100f) }

        rule.runOnIdle {
            assertThat(pagerState.currentPageOffsetFraction).isWithin(0.001f).of(100f / pageSize)
        }
    }

    @Test
    fun accessibilityScroll_scrollToPage() {
        createPager(beyondViewportPageCount = 1)

        assertThat(pagerState.currentPage).isEqualTo(0)

        rule.onNodeWithTag("1").assertExists()
        rule.onNodeWithTag("1").performScrollTo()

        rule.runOnIdle {
            assertThat(pagerState.currentPage).isEqualTo(1)
            assertThat(pagerState.currentPageOffsetFraction).isEqualTo(0.0f)
        }
    }

    @Test
    fun accessibilityPaging_animateScrollToPage() {
        createPager(initialPage = 5, pageCount = { DefaultPageCount })

        assertThat(pagerState.currentPage).isEqualTo(5)

        val actionBackward =
            if (vertical) {
                android.R.id.accessibilityActionPageUp
            } else {
                android.R.id.accessibilityActionPageLeft
            }

        rule.onNodeWithTag(PagerTestTag).withSemanticsNode {
            accessibilityNodeProvider.performAction(id, actionBackward, null)
        }

        // Go to the previous page
        rule.runOnIdle {
            assertThat(pagerState.currentPage).isEqualTo(4)
            assertThat(pagerState.currentPageOffsetFraction).isEqualTo(0.0f)
        }

        val actionForward =
            if (vertical) {
                android.R.id.accessibilityActionPageDown
            } else {
                android.R.id.accessibilityActionPageRight
            }

        rule.onNodeWithTag(PagerTestTag).withSemanticsNode {
            accessibilityNodeProvider.performAction(id, actionForward, null)
        }

        // Go to the next page
        rule.runOnIdle {
            assertThat(pagerState.currentPage).isEqualTo(5)
            assertThat(pagerState.currentPageOffsetFraction).isEqualTo(0.0f)
        }
    }

    @Test
    fun userScrollEnabledIsOff_shouldNotAllowPageAccessibilityActions() {
        // Arrange
        createPager(
            pageCount = { DefaultPageCount },
            userScrollEnabled = false,
            modifier = Modifier.fillMaxSize()
        )

        // Act
        onPager()
            .assert(SemanticsMatcher.keyNotDefined(SemanticsActions.PageUp))
            .assert(SemanticsMatcher.keyNotDefined(SemanticsActions.PageDown))
            .assert(SemanticsMatcher.keyNotDefined(SemanticsActions.PageRight))
            .assert(SemanticsMatcher.keyNotDefined(SemanticsActions.PageLeft))
    }

    @Test
    fun focusScroll_forwardAndBackward_pageIsFocusable_fullPage_shouldScrollFullPage() {
        // Arrange
        createPager(pageCount = { DefaultPageCount })
        rule.runOnUiThread { initialFocusedItem.requestFocus() }
        rule.waitForIdle()

        // Act: move forward
        rule.runOnUiThread { focusManager.moveFocus(FocusDirection.Next) }

        // Assert
        rule.runOnIdle {
            assertThat(pagerState.currentPage).isEqualTo(1)
            assertThat(pagerState.currentPageOffsetFraction).isEqualTo(0.0f)
        }

        // Act: move backward
        rule.runOnUiThread { focusManager.moveFocus(FocusDirection.Previous) }

        // Assert
        rule.runOnIdle {
            assertThat(pagerState.currentPage).isEqualTo(0)
            assertThat(pagerState.currentPageOffsetFraction).isEqualTo(0.0f)
        }
    }

    @Test
    fun focusScroll_forwardAndBackward_pageIsFocusable_fullPage_shouldScrollFullPage_pivotSpec() {
        // Arrange
        createPager(pageCount = { DefaultPageCount }, bringIntoViewSpec = PivotBringIntoViewSpec)
        rule.runOnUiThread { initialFocusedItem.requestFocus() }
        rule.waitForIdle()

        // Act: move forward
        rule.runOnUiThread { focusManager.moveFocus(FocusDirection.Next) }

        // Assert
        rule.runOnIdle {
            assertThat(pagerState.currentPage).isEqualTo(1)
            assertThat(pagerState.currentPageOffsetFraction).isEqualTo(0.0f)
        }

        // Act: move backward
        rule.runOnUiThread { focusManager.moveFocus(FocusDirection.Previous) }

        // Assert
        rule.runOnIdle {
            assertThat(pagerState.currentPage).isEqualTo(0)
            assertThat(pagerState.currentPageOffsetFraction).isEqualTo(0.0f)
        }
    }

    @Test
    fun focusScroll_forwardAndBackward_pageIsFocusable_fixedSizedPage_shouldScrollFullPage() {
        // Arrange
        createPager(
            modifier = Modifier.size(210.dp), // make sure one page is halfway shown
            pageCount = { DefaultPageCount },
            pageSize = { PageSize.Fixed(50.dp) }
        )
        val lastVisibleItem = pagerState.layoutInfo.visiblePagesInfo.last().index
        rule.runOnUiThread { focusRequesters[lastVisibleItem - 1]?.requestFocus() }
        rule.waitForIdle()

        // Act: move forward
        rule.runOnUiThread { focusManager.moveFocus(FocusDirection.Next) }

        // Assert
        rule.runOnIdle {
            assertThat(pagerState.currentPage).isEqualTo(1) // current page moved by 1
            assertThat(pagerState.currentPageOffsetFraction).isEqualTo(0.0f)
        }

        // move focus back to the first visible item
        rule.runOnUiThread { focusRequesters[pagerState.firstVisiblePage]?.requestFocus() }
        rule.waitForIdle()

        // Act: move backward
        rule.runOnUiThread { focusManager.moveFocus(FocusDirection.Previous) }

        // Assert
        rule.runOnIdle {
            assertThat(pagerState.currentPage).isEqualTo(0)
            assertThat(pagerState.currentPageOffsetFraction).isEqualTo(0.0f)
        }
    }

    @Test
    fun focusScroll_forwardAndBackward_pageIsFocusable_fixedSizedPage_shouldScrollFullPage_pivotSpec() {
        // Arrange
        createPager(
            modifier = Modifier.size(210.dp), // make sure one page is halfway shown
            pageCount = { DefaultPageCount },
            pageSize = { PageSize.Fixed(50.dp) },
            bringIntoViewSpec = PivotBringIntoViewSpec
        )
        val lastVisibleItem = pagerState.layoutInfo.visiblePagesInfo.last().index
        rule.runOnUiThread { focusRequesters[lastVisibleItem - 1]?.requestFocus() }
        rule.waitForIdle()

        // Act: move forward
        rule.runOnUiThread { focusManager.moveFocus(FocusDirection.Next) }

        // Assert
        rule.runOnIdle {
            assertThat(pagerState.currentPage).isEqualTo(2) // current page moved by 1
            assertThat(pagerState.currentPageOffsetFraction).isEqualTo(0.0f)
        }

        // move focus back to the first visible item
        rule.runOnUiThread { focusRequesters[pagerState.firstVisiblePage]?.requestFocus() }
        rule.waitForIdle()

        // Act: move backward
        rule.runOnUiThread { focusManager.moveFocus(FocusDirection.Previous) }

        // Assert
        rule.runOnIdle {
            assertThat(pagerState.currentPage).isEqualTo(0)
            assertThat(pagerState.currentPageOffsetFraction).isEqualTo(0.0f)
        }
    }

    @Test
    fun focusScroll_forwardAndBackward_pageContentIsFocusable_fullPage_shouldScrollFullPage() {
        // Arrange
        createPager(
            pageCount = { DefaultPageCount },
            pageContent = { page ->
                val focusRequester =
                    FocusRequester().also { if (page == 0) initialFocusedItem = it }
                Box(modifier = Modifier.fillMaxSize(), contentAlignment = Alignment.Center) {
                    Box(modifier = Modifier.size(30.dp).focusRequester(focusRequester).focusable())
                }
            }
        )
<<<<<<< HEAD
=======
        rule.runOnUiThread { initialFocusedItem.requestFocus() }
        rule.waitForIdle()

        // Act: move forward
        rule.runOnUiThread { focusManager.moveFocus(FocusDirection.Next) }

        // Assert
        rule.runOnIdle {
            assertThat(pagerState.currentPage).isEqualTo(1)
            assertThat(pagerState.currentPageOffsetFraction).isEqualTo(0.0f)
        }

        // Act: move backward
        rule.runOnUiThread { focusManager.moveFocus(FocusDirection.Previous) }

        // Assert
        rule.runOnIdle {
            assertThat(pagerState.currentPage).isEqualTo(0)
            assertThat(pagerState.currentPageOffsetFraction).isEqualTo(0.0f)
        }
    }

    @Test
    fun focusScroll_forwardAndBackward_pageContentIsFocusable_fullPage_shouldScrollFullPage_pivotSpec() {
        // Arrange
        createPager(
            pageCount = { DefaultPageCount },
            pageContent = { page ->
                val focusRequester =
                    FocusRequester().also { if (page == 0) initialFocusedItem = it }
                Box(modifier = Modifier.fillMaxSize(), contentAlignment = Alignment.Center) {
                    Box(modifier = Modifier.size(30.dp).focusRequester(focusRequester).focusable())
                }
            },
            bringIntoViewSpec = PivotBringIntoViewSpec
        )
>>>>>>> 3d4510a6
        rule.runOnUiThread { initialFocusedItem.requestFocus() }
        rule.waitForIdle()

        // Act: move forward
        rule.runOnUiThread { focusManager.moveFocus(FocusDirection.Next) }

        // Assert
        rule.runOnIdle {
            assertThat(pagerState.currentPage).isEqualTo(1)
            assertThat(pagerState.currentPageOffsetFraction).isEqualTo(0.0f)
        }

        // Act: move backward
        rule.runOnUiThread { focusManager.moveFocus(FocusDirection.Previous) }

        // Assert
        rule.runOnIdle {
            assertThat(pagerState.currentPage).isEqualTo(0)
            assertThat(pagerState.currentPageOffsetFraction).isEqualTo(0.0f)
        }
    }

    @Test
    fun focusScroll_forwardAndBackward_pageContentIsFocusable_fixedSizePage_shouldScrollFullPage() {
        // Arrange
        createPager(
            modifier = Modifier.size(210.dp), // make sure one page is halfway shown
            pageCount = { DefaultPageCount },
            pageSize = { PageSize.Fixed(50.dp) },
            pageContent = { page ->
                val focusRequester = FocusRequester().also { focusRequesters[page] = it }
                Box(modifier = Modifier.fillMaxSize(), contentAlignment = Alignment.Center) {
                    // focus bounds is smaller than page itself
                    Box(modifier = Modifier.size(30.dp).focusRequester(focusRequester).focusable())
                }
            }
        )
        val lastVisibleItem = pagerState.layoutInfo.visiblePagesInfo.last().index
        rule.runOnUiThread { focusRequesters[lastVisibleItem - 1]?.requestFocus() }

        // Act: move forward
        val resultForward = rule.runOnUiThread { focusManager.moveFocus(FocusDirection.Next) }
        assertThat(resultForward).isTrue() // focus moved

        // Assert
        rule.runOnIdle {
            assertThat(pagerState.currentPage).isEqualTo(1) // current page moved by 1
            assertThat(pagerState.currentPageOffsetFraction).isEqualTo(0.0f)
        }

        rule.runOnUiThread { focusManager.clearFocus(true) } // reset focus

        // move focus back to the first visible item
        rule.runOnUiThread { focusRequesters[pagerState.firstVisiblePage]?.requestFocus() }

        // Act: move backward
        val resultBackward = rule.runOnUiThread { focusManager.moveFocus(FocusDirection.Previous) }
        assertThat(resultBackward).isTrue() // focus moved

        // Assert
        rule.runOnIdle {
            assertThat(pagerState.currentPage).isEqualTo(0)
            assertThat(pagerState.currentPageOffsetFraction).isEqualTo(0.0f)
        }
    }

    @Test
    fun focusScroll_forwardAndBackward_pageContentIsFocusable_fixedSizePage_shouldScrollFullPage_pivotSpec() {
        // Arrange
        createPager(
            modifier = Modifier.size(210.dp), // make sure one page is halfway shown
            pageCount = { DefaultPageCount },
            pageSize = { PageSize.Fixed(50.dp) },
            pageContent = { page ->
                val focusRequester = FocusRequester().also { focusRequesters[page] = it }
                Box(modifier = Modifier.fillMaxSize(), contentAlignment = Alignment.Center) {
                    // focus bounds is smaller than page itself
                    Box(modifier = Modifier.size(30.dp).focusRequester(focusRequester).focusable())
                }
            },
            bringIntoViewSpec = PivotBringIntoViewSpec
        )
        val lastVisibleItem = pagerState.layoutInfo.visiblePagesInfo.last().index
        rule.runOnUiThread { focusRequesters[lastVisibleItem - 1]?.requestFocus() }

        // Act: move forward
        val resultForward = rule.runOnUiThread { focusManager.moveFocus(FocusDirection.Next) }
        assertThat(resultForward).isTrue() // focus moved

        // Assert
        rule.runOnIdle {
            assertThat(pagerState.currentPage).isEqualTo(2) // current page moved by 1
            assertThat(pagerState.currentPageOffsetFraction).isEqualTo(0.0f)
        }

        rule.runOnUiThread { focusManager.clearFocus(true) } // reset focus

        // move focus back to the first visible item
        rule.runOnUiThread { focusRequesters[pagerState.firstVisiblePage]?.requestFocus() }

        // Act: move backward
        val resultBackward = rule.runOnUiThread { focusManager.moveFocus(FocusDirection.Previous) }
        assertThat(resultBackward).isTrue() // focus moved

        // Assert
        rule.runOnIdle {
            assertThat(pagerState.currentPage).isEqualTo(0)
            assertThat(pagerState.currentPageOffsetFraction).isEqualTo(0.0f)
        }
    }

    @Test
    fun userScrollEnabledIsOff_fillPages_focusScroll_shouldNotMovePages() {
        // Arrange
        val initialPage = 5
        createPager(
            initialPage = initialPage,
            pageCount = { DefaultPageCount },
            userScrollEnabled = false
        ) {
            Page(index = it, initialFocusedItemIndex = initialPage)
        }
        rule.runOnUiThread { initialFocusedItem.requestFocus() }
        rule.runOnIdle { assertThat(pagerState.currentPage).isEqualTo(initialPage) }

        // Act: move forward
        rule.runOnUiThread { focusManager.moveFocus(FocusDirection.Next) }

        // Assert
        rule.runOnIdle {
            assertThat(pagerState.currentPage).isEqualTo(5)
            assertThat(pagerState.currentPageOffsetFraction).isEqualTo(0.0f)
        }

        // Act: move backward
        rule.runOnUiThread { focusManager.moveFocus(FocusDirection.Previous) }

        // Assert
        rule.runOnIdle {
            assertThat(pagerState.currentPage).isEqualTo(5)
            assertThat(pagerState.currentPageOffsetFraction).isEqualTo(0.0f)
        }
    }

    @Test
    fun userScrollEnabledIsOff_fixedPages_focusScroll_shouldNotMovePages() {
        // Arrange
        val initialPage = 5
        createPager(
            modifier = Modifier.size(100.dp),
            initialPage = initialPage,
            pageCount = { DefaultPageCount },
            userScrollEnabled = false,
            pageSize = { PageSize.Fixed(10.dp) }
        ) {
            Page(index = it, initialFocusedItemIndex = initialPage)
        }
        rule.runOnUiThread { initialFocusedItem.requestFocus() }
        rule.runOnIdle { assertThat(pagerState.currentPage).isEqualTo(initialPage) }

        // Act: move forward
        rule.runOnUiThread { focusManager.moveFocus(FocusDirection.Next) }

        // Assert
        rule.runOnIdle {
            assertThat(pagerState.currentPage).isEqualTo(5)
            assertThat(pagerState.currentPageOffsetFraction).isEqualTo(0.0f)
            assertThat(focused).containsExactly(6)
        }

        // Act: move backward
        rule.runOnUiThread { focusManager.moveFocus(FocusDirection.Previous) }

        // Assert
        rule.runOnIdle {
            assertThat(pagerState.currentPage).isEqualTo(5)
            assertThat(pagerState.currentPageOffsetFraction).isEqualTo(0.0f)
            assertThat(focused).containsExactly(5)
        }
    }

    @Test
    fun accessibilityScroll_alwaysScrollsFullPage_forward() {
        createPager()

        assertThat(pagerState.currentPage).isEqualTo(0)

        val actionBackward =
            if (vertical) {
                android.R.id.accessibilityActionScrollDown
            } else {
                android.R.id.accessibilityActionScrollRight
            }

        rule.onNodeWithTag(PagerTestTag).withSemanticsNode {
            accessibilityNodeProvider.performAction(id, actionBackward, null)
        }

        rule.runOnIdle {
            assertThat(pagerState.currentPageOffsetFraction).isEqualTo(0.0f)
            assertThat(pagerState.currentPage).isEqualTo(1)
        }
    }

    @Test
    fun accessibilityScroll_alwaysScrollsFullPage_backward() {
        createPager(initialPage = 1)

        assertThat(pagerState.currentPage).isEqualTo(1)

        val actionBackward =
            if (vertical) {
                android.R.id.accessibilityActionScrollUp
            } else {
                android.R.id.accessibilityActionScrollLeft
            }

        rule.onNodeWithTag(PagerTestTag).withSemanticsNode {
            accessibilityNodeProvider.performAction(id, actionBackward, null)
        }

        rule.runOnIdle {
            assertThat(pagerState.currentPageOffsetFraction).isEqualTo(0.0f)
            assertThat(pagerState.currentPage).isEqualTo(0)
        }
    }

    private fun <T> SemanticsNodeInteraction.withSemanticsNode(block: SemanticsNode.() -> T): T {
        return block.invoke(fetchSemanticsNode())
    }

    companion object {
        @JvmStatic @Parameterized.Parameters(name = "{0}") fun params() = AllOrientationsParams
    }
}<|MERGE_RESOLUTION|>--- conflicted
+++ resolved
@@ -51,11 +51,7 @@
 
     private val accessibilityNodeProvider: AccessibilityNodeProvider
         get() =
-<<<<<<< HEAD
-            checkNotNull(composeView) { "composeView not initialized." }
-=======
             checkPreconditionNotNull(composeView) { "composeView not initialized." }
->>>>>>> 3d4510a6
                 .let { composeView ->
                     ViewCompat.getAccessibilityDelegate(composeView)!!.getAccessibilityNodeProvider(
                             composeView
@@ -285,8 +281,6 @@
                 }
             }
         )
-<<<<<<< HEAD
-=======
         rule.runOnUiThread { initialFocusedItem.requestFocus() }
         rule.waitForIdle()
 
@@ -323,7 +317,6 @@
             },
             bringIntoViewSpec = PivotBringIntoViewSpec
         )
->>>>>>> 3d4510a6
         rule.runOnUiThread { initialFocusedItem.requestFocus() }
         rule.waitForIdle()
 
