--- conflicted
+++ resolved
@@ -255,12 +255,8 @@
                     modifier = Modifier.fillMaxSize(),
                     pageSize = PageSize.Fixed(200.dp),
                     orientation = it.orientation,
-<<<<<<< HEAD
-                    pageSpacing = it.pageSpacing
-=======
-                    pageSpacing = it.pageSpacing,
-                    useLookahead = it.useLookahead
->>>>>>> 3d4510a6
+                    pageSpacing = it.pageSpacing,
+                    useLookahead = it.useLookahead
                 )
             }
 
@@ -307,12 +303,8 @@
                     modifier = Modifier.size(125.dp),
                     pageSize = PageSize.Fixed(50.dp),
                     orientation = it.orientation,
-<<<<<<< HEAD
-                    pageSpacing = it.pageSpacing
-=======
-                    pageSpacing = it.pageSpacing,
-                    useLookahead = it.useLookahead
->>>>>>> 3d4510a6
+                    pageSpacing = it.pageSpacing,
+                    useLookahead = it.useLookahead
                 )
             }
 
@@ -395,12 +387,8 @@
                     modifier = Modifier.fillMaxSize(),
                     snapPositionalThreshold = 0.2f,
                     orientation = it.orientation,
-<<<<<<< HEAD
-                    pageSpacing = it.pageSpacing
-=======
-                    pageSpacing = it.pageSpacing,
-                    useLookahead = it.useLookahead
->>>>>>> 3d4510a6
+                    pageSpacing = it.pageSpacing,
+                    useLookahead = it.useLookahead
                 )
             }
 
@@ -503,12 +491,8 @@
                     modifier = Modifier.fillMaxSize(),
                     initialPage = DefaultPageCount - 1,
                     orientation = it.orientation,
-<<<<<<< HEAD
-                    pageSpacing = it.pageSpacing
-=======
-                    pageSpacing = it.pageSpacing,
-                    useLookahead = it.useLookahead
->>>>>>> 3d4510a6
+                    pageSpacing = it.pageSpacing,
+                    useLookahead = it.useLookahead
                 )
             }
             forEachParameter(ParamsToTest) { param ->
@@ -662,12 +646,8 @@
                     initialPage = 5,
                     modifier = Modifier.fillMaxSize(),
                     orientation = it.orientation,
-<<<<<<< HEAD
-                    pageSpacing = it.pageSpacing
-=======
-                    pageSpacing = it.pageSpacing,
-                    useLookahead = it.useLookahead
->>>>>>> 3d4510a6
+                    pageSpacing = it.pageSpacing,
+                    useLookahead = it.useLookahead
                 )
             }
             forEachParameter(ParamsToTest) { param ->
@@ -715,12 +695,8 @@
                     initialPage = 5,
                     modifier = Modifier.fillMaxSize(),
                     orientation = it.orientation,
-<<<<<<< HEAD
-                    pageSpacing = it.pageSpacing
-=======
-                    pageSpacing = it.pageSpacing,
-                    useLookahead = it.useLookahead
->>>>>>> 3d4510a6
+                    pageSpacing = it.pageSpacing,
+                    useLookahead = it.useLookahead
                 )
             }
             forEachParameter(ParamsToTest) { param ->
@@ -771,10 +747,7 @@
                     pageSpacing = it.pageSpacing,
                     contentPadding = it.mainAxisContentPadding,
                     snapPosition = it.snapPosition.first,
-<<<<<<< HEAD
-=======
                     useLookahead = it.useLookahead,
->>>>>>> 3d4510a6
                     pageSize = PageSize.Fixed(200.dp)
                 )
             }
@@ -809,7 +782,6 @@
                         with(param) {
                             swipeWithVelocityAcrossMainAxis(1.1f * MinFlingVelocityDp.toPx(), delta)
                         }
-<<<<<<< HEAD
                     }
                 }
 
@@ -827,32 +799,10 @@
                                 delta * -1
                             )
                         }
-=======
->>>>>>> 3d4510a6
-                    }
-                }
-
-                // Assert
-<<<<<<< HEAD
-=======
-                onNodeWithTag("6").assertIsDisplayed()
-                assertThat(pagerState.currentPage).isEqualTo(6)
-                assertThat(pagerState.currentPageOffsetFraction).isWithin(0.1f).of(0.0f)
-
-                // Act - backward
-                runAndWaitForPageSettling {
-                    onPager().performTouchInput {
-                        with(param) {
-                            swipeWithVelocityAcrossMainAxis(
-                                1.1f * MinFlingVelocityDp.toPx(),
-                                delta * -1
-                            )
-                        }
-                    }
-                }
-
-                // Assert
->>>>>>> 3d4510a6
+                    }
+                }
+
+                // Assert
                 onNodeWithTag("5").assertIsDisplayed()
                 assertThat(pagerState.currentPage).isEqualTo(5)
                 assertThat(pagerState.currentPageOffsetFraction).isWithin(0.1f).of(0.0f)
@@ -869,12 +819,8 @@
                     initialPage = 5,
                     modifier = Modifier.fillMaxSize(),
                     orientation = it.orientation,
-<<<<<<< HEAD
-                    pageSpacing = it.pageSpacing
-=======
                     pageSpacing = it.pageSpacing,
                     useLookahead = it.useLookahead,
->>>>>>> 3d4510a6
                 )
             }
             forEachParameter(ParamsToTest) { param ->
@@ -921,12 +867,8 @@
                     pageCount = { 100 },
                     snappingPage = PagerSnapDistance.atMost(3),
                     orientation = it.orientation,
-<<<<<<< HEAD
-                    pageSpacing = it.pageSpacing
-=======
-                    pageSpacing = it.pageSpacing,
-                    useLookahead = it.useLookahead
->>>>>>> 3d4510a6
+                    pageSpacing = it.pageSpacing,
+                    useLookahead = it.useLookahead
                 )
             }
 
@@ -981,12 +923,8 @@
                     pageCount = { 100 },
                     snappingPage = PagerSnapDistance.atMost(3),
                     orientation = it.orientation,
-<<<<<<< HEAD
-                    pageSpacing = it.pageSpacing
-=======
-                    pageSpacing = it.pageSpacing,
-                    useLookahead = it.useLookahead
->>>>>>> 3d4510a6
+                    pageSpacing = it.pageSpacing,
+                    useLookahead = it.useLookahead
                 )
             }
 
@@ -1028,14 +966,6 @@
             }
         }
 
-<<<<<<< HEAD
-    companion object {
-        val ParamsToTest =
-            mutableListOf<SingleParamConfig>().apply {
-                for (orientation in TestOrientation) {
-                    for (pageSpacing in TestPageSpacing) {
-                        add(SingleParamConfig(orientation = orientation, pageSpacing = pageSpacing))
-=======
     @Test
     fun scrollForwardAndBackwards_shouldSettleInZeroPageFraction() =
         with(rule) {
@@ -1074,7 +1004,6 @@
                             0.5f * MinFlingVelocityDp.toPx(),
                             delta * -1
                         )
->>>>>>> 3d4510a6
                     }
                 }
                 waitForIdle()
@@ -1084,8 +1013,6 @@
                 assertThat(pagerState.currentPageOffsetFraction).isZero()
                 resetTestCase(5)
             }
-<<<<<<< HEAD
-=======
         }
 
     companion object {
@@ -1105,6 +1032,5 @@
                     )
                 )
             }
->>>>>>> 3d4510a6
     }
 }