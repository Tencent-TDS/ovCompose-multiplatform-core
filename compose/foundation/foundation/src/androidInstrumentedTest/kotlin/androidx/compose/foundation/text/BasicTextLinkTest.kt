/*
 * Copyright 2023 The Android Open Source Project
 *
 * Licensed under the Apache License, Version 2.0 (the "License");
 * you may not use this file except in compliance with the License.
 * You may obtain a copy of the License at
 *
 *      http://www.apache.org/licenses/LICENSE-2.0
 *
 * Unless required by applicable law or agreed to in writing, software
 * distributed under the License is distributed on an "AS IS" BASIS,
 * WITHOUT WARRANTIES OR CONDITIONS OF ANY KIND, either express or implied.
 * See the License for the specific language governing permissions and
 * limitations under the License.
 */

package androidx.compose.foundation.text

import android.os.Build
import androidx.compose.foundation.focusable
import androidx.compose.foundation.layout.Box
import androidx.compose.foundation.layout.Column
import androidx.compose.foundation.layout.fillMaxSize
import androidx.compose.foundation.layout.padding
import androidx.compose.foundation.layout.size
import androidx.compose.foundation.layout.width
import androidx.compose.foundation.rememberScrollState
import androidx.compose.foundation.text.selection.fetchTextLayoutResult
import androidx.compose.foundation.text.selection.gestures.util.longPress
import androidx.compose.foundation.verticalScroll
import androidx.compose.runtime.Composable
import androidx.compose.runtime.CompositionLocalProvider
import androidx.compose.runtime.mutableStateOf
import androidx.compose.runtime.remember
import androidx.compose.testutils.assertContainsColor
import androidx.compose.testutils.assertDoesNotContainColor
import androidx.compose.testutils.expectError
import androidx.compose.ui.Modifier
import androidx.compose.ui.focus.FocusDirection
import androidx.compose.ui.focus.FocusManager
import androidx.compose.ui.focus.FocusRequester
import androidx.compose.ui.focus.focusRequester
import androidx.compose.ui.focus.focusTarget
import androidx.compose.ui.focus.onFocusChanged
import androidx.compose.ui.geometry.Offset
import androidx.compose.ui.graphics.Color
import androidx.compose.ui.input.InputMode
import androidx.compose.ui.input.InputModeManager
import androidx.compose.ui.platform.LocalFocusManager
import androidx.compose.ui.platform.LocalInputModeManager
import androidx.compose.ui.platform.LocalUriHandler
import androidx.compose.ui.platform.LocalViewConfiguration
import androidx.compose.ui.platform.UriHandler
import androidx.compose.ui.platform.ViewConfiguration
import androidx.compose.ui.platform.testTag
import androidx.compose.ui.semantics.SemanticsActions
import androidx.compose.ui.semantics.SemanticsProperties
import androidx.compose.ui.test.MouseInjectionScope
import androidx.compose.ui.test.SemanticsMatcher
import androidx.compose.ui.test.SemanticsNodeInteraction
import androidx.compose.ui.test.SemanticsNodeInteractionsProvider
import androidx.compose.ui.test.TouchInjectionScope
import androidx.compose.ui.test.assertIsFocused
import androidx.compose.ui.test.assertIsNotFocused
import androidx.compose.ui.test.captureToImage
import androidx.compose.ui.test.click
import androidx.compose.ui.test.getFirstLinkBounds
import androidx.compose.ui.test.hasClickAction
import androidx.compose.ui.test.junit4.createComposeRule
import androidx.compose.ui.test.onAllNodesWithText
import androidx.compose.ui.test.onNodeWithTag
import androidx.compose.ui.test.onNodeWithText
import androidx.compose.ui.test.performClick
import androidx.compose.ui.test.performMouseInput
import androidx.compose.ui.test.performTouchInput
import androidx.compose.ui.test.requestFocus
import androidx.compose.ui.text.AnnotatedString
import androidx.compose.ui.text.LinkAnnotation
import androidx.compose.ui.text.LinkAnnotation.Url
import androidx.compose.ui.text.ParagraphStyle
import androidx.compose.ui.text.Placeholder
import androidx.compose.ui.text.PlaceholderVerticalAlign
import androidx.compose.ui.text.SpanStyle
import androidx.compose.ui.text.TextLayoutResult
import androidx.compose.ui.text.TextLinkStyles
import androidx.compose.ui.text.TextStyle
import androidx.compose.ui.text.buildAnnotatedString
import androidx.compose.ui.text.style.TextOverflow
import androidx.compose.ui.text.withLink
import androidx.compose.ui.text.withStyle
import androidx.compose.ui.unit.DpSize
import androidx.compose.ui.unit.dp
import androidx.compose.ui.unit.sp
import androidx.test.ext.junit.runners.AndroidJUnit4
import androidx.test.filters.MediumTest
import androidx.test.filters.SdkSuppress
import com.google.common.truth.Truth.assertThat
import org.junit.Before
import org.junit.Rule
import org.junit.Test
import org.junit.runner.RunWith

@RunWith(AndroidJUnit4::class)
@MediumTest
class BasicTextLinkTest {
    @get:Rule val rule = createComposeRule()

    private val fontSize = 20.sp
    private val focusRequester = FocusRequester()
    private lateinit var focusManager: FocusManager
    private var openedUri: String? = null
    private var layoutResult: TextLayoutResult? = null
    private val uriHandler =
        object : UriHandler {
            override fun openUri(uri: String) {
                openedUri = uri
            }
        }

    private val Url1 = "link1"
    private val Url2 = "link2"
    private val Url3 = "link3"

    @Before
    fun setup() {
        openedUri = null
    }

    @Test
    fun multipleLinks_lastGetsFocus() {
        setupContent { TextWithLinks() }

        rule.runOnIdle {
            focusRequester.requestFocus()
            focusManager.moveFocus(FocusDirection.Previous)
        }

        rule.onAllNodes(hasClickAction(), useUnmergedTree = true)[2].assertIsFocused()
    }

    @Test
    fun multipleLinks_middleGetsFocus() {
        setupContent { TextWithLinks() }

        rule.runOnIdle {
            focusRequester.requestFocus()
            focusManager.moveFocus(FocusDirection.Previous)
            focusManager.moveFocus(FocusDirection.Previous)
        }

        rule.onAllNodes(hasClickAction(), useUnmergedTree = true)[2].assertIsNotFocused()
        rule.onAllNodes(hasClickAction(), useUnmergedTree = true)[1].assertIsFocused()
    }

    @Test
    fun multipleLinks_firstGetsFocus() {
        setupContent { TextWithLinks() }

        rule.runOnIdle {
            focusRequester.requestFocus()
            focusManager.moveFocus(FocusDirection.Previous)
            focusManager.moveFocus(FocusDirection.Previous)
            focusManager.moveFocus(FocusDirection.Previous)
        }

        rule.onAllNodes(hasClickAction(), useUnmergedTree = true)[2].assertIsNotFocused()
        rule.onAllNodes(hasClickAction(), useUnmergedTree = true)[1].assertIsNotFocused()
        rule.onAllNodes(hasClickAction(), useUnmergedTree = true)[0].assertIsFocused()
    }

    @Test
    fun multipleLinks_onClick_insideFirstLink_opensFirstUrl() {
        setupContent { TextWithLinks() }

        rule.runOnIdle { assertThat(layoutResult).isNotNull() }
        rule.onFirstText().performTouchInputOnFirstLink({ (it.item as? Url)?.url == Url1 }) {
            click(it)
        }

        rule.runOnIdle { assertThat(openedUri).isEqualTo(Url1) }
    }

    @Test
    fun multipleLinks_onClick_insideSecondLink_opensSecondUrl() {
        setupContent { TextWithLinks() }

        rule.runOnIdle { assertThat(layoutResult).isNotNull() }
        rule.onFirstText().performTouchInputOnFirstLink({ (it.item as? Url)?.url == Url2 }) {
            click(it)
        }
        rule.runOnIdle { assertThat(openedUri).isEqualTo(Url2) }
    }

    @Test
    fun multipleLinks_onClick_outsideLinks_doNothing() {
        setupContent { TextWithLinks() }

        rule.runOnIdle { assertThat(layoutResult).isNotNull() }
        rule.onFirstText().performTouchInput {
            val boundingBox = layoutResult!!.getBoundingBox(2)
            click(boundingBox.center)
        }

        assertThat(openedUri).isNull()
    }

    @Test
    fun multipleLinks_onClick_inBetweenLinks_doNothing() {
        setupContent { TextWithLinks() }

        rule.runOnIdle { assertThat(layoutResult).isNotNull() }
        rule.onFirstText().performTouchInput {
            val boundingBox = layoutResult!!.getBoundingBox(12)
            click(boundingBox.center)
        }

        rule.runOnIdle { assertThat(openedUri).isNull() }
    }

    @Test
    fun link_spansTwoLines_onClick_opensSecondUrl() {
        setupContent { TextWithLinks() }

        rule.runOnIdle { assertThat(layoutResult).isNotNull() }
        rule.onFirstText().performTouchInput {
            val boundingBox = layoutResult!!.getBoundingBox(24)
            click(boundingBox.center)
        }

        rule.runOnIdle { assertThat(openedUri).isEqualTo(Url2) }
    }

    @Test
    fun rtlText_onClick_insideFirstLink_opensFirstUrl() {
        setupContent { RtlTextWithLinks() }

        rule.runOnIdle { assertThat(layoutResult).isNotNull() }
        rule
            .onNode(SemanticsMatcher.keyIsDefined(SemanticsProperties.Text))
            .performTouchInputOnFirstLink({ (it.item as? Url)?.url == Url1 }) { click(it) }

        rule.runOnIdle { assertThat(openedUri).isEqualTo(Url1) }
    }

    @Test
    fun rtlText_onClick_insideSecondLink_opensSecondUrl() {
        setupContent { RtlTextWithLinks() }

        rule.runOnIdle { assertThat(layoutResult).isNotNull() }
        rule
            .onNode(SemanticsMatcher.keyIsDefined(SemanticsProperties.Text))
            .performTouchInputOnFirstLink({ (it.item as? Url)?.url == Url2 }) { click(it) }

        rule.runOnIdle { assertThat(openedUri).isEqualTo(Url2) }
    }

    @Test
    fun rtlText_onClick_outsideLink_doNothing() {
        setupContent { RtlTextWithLinks() }

        rule.runOnIdle { assertThat(layoutResult).isNotNull() }
        rule.onNode(SemanticsMatcher.keyIsDefined(SemanticsProperties.Text)).performTouchInput {
            val boundingBox = layoutResult!!.getBoundingBox(35)
            click(boundingBox.center)
        }

        rule.runOnIdle { assertThat(openedUri).isEqualTo(null) }
    }

    @Test
    fun rtlText_onClick_inBetweenLinks_doNothing() {
        setupContent { RtlTextWithLinks() }

        rule.runOnIdle { assertThat(layoutResult).isNotNull() }
        rule.onNode(SemanticsMatcher.keyIsDefined(SemanticsProperties.Text)).performTouchInput {
            val boundingBox = layoutResult!!.getBoundingBox(20)
            click(boundingBox.center)
        }

        rule.runOnIdle { assertThat(openedUri).isEqualTo(null) }
    }

    @Test
    fun bidiText_onClick_insideLink_opensUrl() {
        setupContent { BidiTextWithLinks() }

        rule.runOnIdle { assertThat(layoutResult).isNotNull() }
        rule
            .onNode(SemanticsMatcher.keyIsDefined(SemanticsProperties.Text))
            .performTouchInputOnFirstLink({ (it.item as? Url)?.url == Url1 }) { click(it) }

        rule.runOnIdle { assertThat(openedUri).isEqualTo(Url1) }
    }

    @Test
    fun bidiText_onClick_outsideLink_doNothing() {
        setupContent { BidiTextWithLinks() }

        rule.runOnIdle { assertThat(layoutResult).isNotNull() }
        rule.onNode(SemanticsMatcher.keyIsDefined(SemanticsProperties.Text)).performTouchInput {
            val boundingBox = layoutResult!!.getBoundingBox(2)
            click(boundingBox.center)
        }

        rule.runOnIdle { assertThat(openedUri).isEqualTo(null) }
    }

    @Test
    fun link_andInlineContent_onClick_opensUrl() {
        setupContent {
            /** +--------------------+ | link text [ ] text | +--------------------+ */
            val text = buildAnnotatedString {
                withLink(Url(Url1)) { append("link") }
                append(" text ")
                appendInlineContent("box")
                append(" text")
            }
            val inlineTextContent =
                InlineTextContent(
                    placeholder = Placeholder(fontSize, fontSize, PlaceholderVerticalAlign.Center)
                ) {
                    Box(modifier = Modifier.fillMaxSize().testTag("box"))
                }
            BasicText(text = text, inlineContent = mapOf("box" to inlineTextContent))
        }

        rule.onNodeWithText("text", substring = true).performTouchInputOnFirstLink({
            (it.item as? Url)?.url == Url1
        }) {
            click(it)
        }

        rule.onNodeWithTag("box", useUnmergedTree = true).assertExists()
        rule.runOnIdle { assertThat(openedUri).isEqualTo(Url1) }
    }

    @Test
    fun link_withTranslatedString() {
        val originalText = buildAnnotatedString {
            append("text ")
            withLink(Url(Url1)) { append("link") }
        }
        setupContent { BasicText(originalText) }

        // set translated string
        val node = rule.onFirstText().fetchSemanticsNode()
        rule.runOnUiThread {
            val translatedText = buildAnnotatedString { append("text") }
            node.config[SemanticsActions.SetTextSubstitution].action?.invoke(translatedText)
        }
        rule.waitForIdle()

        rule.runOnUiThread {
            // show the translated text
            node.config[SemanticsActions.ShowTextSubstitution].action?.invoke(true)
        }
        rule.waitForIdle()

        rule.onFirstText().performClick()
        rule.runOnIdle { assertThat(openedUri).isEqualTo(null) }
    }

    @Test
    fun updateColor_insideAnnotation_retainsFocusCorrectly() {
        setupContent {
            Column {
                // initial focus
                Box(Modifier.testTag("box").size(10.dp).focusRequester(focusRequester).focusable())

                val color = remember { mutableStateOf(Color.Red) }
                BasicText(
                    buildAnnotatedString {
                        withLink(Url(Url1)) {
                            withStyle(SpanStyle(color = color.value)) { append("link") }
                        }
                    },
                    modifier =
                        Modifier.onFocusChanged {
                            color.value = if (it.hasFocus) Color.Green else Color.Red
                        }
                )
            }
        }

        rule.runOnIdle {
            focusRequester.requestFocus()
            focusManager.moveFocus(FocusDirection.Down)
        }

        rule.onNodeWithTag("box").assertIsNotFocused()
        rule.onNode(hasClickAction(), useUnmergedTree = true).assertIsFocused()
    }

    @Test
    fun linkMeasure_withExceededMaxConstraintSize_doesNotCrash() {
        val textWithLink = buildAnnotatedString {
            withLink(Url("link")) { append("text ".repeat(25_000)) }
        }

        expectError<IllegalArgumentException>(expectError = false) {
            setupContent {
                Column(Modifier.verticalScroll(rememberScrollState())) {
                    BasicText(text = textWithLink, modifier = Modifier.width(100.dp))
                }
            }
        }
    }

    @Test
    @SdkSuppress(minSdkVersion = Build.VERSION_CODES.O)
    fun link_styleFromAnnotationUsed() {
        val textWithLink = buildAnnotatedString {
            withLink(Url("link", TextLinkStyles(style = SpanStyle(color = Color.Red)))) {
                append("text")
            }
        }
        setupContent { BasicText(text = textWithLink, style = TextStyle(color = Color.White)) }

        rule.onNodeWithText("text").captureToImage().assertContainsColor(Color.Red)
    }

    @Test
    @SdkSuppress(minSdkVersion = Build.VERSION_CODES.O)
    fun link_withinOtherStyle_styleFromAnnotationUsed() {
        val textWithLink = buildAnnotatedString {
            withStyle(SpanStyle(background = Color.Red)) {
                withLink(Url("link", TextLinkStyles(SpanStyle(color = Color.Green)))) {
                    append("text")
                }
            }
        }
        setupContent { BasicText(text = textWithLink, style = TextStyle(color = Color.White)) }

        rule
            .onNodeWithText("text")
            .captureToImage()
            .assertContainsColor(Color.Green)
            .assertContainsColor(Color.Red)
    }

    @Test
    @SdkSuppress(minSdkVersion = Build.VERSION_CODES.O)
    fun link_onHover_hoveredStyleUsed() {
        val textWithLink = buildAnnotatedString {
            withLink(
                Url(
                    "link",
                    TextLinkStyles(
                        style = SpanStyle(background = Color.Red),
                        hoveredStyle = SpanStyle(background = Color.Green)
                    )
                )
            ) {
                append("text")
            }
        }
        setupContent { BasicText(text = textWithLink, style = TextStyle(color = Color.White)) }

        rule
            .onNodeWithText("text")
            .performMouseInputOnFirstLink { moveTo(it) }
            .captureToImage()
            .assertContainsColor(Color.Green)
            .assertDoesNotContainColor(Color.Red)
    }

    @Test
    @SdkSuppress(minSdkVersion = Build.VERSION_CODES.O)
    fun link_withinOtherStyle_onHover_hoveredStyleUsed() {
        val textWithLink = buildAnnotatedString {
            withStyle(SpanStyle(color = Color.Blue)) {
                withLink(
                    Url(
                        "link",
                        TextLinkStyles(
                            style = SpanStyle(background = Color.Red),
                            hoveredStyle = SpanStyle(background = Color.Green)
                        )
                    )
                ) {
                    append("text")
                }
            }
        }
        setupContent { BasicText(text = textWithLink, style = TextStyle(color = Color.White)) }

        rule
            .onNodeWithText("text")
            .performMouseInputOnFirstLink { moveTo(it) }
            .captureToImage()
            .assertContainsColor(Color.Green)
            .assertDoesNotContainColor(Color.Red)
            .assertContainsColor(Color.Blue)
    }

    @Test
    @SdkSuppress(minSdkVersion = Build.VERSION_CODES.O)
    fun link_onHover_hoveredStyle_mergedIntoNormal() {
        val textWithLink = buildAnnotatedString {
            withLink(
                Url(
                    "link",
                    TextLinkStyles(
                        style = SpanStyle(color = Color.Red),
                        hoveredStyle = SpanStyle(background = Color.Green)
                    )
                )
            ) {
                append("text")
            }
        }
        setupContent { BasicText(text = textWithLink, style = TextStyle(color = Color.White)) }

        rule
            .onNodeWithText("text")
            .performMouseInputOnFirstLink { moveTo(it) }
            .captureToImage()
            .assertContainsColor(Color.Green)
            .assertContainsColor(Color.Red)
    }

    @Test
    @SdkSuppress(minSdkVersion = Build.VERSION_CODES.O)
    fun link_onFocus_focusedStyleUsed() {
        val textWithLink = buildAnnotatedString {
            withLink(
                Url(
                    "link",
                    TextLinkStyles(
                        style = SpanStyle(background = Color.Red),
                        focusedStyle = SpanStyle(background = Color.Blue)
                    )
                )
            ) {
                append("text")
            }
        }
        setupContent { BasicText(text = textWithLink, style = TextStyle(color = Color.White)) }

        rule
            .onNode(hasClickAction(), useUnmergedTree = true)
            .requestFocus()
            .captureToImage()
            .assertContainsColor(Color.Blue)
            .assertDoesNotContainColor(Color.Red)
    }

    @Test
    @SdkSuppress(minSdkVersion = Build.VERSION_CODES.O)
    fun link_onFocus_restoresOriginalStyle_afterFocusLost() {
        val textWithLink = buildAnnotatedString {
            withLink(
                Url("link", TextLinkStyles(focusedStyle = SpanStyle(background = Color.Blue)))
            ) {
                append("text")
            }
        }
        setupContent {
            Column {
                Box(Modifier.size(10.dp).focusable().testTag("box"))
                BasicText(text = textWithLink, style = TextStyle(color = Color.White))
            }
        }

        // link captures focus
        rule
            .onNode(hasClickAction(), useUnmergedTree = true)
            .requestFocus()
            .captureToImage()
            .assertContainsColor(Color.Blue)

        // link loses focus
        rule.onNodeWithTag("box").requestFocus()

        // verify link restores its unfocused style
        rule
            .onNode(hasClickAction(), useUnmergedTree = true)
            .captureToImage()
            .assertDoesNotContainColor(Color.Blue)
    }

    @Test
    @SdkSuppress(minSdkVersion = Build.VERSION_CODES.O)
    fun link_withinOtherStyle_onFocus_focusedStyleUsed() {
        val textWithLink = buildAnnotatedString {
            withStyle(SpanStyle(color = Color.Green)) {
                withLink(
                    Url(
                        "link",
                        TextLinkStyles(
                            style = SpanStyle(background = Color.Red),
                            focusedStyle = SpanStyle(background = Color.Blue)
                        )
                    )
                ) {
                    append("text")
                }
            }
        }
        setupContent { BasicText(text = textWithLink, style = TextStyle(color = Color.White)) }

        rule
            .onNode(hasClickAction(), useUnmergedTree = true)
            .requestFocus()
            .captureToImage()
            .assertContainsColor(Color.Blue)
            .assertDoesNotContainColor(Color.Red)
            .assertContainsColor(Color.Green)
    }

    @Test
    @SdkSuppress(minSdkVersion = Build.VERSION_CODES.O)
    fun link_onFocus_focusedStyle_mergedIntoNormal() {
        val textWithLink = buildAnnotatedString {
            withLink(
                Url(
                    "link",
                    TextLinkStyles(
                        style = SpanStyle(color = Color.Red),
                        focusedStyle = SpanStyle(background = Color.Blue)
                    )
                )
            ) {
                append("text")
            }
        }
        setupContent { BasicText(text = textWithLink, style = TextStyle(color = Color.White)) }

        rule
            .onNode(hasClickAction(), useUnmergedTree = true)
            .requestFocus()
            .captureToImage()
            .assertContainsColor(Color.Blue)
            .assertContainsColor(Color.Red)
    }

    @Test
    @SdkSuppress(minSdkVersion = Build.VERSION_CODES.O)
    fun link_onFocus_onHovered_onHoveredStyleUsed() {
        val textWithLink = buildAnnotatedString {
            withLink(
                Url(
                    "link",
                    TextLinkStyles(
                        hoveredStyle = SpanStyle(background = Color.Green),
                        focusedStyle = SpanStyle(background = Color.Blue)
                    )
                )
            ) {
                append("text")
            }
        }
        setupContent { BasicText(text = textWithLink, style = TextStyle(color = Color.White)) }

        rule
            .onNode(hasClickAction(), useUnmergedTree = true)
            .requestFocus()
            .performMouseInput { moveTo(this.center) }
            .captureToImage()
            .assertContainsColor(Color.Green)
            .assertDoesNotContainColor(Color.Blue)
    }

    @Test
    @SdkSuppress(minSdkVersion = Build.VERSION_CODES.O)
    fun link_onHovered_onFocus_onHoveredStyleUsed() {
        val textWithLink = buildAnnotatedString {
            withLink(
                Url(
                    "link",
                    TextLinkStyles(
                        hoveredStyle = SpanStyle(background = Color.Green),
                        focusedStyle = SpanStyle(background = Color.Blue)
                    )
                )
            ) {
                append("text")
            }
        }
        setupContent { BasicText(text = textWithLink, style = TextStyle(color = Color.White)) }

        rule
            .onNode(hasClickAction(), useUnmergedTree = true)
            .performMouseInput { moveTo(this.center) }
            .requestFocus()
            .captureToImage()
            .assertContainsColor(Color.Green)
            .assertDoesNotContainColor(Color.Blue)
    }

    @Test
    @SdkSuppress(minSdkVersion = Build.VERSION_CODES.O)
    fun link_hoveredAndFocused_mergedStyle() {
        val textWithLink = buildAnnotatedString {
            withLink(
                Url(
                    "link",
                    TextLinkStyles(
                        hoveredStyle = SpanStyle(color = Color.Green),
                        focusedStyle = SpanStyle(background = Color.Blue)
                    )
                )
            ) {
                append("text")
            }
        }
        setupContent { BasicText(text = textWithLink, style = TextStyle(color = Color.White)) }

        rule
            .onNode(hasClickAction(), useUnmergedTree = true)
            .performMouseInput { moveTo(this.center) }
            .requestFocus()
            .captureToImage()
            .assertContainsColor(Color.Green)
            .assertContainsColor(Color.Blue)
    }

    @Test
    @SdkSuppress(minSdkVersion = Build.VERSION_CODES.O)
    fun link_onPressed_pressedStyleUsed() {
        val textWithLink = buildAnnotatedString {
            withLink(Url("link", TextLinkStyles(pressedStyle = SpanStyle(color = Color.Green)))) {
                append("text")
            }
        }
        setupContent { BasicText(text = textWithLink, style = TextStyle(color = Color.White)) }

        rule
            .onNodeWithText("text")
            .performTouchInputOnFirstLink { longPress(it) }
            .captureToImage()
            .assertContainsColor(Color.Green)
    }

    @Test
    @SdkSuppress(minSdkVersion = Build.VERSION_CODES.O)
    fun link_withOtherStyle_onPressed_pressedStyleUsed() {
        val textWithLink = buildAnnotatedString {
            withStyle(SpanStyle(color = Color.Green)) {
                withLink(
                    Url("link", TextLinkStyles(pressedStyle = SpanStyle(color = Color.Blue)))
                ) {
                    append("text")
                }
            }
        }
        setupContent { BasicText(text = textWithLink, style = TextStyle(color = Color.White)) }

        rule
            .onNodeWithText("text")
            .performTouchInputOnFirstLink { longPress(it) }
            .captureToImage()
            .assertDoesNotContainColor(Color.Green)
            .assertContainsColor(Color.Blue)
    }

    @Test
    @SdkSuppress(minSdkVersion = Build.VERSION_CODES.O)
    fun link_onPressed_whenHoveredAndFocused_pressedStyleUsed() {
        val textWithLink = buildAnnotatedString {
            withLink(
                Url(
                    "link",
                    TextLinkStyles(
                        focusedStyle = SpanStyle(color = Color.Red),
                        hoveredStyle = SpanStyle(color = Color.Green),
                        pressedStyle = SpanStyle(color = Color.Blue)
                    )
                )
            ) {
                append("text")
            }
        }
        setupContent { BasicText(text = textWithLink, style = TextStyle(color = Color.White)) }

        rule
            .onNode(hasClickAction(), useUnmergedTree = true)
            .requestFocus()
            .performMouseInput { moveTo(this.center) }
            .performTouchInput { longPress(this.center) }
            .captureToImage()
            .assertContainsColor(Color.Blue)
            .assertDoesNotContainColor(Color.Red)
            .assertDoesNotContainColor(Color.Green)
    }

    @Test
    @SdkSuppress(minSdkVersion = Build.VERSION_CODES.O)
    fun link_onPressed_whenFocused_mergedStyle() {
        val textWithLink = buildAnnotatedString {
            withLink(
                Url(
                    "link",
                    TextLinkStyles(
                        focusedStyle = SpanStyle(background = Color.Green),
                        pressedStyle = SpanStyle(color = Color.Blue)
                    )
                )
            ) {
                append("text")
            }
        }
        setupContent { BasicText(text = textWithLink, style = TextStyle(color = Color.White)) }

        rule
            .onNode(hasClickAction(), useUnmergedTree = true)
            .requestFocus()
            .performTouchInput { longPress(this.center) }
            .captureToImage()
            .assertContainsColor(Color.Blue)
            .assertContainsColor(Color.Green)
    }

    @Test
    fun linkAnnotation_url_customInteractionListener_called() {
        var clickedUrlAnnotation: Url? = null
        setupContent {
            BasicText(
                buildAnnotatedString {
                    withLink(Url("qwerty") { clickedUrlAnnotation = it as Url }) { append("link") }
                }
            )
        }

        rule.onNode(hasClickAction(), useUnmergedTree = true).performClick()

        rule.runOnIdle {
            assertThat(openedUri).isNull()
            assertThat(clickedUrlAnnotation).isNotNull()
            assertThat(clickedUrlAnnotation!!.url).isEqualTo("qwerty")
        }
    }

    @Test
    fun linkAnnotation_clickable_customInteractionListener_called() {
        var clickedAnnotation: LinkAnnotation.Clickable? = null
        setupContent {
            BasicText(
                buildAnnotatedString {
                    withLink(
                        LinkAnnotation.Clickable("qwerty") {
                            clickedAnnotation = it as LinkAnnotation.Clickable
                        }
                    ) {
                        append("link")
                    }
                }
            )
        }

        rule.onNode(hasClickAction(), useUnmergedTree = true).performClick()

        rule.runOnIdle {
            assertThat(clickedAnnotation).isNotNull()
            assertThat(clickedAnnotation!!.tag).isEqualTo("qwerty")
        }
    }

    @Test
    @SdkSuppress(minSdkVersion = Build.VERSION_CODES.O)
    fun link_doesNotReplaceNestedStyle_whenEmptyStyle() {
        val textWithLink = buildAnnotatedString {
            withLink(Url("link", TextLinkStyles(focusedStyle = SpanStyle(Color.Blue)))) {
                withStyle(SpanStyle(Color.Green)) { append("text") }
            }
        }
        setupContent { BasicText(text = textWithLink, style = TextStyle(color = Color.White)) }

        rule
            .onNode(hasClickAction(), useUnmergedTree = true)
            .captureToImage()
            .assertDoesNotContainColor(Color.Blue)
            .assertContainsColor(Color.Green)

        rule
            .onNode(hasClickAction(), useUnmergedTree = true)
            .requestFocus()
            .captureToImage()
            .assertDoesNotContainColor(Color.Blue)
            .assertContainsColor(Color.Green)
    }

    @Test
    fun link_doesNotModifyAnnotations_whenEmptyStyles() {
        val textWithLink = buildAnnotatedString { withLink(Url("link")) { append("text") } }
        setupContent { BasicText(text = textWithLink, style = TextStyle(color = Color.White)) }

        val styles = rule.onNodeWithText("text").fetchTextLayoutResult().layoutInput.text.spanStyles

        assertThat(styles).isEmpty()
    }

    @Test
    fun links_displayedWithCorrectStyle_onFirstFrame() {
        val checked = mutableStateOf(false)
        var calledAfterChecked = false

        rule.setContent {
            calledAfterChecked = checked.value
            BasicText(
                buildAnnotatedString {
                    withLink(
                        LinkAnnotation.Clickable(
                            "tag",
                            TextLinkStyles(SpanStyle(color = Color.Green))
                        ) {}
                    ) {
                        append("Link")
                    }
                },
                style = TextStyle(Color.Red),
                onTextLayout = {
                    // When the flicker happens, the BasicText is first composed and drawn
                    // with the empty span styles. Only after the recomposition the link
                    // style is applied. After the fix the first composition happens with
                    // the correct link color and therefore the span styles will contain it
                    val colors = it.layoutInput.text.spanStyles.map { it.item.color }
                    assertThat(colors).isNotEmpty()
                    assertThat(colors.first()).isEqualTo(Color.Green)
                }
            )
        }

        checked.value = true
        rule.runOnIdle {
            // ensures that recomposition happened after a `checked` change
            assertThat(calledAfterChecked).isTrue()
        }
    }

    @Test
    fun link_withZeroLengthAnnotation_doesNotCrash() {
        rule.setContent {
            BasicText(
                text =
                    buildAnnotatedString {
                        append("a")
                        addLink(url = Url("url"), start = 0, end = 0)
                    }
            )
        }
    }
<<<<<<< HEAD

    @Test
    fun links_doesNotThrow_whenParagraphNotAdded() {
        var layoutResult: TextLayoutResult? = null
        rule.setContent {
            BasicText(
                buildAnnotatedString {
                    withStyle(ParagraphStyle()) { append("a\nb\nc\n") }
                    withStyle(ParagraphStyle()) {
                        pushLink(Url("url"))
                        append("d")
                        pop()
                    }
                },
                onTextLayout = { layoutResult = it },
                maxLines = 2
            )
        }

        rule.runOnIdle {
            assertThat(layoutResult).isNotNull()
            assertThat(layoutResult!!.lineCount).isEqualTo(2)
        }
    }

    @Test
    fun links_doesNotThrow_whenParagraphNotAdded_link_fallsOnMaxLines_clipOverflow() {
        var layoutResult: TextLayoutResult? = null
        rule.setContent {
            BasicText(
                buildAnnotatedString {
                    withStyle(ParagraphStyle()) { append("a\nb") }
                    withStyle(ParagraphStyle()) {
                        pushLink(Url("url"))
                        append("link")
                        pop()
                    }
                    withStyle(ParagraphStyle()) { append("c") }
                },
                onTextLayout = { layoutResult = it },
                maxLines = 3,
                overflow = TextOverflow.Clip
            )
        }

        rule.runOnIdle {
            assertThat(layoutResult).isNotNull()
            assertThat(layoutResult!!.lineCount).isEqualTo(3)
        }
    }

    @Test
    fun links_doesNotThrow_whenParagraphNotAdded_link_fallsOnMaxLines_ellipsisOverflow() {
        var layoutResult: TextLayoutResult? = null
        rule.setContent {
            BasicText(
                buildAnnotatedString {
                    withStyle(ParagraphStyle()) { append("a\nb") }
                    withStyle(ParagraphStyle()) {
                        pushLink(Url("url"))
                        append("link")
                        pop()
                    }
                    withStyle(ParagraphStyle()) { append("c") }
                },
                onTextLayout = { layoutResult = it },
                maxLines = 3,
                overflow = TextOverflow.Ellipsis
            )
        }

        rule.runOnIdle {
            assertThat(layoutResult).isNotNull()
            assertThat(layoutResult!!.lineCount).isEqualTo(3)
        }
    }

    @Test
    fun links_doesNotThrow_whenParagraphNotAdded_multiLineLink_fallsOnMaxLines_clipOverflow() {
        var layoutResult: TextLayoutResult? = null
        rule.setContent {
            BasicText(
                buildAnnotatedString {
                    withStyle(ParagraphStyle()) { append("a\nb") }
                    withStyle(ParagraphStyle()) {
                        pushLink(Url("url"))
                        append("link\nlink")
                        pop()
                    }
                    withStyle(ParagraphStyle()) { append("c") }
                },
                onTextLayout = { layoutResult = it },
                maxLines = 3,
                overflow = TextOverflow.Clip
            )
        }

        rule.runOnIdle {
            assertThat(layoutResult).isNotNull()
            assertThat(layoutResult!!.lineCount).isEqualTo(3)
        }
    }

    @Test
    fun links_doesNotThrow_whenParagraphNotAdded_multiLineLink_fallsOnMaxLines_ellipsisOverflow() {
        var layoutResult: TextLayoutResult? = null
        rule.setContent {
            BasicText(
                buildAnnotatedString {
                    withStyle(ParagraphStyle()) { append("a\nb") }
                    withStyle(ParagraphStyle()) {
                        pushLink(Url("url"))
                        append("link\nlink")
                        pop()
                    }
                    withStyle(ParagraphStyle()) { append("c") }
                },
                onTextLayout = { layoutResult = it },
                maxLines = 3,
                overflow = TextOverflow.Ellipsis
            )
        }

        rule.runOnIdle {
            assertThat(layoutResult).isNotNull()
            assertThat(layoutResult!!.lineCount).isEqualTo(3)
        }
    }

    @Composable
    private fun TextWithLinks() = with(rule.density) {
        Column {
            /***
             * +-----------------------+
             * | text link text a long |
             * | link text             |
             * | text link             |
             * | [ ]                   |
             * +-----------------------+
             */
            val style = TextStyle(fontSize = fontSize, fontFamily = TEST_FONT_FAMILY)

            val text = buildAnnotatedString {
                append("text ")
                withLink(Url(Url1)) { append("link") }
                append(" text")
                withLink(Url(Url2)) { append(" a long link") }
                append(" text")
            }
            val widthDp = (fontSize * 22).toDp() // to fit text in the middle of the second link
=======

    @Test
    fun links_doesNotThrow_whenParagraphNotAdded() {
        var layoutResult: TextLayoutResult? = null
        rule.setContent {
>>>>>>> f83b2287
            BasicText(
                buildAnnotatedString {
                    withStyle(ParagraphStyle()) { append("a\nb\nc\n") }
                    withStyle(ParagraphStyle()) {
                        pushLink(Url("url"))
                        append("d")
                        pop()
                    }
                },
                onTextLayout = { layoutResult = it },
                maxLines = 2
            )
        }

        rule.runOnIdle {
            assertThat(layoutResult).isNotNull()
            assertThat(layoutResult!!.lineCount).isEqualTo(2)
        }
    }

    @Test
    fun links_doesNotThrow_whenParagraphNotAdded_link_fallsOnMaxLines_clipOverflow() {
        var layoutResult: TextLayoutResult? = null
        rule.setContent {
            BasicText(
                buildAnnotatedString {
                    withStyle(ParagraphStyle()) { append("a\nb") }
                    withStyle(ParagraphStyle()) {
                        pushLink(Url("url"))
                        append("link")
                        pop()
                    }
                    withStyle(ParagraphStyle()) { append("c") }
                },
                onTextLayout = { layoutResult = it },
                maxLines = 3,
                overflow = TextOverflow.Clip
            )
        }

        rule.runOnIdle {
            assertThat(layoutResult).isNotNull()
            assertThat(layoutResult!!.lineCount).isEqualTo(3)
        }
    }

    @Test
    fun links_doesNotThrow_whenParagraphNotAdded_link_fallsOnMaxLines_ellipsisOverflow() {
        var layoutResult: TextLayoutResult? = null
        rule.setContent {
            BasicText(
                buildAnnotatedString {
                    withStyle(ParagraphStyle()) { append("a\nb") }
                    withStyle(ParagraphStyle()) {
                        pushLink(Url("url"))
                        append("link")
                        pop()
                    }
                    withStyle(ParagraphStyle()) { append("c") }
                },
                onTextLayout = { layoutResult = it },
                maxLines = 3,
                overflow = TextOverflow.Ellipsis
            )
        }

        rule.runOnIdle {
            assertThat(layoutResult).isNotNull()
            assertThat(layoutResult!!.lineCount).isEqualTo(3)
        }
    }

    @Test
    fun links_doesNotThrow_whenParagraphNotAdded_multiLineLink_fallsOnMaxLines_clipOverflow() {
        var layoutResult: TextLayoutResult? = null
        rule.setContent {
            BasicText(
                buildAnnotatedString {
                    withStyle(ParagraphStyle()) { append("a\nb") }
                    withStyle(ParagraphStyle()) {
                        pushLink(Url("url"))
                        append("link\nlink")
                        pop()
                    }
                    withStyle(ParagraphStyle()) { append("c") }
                },
                onTextLayout = { layoutResult = it },
                maxLines = 3,
                overflow = TextOverflow.Clip
            )
        }

        rule.runOnIdle {
            assertThat(layoutResult).isNotNull()
            assertThat(layoutResult!!.lineCount).isEqualTo(3)
        }
    }

    @Test
    fun links_doesNotThrow_whenParagraphNotAdded_multiLineLink_fallsOnMaxLines_ellipsisOverflow() {
        var layoutResult: TextLayoutResult? = null
        rule.setContent {
            BasicText(
                buildAnnotatedString {
                    withStyle(ParagraphStyle()) { append("a\nb") }
                    withStyle(ParagraphStyle()) {
                        pushLink(Url("url"))
                        append("link\nlink")
                        pop()
                    }
                    withStyle(ParagraphStyle()) { append("c") }
                },
                onTextLayout = { layoutResult = it },
                maxLines = 3,
                overflow = TextOverflow.Ellipsis
            )
        }

        rule.runOnIdle {
            assertThat(layoutResult).isNotNull()
            assertThat(layoutResult!!.lineCount).isEqualTo(3)
        }
    }

    @Composable
    private fun TextWithLinks() =
        with(rule.density) {
            Column(Modifier.padding(87.dp)) {
                /**
                 * +-----------------------+ | text link text a long | | link text | | text link | |
                 * [ ] | +-----------------------+
                 */
                val style = TextStyle(fontSize = fontSize, fontFamily = TEST_FONT_FAMILY)

                val text = buildAnnotatedString {
                    append("text ")
                    withLink(Url(Url1)) { append("link") }
                    append(" text")
                    withLink(Url(Url2)) { append(" a long link") }
                    append(" text")
                }
                val widthDp = (fontSize * 22).toDp() // to fit text in the middle of the second link
                BasicText(
                    text = text,
                    modifier = Modifier.width(widthDp),
                    onTextLayout = { layoutResult = it },
                    style = style
                )

                BasicText(
                    buildAnnotatedString {
                        append("text ")
                        withLink(Url(Url3)) { append("link ") }
                    },
                    style = style
                )

                // initial focus
                Box(Modifier.size(10.dp).focusRequester(focusRequester).focusTarget())
            }
        }

    @Composable
    private fun BidiTextWithLinks() {
        val text = buildAnnotatedString {
            append("\u05D0\u05D1 \u05D2\u05D3")
            withLink(Url(Url1)) { append(" text ") }
            append("\u05D0\u05D1 \u05D2\u05D3 \u05D0\u05D1 \u05D2\u05D3")
        }
        BasicText(text, onTextLayout = { layoutResult = it })
    }

    @Composable
    private fun RtlTextWithLinks() {
        val text = buildAnnotatedString {
            withLink(Url(Url1)) { append("\u05D0\u05D1 \u05D2\u05D3 \u05D0\u05D1") }
            append(" \u05D0\u05D1 \u05D2\u05D3 \u05D0\u05D1 \u05D0\u05D1 \u05D2\u05D3")
            withLink(Url(Url2)) { append(" \u05D0\u05D1 \u05D2\u05D3 \u05D0\u05D1") }
            append("\u05D0\u05D1 \u05D2\u05D3")
        }
        BasicText(text, onTextLayout = { layoutResult = it })
    }

    private fun setupContent(content: @Composable () -> Unit) {
        val keyboardMockManager =
            object : InputModeManager {
                override val inputMode = InputMode.Keyboard

                override fun requestInputMode(inputMode: InputMode) = true
            }
        rule.setContent {
            focusManager = LocalFocusManager.current
            val viewConfiguration =
                DelegatedViewConfiguration(LocalViewConfiguration.current, DpSize.Zero)
            CompositionLocalProvider(
                LocalUriHandler provides uriHandler,
                LocalViewConfiguration provides viewConfiguration,
                LocalInputModeManager provides keyboardMockManager,
                content = content
            )
        }
    }

    private fun SemanticsNodeInteractionsProvider.onFirstText(): SemanticsNodeInteraction =
        onAllNodesWithText("text", substring = true)[0]

    private fun SemanticsNodeInteraction.performMouseInputOnFirstLink(
        predicate: (AnnotatedString.Range<LinkAnnotation>) -> Boolean = { true },
        block: MouseInjectionScope.(offsetInLink: Offset) -> Unit
    ): SemanticsNodeInteraction {
        val linkBounds = getFirstLinkBounds(predicate)
        return this.performMouseInput { block(linkBounds!!.center) }
    }

    private fun SemanticsNodeInteraction.performTouchInputOnFirstLink(
        predicate: (AnnotatedString.Range<LinkAnnotation>) -> Boolean = { true },
        block: TouchInjectionScope.(offsetInLink: Offset) -> Unit
    ): SemanticsNodeInteraction {
        val linkBounds = getFirstLinkBounds(predicate)
        return this.performTouchInput { block(linkBounds!!.center) }
    }
}

private class DelegatedViewConfiguration(
    delegate: ViewConfiguration,
    minimumTouchTargetSizeOverride: DpSize,
) : ViewConfiguration by delegate {
    override val minimumTouchTargetSize: DpSize = minimumTouchTargetSizeOverride
}<|MERGE_RESOLUTION|>--- conflicted
+++ resolved
@@ -940,7 +940,6 @@
             )
         }
     }
-<<<<<<< HEAD
 
     @Test
     fun links_doesNotThrow_whenParagraphNotAdded() {
@@ -1071,158 +1070,6 @@
     }
 
     @Composable
-    private fun TextWithLinks() = with(rule.density) {
-        Column {
-            /***
-             * +-----------------------+
-             * | text link text a long |
-             * | link text             |
-             * | text link             |
-             * | [ ]                   |
-             * +-----------------------+
-             */
-            val style = TextStyle(fontSize = fontSize, fontFamily = TEST_FONT_FAMILY)
-
-            val text = buildAnnotatedString {
-                append("text ")
-                withLink(Url(Url1)) { append("link") }
-                append(" text")
-                withLink(Url(Url2)) { append(" a long link") }
-                append(" text")
-            }
-            val widthDp = (fontSize * 22).toDp() // to fit text in the middle of the second link
-=======
-
-    @Test
-    fun links_doesNotThrow_whenParagraphNotAdded() {
-        var layoutResult: TextLayoutResult? = null
-        rule.setContent {
->>>>>>> f83b2287
-            BasicText(
-                buildAnnotatedString {
-                    withStyle(ParagraphStyle()) { append("a\nb\nc\n") }
-                    withStyle(ParagraphStyle()) {
-                        pushLink(Url("url"))
-                        append("d")
-                        pop()
-                    }
-                },
-                onTextLayout = { layoutResult = it },
-                maxLines = 2
-            )
-        }
-
-        rule.runOnIdle {
-            assertThat(layoutResult).isNotNull()
-            assertThat(layoutResult!!.lineCount).isEqualTo(2)
-        }
-    }
-
-    @Test
-    fun links_doesNotThrow_whenParagraphNotAdded_link_fallsOnMaxLines_clipOverflow() {
-        var layoutResult: TextLayoutResult? = null
-        rule.setContent {
-            BasicText(
-                buildAnnotatedString {
-                    withStyle(ParagraphStyle()) { append("a\nb") }
-                    withStyle(ParagraphStyle()) {
-                        pushLink(Url("url"))
-                        append("link")
-                        pop()
-                    }
-                    withStyle(ParagraphStyle()) { append("c") }
-                },
-                onTextLayout = { layoutResult = it },
-                maxLines = 3,
-                overflow = TextOverflow.Clip
-            )
-        }
-
-        rule.runOnIdle {
-            assertThat(layoutResult).isNotNull()
-            assertThat(layoutResult!!.lineCount).isEqualTo(3)
-        }
-    }
-
-    @Test
-    fun links_doesNotThrow_whenParagraphNotAdded_link_fallsOnMaxLines_ellipsisOverflow() {
-        var layoutResult: TextLayoutResult? = null
-        rule.setContent {
-            BasicText(
-                buildAnnotatedString {
-                    withStyle(ParagraphStyle()) { append("a\nb") }
-                    withStyle(ParagraphStyle()) {
-                        pushLink(Url("url"))
-                        append("link")
-                        pop()
-                    }
-                    withStyle(ParagraphStyle()) { append("c") }
-                },
-                onTextLayout = { layoutResult = it },
-                maxLines = 3,
-                overflow = TextOverflow.Ellipsis
-            )
-        }
-
-        rule.runOnIdle {
-            assertThat(layoutResult).isNotNull()
-            assertThat(layoutResult!!.lineCount).isEqualTo(3)
-        }
-    }
-
-    @Test
-    fun links_doesNotThrow_whenParagraphNotAdded_multiLineLink_fallsOnMaxLines_clipOverflow() {
-        var layoutResult: TextLayoutResult? = null
-        rule.setContent {
-            BasicText(
-                buildAnnotatedString {
-                    withStyle(ParagraphStyle()) { append("a\nb") }
-                    withStyle(ParagraphStyle()) {
-                        pushLink(Url("url"))
-                        append("link\nlink")
-                        pop()
-                    }
-                    withStyle(ParagraphStyle()) { append("c") }
-                },
-                onTextLayout = { layoutResult = it },
-                maxLines = 3,
-                overflow = TextOverflow.Clip
-            )
-        }
-
-        rule.runOnIdle {
-            assertThat(layoutResult).isNotNull()
-            assertThat(layoutResult!!.lineCount).isEqualTo(3)
-        }
-    }
-
-    @Test
-    fun links_doesNotThrow_whenParagraphNotAdded_multiLineLink_fallsOnMaxLines_ellipsisOverflow() {
-        var layoutResult: TextLayoutResult? = null
-        rule.setContent {
-            BasicText(
-                buildAnnotatedString {
-                    withStyle(ParagraphStyle()) { append("a\nb") }
-                    withStyle(ParagraphStyle()) {
-                        pushLink(Url("url"))
-                        append("link\nlink")
-                        pop()
-                    }
-                    withStyle(ParagraphStyle()) { append("c") }
-                },
-                onTextLayout = { layoutResult = it },
-                maxLines = 3,
-                overflow = TextOverflow.Ellipsis
-            )
-        }
-
-        rule.runOnIdle {
-            assertThat(layoutResult).isNotNull()
-            assertThat(layoutResult!!.lineCount).isEqualTo(3)
-        }
-    }
-
-    @Composable
     private fun TextWithLinks() =
         with(rule.density) {
             Column(Modifier.padding(87.dp)) {
