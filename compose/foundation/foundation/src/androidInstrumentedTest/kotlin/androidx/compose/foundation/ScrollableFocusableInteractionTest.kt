--- conflicted
+++ resolved
@@ -118,11 +118,7 @@
         requestFocusAndScrollToTop()
         rule
             .onNodeWithTag(focusableTag)
-<<<<<<< HEAD
-            .assertScrollAxisPositionInRootIsEqualTo(90.toDp())
-=======
             .assertScrollAxisPositionInRootIsEqualTo(if (reverseScrolling) 0.toDp() else 90.toDp())
->>>>>>> 3d4510a6
             .assertIsDisplayed()
             .assertIsFocused()
 
@@ -131,11 +127,7 @@
 
         rule
             .onNodeWithTag(focusableTag)
-<<<<<<< HEAD
-            .assertScrollAxisPositionInRootIsEqualTo(40.toDp())
-=======
             .assertScrollAxisPositionInRootIsEqualTo(if (reverseScrolling) 0.toDp() else 40.toDp())
->>>>>>> 3d4510a6
             .assertIsDisplayed()
     }
 
@@ -152,11 +144,7 @@
         requestFocusAndScrollToTop()
         rule
             .onNodeWithTag(focusableTag)
-<<<<<<< HEAD
-            .assertScrollAxisPositionInRootIsEqualTo(90.toDp())
-=======
             .assertScrollAxisPositionInRootIsEqualTo(if (reverseScrolling) 0.toDp() else 90.toDp())
->>>>>>> 3d4510a6
             .assertIsDisplayed()
             .assertIsFocused()
 
@@ -165,11 +153,7 @@
 
         rule
             .onNodeWithTag(focusableTag)
-<<<<<<< HEAD
-            .assertScrollAxisPositionInRootIsEqualTo(85.toDp())
-=======
             .assertScrollAxisPositionInRootIsEqualTo(if (reverseScrolling) 0.toDp() else 85.toDp())
->>>>>>> 3d4510a6
             .assertIsDisplayed()
     }
 
@@ -179,11 +163,7 @@
 
         rule.setContent {
             ScrollableRowOrColumn(size = viewportSize) {
-<<<<<<< HEAD
-                // Put a focusable in the bottom of the viewport.
-=======
                 // Put a focusable at the end of the viewport.
->>>>>>> 3d4510a6
                 WithSpacerBefore(size = 90.toDp()) { TestFocusable(size = 10.toDp()) }
             }
         }
@@ -263,11 +243,7 @@
         requestFocusAndScrollToTop()
         rule
             .onNodeWithTag(focusableTag)
-<<<<<<< HEAD
-            .assertScrollAxisPositionInRootIsEqualTo(90.toDp())
-=======
             .assertScrollAxisPositionInRootIsEqualTo(if (reverseScrolling) 0.toDp() else 90.toDp())
->>>>>>> 3d4510a6
             .assertIsDisplayed()
             .assertIsFocused()
 
@@ -275,11 +251,7 @@
 
         rule
             .onNodeWithTag(focusableTag)
-<<<<<<< HEAD
-            .assertScrollAxisPositionInRootIsEqualTo(30.toDp())
-=======
             .assertScrollAxisPositionInRootIsEqualTo(if (reverseScrolling) 0.toDp() else 30.toDp())
->>>>>>> 3d4510a6
             .assertIsDisplayed()
     }
 
@@ -296,11 +268,7 @@
         requestFocusAndScrollToTop()
         rule
             .onNodeWithTag(focusableTag)
-<<<<<<< HEAD
-            .assertScrollAxisPositionInRootIsEqualTo(90.toDp())
-=======
             .assertScrollAxisPositionInRootIsEqualTo(if (reverseScrolling) 0.toDp() else 90.toDp())
->>>>>>> 3d4510a6
             .assertIsDisplayed()
             .assertIsFocused()
 
@@ -311,16 +279,9 @@
         rule.mainClock.advanceTimeByFrame()
         rule.waitForIdle()
 
-<<<<<<< HEAD
-        // Interrupt the scroll by manually dragging.
-        rule.onNodeWithTag(scrollableAreaTag).performTouchInput {
-            down(center)
-            moveBy(Offset(viewConfiguration.touchSlop + 1, viewConfiguration.touchSlop + 1))
-=======
         // Interrupt the scroll.
         rule.onNodeWithTag(scrollableAreaTag).performTouchInput {
             down(center)
->>>>>>> 3d4510a6
             up()
         }
 
@@ -351,11 +312,7 @@
         requestFocusAndScrollToTop()
         rule
             .onNodeWithTag(focusableTag)
-<<<<<<< HEAD
-            .assertScrollAxisPositionInRootIsEqualTo(90.toDp())
-=======
             .assertScrollAxisPositionInRootIsEqualTo(if (reverseScrolling) 0.toDp() else 90.toDp())
->>>>>>> 3d4510a6
             .assertIsDisplayed()
             .assertIsFocused()
 
@@ -366,16 +323,9 @@
         rule.mainClock.advanceTimeByFrame()
         rule.waitForIdle()
 
-<<<<<<< HEAD
-        // Interrupt the scroll by manually dragging.
-        rule.onNodeWithTag(scrollableAreaTag).performTouchInput {
-            down(center)
-            moveBy(Offset(viewConfiguration.touchSlop + 1, viewConfiguration.touchSlop + 1))
-=======
         // Interrupt the scroll.
         rule.onNodeWithTag(scrollableAreaTag).performTouchInput {
             down(center)
->>>>>>> 3d4510a6
             up()
         }
 
@@ -438,11 +388,7 @@
 
         rule.setContent {
             ScrollableRowOrColumn(size = viewportSize) {
-<<<<<<< HEAD
-                // Put a focusable in the bottom of the viewport.
-=======
                 // Put a focusable at the end of the viewport.
->>>>>>> 3d4510a6
                 WithSpacerBefore(size = 90.toDp()) { TestFocusable(size = 10.toDp()) }
             }
         }
