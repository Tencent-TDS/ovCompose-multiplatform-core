--- conflicted
+++ resolved
@@ -24,10 +24,7 @@
 import androidx.compose.foundation.anchoredDraggable.AnchoredDraggableTestValue.C
 import androidx.compose.foundation.background
 import androidx.compose.foundation.gestures.AnchoredDraggableDefaults
-<<<<<<< HEAD
-=======
 import androidx.compose.foundation.gestures.AnchoredDraggableMinFlingVelocity
->>>>>>> 3d4510a6
 import androidx.compose.foundation.gestures.DraggableAnchors
 import androidx.compose.foundation.gestures.Orientation
 import androidx.compose.foundation.gestures.animateTo
@@ -75,12 +72,7 @@
 
 @RunWith(Parameterized::class)
 @LargeTest
-<<<<<<< HEAD
-@OptIn(ExperimentalFoundationApi::class)
-class AnchoredDraggableGestureTest(testNewBehavior: Boolean) :
-=======
 class AnchoredDraggableGestureTest(val testNewBehavior: Boolean) :
->>>>>>> 3d4510a6
     AnchoredDraggableBackwardsCompatibleTest(testNewBehavior) {
 
     private val AnchoredDraggableTestTag = "dragbox"
@@ -472,8 +464,6 @@
 
     @Test
     fun anchoredDraggable_targetValue_animationCancelledResetsTargetValueToClosest() = runBlocking {
-<<<<<<< HEAD
-=======
         rule.mainClock.autoAdvance = false
         lateinit var scope: CoroutineScope
         rule.setContent { scope = rememberCoroutineScope() }
@@ -507,20 +497,12 @@
     // TODO(b/360835763): Remove when removing the old overload
     @Test
     fun anchoredDraggable_startDragImmediately_false_animationNotCancelledByDrag() {
->>>>>>> 3d4510a6
         rule.mainClock.autoAdvance = false
-        lateinit var scope: CoroutineScope
-        rule.setContent { scope = rememberCoroutineScope() }
-
         val anchors = DraggableAnchors {
             A at 0f
             B at 250f
             C at 500f
         }
-<<<<<<< HEAD
-        val state = createAnchoredDraggableState(initialValue = A, anchors = anchors)
-
-=======
         val (state, modifier) =
             createStateAndModifier(
                 initialValue = A,
@@ -543,31 +525,20 @@
                 }
             }
         }
->>>>>>> 3d4510a6
         assertThat(state.currentValue).isEqualTo(A)
         assertThat(state.targetValue).isEqualTo(A)
 
         scope.launch { state.animateTo(C, DefaultSnapAnimationSpec) }
 
-        // Advance until our closest anchor is B
-        while (state.requireOffset() < anchors.positionOf(B)) {
-            rule.mainClock.advanceTimeByFrame()
-        }
+        rule.mainClock.advanceTimeUntil {
+            state.requireOffset() > abs(state.requireOffset() - anchors.positionOf(B))
+        } // Advance until our closest anchor is B
         assertThat(state.targetValue).isEqualTo(C)
 
-<<<<<<< HEAD
-        // Take over the state to cancel the ongoing animation
-        state.anchoredDrag {}
-        rule.mainClock.advanceTimeByFrame()
-
-        // B is the closest now so we should target it
-        assertThat(state.targetValue).isEqualTo(B)
-=======
         rule.onNodeWithTag(AnchoredDraggableTestTag).performTouchInput { down(Offset.Zero) }
         rule.waitForIdle()
 
         assertThat(state.targetValue).isEqualTo(C) // Animation will continue to C
->>>>>>> 3d4510a6
     }
 
     @Test
@@ -583,10 +554,6 @@
                 initialValue = A,
                 anchors = anchors,
                 orientation = Orientation.Horizontal,
-<<<<<<< HEAD
-                startDragImmediately = false,
-=======
->>>>>>> 3d4510a6
             )
         lateinit var scope: CoroutineScope
         rule.setContent {
@@ -606,21 +573,17 @@
         assertThat(state.currentValue).isEqualTo(A)
         assertThat(state.targetValue).isEqualTo(A)
 
-        scope.launch { state.animateTo(C, DefaultSnapAnimationSpec) }
+        scope.launch { state.animateTo(C) }
 
         rule.mainClock.advanceTimeUntil { state.requireOffset() > 10 }
         val offsetBeforeTouch = state.requireOffset()
 
-<<<<<<< HEAD
-        rule.onNodeWithTag(AnchoredDraggableTestTag).performTouchInput { down(Offset.Zero) }
-=======
         rule.onNodeWithTag(AnchoredDraggableTestTag).performTouchInput {
             down(Offset.Zero)
             moveBy(Offset(x = 15f, y = 0f))
         }
         // rule.mainClock.advanceTimeByFrame()
         assertThat(state.requireOffset()).isEqualTo(offsetBeforeTouch + 15f)
->>>>>>> 3d4510a6
         rule.waitForIdle()
     }
 
@@ -784,23 +747,6 @@
         assertThat(state.offset).isEqualTo(state.anchors.positionOf(C))
     }
 
-<<<<<<< HEAD
-    private val DefaultSnapAnimationSpec = tween<Float>()
-
-    private class HandPumpTestFrameClock : MonotonicFrameClock {
-        private val frameCh = Channel<Long>(1)
-        private val time = AtomicLong(0)
-
-        suspend fun advanceByFrame() {
-            frameCh.send(time.getAndAdd(16_000_000L))
-        }
-
-        override suspend fun <R> withFrameNanos(onFrame: (frameTimeNanos: Long) -> R): R {
-            return onFrame(frameCh.receive())
-        }
-    }
-
-=======
     @Test
     fun anchoredDraggable_onDensityChanges_swipeWithVelocityHigherThanThreshold() {
         if (!testNewBehavior) return
@@ -892,7 +838,6 @@
         }
     }
 
->>>>>>> 3d4510a6
     companion object {
         @JvmStatic
         @Parameterized.Parameters(name = "testNewBehavior={0}")
