/*
 * Copyright 2024 The Android Open Source Project
 *
 * Licensed under the Apache License, Version 2.0 (the "License");
 * you may not use this file except in compliance with the License.
 * You may obtain a copy of the License at
 *
 *      http://www.apache.org/licenses/LICENSE-2.0
 *
 * Unless required by applicable law or agreed to in writing, software
 * distributed under the License is distributed on an "AS IS" BASIS,
 * WITHOUT WARRANTIES OR CONDITIONS OF ANY KIND, either express or implied.
 * See the License for the specific language governing permissions and
 * limitations under the License.
 */

package androidx.compose.foundation.text.selection

import androidx.compose.foundation.contextmenu.ContextMenuItemLabels
import androidx.compose.foundation.contextmenu.ContextMenuItemState
import androidx.compose.foundation.contextmenu.assertContextMenuItems
import androidx.compose.foundation.contextmenu.clickOffPopup
import androidx.compose.foundation.contextmenu.contextMenuItemInteraction
import androidx.compose.foundation.internal.readText
import androidx.compose.foundation.text.BasicText
import androidx.compose.foundation.text.input.internal.selection.FakeClipboard
import androidx.compose.foundation.text.selection.gestures.util.longPress
import androidx.compose.runtime.CompositionLocalProvider
import androidx.compose.runtime.getValue
import androidx.compose.runtime.mutableStateOf
import androidx.compose.runtime.setValue
import androidx.compose.ui.Modifier
import androidx.compose.ui.geometry.Offset
import androidx.compose.ui.platform.LocalClipboard
import androidx.compose.ui.platform.testTag
import androidx.compose.ui.test.assertHasClickAction
import androidx.compose.ui.test.assertIsEnabled
import androidx.compose.ui.test.click
import androidx.compose.ui.test.isPopup
import androidx.compose.ui.test.junit4.createComposeRule
import androidx.compose.ui.test.longClick
import androidx.compose.ui.test.onNodeWithTag
import androidx.compose.ui.test.performClick
import androidx.compose.ui.test.performMouseInput
import androidx.compose.ui.test.performTouchInput
import androidx.compose.ui.test.rightClick
import androidx.compose.ui.text.TextRange
import androidx.compose.ui.unit.lerp
import androidx.test.ext.junit.runners.AndroidJUnit4
import androidx.test.filters.MediumTest
import com.google.common.truth.Truth.assertThat
import kotlinx.coroutines.test.runTest
import org.junit.Rule
import org.junit.Test
import org.junit.runner.RunWith

@MediumTest
@RunWith(AndroidJUnit4::class)
class SelectionContainerContextMenuTest {
    @get:Rule val rule = createComposeRule()

    private val textTag = "text"
    private val defaultText = "Text Text Text"

    // region SelectionContainer Context Menu Gesture Tests
    @Test
    fun contextMenu_rightClick_appears() {
        rule.setContent {
            SelectionContainer { BasicText(defaultText, modifier = Modifier.testTag(textTag)) }
        }

        val contextMenuInteraction = rule.onNode(isPopup())
        contextMenuInteraction.assertDoesNotExist()
        rule.onNodeWithTag(textTag).performMouseInput { rightClick(center) }
        contextMenuInteraction.assertExists()
    }

    @Test
    fun contextMenu_leftClick_doesNotAppear() {
        rule.setContent {
            SelectionContainer { BasicText(defaultText, modifier = Modifier.testTag(textTag)) }
        }

        val contextMenuInteraction = rule.onNode(isPopup())
        contextMenuInteraction.assertDoesNotExist()
        rule.onNodeWithTag(textTag).performMouseInput { click(center) }
        contextMenuInteraction.assertDoesNotExist()
    }

    @Test
    fun contextMenu_disappearsOnClickOffOfPopup() {
        rule.setContent {
            SelectionContainer { BasicText(defaultText, modifier = Modifier.testTag(textTag)) }
        }

        val contextMenuInteraction = rule.onNode(isPopup())
        contextMenuInteraction.assertDoesNotExist()
        rule.onNodeWithTag(textTag).performMouseInput { rightClick(center) }
        contextMenuInteraction.assertExists()
        rule.clickOffPopup { rootRect -> lerp(rootRect.topLeft, rootRect.center, 0.5f) }
        contextMenuInteraction.assertDoesNotExist()
    }

    // endregion SelectionContainer Context Menu Gesture Tests

    // region Context Menu Item Click Tests
    @Test
<<<<<<< HEAD
    fun contextMenu_onClickCopy() =
=======
    fun contextMenu_onClickCopy() = runTest {
>>>>>>> 3d4510a6
        runClickContextMenuItemTest(
            labelToClick = ContextMenuItemLabels.COPY,
            expectedSelection = TextRange(5, 9),
            expectedClipboardContent = "Text",
        )
<<<<<<< HEAD

    @Test
    fun contextMenu_onClickSelectAll() =
=======
    }

    @Test
    fun contextMenu_onClickSelectAll() = runTest {
>>>>>>> 3d4510a6
        runClickContextMenuItemTest(
            labelToClick = ContextMenuItemLabels.SELECT_ALL,
            expectedSelection = TextRange(0, 14),
        )
<<<<<<< HEAD
=======
    }
>>>>>>> 3d4510a6

    @Suppress("SameParameterValue")
    private suspend fun runClickContextMenuItemTest(
        labelToClick: String,
        expectedSelection: TextRange,
        expectedClipboardContent: String? = null,
    ) {
        val initialClipboardText = "clip"

<<<<<<< HEAD
        val clipboardManager =
            FakeClipboardManager(
=======
        val clipboard =
            FakeClipboard(
>>>>>>> 3d4510a6
                initialText = initialClipboardText,
                supportsClipEntry = true,
            )

        var selection by mutableStateOf<Selection?>(null)
        rule.setContent {
            CompositionLocalProvider(LocalClipboard provides clipboard) {
                SelectionContainer(
                    selection = selection,
                    onSelectionChange = { selection = it },
                ) {
                    BasicText(defaultText, modifier = Modifier.testTag(textTag))
                }
            }
        }

        // start selection of middle word
        rule.onNodeWithTag(textTag).performTouchInput { longClick(center) }

        // open context menu
        rule.onNodeWithTag(textTag).performMouseInput { rightClick(center) }

        val itemInteraction = rule.contextMenuItemInteraction(label = labelToClick)
        itemInteraction.assertHasClickAction()
        itemInteraction.assertIsEnabled()
        itemInteraction.performClick()
        rule.waitForIdle()

        // Context menu disappears
        rule.onNode(isPopup()).assertDoesNotExist()
        itemInteraction.assertDoesNotExist()

        // Operation was applied
        assertThat(selection).isNotNull()
        assertThat(selection!!.toTextRange()).isEqualTo(expectedSelection)
        val clipboardContent = clipboard.getClipEntry()
        assertThat(clipboardContent).isNotNull()
        assertThat(clipboardContent!!.readText())
            .isEqualTo(expectedClipboardContent ?: initialClipboardText)
    }

    // endregion Context Menu Item Click Tests

    // region Context Menu Correct Item Tests
    @Test
    fun contextMenu_noSelection_itemsMatch() =
        runCorrectItemsTest(
            selectionAmount = SelectionAmount.NONE,
        ) { selection ->
            assertThat(selection).isNull()
            rule.assertContextMenuItems(
                cutState = ContextMenuItemState.DOES_NOT_EXIST,
<<<<<<< HEAD
                copyState = ContextMenuItemState.DISABLED,
                pasteState = ContextMenuItemState.DOES_NOT_EXIST,
                selectAllState = ContextMenuItemState.ENABLED,
=======
                copyState = ContextMenuItemState.DOES_NOT_EXIST,
                pasteState = ContextMenuItemState.DOES_NOT_EXIST,
                selectAllState = ContextMenuItemState.ENABLED,
                autofillState = ContextMenuItemState.DOES_NOT_EXIST,
>>>>>>> 3d4510a6
            )
        }

    @Test
    fun contextMenu_partialSelection_itemsMatch() =
        runCorrectItemsTest(
            selectionAmount = SelectionAmount.PARTIAL,
        ) { selection ->
            assertThat(selection).isNotNull()
            assertThat(selection!!.toTextRange()).isEqualTo(TextRange(5, 9))
            rule.assertContextMenuItems(
                cutState = ContextMenuItemState.DOES_NOT_EXIST,
                copyState = ContextMenuItemState.ENABLED,
                pasteState = ContextMenuItemState.DOES_NOT_EXIST,
                selectAllState = ContextMenuItemState.ENABLED,
<<<<<<< HEAD
=======
                autofillState = ContextMenuItemState.DOES_NOT_EXIST,
>>>>>>> 3d4510a6
            )
        }

    @Test
    fun contextMenu_fullSelection_itemsMatch() =
        runCorrectItemsTest(
            selectionAmount = SelectionAmount.ALL,
        ) { selection ->
            assertThat(selection).isNotNull()
            assertThat(selection!!.toTextRange()).isEqualTo(TextRange(0, 14))
            rule.assertContextMenuItems(
                cutState = ContextMenuItemState.DOES_NOT_EXIST,
                copyState = ContextMenuItemState.ENABLED,
                pasteState = ContextMenuItemState.DOES_NOT_EXIST,
<<<<<<< HEAD
                selectAllState = ContextMenuItemState.DISABLED,
=======
                selectAllState = ContextMenuItemState.DOES_NOT_EXIST,
                autofillState = ContextMenuItemState.DOES_NOT_EXIST,
>>>>>>> 3d4510a6
            )
        }

    private enum class SelectionAmount {
        NONE,
        PARTIAL,
        ALL
    }

    private fun runCorrectItemsTest(
        selectionAmount: SelectionAmount = SelectionAmount.PARTIAL,
        assertBlock: (Selection?) -> Unit,
    ) {
        val text = "Text Text Text"

<<<<<<< HEAD
        val clipboardManager =
            FakeClipboardManager(
=======
        val clipboard =
            FakeClipboard(
>>>>>>> 3d4510a6
                initialText = "Clipboard Text",
                supportsClipEntry = true,
            )

        var selection by mutableStateOf<Selection?>(null)

        rule.setContent {
            CompositionLocalProvider(LocalClipboard provides clipboard) {
                SelectionContainer(
                    selection = selection,
                    onSelectionChange = { selection = it },
                ) {
                    BasicText(text, modifier = Modifier.testTag(textTag))
                }
            }
        }

        // set selection
        when (selectionAmount) {
            SelectionAmount.NONE -> {} // already no selection
            SelectionAmount.PARTIAL -> {
                // select middle word
                rule.onNodeWithTag(textTag).performTouchInput { longClick(center) }
                rule.waitForIdle()
            }
            SelectionAmount.ALL -> {
                // select everything
                rule.onNodeWithTag(textTag).performTouchInput {
                    val xShift = Offset(1f, 0f)
                    longPress(centerLeft + xShift)
                    moveTo(centerRight - xShift)
                    up()
                }
                rule.waitForIdle()
            }
        }

        // open context menu
        rule.onNodeWithTag(textTag).performMouseInput { rightClick(center) }

        assertBlock(selection)
    }
    // endregion Context Menu Correct Item Tests
}<|MERGE_RESOLUTION|>--- conflicted
+++ resolved
@@ -105,34 +105,21 @@
 
     // region Context Menu Item Click Tests
     @Test
-<<<<<<< HEAD
-    fun contextMenu_onClickCopy() =
-=======
     fun contextMenu_onClickCopy() = runTest {
->>>>>>> 3d4510a6
         runClickContextMenuItemTest(
             labelToClick = ContextMenuItemLabels.COPY,
             expectedSelection = TextRange(5, 9),
             expectedClipboardContent = "Text",
         )
-<<<<<<< HEAD
-
-    @Test
-    fun contextMenu_onClickSelectAll() =
-=======
     }
 
     @Test
     fun contextMenu_onClickSelectAll() = runTest {
->>>>>>> 3d4510a6
         runClickContextMenuItemTest(
             labelToClick = ContextMenuItemLabels.SELECT_ALL,
             expectedSelection = TextRange(0, 14),
         )
-<<<<<<< HEAD
-=======
-    }
->>>>>>> 3d4510a6
+    }
 
     @Suppress("SameParameterValue")
     private suspend fun runClickContextMenuItemTest(
@@ -142,13 +129,8 @@
     ) {
         val initialClipboardText = "clip"
 
-<<<<<<< HEAD
-        val clipboardManager =
-            FakeClipboardManager(
-=======
         val clipboard =
             FakeClipboard(
->>>>>>> 3d4510a6
                 initialText = initialClipboardText,
                 supportsClipEntry = true,
             )
@@ -201,16 +183,10 @@
             assertThat(selection).isNull()
             rule.assertContextMenuItems(
                 cutState = ContextMenuItemState.DOES_NOT_EXIST,
-<<<<<<< HEAD
-                copyState = ContextMenuItemState.DISABLED,
-                pasteState = ContextMenuItemState.DOES_NOT_EXIST,
-                selectAllState = ContextMenuItemState.ENABLED,
-=======
                 copyState = ContextMenuItemState.DOES_NOT_EXIST,
                 pasteState = ContextMenuItemState.DOES_NOT_EXIST,
                 selectAllState = ContextMenuItemState.ENABLED,
                 autofillState = ContextMenuItemState.DOES_NOT_EXIST,
->>>>>>> 3d4510a6
             )
         }
 
@@ -226,10 +202,7 @@
                 copyState = ContextMenuItemState.ENABLED,
                 pasteState = ContextMenuItemState.DOES_NOT_EXIST,
                 selectAllState = ContextMenuItemState.ENABLED,
-<<<<<<< HEAD
-=======
                 autofillState = ContextMenuItemState.DOES_NOT_EXIST,
->>>>>>> 3d4510a6
             )
         }
 
@@ -244,12 +217,8 @@
                 cutState = ContextMenuItemState.DOES_NOT_EXIST,
                 copyState = ContextMenuItemState.ENABLED,
                 pasteState = ContextMenuItemState.DOES_NOT_EXIST,
-<<<<<<< HEAD
-                selectAllState = ContextMenuItemState.DISABLED,
-=======
                 selectAllState = ContextMenuItemState.DOES_NOT_EXIST,
                 autofillState = ContextMenuItemState.DOES_NOT_EXIST,
->>>>>>> 3d4510a6
             )
         }
 
@@ -265,13 +234,8 @@
     ) {
         val text = "Text Text Text"
 
-<<<<<<< HEAD
-        val clipboardManager =
-            FakeClipboardManager(
-=======
         val clipboard =
             FakeClipboard(
->>>>>>> 3d4510a6
                 initialText = "Clipboard Text",
                 supportsClipEntry = true,
             )
