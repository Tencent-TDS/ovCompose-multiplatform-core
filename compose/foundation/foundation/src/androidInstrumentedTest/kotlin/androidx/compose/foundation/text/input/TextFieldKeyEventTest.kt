/*
 * Copyright 2024 The Android Open Source Project
 *
 * Licensed under the Apache License, Version 2.0 (the "License");
 * you may not use this file except in compliance with the License.
 * You may obtain a copy of the License at
 *
 *      http://www.apache.org/licenses/LICENSE-2.0
 *
 * Unless required by applicable law or agreed to in writing, software
 * distributed under the License is distributed on an "AS IS" BASIS,
 * WITHOUT WARRANTIES OR CONDITIONS OF ANY KIND, either express or implied.
 * See the License for the specific language governing permissions and
 * limitations under the License.
 */

package androidx.compose.foundation.text.input

import androidx.compose.foundation.clickable
import androidx.compose.foundation.internal.readText
import androidx.compose.foundation.internal.toClipEntry
import androidx.compose.foundation.layout.Box
import androidx.compose.foundation.layout.fillMaxSize
import androidx.compose.foundation.layout.requiredSize
import androidx.compose.foundation.text.BasicSecureTextField
import androidx.compose.foundation.text.BasicTextField
import androidx.compose.foundation.text.KeyboardOptions
import androidx.compose.foundation.text.TEST_FONT_FAMILY
import androidx.compose.foundation.text.input.TextFieldLineLimits.MultiLine
import androidx.compose.foundation.text.input.TextFieldLineLimits.SingleLine
import androidx.compose.foundation.text.input.internal.selection.FakeClipboard
import androidx.compose.runtime.CompositionLocalProvider
import androidx.compose.runtime.mutableIntStateOf
import androidx.compose.ui.Modifier
import androidx.compose.ui.focus.FocusRequester
import androidx.compose.ui.focus.focusRequester
import androidx.compose.ui.input.key.Key
import androidx.compose.ui.input.key.KeyEvent
import androidx.compose.ui.input.key.KeyEventType
import androidx.compose.ui.input.key.key
import androidx.compose.ui.input.key.onKeyEvent
import androidx.compose.ui.input.key.type
import androidx.compose.ui.platform.Clipboard
import androidx.compose.ui.platform.LocalClipboard
import androidx.compose.ui.platform.LocalDensity
import androidx.compose.ui.platform.testTag
import androidx.compose.ui.test.ExperimentalTestApi
import androidx.compose.ui.test.KeyInjectionScope
import androidx.compose.ui.test.junit4.createComposeRule
import androidx.compose.ui.test.onNodeWithTag
import androidx.compose.ui.test.performKeyInput
import androidx.compose.ui.test.pressKey
import androidx.compose.ui.test.requestFocus
import androidx.compose.ui.test.withKeyDown
import androidx.compose.ui.test.withKeysDown
import androidx.compose.ui.text.AnnotatedString
import androidx.compose.ui.text.TextRange
import androidx.compose.ui.text.TextStyle
import androidx.compose.ui.text.input.ImeAction
import androidx.compose.ui.unit.Density
import androidx.compose.ui.unit.dp
import androidx.compose.ui.unit.sp
import androidx.test.ext.junit.runners.AndroidJUnit4
import androidx.test.filters.MediumTest
import com.google.common.truth.Truth.assertThat
import kotlinx.coroutines.runBlocking
import org.junit.Ignore
import org.junit.Rule
import org.junit.Test
import org.junit.runner.RunWith

@MediumTest
@RunWith(AndroidJUnit4::class)
@OptIn(ExperimentalTestApi::class)
class TextFieldKeyEventTest {
    @get:Rule val rule = createComposeRule()

    private val tag = "TextFieldTestTag"

    private var defaultDensity = Density(1f)

    @Test
    fun textField_typedEvents() {
        keysSequenceTest {
            pressKey(Key.H)
            press(Key.ShiftLeft + Key.I)
            expectedText("hI")
        }
    }

    @Test
    fun textField_typedEvents_no_text_layout() {
        keysSequenceTest(noTextLayout = true) {
            pressKey(Key.H)
            press(Key.ShiftLeft + Key.I)
            expectedText("hI")
        }
    }

    @Test
    fun textField_copyPaste() {
        keysSequenceTest("hello") {
            withKeyDown(Key.CtrlLeft) {
                pressKey(Key.A)
                pressKey(Key.C)
            }
            pressKey(Key.DirectionRight)
            pressKey(Key.Spacebar)
            press(Key.CtrlLeft + Key.V)
            expectedText("hello hello")
        }
    }

    @Test
    fun secureTextField_doesNotAllowCopy() {
        keysSequenceTest("hello", secure = true) {
            clipboard.setClipEntry(AnnotatedString("world").toClipEntry())
            withKeyDown(Key.CtrlLeft) {
                pressKey(Key.A)
                pressKey(Key.C)
            }
            pressKey(Key.Copy) // also attempt direct copy
            expectedClipboardText("world")
        }
    }

    @Test
    fun textField_directCopyPaste() {
        keysSequenceTest("hello") {
            press(Key.CtrlLeft + Key.A)
            pressKey(Key.Copy)
            expectedText("hello")
            pressKey(Key.DirectionRight)
            pressKey(Key.Spacebar)
            pressKey(Key.Paste)
            expectedText("hello hello")
        }
    }

    @Test
    fun textField_directCutPaste() {
        keysSequenceTest("hello") {
            press(Key.CtrlLeft + Key.A)
            pressKey(Key.Cut)
            expectedText("")
            pressKey(Key.Paste)
            expectedText("hello")
        }
    }

    @Test
    fun secureTextField_doesNotAllowCut() {
        keysSequenceTest("hello", secure = true) {
            clipboard.setClipEntry(AnnotatedString("world").toClipEntry())
            withKeyDown(Key.CtrlLeft) {
                pressKey(Key.A)
                pressKey(Key.X)
            }
            pressKey(Key.Cut) // Also attempts direct cut
            expectedText("hello")
            expectedClipboardText("world")
        }
    }

    @Test
    fun textField_linesNavigation() {
        keysSequenceTest("hello\nworld") {
            pressKey(Key.DirectionDown)
            pressKey(Key.A)
            pressKey(Key.DirectionUp)
            pressKey(Key.A)
            expectedText("haello\naworld")
            pressKey(Key.DirectionUp)
            pressKey(Key.A)
            expectedText("ahaello\naworld")
        }
    }

    @Test
    fun textField_linesNavigation_cache() {
        keysSequenceTest("hello\n\nworld") {
            pressKey(Key.DirectionRight)
            pressKey(Key.DirectionDown)
            pressKey(Key.DirectionDown)
            pressKey(Key.Zero)
            expectedText("hello\n\nw0orld")
        }
    }

    @Test
    fun textField_newLine() {
        keysSequenceTest("hello") {
            pressKey(Key.Enter)
            expectedText("\nhello")
        }
    }

    @Test
    fun textField_backspace() {
        keysSequenceTest("hello") {
            pressKey(Key.DirectionRight)
            pressKey(Key.DirectionRight)
            pressKey(Key.Backspace)
            expectedText("hllo")
        }
    }

    @Test
    fun textField_backspace_no_text_layout() {
        keysSequenceTest("hello", noTextLayout = true) {
            pressKey(Key.DirectionRight)
            pressKey(Key.DirectionRight)
            pressKey(Key.Backspace)
            expectedText("hllo")
        }
    }

    @Test
    fun textField_delete() {
        keysSequenceTest("hello") {
            pressKey(Key.Delete)
            expectedText("ello")
        }
    }

    @Test
    fun textField_delete_no_text_layout() {
        keysSequenceTest("hello", noTextLayout = true) {
            pressKey(Key.Delete)
            expectedText("ello")
        }
    }

    @Test
    fun textField_delete_atEnd() {
        keysSequenceTest("hello", TextRange(5)) {
            pressKey(Key.Delete)
            expectedText("hello")
        }
    }

    @Test
    fun textField_delete_whenEmpty() {
        keysSequenceTest {
            pressKey(Key.Delete)
            expectedText("")
        }
    }

    @Test
    fun textField_nextWord() {
        keysSequenceTest("hello world") {
            press(Key.CtrlLeft + Key.DirectionRight)
            pressKey(Key.Zero)
            expectedText("hello0 world")
            press(Key.CtrlLeft + Key.DirectionRight)
            pressKey(Key.Zero)
            expectedText("hello0 world0")
        }
    }

    @Test
    fun textField_nextWord_doubleSpace() {
        keysSequenceTest("hello  world") {
            press(Key.CtrlLeft + Key.DirectionRight)
            pressKey(Key.DirectionRight)
            press(Key.CtrlLeft + Key.DirectionRight)
            pressKey(Key.Zero)
            expectedText("hello  world0")
        }
    }

    @Test
    fun textField_prevWord() {
        keysSequenceTest("hello world") {
            withKeyDown(Key.CtrlLeft) {
                pressKey(Key.DirectionRight)
                pressKey(Key.DirectionRight)
                pressKey(Key.DirectionLeft)
            }
            pressKey(Key.Zero)
            expectedText("hello 0world")
        }
    }

    @Test
    fun textField_HomeAndEnd() {
        keysSequenceTest("hello world") {
            pressKey(Key.MoveEnd)
            pressKey(Key.Zero)
            pressKey(Key.MoveHome)
            pressKey(Key.Zero)
            expectedText("0hello world0")
        }
    }

    @Test
    fun textField_byWordSelection() {
        keysSequenceTest("hello  world\nhi") {
            withKeysDown(listOf(Key.ShiftLeft, Key.CtrlLeft)) {
                pressKey(Key.DirectionRight)
                expectedSelection(TextRange(0, 5))
                pressKey(Key.DirectionRight)
                expectedSelection(TextRange(0, 12))
                pressKey(Key.DirectionRight)
                expectedSelection(TextRange(0, 15))
                pressKey(Key.DirectionLeft)
                expectedSelection(TextRange(0, 13))
            }
        }
    }

    @Test
    fun textField_lineEndStart() {
        keysSequenceTest(initText = "hi\nhello world\nhi") {
            pressKey(Key.MoveEnd)
            pressKey(Key.DirectionRight)
            pressKey(Key.Zero)
            expectedText("hi\n0hello world\nhi")
            pressKey(Key.MoveEnd)
            pressKey(Key.Zero)
            expectedText("hi\n0hello world0\nhi")
            withKeyDown(Key.ShiftLeft) { pressKey(Key.MoveHome) }
            expectedSelection(TextRange(16, 3))
            pressKey(Key.MoveHome)
            pressKey(Key.DirectionRight)
            withKeyDown(Key.ShiftLeft) { pressKey(Key.MoveEnd) }
            expectedSelection(TextRange(4, 16))
            expectedText("hi\n0hello world0\nhi")
        }
    }

    @Test
    fun textField_altLineLeftRight() {
        keysSequenceTest(initText = "hi\nhello world\nhi") {
            withKeyDown(Key.AltLeft) { pressKey(Key.DirectionRight) }
            pressKey(Key.DirectionRight)
            pressKey(Key.Zero)
            expectedText("hi\n0hello world\nhi")
            withKeyDown(Key.AltLeft) { pressKey(Key.DirectionRight) }
            pressKey(Key.Zero)
            expectedText("hi\n0hello world0\nhi")
            withKeysDown(listOf(Key.ShiftLeft, Key.AltLeft)) { pressKey(Key.DirectionLeft) }
            expectedSelection(TextRange(16, 3))
            withKeyDown(Key.AltLeft) { pressKey(Key.DirectionLeft) }
            pressKey(Key.DirectionRight)
            withKeysDown(listOf(Key.ShiftLeft, Key.AltLeft)) { pressKey(Key.DirectionRight) }
            expectedSelection(TextRange(4, 16))
            expectedText("hi\n0hello world0\nhi")
        }
    }

    @Test
    fun textField_altTop() {
        keysSequenceTest(initText = "hi\nhello world\nhi") {
            pressKey(Key.MoveEnd)
            repeat(3) { pressKey(Key.DirectionRight) }
            pressKey(Key.Zero)
            expectedText("hi\nhe0llo world\nhi")
            withKeyDown(Key.AltLeft) { pressKey(Key.DirectionUp) }
            pressKey(Key.Zero)
            expectedText("0hi\nhe0llo world\nhi")
            pressKey(Key.MoveEnd)
            repeat(3) { pressKey(Key.DirectionRight) }
            withKeysDown(listOf(Key.ShiftLeft, Key.AltLeft)) { pressKey(Key.DirectionUp) }
            expectedSelection(TextRange(6, 0))
            expectedText("0hi\nhe0llo world\nhi")
        }
    }

    @Test
    fun textField_altBottom() {
        keysSequenceTest(initText = "hi\nhello world\nhi") {
            pressKey(Key.MoveEnd)
            repeat(3) { pressKey(Key.DirectionRight) }
            pressKey(Key.Zero)
            expectedText("hi\nhe0llo world\nhi")
            withKeysDown(listOf(Key.ShiftLeft, Key.AltLeft)) { pressKey(Key.DirectionDown) }
            expectedSelection(TextRange(6, 18))
            pressKey(Key.DirectionLeft)
            pressKey(Key.Zero)
            expectedText("hi\nhe00llo world\nhi")
            withKeyDown(Key.AltLeft) { pressKey(Key.DirectionDown) }
            pressKey(Key.Zero)
            expectedText("hi\nhe00llo world\nhi0")
        }
    }

    @Ignore("b/305692638")
    @Test
    fun textField_deleteWords() {
        keysSequenceTest("hello world\nhi world") {
            pressKey(Key.MoveEnd)
            withKeyDown(Key.CtrlLeft) {
                pressKey(Key.Backspace)
                expectedText("hello \nhi world")
                pressKey(Key.Delete)
            }
            expectedText("hello  world")
        }
    }

    @Test
    fun textField_deleteToBeginningOfLine() {
        keysSequenceTest("hello world\nhi world") {
            press(Key.CtrlLeft + Key.DirectionRight)

            withKeyDown(Key.AltLeft) {
                pressKey(Key.Backspace)
                expectedText(" world\nhi world")
                pressKey(Key.Backspace)
                expectedText(" world\nhi world")
            }

            repeat(3) { pressKey(Key.DirectionRight) }

            press(Key.AltLeft + Key.Backspace)
            expectedText("rld\nhi world")
            pressKey(Key.DirectionDown)
            pressKey(Key.MoveEnd)

            withKeyDown(Key.AltLeft) {
                pressKey(Key.Backspace)
                expectedText("rld\n")
                pressKey(Key.Backspace)
                expectedText("rld\n")
            }
        }
    }

    @Test
    fun textField_deleteToEndOfLine() {
        keysSequenceTest("hello world\nhi world") {
            press(Key.CtrlLeft + Key.DirectionRight)
            withKeyDown(Key.AltLeft) {
                pressKey(Key.Delete)
                expectedText("hello\nhi world")
                pressKey(Key.Delete)
                expectedText("hello\nhi world")
            }

            repeat(3) { pressKey(Key.DirectionRight) }

            press(Key.AltLeft + Key.Delete)
            expectedText("hello\nhi")

            pressKey(Key.MoveHome)
            withKeyDown(Key.AltLeft) {
                pressKey(Key.Delete)
                expectedText("hello\n")
                pressKey(Key.Delete)
                expectedText("hello\n")
            }
        }
    }

    @Test
    fun textField_paragraphNavigation() {
        keysSequenceTest("hello world\nhi") {
            press(Key.CtrlLeft + Key.DirectionDown)
            pressKey(Key.Zero)
            expectedText("hello world0\nhi")
            withKeyDown(Key.CtrlLeft) {
                pressKey(Key.DirectionDown)
                pressKey(Key.DirectionUp)
            }
            pressKey(Key.Zero)
            expectedText("hello world0\n0hi")
            withKeyDown(Key.CtrlLeft) {
                pressKey(Key.DirectionUp)
                pressKey(Key.DirectionUp)
            }
            pressKey(Key.Zero)
            expectedText("0hello world0\n0hi")
        }
    }

    @Test
    fun textField_selectionCaret() {
        keysSequenceTest("hello world") {
            press(Key.CtrlLeft + Key.ShiftLeft + Key.DirectionRight)
            expectedSelection(TextRange(0, 5))
            press(Key.ShiftLeft + Key.DirectionRight)
            expectedSelection(TextRange(0, 6))
            press(Key.CtrlLeft + Key.Backslash)
            expectedSelection(TextRange(6, 6))
            press(Key.CtrlLeft + Key.ShiftLeft + Key.DirectionLeft)
            expectedSelection(TextRange(6, 0))
            press(Key.ShiftLeft + Key.DirectionRight)
            expectedSelection(TextRange(6, 1))
        }
    }

    @Test
    fun textField_pageNavigationDown() {
        keysSequenceTest(initText = "A\nB\nC\nD\nE", modifier = Modifier.requiredSize(73.dp)) {
            pressKey(Key.PageDown)
            expectedSelection(TextRange(4))
        }
    }

    @Test
    fun textField_pageNavigationDown_exactFit() {
        keysSequenceTest(
            initText = "A\nB\nC\nD\nE",
            modifier = Modifier.requiredSize(90.dp) // exactly 3 lines fit
        ) {
            pressKey(Key.PageDown)
            expectedSelection(TextRange(6))
        }
    }

    @Test
    fun textField_pageNavigationUp() {
        keysSequenceTest(
            initText = "A\nB\nC\nD\nE",
            initSelection = TextRange(8), // just before 5
            modifier = Modifier.requiredSize(73.dp)
        ) {
            pressKey(Key.PageUp)
            expectedSelection(TextRange(4))
        }
    }

    @Test
    fun textField_pageNavigationUp_exactFit() {
        keysSequenceTest(
            initText = "A\nB\nC\nD\nE",
            initSelection = TextRange(8), // just before 5
            modifier = Modifier.requiredSize(90.dp) // exactly 3 lines fit
        ) {
            pressKey(Key.PageUp)
            expectedSelection(TextRange(2))
        }
    }

    @Test
    fun textField_pageNavigationUp_cantGoUp() {
        keysSequenceTest(
            initText = "1\n2\n3\n4\n5",
            initSelection = TextRange(0),
            modifier = Modifier.requiredSize(90.dp)
        ) {
            pressKey(Key.PageUp)
            expectedSelection(TextRange(0))
        }
    }

    @Test
    fun textField_tabSingleLine() {
        keysSequenceTest("text", singleLine = true) {
            pressKey(Key.Tab)
            expectedText("text") // no change, should try focus change instead
        }
    }

    @Test
    fun textField_tabMultiLine() {
        keysSequenceTest("text") {
            pressKey(Key.Tab)
            expectedText("\ttext")
        }
    }

    @Test
    fun textField_shiftTabSingleLine() {
        keysSequenceTest("text", singleLine = true) {
            press(Key.ShiftLeft + Key.Tab)
            expectedText("text") // no change, should try focus change instead
        }
    }

    @Test
    fun textField_enterSingleLine() {
        keysSequenceTest("text", singleLine = true) {
            pressKey(Key.Enter)
            expectedText("text") // no change, should do ime action instead
        }
    }

    @Test
    fun textField_enterMultiLine() {
        keysSequenceTest("text") {
            pressKey(Key.Enter)
            expectedText("\ntext")
        }
    }

    @Test
    fun textField_withActiveSelection_tabSingleLine() {
        keysSequenceTest("text", singleLine = true) {
            pressKey(Key.DirectionRight)
            withKeyDown(Key.ShiftLeft) {
                pressKey(Key.DirectionRight)
                pressKey(Key.DirectionRight)
            }
            pressKey(Key.Tab)
            expectedText("text") // no change, should try focus change instead
        }
    }

    @Test
    fun textField_withActiveSelection_tabMultiLine() {
        keysSequenceTest("text") {
            pressKey(Key.DirectionRight)
            withKeyDown(Key.ShiftLeft) {
                pressKey(Key.DirectionRight)
                pressKey(Key.DirectionRight)
            }
            pressKey(Key.Tab)
            expectedText("t\tt")
        }
    }

    @Test
    fun textField_selectToLeft() {
        keysSequenceTest("hello world hello") {
            pressKey(Key.MoveEnd)
            expectedSelection(TextRange(17))
            withKeyDown(Key.ShiftLeft) {
                pressKey(Key.DirectionLeft)
                pressKey(Key.DirectionLeft)
                pressKey(Key.DirectionLeft)
            }
            expectedSelection(TextRange(17, 14))
        }
    }

    @Test
    fun textField_withActiveSelection_shiftTabSingleLine() {
        keysSequenceTest("text", singleLine = true) {
            pressKey(Key.DirectionRight)
            withKeyDown(Key.ShiftLeft) {
                pressKey(Key.DirectionRight)
                pressKey(Key.DirectionRight)
                pressKey(Key.Tab)
            }
            expectedText("text") // no change, should try focus change instead
        }
    }

    @Test
    fun textField_withActiveSelection_enterSingleLine() {
        keysSequenceTest("text", singleLine = true) {
            pressKey(Key.DirectionRight)
            withKeyDown(Key.ShiftLeft) {
                pressKey(Key.DirectionRight)
                pressKey(Key.DirectionRight)
            }
            pressKey(Key.Enter)
            expectedText("text") // no change, should do ime action instead
        }
    }

    @Test
    fun textField_withActiveSelection_enterMultiLine() {
        keysSequenceTest("text") {
            pressKey(Key.DirectionRight)
            withKeyDown(Key.ShiftLeft) {
                pressKey(Key.DirectionRight)
                pressKey(Key.DirectionRight)
            }
            pressKey(Key.Enter)
            expectedText("t\nt")
        }
    }

    @Test
    fun textField_simpleUndo() {
        keysSequenceTest("hello") {
            press(Key.CtrlLeft + Key.DirectionRight)
            pressKey(Key.Spacebar)
            pressKey(Key.A)
            pressKey(Key.B)
            pressKey(Key.C)
            expectedText("hello abc")
            press(Key.CtrlLeft + Key.Z)
            expectedText("hello")
        }
    }

    @Test
    fun textField_simpleRedo() {
        keysSequenceTest("hello") {
            press(Key.CtrlLeft + Key.DirectionRight)
            pressKey(Key.Spacebar)
            pressKey(Key.A)
            pressKey(Key.B)
            pressKey(Key.C)
            expectedText("hello abc")
            press(Key.CtrlLeft + Key.Z)
            expectedText("hello")
            press(Key.CtrlLeft + Key.ShiftLeft + Key.Z)
            expectedText("hello abc")
        }
    }

    @Test
    fun textField_singleLine_pressEnter_parentClickable() {
        var parentClickCount = 0
        var keyboardActionCount = 0
        rule.setContent {
            Box(Modifier.clickable { parentClickCount++ }) {
                BasicTextField(
                    state = rememberTextFieldState(),
                    textStyle = TextStyle(fontFamily = TEST_FONT_FAMILY, fontSize = 30.sp),
                    modifier = Modifier.testTag(tag),
                    lineLimits = SingleLine,
                    keyboardOptions = KeyboardOptions(imeAction = ImeAction.Next),
                    onKeyboardAction = { keyboardActionCount++ }
                )
            }
        }

        rule.onNodeWithTag(tag).requestFocus()
        rule.onNodeWithTag(tag).performKeyInput { pressKey(Key.Enter) }

        rule.runOnIdle {
            assertThat(parentClickCount).isEqualTo(0)
            assertThat(keyboardActionCount).isEqualTo(1)
        }
    }

    @Test
    fun textField_multiLine_pressEnter_parentClickable() {
        var parentClickCount = 0
        var keyboardActionCount = 0
        val state = TextFieldState()
        rule.setContent {
            Box(Modifier.clickable { parentClickCount++ }) {
                BasicTextField(
                    state = state,
                    textStyle = TextStyle(fontFamily = TEST_FONT_FAMILY, fontSize = 30.sp),
                    modifier = Modifier.testTag(tag),
                    lineLimits = MultiLine(),
                    keyboardOptions = KeyboardOptions(imeAction = ImeAction.Next),
                    onKeyboardAction = { keyboardActionCount++ }
                )
            }
        }

        rule.onNodeWithTag(tag).requestFocus()
        rule.onNodeWithTag(tag).performKeyInput { pressKey(Key.Enter) }

        rule.runOnIdle {
            assertThat(parentClickCount).isEqualTo(0)
            assertThat(keyboardActionCount).isEqualTo(0)
            assertThat(state.text).isEqualTo("\n")
        }
    }

    @Test
    fun textField_consumedKeyDownEvent_keyUpDoesNotPropagate() {
        val parentKeyEvents = mutableListOf<KeyEvent>()
        val state = TextFieldState()
        rule.setContent {
            Box(
                Modifier.onKeyEvent {
                    parentKeyEvents += it
                    true
                }
            ) {
                BasicTextField(
                    state = state,
                    textStyle = TextStyle(fontFamily = TEST_FONT_FAMILY, fontSize = 30.sp),
                    modifier = Modifier.testTag(tag),
                )
            }
        }

        rule.onNodeWithTag(tag).requestFocus()
        rule.onNodeWithTag(tag).performKeyInput { pressKey(Key.A) }

        rule.runOnIdle {
            // even key up even shouldn't be passed to parent listener since the down event is
            // consumed by BasicTextField
            assertThat(parentKeyEvents).isEmpty()
            assertThat(state.text).isEqualTo("a")
        }
    }

    @Test
    fun textField_simultaneousConsumedKeyDownEvents_keyUpDoesNotPropagate() {
        val parentKeyEvents = mutableListOf<KeyEvent>()
        val state = TextFieldState()
        rule.setContent {
            Box(
                Modifier.onKeyEvent {
                    parentKeyEvents += it
                    true
                }
            ) {
                BasicTextField(
                    state = state,
                    textStyle = TextStyle(fontFamily = TEST_FONT_FAMILY, fontSize = 30.sp),
                    modifier = Modifier.testTag(tag),
                )
            }
        }

        rule.onNodeWithTag(tag).requestFocus()
        rule.onNodeWithTag(tag).performKeyInput {
            keyDown(Key.A)
            keyDown(Key.B)
            keyDown(Key.C)
            keyUp(Key.C)
            keyUp(Key.B)
            keyUp(Key.A)
        }

        rule.runOnIdle {
            // even key up even shouldn't be passed to parent listener since the down event is
            // consumed by BasicTextField
            assertThat(parentKeyEvents).isEmpty()
            assertThat(state.text).isEqualTo("abc")
        }
    }

    @Test
    fun textField_simultaneousMetaConsumedKeyDownEvents_keyUpDoesNotPropagate() {
        val parentKeyEvents = mutableListOf<KeyEvent>()
        val state = TextFieldState()
        rule.setContent {
            Box(
                Modifier.onKeyEvent {
                    parentKeyEvents += it
                    true
                }
            ) {
                BasicTextField(
                    state = state,
                    textStyle = TextStyle(fontFamily = TEST_FONT_FAMILY, fontSize = 30.sp),
                    modifier = Modifier.testTag(tag),
                )
            }
        }

        rule.onNodeWithTag(tag).requestFocus()
        rule.onNodeWithTag(tag).performKeyInput {
            keyDown(Key.ShiftLeft)
            keyDown(Key.A)
            keyUp(Key.ShiftLeft)
            keyUp(Key.A)
        }

        rule.runOnIdle {
            // even key up even shouldn't be passed to parent listener since the down event is
            // consumed by BasicTextField
            assertThat(parentKeyEvents.size).isEqualTo(2)
            assertThat(parentKeyEvents[0].key).isEqualTo(Key.ShiftLeft)
            assertThat(parentKeyEvents[0].type).isEqualTo(KeyEventType.KeyDown)
            assertThat(parentKeyEvents[1].key).isEqualTo(Key.ShiftLeft)
            assertThat(parentKeyEvents[1].type).isEqualTo(KeyEventType.KeyUp)
            assertThat(state.text).isEqualTo("A")
        }
    }

    @Test
    fun textField_keyEvent_functionReference() {
        val state = mutableIntStateOf(0)
        var handled = -1
        val focusRequester = FocusRequester()
        rule.setContent {
            val stateValue = state.value

            @Suppress("UNUSED_PARAMETER")
            fun handle(key: KeyEvent): Boolean {
                handled = stateValue
                return true
            }

            BasicTextField(
                value = "text",
                onValueChange = {},
                modifier = Modifier.focusRequester(focusRequester).testTag(tag).onKeyEvent(::handle)
            )
        }

        rule.runOnIdle { focusRequester.requestFocus() }
        rule.onNodeWithTag(tag).performKeyInput { pressKey(Key.A) }
        rule.runOnIdle {
            assertThat(handled).isEqualTo(0)
            state.value += 1
        }

        rule.onNodeWithTag(tag).performKeyInput { pressKey(Key.A) }
        rule.runOnIdle { assertThat(handled).isEqualTo(1) }
    }

    private inner class SequenceScope(
        val state: TextFieldState,
        val clipboard: Clipboard,
        private val keyInjectionScope: KeyInjectionScope
    ) : KeyInjectionScope by keyInjectionScope {

        fun press(keys: List<Key>) {
            require(keys.isNotEmpty()) { "At least one key must be specified for press action" }
            if (keys.size == 1) {
                pressKey(keys.first())
            } else {
                withKeysDown(keys.dropLast(1)) { pressKey(keys.last()) }
            }
        }

        infix operator fun Key.plus(other: Key): MutableList<Key> {
            return mutableListOf(this, other)
        }

        fun expectedText(text: String) {
            rule.runOnIdle { assertThat(state.text.toString()).isEqualTo(text) }
        }

        fun expectedSelection(selection: TextRange) {
            rule.runOnIdle { assertThat(state.selection).isEqualTo(selection) }
        }

<<<<<<< HEAD
        fun expectedClipboardText(text: String) {
            rule.runOnIdle { assertThat(clipboardManager.getText()?.text).isEqualTo(text) }
=======
        suspend fun expectedClipboardText(text: String) {
            rule.waitForIdle()
            assertThat(clipboard.getClipEntry()?.readText()).isEqualTo(text)
>>>>>>> 3d4510a6
        }
    }

    /**
     * @param noTextLayout Whether the BasicTextField under test should calculate its text layout. A
     *   text layout calculation can be prevented by specifying a decorator but not calling the
     *   inner text field.
     */
    private fun keysSequenceTest(
        initText: String = "",
        initSelection: TextRange = TextRange.Zero,
        modifier: Modifier = Modifier.fillMaxSize(),
        singleLine: Boolean = false,
        secure: Boolean = false,
        noTextLayout: Boolean = false,
        sequence: suspend SequenceScope.() -> Unit,
    ) {
        val state = TextFieldState(initText, initSelection)
        val focusRequester = FocusRequester()
        val clipboard = FakeClipboard("InitialTestText")
        rule.setContent {
            CompositionLocalProvider(
                LocalDensity provides defaultDensity,
                LocalClipboard provides clipboard,
            ) {
                if (!secure) {
                    BasicTextField(
                        state = state,
                        textStyle = TextStyle(fontFamily = TEST_FONT_FAMILY, fontSize = 30.sp),
                        modifier = modifier.focusRequester(focusRequester).testTag(tag),
                        lineLimits = if (singleLine) SingleLine else MultiLine(),
                        decorator = {
                            if (!noTextLayout) {
                                it()
                            }
                        }
                    )
                } else {
                    BasicSecureTextField(
                        state = state,
                        textStyle = TextStyle(fontFamily = TEST_FONT_FAMILY, fontSize = 30.sp),
                        modifier = modifier.focusRequester(focusRequester).testTag(tag),
                        decorator = {
                            if (!noTextLayout) {
                                it()
                            }
                        }
                    )
                }
            }
        }

        rule.runOnIdle { focusRequester.requestFocus() }

        rule.waitForIdle()
        rule.mainClock.advanceTimeBy(1000)

        rule.onNodeWithTag(tag).performKeyInput {
            runBlocking { sequence(SequenceScope(state, clipboard, this@performKeyInput)) }
        }
    }
}<|MERGE_RESOLUTION|>--- conflicted
+++ resolved
@@ -914,14 +914,9 @@
             rule.runOnIdle { assertThat(state.selection).isEqualTo(selection) }
         }
 
-<<<<<<< HEAD
-        fun expectedClipboardText(text: String) {
-            rule.runOnIdle { assertThat(clipboardManager.getText()?.text).isEqualTo(text) }
-=======
         suspend fun expectedClipboardText(text: String) {
             rule.waitForIdle()
             assertThat(clipboard.getClipEntry()?.readText()).isEqualTo(text)
->>>>>>> 3d4510a6
         }
     }
 
