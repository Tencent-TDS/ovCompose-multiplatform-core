--- conflicted
+++ resolved
@@ -279,8 +279,6 @@
         rule.onNodeWithTag("myClickable").performClick()
 
         rule.runOnIdle { assertThat(counter).isEqualTo(2) }
-<<<<<<< HEAD
-=======
     }
 
     @Test
@@ -305,7 +303,6 @@
         rule.onNodeWithText("Bar", substring = true).performClick()
 
         rule.runOnIdle { assertThat(counter).isEqualTo(2) }
->>>>>>> 3d4510a6
     }
 
     @Test
@@ -315,16 +312,6 @@
         val onClick: () -> Unit = { ++counter }
 
         rule.setContent {
-<<<<<<< HEAD
-            inputModeManager = LocalInputModeManager.current
-            BasicText(
-                "ClickableText",
-                modifier =
-                    Modifier.testTag("myClickable")
-                        .focusRequester(focusRequester)
-                        .combinedClickable { counter++ }
-            )
-=======
             Box {
                 BasicText(
                     "ClickableText",
@@ -332,7 +319,6 @@
                         Modifier.testTag("myClickable").combinedClickable(onLongClick = onClick) {}
                 )
             }
->>>>>>> 3d4510a6
         }
 
         rule.onNodeWithTag("myClickable").performTouchInput { longClick() }
@@ -411,20 +397,6 @@
             }
 
         rule.setContent {
-<<<<<<< HEAD
-            inputModeManager = LocalInputModeManager.current
-            BasicText(
-                "ClickableText",
-                modifier =
-                    Modifier.testTag("myClickable")
-                        .focusRequester(focusRequester)
-                        .combinedClickable { counter++ }
-            )
-        }
-        rule.runOnIdle {
-            inputModeManager.requestInputMode(Keyboard)
-            focusRequester.requestFocus()
-=======
             CompositionLocalProvider(LocalHapticFeedback provides hapticFeedback) {
                 Box {
                     BasicText(
@@ -437,7 +409,6 @@
                     )
                 }
             }
->>>>>>> 3d4510a6
         }
 
         rule.onNodeWithTag("myClickable").performTouchInput { down(center) }
@@ -463,47 +434,6 @@
     @Test
     @OptIn(ExperimentalTestApi::class)
     fun longClickWithEnterKeyThenDPadCenter_triggersListenerTwice() {
-        var clickCounter = 0
-        var longClickCounter = 0
-        val focusRequester = FocusRequester()
-        lateinit var inputModeManager: InputModeManager
-        rule.setContent {
-            inputModeManager = LocalInputModeManager.current
-            BasicText(
-                "ClickableText",
-                modifier =
-                    Modifier.testTag("myClickable")
-                        .focusRequester(focusRequester)
-<<<<<<< HEAD
-                        .combinedClickable { counter++ }
-=======
-                        .combinedClickable(
-                            onLongClick = { ++longClickCounter },
-                            onClick = { ++clickCounter }
-                        )
->>>>>>> 3d4510a6
-            )
-        }
-        rule.runOnIdle {
-            inputModeManager.requestInputMode(Keyboard)
-            focusRequester.requestFocus()
-        }
-
-        rule.onNodeWithTag("myClickable").performKeyInput {
-            assertThat(inputModeManager.inputMode).isEqualTo(Keyboard)
-            longPressKey(Key.Enter)
-            longPressKey(Key.DirectionCenter)
-        }
-
-        rule.runOnIdle {
-            assertThat(longClickCounter).isEqualTo(2)
-            assertThat(clickCounter).isEqualTo(0)
-        }
-    }
-
-    @Test
-    @OptIn(ExperimentalTestApi::class)
-    fun longClickWithEnterKeyConcurrentlyWithDPadCenter_triggersListenerForEach() {
         var clickCounter = 0
         var longClickCounter = 0
         val focusRequester = FocusRequester()
@@ -521,20 +451,47 @@
                         )
             )
         }
-<<<<<<< HEAD
-
-        rule.onNodeWithText("Foo", substring = true).assertExists()
-        rule.onNodeWithText("Bar", substring = true).assertExists()
-
-        rule.onNodeWithText("Foo", substring = true).performClick()
-
-        rule.runOnIdle { assertThat(counter).isEqualTo(1) }
-=======
         rule.runOnIdle {
             inputModeManager.requestInputMode(Keyboard)
             focusRequester.requestFocus()
         }
->>>>>>> 3d4510a6
+
+        rule.onNodeWithTag("myClickable").performKeyInput {
+            assertThat(inputModeManager.inputMode).isEqualTo(Keyboard)
+            longPressKey(Key.Enter)
+            longPressKey(Key.DirectionCenter)
+        }
+
+        rule.runOnIdle {
+            assertThat(longClickCounter).isEqualTo(2)
+            assertThat(clickCounter).isEqualTo(0)
+        }
+    }
+
+    @Test
+    @OptIn(ExperimentalTestApi::class)
+    fun longClickWithEnterKeyConcurrentlyWithDPadCenter_triggersListenerForEach() {
+        var clickCounter = 0
+        var longClickCounter = 0
+        val focusRequester = FocusRequester()
+        lateinit var inputModeManager: InputModeManager
+        rule.setContent {
+            inputModeManager = LocalInputModeManager.current
+            BasicText(
+                "ClickableText",
+                modifier =
+                    Modifier.testTag("myClickable")
+                        .focusRequester(focusRequester)
+                        .combinedClickable(
+                            onLongClick = { ++longClickCounter },
+                            onClick = { ++clickCounter }
+                        )
+            )
+        }
+        rule.runOnIdle {
+            inputModeManager.requestInputMode(Keyboard)
+            focusRequester.requestFocus()
+        }
 
         rule.onNodeWithTag("myClickable").performKeyInput {
             assertThat(inputModeManager.inputMode).isEqualTo(Keyboard)
@@ -549,14 +506,10 @@
             keyUp(Key.DirectionCenter)
         }
 
-<<<<<<< HEAD
-        rule.runOnIdle { assertThat(counter).isEqualTo(2) }
-=======
         rule.runOnIdle {
             assertThat(longClickCounter).isEqualTo(2)
             assertThat(clickCounter).isEqualTo(0)
         }
->>>>>>> 3d4510a6
     }
 
     @Test
@@ -567,24 +520,6 @@
         val focusRequester = FocusRequester()
         lateinit var inputModeManager: InputModeManager
         rule.setContent {
-<<<<<<< HEAD
-            Box {
-                BasicText(
-                    "ClickableText",
-                    modifier =
-                        Modifier.testTag("myClickable").combinedClickable(onLongClick = onClick) {}
-                )
-            }
-        }
-
-        rule.onNodeWithTag("myClickable").performTouchInput { longClick() }
-
-        rule.runOnIdle { assertThat(counter).isEqualTo(1) }
-
-        rule.onNodeWithTag("myClickable").performTouchInput { longClick() }
-
-        rule.runOnIdle { assertThat(counter).isEqualTo(2) }
-=======
             inputModeManager = LocalInputModeManager.current
             BasicText(
                 "ClickableText",
@@ -618,7 +553,6 @@
             assertThat(longClickCounter).isEqualTo(1)
             assertThat(clickCounter).isEqualTo(1)
         }
->>>>>>> 3d4510a6
     }
 
     @Test
@@ -746,24 +680,6 @@
         var clickCounter = 0
         var doubleClickCounter = 0
         rule.setContent {
-<<<<<<< HEAD
-            Box {
-                BasicText(
-                    "ClickableText",
-                    modifier =
-                        Modifier.testTag("myClickable").combinedClickable(
-                            onDoubleClick = onClick
-                        ) {}
-                )
-            }
-        }
-
-        rule.onNodeWithTag("myClickable").performTouchInput { doubleClick() }
-
-        rule.mainClock.advanceTimeUntil { counter == 1 }
-
-        rule.onNodeWithTag("myClickable").performTouchInput { doubleClick() }
-=======
             BasicText(
                 "ClickableText",
                 modifier =
@@ -782,7 +698,6 @@
             down(center)
             up()
         }
->>>>>>> 3d4510a6
 
         // Double click should not trigger click, and the double click should be immediately invoked
         rule.runOnIdle {
@@ -820,8 +735,6 @@
             up()
         }
 
-<<<<<<< HEAD
-=======
         // Because the second tap was below the timeout, it is ignored, and so no click is invoked /
         // we are still waiting for a second tap to trigger the double click
         rule.runOnIdle {
@@ -942,7 +855,6 @@
 
         rule.mainClock.autoAdvance = false
 
->>>>>>> 3d4510a6
         rule.setContent {
             scope = rememberCoroutineScope()
             Box {
@@ -1564,13 +1476,7 @@
                 )
             }
         }
-<<<<<<< HEAD
-        rule.runOnIdle {
-            @OptIn(ExperimentalComposeUiApi::class) inputModeManager.requestInputMode(Touch)
-        }
-=======
         rule.runOnIdle { inputModeManager.requestInputMode(Touch) }
->>>>>>> 3d4510a6
 
         val interactions = mutableListOf<Interaction>()
 
@@ -1607,12 +1513,6 @@
                             ) {}
                 )
             }
-<<<<<<< HEAD
-        }
-        rule.runOnIdle {
-            @OptIn(ExperimentalComposeUiApi::class) inputModeManager.requestInputMode(Keyboard)
-=======
->>>>>>> 3d4510a6
         }
         rule.runOnIdle { inputModeManager.requestInputMode(Keyboard) }
 
@@ -2106,10 +2006,6 @@
     }
 
     /** Test for b/269319898 */
-<<<<<<< HEAD
-    @OptIn(ExperimentalComposeUiApi::class)
-=======
->>>>>>> 3d4510a6
     @Test
     fun noFocusPropertiesSet_whenDisabled() {
         val requester = FocusRequester()
@@ -2172,12 +2068,8 @@
                     "onClick",
                     "onDoubleClick",
                     "onLongClick",
-<<<<<<< HEAD
-                    "onLongClickLabel"
-=======
                     "onLongClickLabel",
                     "hapticFeedbackEnabled"
->>>>>>> 3d4510a6
                 )
         }
     }
@@ -2205,12 +2097,8 @@
                     "onLongClick",
                     "onLongClickLabel",
                     "indicationNodeFactory",
-<<<<<<< HEAD
-                    "interactionSource"
-=======
                     "interactionSource",
                     "hapticFeedbackEnabled"
->>>>>>> 3d4510a6
                 )
         }
     }
@@ -2288,9 +2176,8 @@
     }
 
     @Test
-<<<<<<< HEAD
-    @OptIn(ExperimentalComposeUiApi::class, ExperimentalTestApi::class)
-    fun enterKey_emitsIndication() {
+    @OptIn(ExperimentalTestApi::class)
+    fun otherKey_doesNotEmitIndication() {
         val interactionSource = MutableInteractionSource()
         val focusRequester = FocusRequester()
         lateinit var scope: CoroutineScope
@@ -2319,57 +2206,6 @@
         val interactions = mutableListOf<Interaction>()
         scope.launch { interactionSource.interactions.collect { interactions.add(it) } }
 
-        rule.onNodeWithTag("clickable").performKeyInput { keyDown(Key.Enter) }
-
-        rule.runOnIdle {
-            assertThat(interactions).hasSize(1)
-            assertThat(interactions.first()).isInstanceOf(PressInteraction.Press::class.java)
-        }
-
-        rule.onNodeWithTag("clickable").performKeyInput { keyUp(Key.Enter) }
-
-        rule.runOnIdle {
-            assertThat(interactions).hasSize(2)
-            assertThat(interactions.first()).isInstanceOf(PressInteraction.Press::class.java)
-            assertThat(interactions.last()).isInstanceOf(PressInteraction.Release::class.java)
-        }
-    }
-
-    @Test
-    @OptIn(ExperimentalComposeUiApi::class, ExperimentalTestApi::class)
-    fun numPadEnterKey_emitsIndication() {
-=======
-    @OptIn(ExperimentalTestApi::class)
-    fun otherKey_doesNotEmitIndication() {
->>>>>>> 3d4510a6
-        val interactionSource = MutableInteractionSource()
-        val focusRequester = FocusRequester()
-        lateinit var scope: CoroutineScope
-        lateinit var inputModeManager: InputModeManager
-        rule.setContent {
-            scope = rememberCoroutineScope()
-            inputModeManager = LocalInputModeManager.current
-            Box(Modifier.padding(10.dp)) {
-                BasicText(
-                    "ClickableText",
-                    modifier =
-                        Modifier.testTag("clickable")
-                            .focusRequester(focusRequester)
-                            .combinedClickable(
-                                interactionSource = interactionSource,
-                                indication = null
-                            ) {}
-                )
-            }
-        }
-        rule.runOnIdle {
-            inputModeManager.requestInputMode(Keyboard)
-            focusRequester.requestFocus()
-        }
-
-        val interactions = mutableListOf<Interaction>()
-        scope.launch { interactionSource.interactions.collect { interactions.add(it) } }
-
         rule.onNodeWithTag("clickable").performKeyInput { pressKey(Key.Backspace) }
         rule.runOnIdle { assertThat(interactions).isEmpty() }
     }
@@ -2379,21 +2215,6 @@
     fun movableContentWithSubcomposition_updatingSemanticsShouldNotCrash() {
         var moveContent by mutableStateOf(false)
         rule.setContent {
-<<<<<<< HEAD
-            scope = rememberCoroutineScope()
-            inputModeManager = LocalInputModeManager.current
-            Box(Modifier.padding(10.dp)) {
-                BasicText(
-                    "ClickableText",
-                    modifier =
-                        Modifier.testTag("clickable")
-                            .focusRequester(focusRequester)
-                            .combinedClickable(
-                                interactionSource = interactionSource,
-                                indication = null
-                            ) {}
-                )
-=======
             val content = remember {
                 movableContentOf {
                     BoxWithConstraints {
@@ -2409,63 +2230,8 @@
                         )
                     }
                 }
->>>>>>> 3d4510a6
-            }
-
-<<<<<<< HEAD
-        val interactions = mutableListOf<Interaction>()
-        scope.launch { interactionSource.interactions.collect { interactions.add(it) } }
-
-        rule.onNodeWithTag("clickable").performKeyInput { keyDown(Key.DirectionCenter) }
-
-        rule.runOnIdle {
-            assertThat(interactions).hasSize(1)
-            assertThat(interactions.first()).isInstanceOf(PressInteraction.Press::class.java)
-        }
-
-        rule.onNodeWithTag("clickable").performKeyInput { keyUp(Key.DirectionCenter) }
-
-        rule.runOnIdle {
-            assertThat(interactions).hasSize(2)
-            assertThat(interactions.first()).isInstanceOf(PressInteraction.Press::class.java)
-            assertThat(interactions.last()).isInstanceOf(PressInteraction.Release::class.java)
-        }
-    }
-
-    @Test
-    @OptIn(ExperimentalComposeUiApi::class, ExperimentalTestApi::class)
-    fun otherKey_doesNotEmitIndication() {
-        val interactionSource = MutableInteractionSource()
-        val focusRequester = FocusRequester()
-        lateinit var scope: CoroutineScope
-        lateinit var inputModeManager: InputModeManager
-        rule.setContent {
-            scope = rememberCoroutineScope()
-            inputModeManager = LocalInputModeManager.current
-            Box(Modifier.padding(10.dp)) {
-                BasicText(
-                    "ClickableText",
-                    modifier =
-                        Modifier.testTag("clickable")
-                            .focusRequester(focusRequester)
-                            .combinedClickable(
-                                interactionSource = interactionSource,
-                                indication = null
-                            ) {}
-                )
-            }
-        }
-        rule.runOnIdle {
-            inputModeManager.requestInputMode(Keyboard)
-            focusRequester.requestFocus()
-        }
-
-        val interactions = mutableListOf<Interaction>()
-        scope.launch { interactionSource.interactions.collect { interactions.add(it) } }
-
-        rule.onNodeWithTag("clickable").performKeyInput { pressKey(Key.Spacebar) }
-        rule.runOnIdle { assertThat(interactions).isEmpty() }
-=======
+            }
+
             key(moveContent) { content() }
         }
 
@@ -2482,7 +2248,6 @@
             .assert(SemanticsMatcher.expectValue(SemanticsProperties.Role, Role.Button))
             .assertOnClickLabelMatches("true")
             .assertOnLongClickLabelMatches("true")
->>>>>>> 3d4510a6
     }
 
     @SdkSuppress(minSdkVersion = Build.VERSION_CODES.UPSIDE_DOWN_CAKE)
@@ -2496,20 +2261,6 @@
         val onLongClick: () -> Unit = { ++longClicks }
         val onDoubleClick: () -> Unit = { ++doubleClicks }
         rule.setContent {
-<<<<<<< HEAD
-            scope = rememberCoroutineScope()
-            inputModeManager = LocalInputModeManager.current
-            Box(Modifier.padding(10.dp)) {
-                BasicText(
-                    "ClickableText",
-                    modifier =
-                        Modifier.testTag("clickable")
-                            .focusRequester(focusRequester)
-                            .combinedClickable(
-                                interactionSource = interactionSource,
-                                indication = null
-                            ) {}
-=======
             view = LocalView.current
             Box {
                 BasicText(
@@ -2521,15 +2272,10 @@
                                 onLongClick = onLongClick,
                                 onDoubleClick = onDoubleClick
                             )
->>>>>>> 3d4510a6
-                )
-            }
-        }
-
-<<<<<<< HEAD
-        val interactions = mutableListOf<Interaction>()
-        scope.launch { interactionSource.interactions.collect { interactions.add(it) } }
-=======
+                )
+            }
+        }
+
         val pointerProperties =
             arrayOf(
                 MotionEvent.PointerProperties().also {
@@ -2537,7 +2283,6 @@
                     it.toolType = MotionEvent.TOOL_TYPE_FINGER
                 }
             )
->>>>>>> 3d4510a6
 
         val downEvent =
             MotionEvent.obtain(
@@ -2622,34 +2367,6 @@
         val onLongClick: () -> Unit = { ++longClicks }
         val onDoubleClick: () -> Unit = { ++doubleClicks }
         rule.setContent {
-<<<<<<< HEAD
-            scope = rememberCoroutineScope()
-            inputModeManager = LocalInputModeManager.current
-            Box(Modifier.padding(10.dp)) {
-                BasicText(
-                    "ClickableText",
-                    modifier =
-                        Modifier.testTag("clickable")
-                            .focusRequester(focusRequester)
-                            .onKeyEvent {
-                                if (it.nativeKeyEvent.repeatCount != 0) repeatCounter++
-                                false
-                            }
-                            .combinedClickable(
-                                interactionSource = interactionSource,
-                                indication = null,
-                            ) {}
-                )
-            }
-        }
-        rule.runOnIdle {
-            inputModeManager.requestInputMode(Keyboard)
-            focusRequester.requestFocus()
-        }
-
-        val interactions = mutableListOf<Interaction>()
-        scope.launch { interactionSource.interactions.collect { interactions.add(it) } }
-=======
             view = LocalView.current
             Box {
                 BasicText(
@@ -2664,7 +2381,6 @@
                 )
             }
         }
->>>>>>> 3d4510a6
 
         rule.onNodeWithTag("myClickable").performTouchInput {
             down(0, Offset(5f, 5f))
@@ -2678,40 +2394,6 @@
             assertThat(doubleClicks).isEqualTo(0)
         }
 
-<<<<<<< HEAD
-    @Test
-    @OptIn(ExperimentalComposeUiApi::class, ExperimentalTestApi::class)
-    fun interruptedClick_emitsCancelIndication() {
-        val interactionSource = MutableInteractionSource()
-        val focusRequester = FocusRequester()
-        val enabled = mutableStateOf(true)
-        lateinit var scope: CoroutineScope
-        lateinit var inputModeManager: InputModeManager
-        rule.setContent {
-            scope = rememberCoroutineScope()
-            inputModeManager = LocalInputModeManager.current
-            Box(Modifier.padding(10.dp)) {
-                BasicText(
-                    "ClickableText",
-                    modifier =
-                        Modifier.testTag("clickable")
-                            .focusRequester(focusRequester)
-                            .combinedClickable(
-                                interactionSource = interactionSource,
-                                indication = null,
-                                enabled = enabled.value
-                            ) {}
-                )
-            }
-        }
-        rule.runOnIdle {
-            inputModeManager.requestInputMode(Keyboard)
-            focusRequester.requestFocus()
-        }
-
-        val interactions = mutableListOf<Interaction>()
-        scope.launch { interactionSource.interactions.collect { interactions.add(it) } }
-=======
         val pointerProperties =
             arrayOf(
                 MotionEvent.PointerProperties().also {
@@ -2719,7 +2401,6 @@
                     it.toolType = MotionEvent.TOOL_TYPE_FINGER
                 }
             )
->>>>>>> 3d4510a6
 
         val downEvent =
             MotionEvent.obtain(
@@ -2793,48 +2474,6 @@
     }
 }
 
-<<<<<<< HEAD
-    // Regression test for b/332814226
-    @Test
-    fun movableContentWithSubcomposition_updatingSemanticsShouldNotCrash() {
-        var moveContent by mutableStateOf(false)
-        rule.setContent {
-            val content = remember {
-                movableContentOf {
-                    BoxWithConstraints {
-                        BasicText(
-                            "ClickableText",
-                            modifier =
-                                Modifier.testTag("clickable").combinedClickable(
-                                    role = if (moveContent) Role.Button else Role.Checkbox,
-                                    onClickLabel = moveContent.toString(),
-                                    onLongClick = {},
-                                    onLongClickLabel = moveContent.toString()
-                                ) {}
-                        )
-                    }
-                }
-            }
-
-            key(moveContent) { content() }
-        }
-
-        rule
-            .onNodeWithTag("clickable")
-            .assert(SemanticsMatcher.expectValue(SemanticsProperties.Role, Role.Checkbox))
-            .assertOnClickLabelMatches("false")
-            .assertOnLongClickLabelMatches("false")
-
-        rule.runOnIdle { moveContent = true }
-
-        rule
-            .onNodeWithTag("clickable")
-            .assert(SemanticsMatcher.expectValue(SemanticsProperties.Role, Role.Button))
-            .assertOnClickLabelMatches("true")
-            .assertOnLongClickLabelMatches("true")
-    }
-}
-
 private fun SemanticsNodeInteraction.assertOnLongClickLabelMatches(
     expectedValue: String
 ): SemanticsNodeInteraction {
@@ -2844,21 +2483,10 @@
                 expectedValue
         }
     )
-=======
-private fun SemanticsNodeInteraction.assertOnLongClickLabelMatches(
-    expectedValue: String
-): SemanticsNodeInteraction {
-    return assert(
-        SemanticsMatcher("onLongClickLabel = '$expectedValue'") {
-            it.config.getOrElseNullable(SemanticsActions.OnLongClick) { null }?.label ==
-                expectedValue
-        }
-    )
 }
 
 private fun KeyInjectionScope.longPressKey(key: Key) {
     // The press duration is 100ms longer than the minimum required for a long press.
     val durationMillis: Long = viewConfiguration.longPressTimeoutMillis + 100
     pressKey(key, durationMillis)
->>>>>>> 3d4510a6
 }