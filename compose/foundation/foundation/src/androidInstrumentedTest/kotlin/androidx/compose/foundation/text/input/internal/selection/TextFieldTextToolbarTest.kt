--- conflicted
+++ resolved
@@ -419,14 +419,10 @@
     fun toolbarFollowsTheCursor_whenTextFieldIsScrolled() {
         var shownRect: Rect? = null
         val textToolbar =
-<<<<<<< HEAD
-            FakeTextToolbar(onShowMenu = { rect, _, _, _, _ -> shownRect = rect }, onHideMenu = {})
-=======
             FakeTextToolbar(
                 onShowMenu = { rect, _, _, _, _, _ -> shownRect = rect },
                 onHideMenu = {}
             )
->>>>>>> 3d4510a6
         val state = TextFieldState("Hello ".repeat(20)) // make sure the field is scrollable
         setupContent(state, textToolbar, true)
 
@@ -461,11 +457,7 @@
         var selectAllOptionAvailable = false
         val textToolbar =
             FakeTextToolbar(
-<<<<<<< HEAD
-                onShowMenu = { _, _, _, _, onSelectAllRequested ->
-=======
                 onShowMenu = { _, _, _, _, onSelectAllRequested, _ ->
->>>>>>> 3d4510a6
                     selectAllOptionAvailable = onSelectAllRequested != null
                 },
                 onHideMenu = {}
@@ -477,8 +469,6 @@
         rule.onNode(isSelectionHandle(Handle.Cursor)).performClick()
 
         rule.runOnIdle { assertThat(selectAllOptionAvailable).isTrue() }
-<<<<<<< HEAD
-=======
     }
 
     @Test
@@ -499,7 +489,6 @@
 
         rule.runOnIdle { assertThat(textToolbar.status).isEqualTo(TextToolbarStatus.Shown) }
         rule.runOnIdle { assertThat(autofillOptionAvailable).isTrue() }
->>>>>>> 3d4510a6
     }
 
     @Test
@@ -507,11 +496,7 @@
         var selectAllOption: (() -> Unit)? = null
         val textToolbar =
             FakeTextToolbar(
-<<<<<<< HEAD
-                onShowMenu = { _, _, _, _, onSelectAllRequested ->
-=======
                 onShowMenu = { _, _, _, _, onSelectAllRequested, _ ->
->>>>>>> 3d4510a6
                     selectAllOption = onSelectAllRequested
                 },
                 onHideMenu = {}
@@ -535,11 +520,7 @@
         var pasteOptionAvailable = false
         val textToolbar =
             FakeTextToolbar(
-<<<<<<< HEAD
-                onShowMenu = { _, _, onPasteRequested, _, _ ->
-=======
                 onShowMenu = { _, _, onPasteRequested, _, _, _ ->
->>>>>>> 3d4510a6
                     pasteOptionAvailable = onPasteRequested != null
                 },
                 onHideMenu = {}
@@ -558,20 +539,12 @@
         var pasteOptionAvailable = false
         val textToolbar =
             FakeTextToolbar(
-<<<<<<< HEAD
-                onShowMenu = { _, _, onPasteRequested, _, _ ->
-=======
                 onShowMenu = { _, _, onPasteRequested, _, _, _ ->
->>>>>>> 3d4510a6
                     pasteOptionAvailable = onPasteRequested != null
                 },
                 onHideMenu = {}
             )
-<<<<<<< HEAD
-        val clipboardManager = FakeClipboardManager("world")
-=======
         val clipboard = FakeClipboard("world")
->>>>>>> 3d4510a6
         val state = TextFieldState("Hello")
         setupContent(state = state, toolbar = textToolbar, singleLine = true, clipboard = clipboard)
 
@@ -586,24 +559,14 @@
         var pasteOptionAvailable = false
         val textToolbar =
             FakeTextToolbar(
-<<<<<<< HEAD
-                onShowMenu = { _, _, onPasteRequested, _, _ ->
-=======
                 onShowMenu = { _, _, onPasteRequested, _, _, _ ->
->>>>>>> 3d4510a6
                     pasteOptionAvailable = onPasteRequested != null
                 },
                 onHideMenu = {}
             )
-<<<<<<< HEAD
-        val clipboardManager =
-            FakeClipboardManager(supportsClipEntry = true).apply {
-                setClip(createClipData().toClipEntry())
-=======
         val clipboard =
             FakeClipboard(supportsClipEntry = true).apply {
                 setClipEntry(createClipData(block = { addUri() }).toClipEntry())
->>>>>>> 3d4510a6
             }
         val state = TextFieldState("Hello")
         setupContent(state = state, toolbar = textToolbar, singleLine = true, clipboard = clipboard)
@@ -619,24 +582,14 @@
         var pasteOptionAvailable = false
         val textToolbar =
             FakeTextToolbar(
-<<<<<<< HEAD
-                onShowMenu = { _, _, onPasteRequested, _, _ ->
-=======
                 onShowMenu = { _, _, onPasteRequested, _, _, _ ->
->>>>>>> 3d4510a6
                     pasteOptionAvailable = onPasteRequested != null
                 },
                 onHideMenu = {}
             )
-<<<<<<< HEAD
-        val clipboardManager =
-            FakeClipboardManager(supportsClipEntry = true).apply {
-                setClip(createClipData().toClipEntry())
-=======
         val clipboard =
             FakeClipboard(supportsClipEntry = true).apply {
                 setClipEntry(createClipData().toClipEntry())
->>>>>>> 3d4510a6
             }
         val state = TextFieldState("Hello")
         setupContent(
@@ -658,17 +611,10 @@
         var pasteOption: (() -> Unit)? = null
         val textToolbar =
             FakeTextToolbar(
-<<<<<<< HEAD
-                onShowMenu = { _, _, onPasteRequested, _, _ -> pasteOption = onPasteRequested },
-                onHideMenu = {}
-            )
-        val clipboardManager = FakeClipboardManager("world")
-=======
                 onShowMenu = { _, _, onPasteRequested, _, _, _ -> pasteOption = onPasteRequested },
                 onHideMenu = {}
             )
         val clipboard = FakeClipboard("world")
->>>>>>> 3d4510a6
         val state = TextFieldState("Hello")
         setupContent(state = state, toolbar = textToolbar, singleLine = true, clipboard = clipboard)
 
@@ -690,11 +636,7 @@
         var copyOptionAvailable = false
         val textToolbar =
             FakeTextToolbar(
-<<<<<<< HEAD
-                onShowMenu = { _, onCopyRequested, _, onCutRequested, _ ->
-=======
                 onShowMenu = { _, onCopyRequested, _, onCutRequested, _, _ ->
->>>>>>> 3d4510a6
                     copyOptionAvailable = onCopyRequested != null
                     cutOptionAvailable = onCutRequested != null
                 },
@@ -718,11 +660,7 @@
         var copyOptionAvailable = false
         val textToolbar =
             FakeTextToolbar(
-<<<<<<< HEAD
-                onShowMenu = { _, onCopyRequested, _, onCutRequested, _ ->
-=======
                 onShowMenu = { _, onCopyRequested, _, onCutRequested, _, _ ->
->>>>>>> 3d4510a6
                     copyOptionAvailable = onCopyRequested != null
                     cutOptionAvailable = onCutRequested != null
                 },
@@ -786,17 +724,10 @@
         var copyOption: (() -> Unit)? = null
         val textToolbar =
             FakeTextToolbar(
-<<<<<<< HEAD
-                onShowMenu = { _, onCopyRequested, _, _, _ -> copyOption = onCopyRequested },
-                onHideMenu = {}
-            )
-        val clipboardManager = FakeClipboardManager()
-=======
                 onShowMenu = { _, onCopyRequested, _, _, _, _ -> copyOption = onCopyRequested },
                 onHideMenu = {}
             )
         val clipboard = FakeClipboard()
->>>>>>> 3d4510a6
         val state = TextFieldState("Hello")
         setupContent(state = state, toolbar = textToolbar, singleLine = true, clipboard = clipboard)
 
@@ -804,26 +735,6 @@
         rule.onNodeWithTag(TAG).performTextInputSelectionShowingToolbar(TextRange(0, 5))
 
         rule.runOnIdle { copyOption!!.invoke() }
-<<<<<<< HEAD
-
-        rule.runOnIdle {
-            assertThat(clipboardManager.getText()?.toString()).isEqualTo("Hello")
-            assertThat(state.selection).isEqualTo(TextRange(5))
-        }
-    }
-
-    @Test
-    fun cutUpdatesClipboardManager_placesCursorAtTheEndOfSelectedRegion_removesTheCutContent() {
-        var cutOption: (() -> Unit)? = null
-        val textToolbar =
-            FakeTextToolbar(
-                onShowMenu = { _, _, _, onCutRequested, _ -> cutOption = onCutRequested },
-                onHideMenu = {}
-            )
-        val clipboardManager = FakeClipboardManager()
-        val state = TextFieldState("Hello World!")
-        setupContent(state, textToolbar, true, clipboardManager)
-=======
         rule.waitForIdle()
         assertThat(clipboard.getClipEntry()?.readText()).isEqualTo("Hello")
         assertThat(state.selection).isEqualTo(TextRange(5))
@@ -846,16 +757,11 @@
                 singleLine = true,
                 clipboard = clipboard
             )
->>>>>>> 3d4510a6
 
             rule.onNodeWithTag(TAG).requestFocus()
             rule.onNodeWithTag(TAG).performTextInputSelectionShowingToolbar(TextRange(1, 5))
 
-<<<<<<< HEAD
-        rule.runOnIdle { cutOption!!.invoke() }
-=======
             rule.runOnIdle { cutOption!!.invoke() }
->>>>>>> 3d4510a6
 
             rule.waitForIdle()
             assertThat(clipboard.getClipEntry()?.readText()).isEqualTo("ello")
@@ -868,17 +774,10 @@
         var cutOption: (() -> Unit)? = null
         val textToolbar =
             FakeTextToolbar(
-<<<<<<< HEAD
-                onShowMenu = { _, _, _, onCutRequested, _ -> cutOption = onCutRequested },
-                onHideMenu = {}
-            )
-        val clipboardManager = FakeClipboardManager()
-=======
                 onShowMenu = { _, _, _, onCutRequested, _, _ -> cutOption = onCutRequested },
                 onHideMenu = {}
             )
         val clipboard = FakeClipboard()
->>>>>>> 3d4510a6
         val state = TextFieldState("Hello World!")
         setupContent(
             state = state,
@@ -1030,23 +929,15 @@
                         } else {
                             TextFieldLineLimits.Default
                         },
-<<<<<<< HEAD
-                    inputTransformation = filter
-=======
                     inputTransformation = filter,
                     readOnly = readOnly
->>>>>>> 3d4510a6
                 )
             }
         }
     }
 
     private fun FakeTextToolbar() =
-<<<<<<< HEAD
-        FakeTextToolbar(onShowMenu = { _, _, _, _, _ -> }, onHideMenu = { println("hide") })
-=======
         FakeTextToolbar(onShowMenu = { _, _, _, _, _, _ -> }, onHideMenu = { println("hide") })
->>>>>>> 3d4510a6
 }
 
 internal class RectSubject
@@ -1072,23 +963,6 @@
 
 internal fun FakeClipboard(
     initialText: String? = null,
-<<<<<<< HEAD
-    supportsClipEntry: Boolean = false,
-) =
-    object : ClipboardManager {
-        private var currentText: AnnotatedString? = initialText?.let { AnnotatedString(it) }
-        private var currentClipEntry: ClipEntry? = null
-
-        override fun setText(annotatedString: AnnotatedString) {
-            currentText = annotatedString
-        }
-
-        override fun getText(): AnnotatedString? {
-            return currentText
-        }
-
-        override fun getClip(): ClipEntry? {
-=======
     supportsClipEntry: Boolean = true,
 ) =
     object : Clipboard {
@@ -1097,7 +971,6 @@
             initialText?.let { AnnotatedString(it).toClipEntry() }
 
         override suspend fun getClipEntry(): ClipEntry? {
->>>>>>> 3d4510a6
             if (supportsClipEntry) {
                 return currentClipEntry
             } else {
@@ -1105,11 +978,7 @@
             }
         }
 
-<<<<<<< HEAD
-        override fun setClip(clipEntry: ClipEntry?) {
-=======
         override suspend fun setClipEntry(clipEntry: ClipEntry?) {
->>>>>>> 3d4510a6
             if (supportsClipEntry) {
                 currentClipEntry = clipEntry
             } else {
