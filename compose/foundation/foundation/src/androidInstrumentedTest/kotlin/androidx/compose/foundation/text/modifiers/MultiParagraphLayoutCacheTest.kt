--- conflicted
+++ resolved
@@ -826,8 +826,6 @@
         }
 
         val textDelegate =
-<<<<<<< HEAD
-=======
             MultiParagraphLayoutCache(
                     text = text,
                     style = TextStyle(fontSize = 1.sp),
@@ -857,30 +855,13 @@
     fun hugeString_doesntCrash() {
         val text = "A".repeat(100_000)
         val subject =
->>>>>>> 3d4510a6
-            MultiParagraphLayoutCache(
-                    text = text,
-                    style = TextStyle(fontSize = 1.sp),
-                    fontFamilyResolver = fontFamilyResolver,
-                    overflow = TextOverflow.Ellipsis,
-                    maxLines = 5
-                )
-                .also { it.density = density }
-        textDelegate.layoutWithConstraints(Constraints(), LayoutDirection.Ltr)
-        val actual = textDelegate.textLayoutResult.multiParagraph
-
-        val expected =
-            Paragraph(
-                text.text,
-                TextStyle(fontSize = 1.sp),
-                Constraints(),
-                density,
-                fontFamilyResolver,
-                text.spanStyles,
-                maxLines = 5,
-                ellipsis = true
-            )
-        assertThat(actual.height).isEqualTo(expected.height)
+            MultiParagraphLayoutCache(
+                    text = AnnotatedString(text),
+                    style = TextStyle(fontSize = 100.sp),
+                    fontFamilyResolver = fontFamilyResolver,
+                )
+                .also { it.density = density }
+        subject.layoutWithConstraints(Constraints(), LayoutDirection.Ltr)
     }
 
     private fun MultiParagraphLayoutCache.updateAutoSize(
