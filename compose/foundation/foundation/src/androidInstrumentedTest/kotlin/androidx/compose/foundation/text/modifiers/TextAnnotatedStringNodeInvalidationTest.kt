/*
 * Copyright 2023 The Android Open Source Project
 *
 * Licensed under the Apache License, Version 2.0 (the "License");
 * you may not use this file except in compliance with the License.
 * You may obtain a copy of the License at
 *
 *      http://www.apache.org/licenses/LICENSE-2.0
 *
 * Unless required by applicable law or agreed to in writing, software
 * distributed under the License is distributed on an "AS IS" BASIS,
 * WITHOUT WARRANTIES OR CONDITIONS OF ANY KIND, either express or implied.
 * See the License for the specific language governing permissions and
 * limitations under the License.
 */

package androidx.compose.foundation.text.modifiers

import androidx.compose.ui.text.AnnotatedString

class TextAnnotatedStringNodeInvalidationTest : NodeInvalidationTestParent() {
    override fun Any.updateAll(params: Params): Pair<Boolean, Boolean> {
        this as TextAnnotatedStringNode
        return updateText(AnnotatedString(params.text)) to
            updateLayoutRelatedArgs(
                style = params.style,
                minLines = params.minLines,
                maxLines = params.maxLines,
                softWrap = params.softWrap,
                fontFamilyResolver = params.fontFamilyResolver,
                overflow = params.overflow,
<<<<<<< HEAD
                placeholders = null
=======
                placeholders = null,
                // TODO(b/364657660): Give this a non-null value when AutoSize becomes public
                autoSize = null
>>>>>>> 3d4510a6
            )
    }

    override fun Any.invalidateAll() {
        this as TextAnnotatedStringNode
        doInvalidations(
            drawChanged = true,
            textChanged = true,
            layoutChanged = true,
            callbacksChanged = true
        )
    }

    override fun Any.updateDrawArgs(drawParams: DrawParams): Boolean {
        this as TextAnnotatedStringNode
        return updateDraw(drawParams.color, drawParams.style)
    }

    override fun createSubject(params: Params): Any {
        return TextAnnotatedStringNode(
            text = AnnotatedString(text = params.text),
            style = params.style,
            fontFamilyResolver = params.fontFamilyResolver,
            onTextLayout = null,
            overflow = params.overflow,
            softWrap = params.softWrap,
            maxLines = params.maxLines,
            minLines = params.minLines
        )
    }

    override fun createSubject(params: Params, drawParams: DrawParams): Any {
        return TextAnnotatedStringNode(
            text = AnnotatedString(text = params.text),
            style = params.style,
            fontFamilyResolver = params.fontFamilyResolver,
            onTextLayout = null,
            overflow = params.overflow,
            softWrap = params.softWrap,
            maxLines = params.maxLines,
            minLines = params.minLines,
            overrideColor = drawParams.color
        )
    }
}<|MERGE_RESOLUTION|>--- conflicted
+++ resolved
@@ -29,13 +29,9 @@
                 softWrap = params.softWrap,
                 fontFamilyResolver = params.fontFamilyResolver,
                 overflow = params.overflow,
-<<<<<<< HEAD
-                placeholders = null
-=======
                 placeholders = null,
                 // TODO(b/364657660): Give this a non-null value when AutoSize becomes public
                 autoSize = null
->>>>>>> 3d4510a6
             )
     }
 
