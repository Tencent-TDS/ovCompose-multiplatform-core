/*
 * Copyright 2022 The Android Open Source Project
 *
 * Licensed under the Apache License, Version 2.0 (the "License");
 * you may not use this file except in compliance with the License.
 * You may obtain a copy of the License at
 *
 *      http://www.apache.org/licenses/LICENSE-2.0
 *
 * Unless required by applicable law or agreed to in writing, software
 * distributed under the License is distributed on an "AS IS" BASIS,
 * WITHOUT WARRANTIES OR CONDITIONS OF ANY KIND, either express or implied.
 * See the License for the specific language governing permissions and
 * limitations under the License.
 */

package androidx.compose.foundation

import androidx.compose.foundation.gestures.Orientation
import androidx.compose.foundation.gestures.Orientation.Horizontal
import androidx.compose.foundation.gestures.Orientation.Vertical
import androidx.compose.foundation.gestures.scrollBy
import androidx.compose.foundation.interaction.MutableInteractionSource
import androidx.compose.foundation.interaction.collectIsFocusedAsState
import androidx.compose.foundation.layout.Box
import androidx.compose.foundation.layout.Row
import androidx.compose.foundation.layout.Spacer
import androidx.compose.foundation.layout.size
import androidx.compose.foundation.lazy.LazyColumn
import androidx.compose.foundation.lazy.LazyListScope
import androidx.compose.foundation.lazy.LazyListState
import androidx.compose.foundation.lazy.LazyRow
import androidx.compose.runtime.Composable
import androidx.compose.runtime.LaunchedEffect
import androidx.compose.runtime.getValue
import androidx.compose.runtime.mutableStateOf
import androidx.compose.runtime.remember
import androidx.compose.runtime.rememberCoroutineScope
import androidx.compose.runtime.setValue
import androidx.compose.runtime.withFrameNanos
import androidx.compose.ui.Modifier
import androidx.compose.ui.focus.FocusDirection.Companion.Down
import androidx.compose.ui.focus.FocusDirection.Companion.Next
import androidx.compose.ui.focus.FocusDirection.Companion.Previous
import androidx.compose.ui.focus.FocusDirection.Companion.Right
import androidx.compose.ui.focus.FocusManager
import androidx.compose.ui.focus.FocusRequester
import androidx.compose.ui.focus.focusRequester
import androidx.compose.ui.geometry.Offset
import androidx.compose.ui.graphics.Color
import androidx.compose.ui.platform.LocalFocusManager
import androidx.compose.ui.platform.isDebugInspectorInfoEnabled
import androidx.compose.ui.platform.testTag
import androidx.compose.ui.test.SemanticsNodeInteraction
import androidx.compose.ui.test.assertIsDisplayed
import androidx.compose.ui.test.assertIsFocused
import androidx.compose.ui.test.assertIsNotDisplayed
import androidx.compose.ui.test.assertIsNotFocused
import androidx.compose.ui.test.assertLeftPositionInRootIsEqualTo
import androidx.compose.ui.test.assertTopPositionInRootIsEqualTo
import androidx.compose.ui.test.junit4.ComposeContentTestRule
import androidx.compose.ui.test.junit4.createComposeRule
import androidx.compose.ui.test.onNodeWithTag
import androidx.compose.ui.test.performTouchInput
import androidx.compose.ui.test.requestFocus
import androidx.compose.ui.unit.Dp
import androidx.compose.ui.unit.dp
import androidx.test.filters.MediumTest
import com.google.common.truth.Truth.assertThat
import kotlinx.coroutines.CoroutineScope
import kotlinx.coroutines.launch
import kotlinx.coroutines.runBlocking
import org.junit.After
import org.junit.Before
import org.junit.Rule
import org.junit.Test
import org.junit.runner.RunWith
import org.junit.runners.Parameterized

/**
 * Copy of [ScrollableFocusableInteractionTest], modified for lazy lists. Any new tests added here
 * should probably be added there too.
 */
@MediumTest
@RunWith(Parameterized::class)
class LazyListFocusableInteractionTest(
    private val orientation: Orientation,
) {
    companion object {
        @JvmStatic
        @Parameterized.Parameters(name = "{0}")
        fun initParameters() =
            arrayOf(
                arrayOf(Vertical),
                arrayOf(Horizontal),
            )
    }

    @get:Rule val rule = createComposeRule()

    private val scrollableAreaTag = "scrollableArea"
    private val focusableTag = "focusable"
    private val scrollState = LazyListState()
    private lateinit var focusManager: FocusManager
    private lateinit var scope: CoroutineScope

    @Before
    fun before() {
        isDebugInspectorInfoEnabled = true
    }

    @After
    fun after() {
        isDebugInspectorInfoEnabled = false
    }

    @Test
    fun scrollsFocusedFocusableIntoView_whenFullyInViewAndBecomesFullyHidden() {
        var viewportSize by mutableStateOf(100.toDp())

        rule.setContentForTest {
            ScrollableRowOrColumn(size = viewportSize) {
                // Put a focusable at the end of the viewport.
                WithSpacerBefore(size = 90.toDp()) { TestFocusable(size = 10.toDp()) }
            }
        }
        requestFocusAndScrollToStart()
        rule
            .onNodeWithTag(focusableTag)
            .assertScrollAxisPositionInRootIsEqualTo(90.toDp())
            .assertIsDisplayed()
            .assertIsFocused()

        // Act: Shrink the viewport.
        viewportSize = 50.toDp()

        rule
            .onNodeWithTag(focusableTag)
            .assertScrollAxisPositionInRootIsEqualTo(40.toDp())
            .assertIsDisplayed()
    }

    @Test
    fun scrollsFocusedFocusableIntoView_whenFullyInViewAndBecomesPartiallyHidden() {
        var viewportSize by mutableStateOf(100.toDp())

        rule.setContentForTest {
            ScrollableRowOrColumn(size = viewportSize) {
                // Put a focusable in the bottom of the viewport.
                WithSpacerBefore(90.toDp()) { TestFocusable(size = 10.toDp()) }
            }
        }
        requestFocusAndScrollToStart()
        rule
            .onNodeWithTag(focusableTag)
            .assertScrollAxisPositionInRootIsEqualTo(90.toDp())
            .assertIsDisplayed()
            .assertIsFocused()

        // Act: Shrink the viewport.
        viewportSize = 95.toDp()

        rule
            .onNodeWithTag(focusableTag)
            .assertScrollAxisPositionInRootIsEqualTo(85.toDp())
            .assertIsDisplayed()
    }

    @Test
    fun doesNotScrollFocusedFocusableIntoView_whenPartiallyInViewAndBecomesMoreHidden() {
        var viewportSize by mutableStateOf(95.toDp())

        rule.setContentForTest {
            ScrollableRowOrColumn(size = viewportSize) {
                // Put a focusable in the bottom of the viewport.
                WithSpacerBefore(size = 90.toDp()) { TestFocusable(size = 10.toDp()) }
            }
        }
        requestFocusAndScrollToStart()
        rule
            .onNodeWithTag(focusableTag)
            .assertScrollAxisPositionInRootIsEqualTo(90.toDp())
            .assertIsDisplayed()
            .assertIsFocused()

        // Act: Shrink the viewport.
        viewportSize = 91.toDp()

        rule
            .onNodeWithTag(focusableTag)
            .assertScrollAxisPositionInRootIsEqualTo(90.toDp())
            .assertIsDisplayed()
    }

    @Test
    fun doesNotScrollFocusedFocusableIntoView_whenPartiallyInViewAndBecomesFullyHidden() {
        var viewportSize by mutableStateOf(95.toDp())

        rule.setContentForTest {
            ScrollableRowOrColumn(size = viewportSize) {
                WithSpacerBefore(90.toDp()) { TestFocusable(size = 10.toDp()) }
            }
        }
        requestFocusAndScrollToStart()
        rule
            .onNodeWithTag(focusableTag)
            .assertScrollAxisPositionInRootIsEqualTo(90.toDp())
            .assertIsDisplayed()
            .assertIsFocused()

        // Act: Shrink the viewport.
        viewportSize = 90.toDp()

        rule
            .onNodeWithTag(focusableTag)
            .assertScrollAxisPositionInRootIsEqualTo(90.toDp())
            .assertIsNotDisplayed()
    }

    @Test
    fun scrollsFocusedFocusableIntoView_whenViewportAnimatedQuickly() {
        var viewportSize by mutableStateOf(100.toDp())
        var animate by mutableStateOf(false)

        rule.setContentForTest {
            ScrollableRowOrColumn(size = viewportSize) {
                // Put a focusable in the bottom of the viewport.
                item { Spacer(Modifier.size(90.toDp())) }
                item { TestFocusable(size = 10.toDp()) }
            }

            if (animate) {
                LaunchedEffect(Unit) {
                    // Manually execute an "animation" that shrinks the viewport by twice the
                    // focusable's size on every frame, for a few frames. The underlying bug in
                    // b/230756508 would lose track of the focusable after the second frame.
                    withFrameNanos { viewportSize = 80.toDp() }
                    withFrameNanos { viewportSize = 60.toDp() }
                    withFrameNanos { viewportSize = 40.toDp() }
                }
            }
        }
        requestFocusAndScrollToStart()
        rule
            .onNodeWithTag(focusableTag)
            .assertScrollAxisPositionInRootIsEqualTo(90.toDp())
            .assertIsDisplayed()
            .assertIsFocused()

        animate = true

        rule
            .onNodeWithTag(focusableTag)
            .assertScrollAxisPositionInRootIsEqualTo(30.toDp())
            .assertIsDisplayed()
    }

    @Test
    fun scrollFromViewportShrink_isInterrupted_byGesture() {
        var viewportSize by mutableStateOf(100.toDp())

        rule.setContentForTest {
            ScrollableRowOrColumn(size = viewportSize) {
                // Put a focusable in the bottom of the viewport.
                item { Spacer(Modifier.size(90.toDp())) }
                item { TestFocusable(size = 10.toDp()) }
            }
        }
        requestFocusAndScrollToStart()
        rule
            .onNodeWithTag(focusableTag)
            .assertScrollAxisPositionInRootIsEqualTo(90.toDp())
            .assertIsDisplayed()
            .assertIsFocused()

        // Shrink the viewport to start the scroll animation.
        rule.mainClock.autoAdvance = false
        viewportSize = 80.toDp()
        // Run the first frame of the scroll animation.
        rule.mainClock.advanceTimeByFrame()
        rule.waitForIdle()

        // Interrupt the scroll by manually dragging.
        rule.onNodeWithTag(scrollableAreaTag).performTouchInput {
            down(center)
            moveBy(Offset(viewConfiguration.touchSlop + 1, viewConfiguration.touchSlop + 1))
            up()
        }

        // Resume the clock. The animation scroll animation should have been interrupted and not
        // continue.
        rule.mainClock.advanceTimeByFrame()
        rule.mainClock.autoAdvance = true

        rule.onNodeWithTag(focusableTag).assertIsNotDisplayed()
    }

    /**
     * This test ensures that scrollable correctly cleans up its state when the scroll animation
     * triggered by shrinking the viewport is interrupted by something other than another shrink and
     * the focusable child does not change. If it's cleaned up correctly, expanding then re-
     * shrinking the viewport should trigger another animation.
     */
    @Test
    fun scrollsFocusedFocusableIntoView_whenViewportExpandedThenReshrunk_afterInterruption() {
        var viewportSize by mutableStateOf(100.toDp())

        rule.setContentForTest {
            ScrollableRowOrColumn(size = viewportSize) {
                // Put a focusable in the bottom of the viewport.
                item { Spacer(Modifier.size(90.toDp())) }
                item { TestFocusable(size = 10.toDp()) }
            }
        }
        requestFocusAndScrollToStart()
        rule
            .onNodeWithTag(focusableTag)
            .assertScrollAxisPositionInRootIsEqualTo(90.toDp())
            .assertIsDisplayed()
            .assertIsFocused()

        // Shrink the viewport to start the scroll animation.
        rule.mainClock.autoAdvance = false
        viewportSize = 80.toDp()
        // Run the first frame of the scroll animation.
        rule.mainClock.advanceTimeByFrame()
        rule.waitForIdle()

        // Interrupt the scroll by manually dragging.
        rule.onNodeWithTag(scrollableAreaTag).performTouchInput {
            down(center)
            moveBy(Offset(viewConfiguration.touchSlop + 1, viewConfiguration.touchSlop + 1))
            up()
        }

        // Resume the clock. The animation scroll animation should have been interrupted and not
        // continue.
        rule.mainClock.advanceTimeByFrame()
        rule.mainClock.autoAdvance = true
        rule.waitForIdle()
        rule.onNodeWithTag(focusableTag).assertIsFocused().assertIsNotDisplayed()

        // Expand the viewport back to its original size to bring the focusable back into view.
        viewportSize = 100.toDp()
        rule.waitForIdle()

        // Shrink the viewport again, this should trigger another scroll animation to keep the
        // scrollable in view.
        viewportSize = 50.toDp()
        rule.waitForIdle()

        rule.onNodeWithTag(focusableTag).assertIsDisplayed()
    }

    @Test
    fun doesNotScrollFocusedFocusableIntoView_whenNotInViewAndViewportShrunk() {
        val gapSize = 100.toDp()
        var viewportSize by mutableStateOf(gapSize)

        rule.setContentForTest {
            ScrollableRowOrColumn(viewportSize) {
                // Put a focusable just out of view.
                WithSpacerBefore(size = gapSize) { TestFocusable(10.toDp()) }
            }
        }
        runBlockingOnIdle { scrollState.scrollToItem(1) }
        requestFocus()
        rule.waitForIdle()
        scrollToStart()

        rule.onNodeWithTag(focusableTag).assertIsNotDisplayed().assertIsFocused()

        // Act: Shrink the viewport.
        viewportSize = 50.toDp()

        // Focusable should not have moved since it was never in view.
        rule.onNodeWithTag(focusableTag).assertIsNotDisplayed().assertIsFocused()
    }

    @Test
    fun doesNotScrollUnfocusedFocusableIntoView_whenViewportShrunk() {
        var viewportSize by mutableStateOf(100.toDp())

        rule.setContent {
            ScrollableRowOrColumn(size = viewportSize) {
                // Put a focusable in the bottom of the viewport.
                WithSpacerBefore(size = 90.toDp()) { TestFocusable(size = 10.toDp()) }
            }
        }
        rule
            .onNodeWithTag(focusableTag)
            .assertScrollAxisPositionInRootIsEqualTo(90.toDp())
            .assertIsDisplayed()
            .assertIsNotFocused()

        // Act: Shrink the viewport.
        viewportSize = 50.toDp()

        rule.onNodeWithTag(focusableTag).assertIsNotDisplayed()
    }

    @Test
    fun doesNotScrollFocusedFocusableIntoView_whenPartiallyInViewAndViewportGrown() {
        val initialViewPortSize = 50
        val itemSize = 30
        var viewportSize by mutableStateOf(initialViewPortSize)

        rule.setContentForTest {
            ScrollableRowOrColumn(size = viewportSize.toDp()) {
                // Put a focusable in the middle of the viewport, but ensure we're a lot bigger
                // than the viewport so it can grow without requiring a scroll.
                item { Spacer(Modifier.size(initialViewPortSize.toDp() * 2)) }
                item { TestFocusable(size = itemSize.toDp()) }
                item { Spacer(Modifier.size(initialViewPortSize.toDp() * 2)) }
            }
        }
        // Scroll the item to the end of the viewport so we can request focus.
        runBlockingOnIdle { scrollState.scrollToItem(1, scrollOffset = -(viewportSize - itemSize)) }
        requestFocus()

        // Requesting focus will bring the entire focused item into view (at the end of the
        // viewport), then scroll back by half the focusable size so it's partially in view.
        rule.waitForIdle()
        runBlockingOnIdle {
            val halfFocusableSize = itemSize / 2f
            scrollState.scrollBy(-halfFocusableSize)
        }

        rule
            .onNodeWithTag(focusableTag)
            .assertScrollAxisPositionInRootIsEqualTo((initialViewPortSize - (itemSize / 2)).toDp())
            .assertIsDisplayed()
            .assertIsFocused()

        // Act: Grow the viewport.
        viewportSize *= 2

        rule
            .onNodeWithTag(focusableTag)
            .assertScrollAxisPositionInRootIsEqualTo((initialViewPortSize - (itemSize / 2)).toDp())
            .assertIsDisplayed()
    }

    @Test
    fun scrollsToNewFocusable_whenFocusedChildChangesDuringAnimation() {
        var viewportSize by mutableStateOf(100.toDp())

        @Composable
        fun Focusable1() {
            Box(Modifier.size(10.toDp()).background(Color.Blue).testTag("focusable1").focusable())
        }

        @Composable
        fun Focusable2() {
            Box(Modifier.size(10.toDp()).background(Color.Blue).testTag("focusable2").focusable())
        }

        rule.setContentForTest {
            ScrollableRowOrColumn(size = viewportSize) {
                item { Focusable1() }
                item { Spacer(Modifier.size(100.toDp())) }
                item { Focusable2() }
            }
        }
        // When focusable2 gets focus, focusable1 should be scrolled out of view.
        runBlockingOnIdle { scrollState.scrollToItem(2) }
        requestFocus("focusable2")
        rule.onNodeWithTag("focusable1").assertIsNotDisplayed()
        rule.onNodeWithTag("focusable2").assertIsDisplayed().assertIsFocused()
        // Pause the clock because we need to do some work in the middle of an animation.
        rule.mainClock.autoAdvance = false

        // Shrink the viewport, which should scroll to keep focusable2 in-view.
        rule.runOnIdle { viewportSize = 20.toDp() }

        // Tick the clock forward to let the animation start and run a bit.
        repeat(3) { rule.mainClock.advanceTimeByFrame() }
        rule.onNodeWithTag("focusable1").assertIsNotDisplayed()
        rule.onNodeWithTag("focusable2").assertIsNotDisplayed()

        rule.runOnIdle { focusManager.moveFocus(Previous) }
        // Resume the clock, allow animation to finish.
        rule.mainClock.autoAdvance = true

        rule.onNodeWithTag("focusable2").assertIsNotDisplayed()
        rule.onNodeWithTag("focusable1").assertIsDisplayed().assertIsFocused()
    }

    @Test
    fun focusingOnVisibleItemDoesNotScroll_whenMultipleFocusables() {
        // Arrange.
        val itemSize = with(rule.density) { 100.toDp() }
        rule.setContentForTest {
            ScrollableRowOrColumn(size = itemSize * 3) {
                item { TestFocusable(itemSize, tag = "") }
                item { TestFocusable(itemSize, tag = "") }
                item { TestFocusable(itemSize, tag = focusableTag) }
                item { TestFocusable(itemSize, tag = "") }
                item { TestFocusable(itemSize, tag = "") }
            }
        }

        // Act.
        requestFocus()

        // Assert.
        rule.runOnIdle {
            assertThat(scrollState.firstVisibleItemIndex).isEqualTo(0)
            assertThat(scrollState.firstVisibleItemScrollOffset).isEqualTo(0)
        }
    }

    @Test
    fun focusingOutOfBoundsItem_bringsItIntoView_whenMultipleFocusables() {
        // Arrange.
        val itemSize = with(rule.density) { 100.toDp() }
        rule.setContentForTest {
            ScrollableRowOrColumn(size = itemSize * 2) {
                item { TestFocusable(itemSize, tag = focusableTag) }
                item { TestFocusable(itemSize, tag = "") }
                item { TestFocusable(itemSize, tag = "finalFocusable") }
                item { TestFocusable(itemSize, tag = "") }
                item { TestFocusable(itemSize, tag = "") }
            }
        }

        // Act.
        requestFocus()
        rule.runOnIdle {
            focusManager.moveFocus(Next)
            focusManager.moveFocus(Next)
        }

        // Assert.
        rule.onNodeWithTag("finalFocusable").assertIsDisplayed().assertIsFocused()
        rule.runOnIdle {
            assertThat(scrollState.firstVisibleItemIndex).isEqualTo(1)
            assertThat(scrollState.firstVisibleItemScrollOffset).isEqualTo(0)
        }
    }

    @Test
    fun moveOutFromBoundaryItem_bringsNextItemIntoView() {
        // Arrange.
        val itemSize = with(rule.density) { 100.toDp() }
        rule.setContentForTest {
            ScrollableRowOrColumn(size = itemSize * 2) {
                item { TestFocusable(itemSize, tag = "1") }
                item { TestFocusable(itemSize, tag = "2") }
                item { TestFocusable(itemSize, tag = "finalFocusable") }
            }
        }
        requestFocus("2")

        // Act.
        rule.runOnIdle { focusManager.moveFocus(Next) }

        // Assert.
        rule.onNodeWithTag("finalFocusable").assertIsDisplayed()
        rule.runOnIdle { assertThat(scrollState.firstVisibleItemIndex).isEqualTo(1) }
        rule.runOnIdle { assertThat(scrollState.firstVisibleItemScrollOffset).isEqualTo(0) }
    }

<<<<<<< HEAD
=======
    @Test
    fun moveOutFromBoundaryItem_nextItemStartsNewFocusTransactionUsingLaunchedEffect() {
        // Arrange.
        val itemSize = with(rule.density) { 100.toDp() }
        rule.setContentForTest {
            val finalFocusableRequester = remember { FocusRequester() }
            Row {
                ScrollableRowOrColumn(size = itemSize * 2) {
                    item { TestFocusable(itemSize, tag = "1") }
                    item { TestFocusable(itemSize, tag = "2") }
                    item {
                        TestFocusable(itemSize, tag = "3")
                        LaunchedEffect(Unit) { finalFocusableRequester.requestFocus() }
                    }
                }
                Box(
                    Modifier.size(itemSize)
                        .focusRequester(finalFocusableRequester)
                        .testTag("finalFocusable")
                        .focusable()
                )
            }
        }
        requestFocus("2")

        // Act.
        rule.runOnIdle { focusManager.moveFocus(Next) }

        // Assert.
        rule.onNodeWithTag("finalFocusable").assertIsFocused()
    }

    @Test
    fun moveOutFromBoundaryItem_rightDownStartsNewFocusTransactionUsingLaunchedEffect() {
        // Arrange.
        val itemSize = with(rule.density) { 100.toDp() }
        val direction =
            when (orientation) {
                Vertical -> Down
                else -> Right
            }
        rule.setContentForTest {
            val focusRequester = remember { FocusRequester() }
            Row {
                ScrollableRowOrColumn(size = itemSize * 2) {
                    item { TestFocusable(itemSize, tag = "1") }
                    item { TestFocusable(itemSize, tag = "2") }
                    item {
                        TestFocusable(itemSize, tag = "3")
                        LaunchedEffect(Unit) { focusRequester.requestFocus() }
                    }
                }
                Box(
                    Modifier.size(itemSize)
                        .focusRequester(focusRequester)
                        .testTag("finalFocusable")
                        .focusable()
                )
            }
        }
        requestFocus("2")

        // Act.
        rule.runOnIdle { focusManager.moveFocus(direction) }

        // Assert.
        rule.onNodeWithTag("finalFocusable").assertIsFocused()
    }

>>>>>>> 3d4510a6
    private fun ComposeContentTestRule.setContentForTest(composable: @Composable () -> Unit) {
        setContent {
            scope = rememberCoroutineScope()
            focusManager = LocalFocusManager.current
            composable()
        }
    }

    @Composable
    private fun ScrollableRowOrColumn(size: Dp, content: LazyListScope.() -> Unit) {
        val modifier = Modifier.testTag(scrollableAreaTag).size(size).border(2.toDp(), Color.Black)

        when (orientation) {
            Vertical -> {
                LazyColumn(state = scrollState, modifier = modifier, content = content)
            }
            Horizontal -> {
                LazyRow(state = scrollState, modifier = modifier, content = content)
            }
        }
    }

    /** Places a spacer before [content]. */
    private fun LazyListScope.WithSpacerBefore(size: Dp, content: @Composable () -> Unit) {
        item { Spacer(Modifier.size(size)) }
        item { content() }
    }

    @Composable
    private fun TestFocusable(size: Dp, tag: String = focusableTag) {
        val interactionSource = remember { MutableInteractionSource() }
        val isFocused by interactionSource.collectIsFocusedAsState()

        Box(
            Modifier.testTag(tag)
                .size(size)
                .border(1.dp, Color.White)
                .background(if (isFocused) Color.Blue else Color.Black)
                .focusable(interactionSource = interactionSource)
        )
    }

    /**
     * Sizes and offsets of the composables in these tests must be specified using this function. If
     * they're specified using `xx.dp` syntax, a rounding error somewhere in the layout system will
     * cause the pixel values to be off-by-one.
     */
    private fun Int.toDp(): Dp = with(rule.density) { this@toDp.toDp() }

    private fun requestFocusAndScrollToStart() {
        requestFocus()
        // Reset scroll to top since requesting focus will scroll it.
        scrollToStart()
    }

    private fun requestFocus(tag: String = focusableTag) {
        rule.onNodeWithTag(tag).requestFocus()
    }

    private fun scrollToStart() {
        runBlockingOnIdle { scrollState.scrollToItem(0, 0) }
    }

    private fun runBlockingOnIdle(block: suspend CoroutineScope.() -> Unit) {
        val job = rule.runOnIdle { scope.launch(block = block) }
        runBlocking { job.join() }
    }

    private fun SemanticsNodeInteraction.assertScrollAxisPositionInRootIsEqualTo(expected: Dp) =
        when (orientation) {
            Vertical -> assertTopPositionInRootIsEqualTo(expected)
            Horizontal -> assertLeftPositionInRootIsEqualTo(expected)
        }
}<|MERGE_RESOLUTION|>--- conflicted
+++ resolved
@@ -561,8 +561,6 @@
         rule.runOnIdle { assertThat(scrollState.firstVisibleItemScrollOffset).isEqualTo(0) }
     }
 
-<<<<<<< HEAD
-=======
     @Test
     fun moveOutFromBoundaryItem_nextItemStartsNewFocusTransactionUsingLaunchedEffect() {
         // Arrange.
@@ -632,7 +630,6 @@
         rule.onNodeWithTag("finalFocusable").assertIsFocused()
     }
 
->>>>>>> 3d4510a6
     private fun ComposeContentTestRule.setContentForTest(composable: @Composable () -> Unit) {
         setContent {
             scope = rememberCoroutineScope()
