--- conflicted
+++ resolved
@@ -603,19 +603,6 @@
                     .that(callbackCount)
                     .isAtLeast(2)
             }
-<<<<<<< HEAD
-
-            rule.mainClock.advanceTimeBy(milliseconds = 100000)
-
-            rule.runOnIdle {
-                assertWithMessage("Panning should have been smooth")
-                    .that(callbackCount)
-                    .isAtLeast(3)
-                // Include a bit of tolerance for floating point discrepancies.
-                assertWithMessage("Should have panned to 100 / 80")
-                    .that(totalPan)
-                    .isEqualTo(expected)
-=======
 
             rule.mainClock.advanceTimeBy(milliseconds = 100000)
 
@@ -678,7 +665,6 @@
                     .that(totalPan)
                     .isEqualTo(expectedOffset)
                 assertWithMessage("Should have rotated 180").that(totalRotation).isAtLeast(179f)
->>>>>>> 3d4510a6
             }
         }
 
@@ -808,8 +794,6 @@
             assertThat(modifier.valueOverride).isNull()
             assertThat(modifier.inspectableElements.map { it.name }.asIterable())
                 .containsExactly("state", "lockRotationOnZoomPan", "enabled", "canPan")
-<<<<<<< HEAD
-=======
         }
     }
 
@@ -822,7 +806,6 @@
             Modifier.transformable(
                 state = rememberTransformableState { zoom, _, _ -> cumulativeScale *= zoom }
             )
->>>>>>> 3d4510a6
         }
 
         rule.onNodeWithTag(TEST_TAG).performMultiModalInput {
@@ -910,9 +893,6 @@
         val scrolledDelta = 1f
 
         rule.setContentAndGetScope {
-<<<<<<< HEAD
-            Box(Modifier.size(600.dp).testTag(TEST_TAG).then(getModifier()))
-=======
             Column(modifier = Modifier.size(100.dp).verticalScroll(scrollState)) {
                 Box(
                     Modifier.size(100.dp)
@@ -947,7 +927,6 @@
             Modifier.transformable(
                 state = rememberTransformableState { zoom, _, _ -> cumulativeScale *= zoom }
             )
->>>>>>> 3d4510a6
         }
 
         rule.onNodeWithTag(TEST_TAG).performMouseInput {
