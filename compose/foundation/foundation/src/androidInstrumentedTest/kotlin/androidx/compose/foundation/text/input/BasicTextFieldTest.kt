/*
 * Copyright 2024 The Android Open Source Project
 *
 * Licensed under the Apache License, Version 2.0 (the "License");
 * you may not use this file except in compliance with the License.
 * You may obtain a copy of the License at
 *
 *      http://www.apache.org/licenses/LICENSE-2.0
 *
 * Unless required by applicable law or agreed to in writing, software
 * distributed under the License is distributed on an "AS IS" BASIS,
 * WITHOUT WARRANTIES OR CONDITIONS OF ANY KIND, either express or implied.
 * See the License for the specific language governing permissions and
 * limitations under the License.
 */

package androidx.compose.foundation.text.input

import android.R
import android.os.Build
import android.text.InputType
import android.text.SpannableStringBuilder
import android.text.style.BackgroundColorSpan
import android.view.inputmethod.EditorInfo
import android.view.inputmethod.InputConnection
import androidx.compose.foundation.ExperimentalFoundationApi
import androidx.compose.foundation.ScrollState
import androidx.compose.foundation.focusable
import androidx.compose.foundation.internal.readAnnotatedString
import androidx.compose.foundation.internal.readText
import androidx.compose.foundation.internal.toClipEntry
import androidx.compose.foundation.layout.Box
import androidx.compose.foundation.layout.Column
import androidx.compose.foundation.layout.Row
import androidx.compose.foundation.layout.fillMaxSize
import androidx.compose.foundation.layout.height
import androidx.compose.foundation.layout.size
import androidx.compose.foundation.layout.width
import androidx.compose.foundation.text.BasicTextField
import androidx.compose.foundation.text.KeyboardOptions
import androidx.compose.foundation.text.TEST_FONT_FAMILY
import androidx.compose.foundation.text.computeSizeForDefaultText
import androidx.compose.foundation.text.input.TextFieldBuffer.ChangeList
<<<<<<< HEAD
import androidx.compose.foundation.text.input.internal.selection.FakeClipboardManager
=======
import androidx.compose.foundation.text.input.internal.TextLayoutState
import androidx.compose.foundation.text.input.internal.TransformedTextFieldState
import androidx.compose.foundation.text.input.internal.selection.FakeClipboard
import androidx.compose.foundation.text.input.internal.selection.TextFieldSelectionState
>>>>>>> 8b9e74df
import androidx.compose.foundation.text.input.internal.setComposingRegion
import androidx.compose.foundation.text.selection.fetchTextLayoutResult
import androidx.compose.foundation.verticalScroll
import androidx.compose.runtime.CompositionLocalProvider
import androidx.compose.runtime.LaunchedEffect
import androidx.compose.runtime.derivedStateOf
import androidx.compose.runtime.getValue
import androidx.compose.runtime.mutableStateOf
import androidx.compose.runtime.remember
import androidx.compose.runtime.setValue
import androidx.compose.runtime.snapshotFlow
import androidx.compose.testutils.assertPixelColor
import androidx.compose.ui.ExperimentalComposeUiApi
import androidx.compose.ui.Modifier
import androidx.compose.ui.focus.FocusDirection
import androidx.compose.ui.focus.FocusManager
import androidx.compose.ui.focus.FocusRequester
import androidx.compose.ui.focus.focusRequester
import androidx.compose.ui.graphics.Color
import androidx.compose.ui.graphics.ImageBitmap
import androidx.compose.ui.graphics.toPixelMap
import androidx.compose.ui.input.key.Key
import androidx.compose.ui.platform.ClipEntry
import androidx.compose.ui.platform.Clipboard
import androidx.compose.ui.platform.InterceptPlatformTextInput
import androidx.compose.ui.platform.LocalClipboard
import androidx.compose.ui.platform.LocalDensity
import androidx.compose.ui.platform.LocalFocusManager
import androidx.compose.ui.platform.LocalFontFamilyResolver
import androidx.compose.ui.platform.LocalSoftwareKeyboardController
import androidx.compose.ui.platform.LocalWindowInfo
import androidx.compose.ui.platform.NativeClipboard
import androidx.compose.ui.platform.WindowInfo
import androidx.compose.ui.platform.testTag
import androidx.compose.ui.semantics.SemanticsActions
import androidx.compose.ui.semantics.SemanticsProperties.TextSelectionRange
import androidx.compose.ui.semantics.getOrNull
import androidx.compose.ui.test.ExperimentalTestApi
import androidx.compose.ui.test.assertIsFocused
import androidx.compose.ui.test.assertIsNotEnabled
import androidx.compose.ui.test.assertIsNotFocused
import androidx.compose.ui.test.assertTextEquals
import androidx.compose.ui.test.captureToImage
import androidx.compose.ui.test.hasPerformImeAction
import androidx.compose.ui.test.junit4.createComposeRule
import androidx.compose.ui.test.longClick
import androidx.compose.ui.test.onNodeWithTag
import androidx.compose.ui.test.performClick
import androidx.compose.ui.test.performKeyInput
import androidx.compose.ui.test.performSemanticsAction
import androidx.compose.ui.test.performTextInput
import androidx.compose.ui.test.performTextInputSelection
import androidx.compose.ui.test.performTextReplacement
import androidx.compose.ui.test.performTouchInput
import androidx.compose.ui.test.pressKey
import androidx.compose.ui.test.requestFocus
import androidx.compose.ui.test.swipeRight
import androidx.compose.ui.test.swipeUp
import androidx.compose.ui.text.AnnotatedString
import androidx.compose.ui.text.SpanStyle
import androidx.compose.ui.text.TextLayoutResult
import androidx.compose.ui.text.TextRange
import androidx.compose.ui.text.TextStyle
import androidx.compose.ui.text.input.ImeAction
import androidx.compose.ui.text.input.KeyboardCapitalization
import androidx.compose.ui.text.input.KeyboardType
import androidx.compose.ui.text.intl.Locale
import androidx.compose.ui.text.intl.LocaleList
import androidx.compose.ui.text.style.TextAlign
import androidx.compose.ui.text.style.TextDecoration
<<<<<<< HEAD
=======
import androidx.compose.ui.text.style.TextDirection
>>>>>>> 8b9e74df
import androidx.compose.ui.unit.Density
import androidx.compose.ui.unit.dp
import androidx.compose.ui.unit.sp
import androidx.core.text.toSpanned
import androidx.test.ext.junit.runners.AndroidJUnit4
import androidx.test.filters.LargeTest
import androidx.test.filters.SdkSuppress
import com.google.common.truth.Truth.assertThat
import kotlin.test.assertNotNull
import kotlinx.coroutines.awaitCancellation
import kotlinx.coroutines.flow.drop
import kotlinx.coroutines.test.runTest
import org.junit.Rule
import org.junit.Test
import org.junit.runner.RunWith
import org.mockito.kotlin.mock
import org.mockito.kotlin.times
import org.mockito.kotlin.verify

@OptIn(ExperimentalFoundationApi::class, ExperimentalTestApi::class)
@LargeTest
@RunWith(AndroidJUnit4::class)
internal class BasicTextFieldTest {
    @get:Rule val rule = createComposeRule()

    @get:Rule val immRule = ComposeInputMethodManagerTestRule()

    private val inputMethodInterceptor = InputMethodInterceptor(rule)

    private val Tag = "BasicTextField"

    private val imm = FakeInputMethodManager()

    @Test
    fun textField_rendersEmptyContent() {
        var textLayoutResult: (() -> TextLayoutResult?)? = null
        inputMethodInterceptor.setTextFieldTestContent {
            val state = remember { TextFieldState() }
            BasicTextField(
                state = state,
                modifier = Modifier.fillMaxSize(),
                onTextLayout = { textLayoutResult = it }
            )
        }

        rule.runOnIdle {
            assertThat(textLayoutResult).isNotNull()
            assertThat(textLayoutResult?.invoke()?.layoutInput?.text).isEqualTo(AnnotatedString(""))
        }
    }

    @Test
    fun textFieldState_textChange_updatesState() {
        val state = TextFieldState("Hello ", TextRange(Int.MAX_VALUE))
        inputMethodInterceptor.setTextFieldTestContent {
            BasicTextField(state = state, modifier = Modifier.fillMaxSize().testTag(Tag))
        }

        rule.onNodeWithTag(Tag).performTextInput("World!")

        rule.runOnIdle { assertThat(state.text.toString()).isEqualTo("Hello World!") }
    }

    @Test
    fun textFieldState_textChange_updatesSemantics() {
        val state = TextFieldState("Hello ", TextRange(Int.MAX_VALUE))
        inputMethodInterceptor.setTextFieldTestContent {
            BasicTextField(state = state, modifier = Modifier.fillMaxSize().testTag(Tag))
        }

        rule.onNodeWithTag(Tag).performTextInput("World!")

        rule.onNodeWithTag(Tag).assertTextEquals("Hello World!")
        assertTextSelection(TextRange("Hello World!".length))
    }

    /**
     * This is a goal that we set for ourselves. Only updating the editing buffer should not cause
     * BasicTextField to recompose.
     */
    @Test
    fun textField_imeUpdatesDontCauseRecomposition() {
        val state = TextFieldState()
        var compositionCount = 0
        inputMethodInterceptor.setTextFieldTestContent {
            compositionCount++
            BasicTextField(
                state = state,
                modifier = Modifier.fillMaxSize().testTag(Tag),
            )
        }

        rule.onNodeWithTag(Tag).performTextInput("hello")
        rule.onNodeWithTag(Tag).performTextInput("world")

        rule.onNodeWithTag(Tag).assertTextEquals("helloworld")
        rule.runOnIdle { assertThat(compositionCount).isEqualTo(1) }
    }

    @Test
    fun textField_textStyleFontSizeChange_relayouts() {
        val state = TextFieldState("Hello ", TextRange(Int.MAX_VALUE))
        var style by mutableStateOf(TextStyle(fontSize = 20.sp))
        var textLayoutResultState: (() -> TextLayoutResult?)? by mutableStateOf(null)
        val textLayoutResults = mutableListOf<TextLayoutResult?>()
        inputMethodInterceptor.setTextFieldTestContent {
            BasicTextField(
                state = state,
                modifier = Modifier.fillMaxSize().testTag(Tag),
                textStyle = style,
                onTextLayout = { textLayoutResultState = it }
            )

            LaunchedEffect(Unit) {
                snapshotFlow { textLayoutResultState?.invoke() }
                    .drop(1)
                    .collect { textLayoutResults += it }
            }
        }

        style = TextStyle(fontSize = 30.sp)

        rule.runOnIdle {
            assertThat(textLayoutResults.size).isEqualTo(2)
            assertThat(textLayoutResults.map { it?.layoutInput?.style?.fontSize })
                .containsExactly(20.sp, 30.sp)
                .inOrder()
        }
    }

    @Test
    fun textField_textStyleColorChange_doesNotRelayout() {
        val state = TextFieldState("Hello")
        var style by mutableStateOf(TextStyle(color = Color.Red))
        var textLayoutResultState: (() -> TextLayoutResult?)? by mutableStateOf(null)
        val textLayoutResults = mutableListOf<TextLayoutResult?>()
        inputMethodInterceptor.setTextFieldTestContent {
            BasicTextField(
                state = state,
                modifier = Modifier.fillMaxSize().testTag(Tag),
                textStyle = style,
                onTextLayout = { textLayoutResultState = it }
            )

            LaunchedEffect(Unit) {
                snapshotFlow { textLayoutResultState?.invoke() }
                    .drop(1)
                    .collect { textLayoutResults += it }
            }
        }

        style = TextStyle(color = Color.Blue)

        rule.runOnIdle {
            assertThat(textLayoutResults.size).isEqualTo(2)
            assertThat(textLayoutResults[0]?.multiParagraph)
                .isSameInstanceAs(textLayoutResults[1]?.multiParagraph)
            assertThat(textLayoutResults[0]?.layoutInput?.style?.color).isEqualTo(Color.Red)
            assertThat(textLayoutResults[1]?.layoutInput?.style?.color).isEqualTo(Color.Blue)
        }
    }

    @Test
    fun textField_contentChange_relayouts() {
        val state = TextFieldState("Hello ", TextRange(Int.MAX_VALUE))
        var textLayoutResultState: (() -> TextLayoutResult?)? by mutableStateOf(null)
        val textLayoutResults = mutableListOf<TextLayoutResult?>()
        inputMethodInterceptor.setTextFieldTestContent {
            BasicTextField(
                state = state,
                modifier = Modifier.fillMaxSize().testTag(Tag),
                onTextLayout = { textLayoutResultState = it }
            )

            LaunchedEffect(Unit) {
                snapshotFlow { textLayoutResultState?.invoke() }
                    .drop(1)
                    .collect { textLayoutResults += it }
            }
        }

        rule.onNodeWithTag(Tag).performTextInput("World!")

        rule.runOnIdle {
            assertThat(textLayoutResults.map { it?.layoutInput?.text?.text })
                .containsExactly("Hello ", "Hello World!")
                .inOrder()
        }
    }

    @Test
    fun textField_focus_showsSoftwareKeyboard() {
        val state = TextFieldState()
        inputMethodInterceptor.setTextFieldTestContent {
            BasicTextField(state = state, modifier = Modifier.fillMaxSize().testTag(Tag))
        }

        rule.onNodeWithTag(Tag).performClick()
        rule.onNodeWithTag(Tag).assertIsFocused()

        inputMethodInterceptor.assertSessionActive()
    }

    @Test
    fun textField_focus_doesNotShowSoftwareKeyboard_ifDisabled() {
        val state = TextFieldState()
        inputMethodInterceptor.setTextFieldTestContent {
            BasicTextField(
                state = state,
                enabled = false,
                modifier = Modifier.fillMaxSize().testTag(Tag)
            )
        }

        rule.onNodeWithTag(Tag).assertIsNotEnabled()
        rule.onNodeWithTag(Tag).performClick()

        inputMethodInterceptor.assertNoSessionActive()
    }

    @Test
    fun textField_focus_doesNotShowSoftwareKeyboard_ifReadOnly() {
        val state = TextFieldState()
        inputMethodInterceptor.setTextFieldTestContent {
            BasicTextField(
                state = state,
                readOnly = true,
                modifier = Modifier.fillMaxSize().testTag(Tag)
            )
        }

        rule.onNodeWithTag(Tag).performClick()
        rule.onNodeWithTag(Tag).assertIsFocused()

        inputMethodInterceptor.assertNoSessionActive()
    }

    @Test
    fun textField_focus_doesNotShowSoftwareKeyboard_whenNotShowSoftwareKeyboard() {
        val state = TextFieldState()
        val focusRequester = FocusRequester()
        inputMethodInterceptor.setTextFieldTestContent {
            BasicTextField(
                state = state,
                keyboardOptions = KeyboardOptions(showKeyboardOnFocus = false),
                modifier = Modifier.fillMaxSize().testTag(Tag).focusRequester(focusRequester)
            )
        }
        rule.runOnUiThread { focusRequester.requestFocus() }
        rule.waitForIdle()
        rule.onNodeWithTag(Tag).assertIsFocused()

        inputMethodInterceptor.assertNoSessionActive()
    }

    @Test
    fun textField_tap_showSoftwareKeyboard_whenNotShowSoftwareKeyboard() {
        val state = TextFieldState()
        val focusRequester = FocusRequester()
        inputMethodInterceptor.setTextFieldTestContent {
            BasicTextField(
                state = state,
                keyboardOptions = KeyboardOptions(showKeyboardOnFocus = false),
                modifier = Modifier.fillMaxSize().testTag(Tag).focusRequester(focusRequester)
            )
        }
        rule.runOnUiThread { focusRequester.requestFocus() }
        rule.waitForIdle()
        rule.onNodeWithTag(Tag).assertIsFocused()
        rule.onNodeWithTag(Tag).performClick()

        inputMethodInterceptor.assertSessionActive()
    }

    @Test
    fun disposeSession_whenTextFieldIsRemoved() {
        val state = TextFieldState("initial text")
        var toggle by mutableStateOf(true)
        inputMethodInterceptor.setContent {
            if (toggle) {
                BasicTextField(state = state, modifier = Modifier.testTag("TextField"))
            }
        }

        rule.onNodeWithTag("TextField").requestFocus()
        inputMethodInterceptor.assertSessionActive()

        toggle = false

        inputMethodInterceptor.assertNoSessionActive()
    }

    @Test
    fun disposeSessionWhenFocusCleared() {
        val state = TextFieldState("initial text")
        lateinit var focusManager: FocusManager
        inputMethodInterceptor.setContent {
            focusManager = LocalFocusManager.current
            Row {
                // Extra focusable that takes initial focus when focus is cleared.
                Box(Modifier.size(10.dp).focusable())
                BasicTextField(state = state, modifier = Modifier.testTag("TextField"))
            }
        }

        rule.onNodeWithTag("TextField").requestFocus()

        inputMethodInterceptor.assertSessionActive()

        rule.runOnIdle { focusManager.clearFocus() }

        inputMethodInterceptor.assertNoSessionActive()
    }

    @Test
    fun textField_whenStateObjectChanges_newTextIsRendered() {
        val state1 = TextFieldState("Hello")
        val state2 = TextFieldState("World")
        var toggleState by mutableStateOf(true)
        val state by derivedStateOf { if (toggleState) state1 else state2 }
        inputMethodInterceptor.setTextFieldTestContent {
            BasicTextField(
                state = state,
                enabled = true,
                modifier = Modifier.fillMaxSize().testTag(Tag)
            )
        }

        rule.onNodeWithTag(Tag).assertTextEquals("Hello")
        toggleState = !toggleState
        rule.onNodeWithTag(Tag).assertTextEquals("World")
    }

    @Test
    fun textField_whenStateObjectChanges_restartsInput() {
        val state1 = TextFieldState("Hello")
        val state2 = TextFieldState("World")
        var toggleState by mutableStateOf(true)
        val state by derivedStateOf { if (toggleState) state1 else state2 }
        inputMethodInterceptor.setTextFieldTestContent {
            BasicTextField(
                state = state,
                enabled = true,
                modifier = Modifier.fillMaxSize().testTag(Tag)
            )
        }

        with(rule.onNodeWithTag(Tag)) {
            performTextReplacement("Compose")
            assertTextEquals("Compose")
        }
        toggleState = !toggleState
        with(rule.onNodeWithTag(Tag)) {
            performTextReplacement("Compose2")
            assertTextEquals("Compose2")
        }
        assertThat(state1.text.toString()).isEqualTo("Compose")
        assertThat(state2.text.toString()).isEqualTo("Compose2")
    }

    @Test
    fun textField_passesKeyboardOptionsThrough() {
        val state = TextFieldState()
        inputMethodInterceptor.setTextFieldTestContent {
            BasicTextField(
                state = state,
                modifier = Modifier.testTag(Tag),
                // We don't need to test all combinations here, that is tested in EditorInfoTest.
                keyboardOptions =
                    KeyboardOptions(
                        capitalization = KeyboardCapitalization.Characters,
                        keyboardType = KeyboardType.Email,
                        imeAction = ImeAction.Previous
                    )
            )
        }
        requestFocus(Tag)

        inputMethodInterceptor.withEditorInfo {
            assertThat(imeOptions and EditorInfo.IME_ACTION_PREVIOUS).isNotEqualTo(0)
            assertThat(inputType and EditorInfo.TYPE_TEXT_VARIATION_EMAIL_ADDRESS).isNotEqualTo(0)
            assertThat(inputType and InputType.TYPE_TEXT_FLAG_CAP_CHARACTERS).isNotEqualTo(0)
        }
    }

    @Test
    fun textField_appliesFilter_toInputConnection() {
        val state = TextFieldState()
        inputMethodInterceptor.setTextFieldTestContent {
            BasicTextField(
                state = state,
                inputTransformation = RejectAllTextFilter,
                modifier = Modifier.testTag(Tag)
            )
        }
        requestFocus(Tag)

        inputMethodInterceptor.withInputConnection { commitText("hello") }
        rule.onNodeWithTag(Tag).assertTextEquals("")
    }

    @Test
    fun textField_appliesFilter_toInputConnection_changingComposition() {
        val state = TextFieldState()
        inputMethodInterceptor.setTextFieldTestContent {
            BasicTextField(
                state = state,
                inputTransformation = RejectAllTextFilter,
                modifier = Modifier.testTag(Tag)
            )
        }
        requestFocus(Tag)

        inputMethodInterceptor.withInputConnection { setComposingText("hello", 1) }
        rule.onNodeWithTag(Tag).assertTextEquals("")
        assertThat(state.composition).isNull()
    }

    @Test
    fun textField_appliesFilter_toSetTextSemanticsAction() {
        val state = TextFieldState()
        inputMethodInterceptor.setTextFieldTestContent {
            BasicTextField(
                state = state,
                inputTransformation = RejectAllTextFilter,
                modifier = Modifier.testTag(Tag)
            )
        }

        rule.onNodeWithTag(Tag).performTextReplacement("hello")
        rule.onNodeWithTag(Tag).assertTextEquals("")
    }

    @Test
    fun textField_appliesFilter_toInsertTextSemanticsAction() {
        val state = TextFieldState()
        inputMethodInterceptor.setTextFieldTestContent {
            BasicTextField(
                state = state,
                inputTransformation = RejectAllTextFilter,
                modifier = Modifier.testTag(Tag)
            )
        }

        rule.onNodeWithTag(Tag).performTextInput("hello")
        rule.onNodeWithTag(Tag).assertTextEquals("")
    }

    @Test
    fun textField_appliesFilter_toKeyEvents() {
        val state = TextFieldState()
        inputMethodInterceptor.setTextFieldTestContent {
            BasicTextField(
                state = state,
                inputTransformation = RejectAllTextFilter,
                modifier = Modifier.testTag(Tag)
            )
        }

        rule.onNodeWithTag(Tag).performKeyInput { pressKey(Key.A) }
        rule.onNodeWithTag(Tag).assertTextEquals("")
    }

    @Test
    fun textField_appliesFilter_toInputConnection_afterChanging() {
        val state = TextFieldState()
        var filter by mutableStateOf<InputTransformation?>(null)
        inputMethodInterceptor.setTextFieldTestContent {
            BasicTextField(
                state = state,
                inputTransformation = filter,
                modifier = Modifier.testTag(Tag)
            )
        }
        requestFocus(Tag)

        inputMethodInterceptor.withInputConnection { commitText("hello") }
        rule.onNodeWithTag(Tag).assertTextEquals("hello")

        filter = RejectAllTextFilter

        inputMethodInterceptor.withInputConnection { commitText("world") }
        rule.onNodeWithTag(Tag).assertTextEquals("hello")

        filter = null

        inputMethodInterceptor.withInputConnection { commitText("world") }
        rule.onNodeWithTag(Tag).assertTextEquals("helloworld")
    }

    @Test
    fun textField_appliesFilter_toSetTextSemanticsAction_afterChanging() {
        val state = TextFieldState()
        var filter by mutableStateOf<InputTransformation?>(null)
        inputMethodInterceptor.setTextFieldTestContent {
            BasicTextField(
                state = state,
                inputTransformation = filter,
                modifier = Modifier.testTag(Tag)
            )
        }

        rule.onNodeWithTag(Tag).performTextInput("hello")
        rule.onNodeWithTag(Tag).assertTextEquals("hello")

        filter = RejectAllTextFilter

        rule.onNodeWithTag(Tag).performTextReplacement("world")
        rule.onNodeWithTag(Tag).assertTextEquals("hello")

        filter = null

        rule.onNodeWithTag(Tag).performTextReplacement("world")
        rule.onNodeWithTag(Tag).assertTextEquals("world")
    }

    @Test
    fun textField_appliesFilter_toInsertTextSemanticsAction_afterChanging() {
        val state = TextFieldState()
        var filter by mutableStateOf<InputTransformation?>(null)
        inputMethodInterceptor.setTextFieldTestContent {
            BasicTextField(
                state = state,
                inputTransformation = filter,
                modifier = Modifier.testTag(Tag)
            )
        }

        rule.onNodeWithTag(Tag).performTextInput("hello")
        rule.onNodeWithTag(Tag).assertTextEquals("hello")

        filter = RejectAllTextFilter

        rule.onNodeWithTag(Tag).performTextInput("world")
        rule.onNodeWithTag(Tag).assertTextEquals("hello")

        filter = null

        rule.onNodeWithTag(Tag).performTextInput("world")
        rule.onNodeWithTag(Tag).assertTextEquals("helloworld")
    }

    @Test
    fun textField_appliesFilter_toKeyEvents_afterChanging() {
        val state = TextFieldState()
        var filter by mutableStateOf<InputTransformation?>(null)
        inputMethodInterceptor.setTextFieldTestContent {
            BasicTextField(
                state = state,
                inputTransformation = filter,
                modifier = Modifier.testTag(Tag)
            )
        }

        rule.onNodeWithTag(Tag).performTextInput("hello")
        rule.onNodeWithTag(Tag).assertTextEquals("hello")

        filter = RejectAllTextFilter

        rule.onNodeWithTag(Tag).performKeyInput { pressKey(Key.Spacebar) }
        rule.onNodeWithTag(Tag).assertTextEquals("hello")

        filter = null

        rule.onNodeWithTag(Tag).performKeyInput { pressKey(Key.Spacebar) }
        rule.onNodeWithTag(Tag).assertTextEquals("hello ")
    }

    @Test
    fun textField_changesAreTracked_whenInputConnectionCommits() {
        val state = TextFieldState()
        lateinit var changeList: ChangeList
        inputMethodInterceptor.setTextFieldTestContent {
            BasicTextField(
                state = state,
                inputTransformation = {
                    if (changes.changeCount > 0) {
                        changeList = changes
                    }
                },
                modifier = Modifier.testTag(Tag),
            )
        }
        requestFocus(Tag)

        inputMethodInterceptor.withInputConnection { commitText("hello") }

        rule.runOnIdle {
            assertThat(changeList.changeCount).isEqualTo(1)
            assertThat(changeList.getRange(0)).isEqualTo(TextRange(0, 5))
            assertThat(changeList.getOriginalRange(0)).isEqualTo(TextRange(0, 0))
        }
    }

    @Test
    fun textField_changesAreTracked_whenInputConnectionComposes() {
        val state = TextFieldState()
        lateinit var changeList: ChangeList
        inputMethodInterceptor.setTextFieldTestContent {
            BasicTextField(
                state = state,
                inputTransformation = {
                    if (changes.changeCount > 0) {
                        changeList = changes
                    }
                },
                modifier = Modifier.testTag(Tag),
            )
        }
        requestFocus(Tag)

        inputMethodInterceptor.withInputConnection { setComposingText("hello", 1) }

        rule.runOnIdle {
            assertThat(changeList.changeCount).isEqualTo(1)
            assertThat(changeList.getRange(0)).isEqualTo(TextRange(0, 5))
            assertThat(changeList.getOriginalRange(0)).isEqualTo(TextRange(0))
        }
    }

    @Test
    fun textField_changesAreTracked_whenInputConnectionDeletes() {
        val state = TextFieldState("hello")
        lateinit var changeList: ChangeList
        inputMethodInterceptor.setTextFieldTestContent {
            BasicTextField(
                state = state,
                inputTransformation = {
                    if (changes.changeCount > 0) {
                        changeList = changes
                    }
                },
                modifier = Modifier.testTag(Tag),
            )
        }
        requestFocus(Tag)

        inputMethodInterceptor.withInputConnection {
            beginBatchEdit()
            finishComposingText()
            setSelection(5, 5)
            deleteSurroundingText(1, 0)
            endBatchEdit()
        }

        rule.runOnIdle {
            assertThat(changeList.changeCount).isEqualTo(1)
            assertThat(changeList.getRange(0)).isEqualTo(TextRange(4, 4))
            assertThat(changeList.getOriginalRange(0)).isEqualTo(TextRange(4, 5))
        }
    }

    @Test
    fun textField_changesAreTracked_whenInputConnectionDeletesViaComposition() {
        val state = TextFieldState("hello")
        lateinit var changeList: ChangeList
        inputMethodInterceptor.setTextFieldTestContent {
            BasicTextField(
                state = state,
                inputTransformation = {
                    if (changes.changeCount > 0) {
                        changeList = changes
                    }
                },
                modifier = Modifier.testTag(Tag),
            )
        }
        requestFocus(Tag)

        inputMethodInterceptor.withInputConnection {
            beginBatchEdit()
            setComposingRegion(0, 5)
            setComposingText("h", 1)
            endBatchEdit()
        }

        rule.runOnIdle {
            assertThat(changeList.changeCount).isEqualTo(1)
            assertThat(changeList.getRange(0)).isEqualTo(TextRange(1, 1))
            assertThat(changeList.getOriginalRange(0)).isEqualTo(TextRange(1, 5))
        }
    }

    @Test
    fun textField_changesAreTracked_whenKeyEventInserts() {
        val state = TextFieldState()
        lateinit var changeList: ChangeList
        inputMethodInterceptor.setTextFieldTestContent {
            BasicTextField(
                state = state,
                inputTransformation = {
                    if (changes.changeCount > 0) {
                        changeList = changes
                    }
                },
                modifier = Modifier.testTag(Tag),
            )
        }
        requestFocus(Tag)

        rule.onNodeWithTag(Tag).performKeyInput { pressKey(Key.A) }

        rule.runOnIdle {
            assertThat(changeList.changeCount).isEqualTo(1)
            assertThat(changeList.getRange(0)).isEqualTo(TextRange(0, 1))
            assertThat(changeList.getOriginalRange(0)).isEqualTo(TextRange(0))
        }
    }

    @Test
    fun textField_changesAreTracked_whenKeyEventDeletes() {
        val state = TextFieldState("hello")
        lateinit var changeList: ChangeList
        inputMethodInterceptor.setTextFieldTestContent {
            BasicTextField(
                state = state,
                inputTransformation = {
                    if (changes.changeCount > 0) {
                        changeList = changes
                    }
                },
                modifier = Modifier.testTag(Tag),
            )
        }

        rule.onNodeWithTag(Tag).performTextInputSelection(TextRange(5))
        rule.onNodeWithTag(Tag).performKeyInput { pressKey(Key.Backspace) }

        rule.runOnIdle {
            assertThat(changeList.changeCount).isEqualTo(1)
            assertThat(changeList.getRange(0)).isEqualTo(TextRange(4, 4))
            assertThat(changeList.getOriginalRange(0)).isEqualTo(TextRange(4, 5))
        }
    }

    @Test
    fun textField_changesAreTracked_whenSemanticsActionInserts() {
        val state = TextFieldState()
        lateinit var changeList: ChangeList
        inputMethodInterceptor.setTextFieldTestContent {
            BasicTextField(
                state = state,
                inputTransformation = {
                    if (changes.changeCount > 0) {
                        changeList = changes
                    }
                },
                modifier = Modifier.testTag(Tag),
            )
        }

        rule.onNodeWithTag(Tag).performTextInput("hello")

        rule.runOnIdle {
            assertThat(changeList.changeCount).isEqualTo(1)
            assertThat(changeList.getRange(0)).isEqualTo(TextRange(0, 5))
            assertThat(changeList.getOriginalRange(0)).isEqualTo(TextRange(0))
        }
    }

    @Test
    fun textField_filterKeyboardOptions_sentToIme() {
        val filter =
            KeyboardOptionsFilter(
                KeyboardOptions(keyboardType = KeyboardType.Email, imeAction = ImeAction.Previous)
            )
        inputMethodInterceptor.setTextFieldTestContent {
            BasicTextField(
                state = rememberTextFieldState(),
                modifier = Modifier.testTag(Tag),
                inputTransformation = filter,
            )
        }
        requestFocus(Tag)

        inputMethodInterceptor.withEditorInfo {
            assertThat(imeOptions and EditorInfo.IME_ACTION_PREVIOUS).isNotEqualTo(0)
            assertThat(inputType and InputType.TYPE_TEXT_VARIATION_EMAIL_ADDRESS).isNotEqualTo(0)
        }
    }

    @Test
    fun textField_filterKeyboardOptions_mergedWithParams() {
        val filter = KeyboardOptionsFilter(KeyboardOptions(imeAction = ImeAction.Previous))
        inputMethodInterceptor.setTextFieldTestContent {
            BasicTextField(
                state = rememberTextFieldState(),
                modifier = Modifier.testTag(Tag),
                inputTransformation = filter,
                keyboardOptions = KeyboardOptions(keyboardType = KeyboardType.Email),
            )
        }
        requestFocus(Tag)

        inputMethodInterceptor.withEditorInfo {
            assertThat(imeOptions and EditorInfo.IME_ACTION_PREVIOUS).isNotEqualTo(0)
            assertThat(inputType and InputType.TYPE_TEXT_VARIATION_EMAIL_ADDRESS).isNotEqualTo(0)
        }
    }

    @Test
    fun textField_filterKeyboardOptions_overriddenByParams() {
        val filter = KeyboardOptionsFilter(KeyboardOptions(imeAction = ImeAction.Previous))
        inputMethodInterceptor.setTextFieldTestContent {
            BasicTextField(
                state = rememberTextFieldState(),
                modifier = Modifier.testTag(Tag),
                inputTransformation = filter,
                keyboardOptions = KeyboardOptions(imeAction = ImeAction.Search),
            )
        }
        requestFocus(Tag)

        inputMethodInterceptor.withEditorInfo {
            assertThat(imeOptions and EditorInfo.IME_ACTION_SEARCH).isNotEqualTo(0)
        }
    }

    @Test
    fun textField_filterKeyboardOptions_applyWhenFilterChanged() {
        var filter by
            mutableStateOf(
                KeyboardOptionsFilter(
                    KeyboardOptions(
                        keyboardType = KeyboardType.Email,
                        imeAction = ImeAction.Previous
                    )
                )
            )
        inputMethodInterceptor.setTextFieldTestContent {
            BasicTextField(
                state = rememberTextFieldState(),
                modifier = Modifier.testTag(Tag),
                inputTransformation = filter,
            )
        }
        requestFocus(Tag)

        inputMethodInterceptor.withEditorInfo {
            assertThat(imeOptions and EditorInfo.IME_ACTION_PREVIOUS).isNotEqualTo(0)
            assertThat(inputType and InputType.TYPE_TEXT_VARIATION_EMAIL_ADDRESS).isNotEqualTo(0)
        }

        filter =
            KeyboardOptionsFilter(
                KeyboardOptions(keyboardType = KeyboardType.Decimal, imeAction = ImeAction.Search)
            )

        inputMethodInterceptor.withEditorInfo {
            assertThat(imeOptions and EditorInfo.IME_ACTION_SEARCH).isNotEqualTo(0)
            assertThat(inputType and InputType.TYPE_NUMBER_FLAG_DECIMAL).isNotEqualTo(0)
        }
    }

    @Test
    fun textField_filterKeyboardOptions_applyWhenKeyboardOptionsChanged() {
        var keyboardOptionsState by
            mutableStateOf(
                KeyboardOptions(keyboardType = KeyboardType.Email, imeAction = ImeAction.Previous)
            )
        val filter =
            object : InputTransformation {
                override val keyboardOptions: KeyboardOptions
                    get() = keyboardOptionsState

                override fun TextFieldBuffer.transformInput() = Unit
            }

        inputMethodInterceptor.setTextFieldTestContent {
            BasicTextField(
                state = rememberTextFieldState(),
                modifier = Modifier.testTag(Tag),
                inputTransformation = filter,
            )
        }
        requestFocus(Tag)

        inputMethodInterceptor.withEditorInfo {
            assertThat(imeOptions and EditorInfo.IME_ACTION_PREVIOUS).isNotEqualTo(0)
            assertThat(inputType and InputType.TYPE_TEXT_VARIATION_EMAIL_ADDRESS).isNotEqualTo(0)
        }

        keyboardOptionsState =
            KeyboardOptions(keyboardType = KeyboardType.Decimal, imeAction = ImeAction.Search)

        inputMethodInterceptor.withEditorInfo {
            assertThat(imeOptions and EditorInfo.IME_ACTION_SEARCH).isNotEqualTo(0)
            assertThat(inputType and InputType.TYPE_NUMBER_FLAG_DECIMAL).isNotEqualTo(0)
        }
    }

    @SdkSuppress(minSdkVersion = 23)
    @Test
    fun textField_showsKeyboardAgainWhenTapped_ifFocused() {
        val testKeyboardController = TestSoftwareKeyboardController(rule)
        inputMethodInterceptor.setTextFieldTestContent {
            CompositionLocalProvider(
                LocalSoftwareKeyboardController provides testKeyboardController
            ) {
                BasicTextField(state = rememberTextFieldState(), modifier = Modifier.testTag(Tag))
            }
        }
        // Focusing the field will show the keyboard without using the SoftwareKeyboardController.
        rule.onNodeWithTag(Tag).requestFocus()
        testKeyboardController.hide()

        // This will go through the SoftwareKeyboardController to show the keyboard, since a session
        // is already active.
        rule.onNodeWithTag(Tag).performClick()

        testKeyboardController.assertShown()
    }

    @Test
    fun swipingThroughTextField_doesNotGainFocus() {
        inputMethodInterceptor.setTextFieldTestContent {
            BasicTextField(state = rememberTextFieldState(), modifier = Modifier.testTag(Tag))
        }

        rule.onNodeWithTag(Tag).performTouchInput {
            // swipe through
            swipeRight(endX = right + 200, durationMillis = 100)
        }
        rule.onNodeWithTag(Tag).assertIsNotFocused()
    }

    @Test
    fun swipingTextFieldInScrollableContainer_doesNotGainFocus() {
        val scrollState = ScrollState(0)
        inputMethodInterceptor.setTextFieldTestContent {
            Column(Modifier.height(100.dp).verticalScroll(scrollState)) {
                BasicTextField(state = rememberTextFieldState(), modifier = Modifier.testTag(Tag))
                Box(Modifier.height(200.dp))
            }
        }

        rule.onNodeWithTag(Tag).performTouchInput { swipeUp() }
        rule.onNodeWithTag(Tag).assertIsNotFocused()
        assertThat(scrollState.value).isNotEqualTo(0)
    }

    @Test
    fun densityChanges_causesRelayout() {
        val state = TextFieldState("Hello")
        var density by mutableStateOf(Density(1f))
        val fontSize = 20.sp
        inputMethodInterceptor.setTextFieldTestContent {
            CompositionLocalProvider(LocalDensity provides density) {
                BasicTextField(
                    state = state,
                    textStyle = TextStyle(fontFamily = TEST_FONT_FAMILY, fontSize = fontSize),
                    modifier = Modifier.testTag(Tag)
                )
            }
        }

        val firstSize = rule.onNodeWithTag(Tag).fetchTextLayoutResult().size

        density = Density(2f)

        val secondSize = rule.onNodeWithTag(Tag).fetchTextLayoutResult().size

        assertThat(secondSize.width).isEqualTo(firstSize.width * 2)
        assertThat(secondSize.height).isEqualTo(firstSize.height * 2)
    }

    // Regression test for b/311834126
    @Test
    fun whenPastingTextThatIncreasesEndOffset_noCrashAndCursorAtEndOfPastedText() = runTest {
        val longText = "Text".repeat(4)
        val shortText = "Text".repeat(2)

        lateinit var tfs: TextFieldState
        val clipboard =
            object : Clipboard {
                var contents: AnnotatedString? = null

                override suspend fun getClipEntry(): ClipEntry? {
                    return contents?.toClipEntry()
                }

                override suspend fun setClipEntry(clipEntry: ClipEntry?) {
                    contents = clipEntry?.readAnnotatedString()
                }

                override val nativeClipboard: NativeClipboard
                    get() = error("FakeClipboard doesn't have a backing NativeClipboard")
            }
        inputMethodInterceptor.setTextFieldTestContent {
            tfs = rememberTextFieldState(shortText)
            CompositionLocalProvider(LocalClipboard provides clipboard) {
                BasicTextField(
                    state = tfs,
                    modifier = Modifier.testTag(Tag),
                )
            }
        }
        clipboard.setClipEntry(AnnotatedString(longText).toClipEntry())
        rule.waitForIdle()

        val node = rule.onNodeWithTag(Tag)
        node.performTouchInput { longClick(center) }
        rule.waitForIdle()

        node.performSemanticsAction(SemanticsActions.PasteText) { it() }
        rule.waitForIdle()

        assertThat(tfs.text.toString()).isEqualTo(longText)
        assertThat(tfs.selection).isEqualTo(TextRange(longText.length))
    }

    @Test
    fun selectAll_contextMenuAction_informsImeOfSelectionChange() {
        immRule.setFactory { imm }
        val state = TextFieldState("Hello")
        inputMethodInterceptor.setTextFieldTestContent {
            BasicTextField(state = state, modifier = Modifier.testTag(Tag))
        }

        requestFocus(Tag)

        inputMethodInterceptor.withInputConnection { performContextMenuAction(R.id.selectAll) }

        rule.runOnIdle {
            assertThat(state.selection).isEqualTo(TextRange(0, 5))
            assertThat(imm.expectCall("updateSelection(0, 5, -1, -1)"))
        }
    }

    @Test
    fun cut_contextMenuAction_cutsIntoClipboard() = runTest {
        val clipboard = FakeClipboard("World")
        val state = TextFieldState("Hello", initialSelection = TextRange(0, 2))
        inputMethodInterceptor.setTextFieldTestContent {
            CompositionLocalProvider(LocalClipboard provides clipboard) {
                BasicTextField(state = state, modifier = Modifier.testTag(Tag))
            }
        }

        requestFocus(Tag)

        inputMethodInterceptor.withInputConnection { performContextMenuAction(R.id.cut) }

        rule.waitForIdle()
        assertThat(clipboard.getClipEntry()?.readText()).isEqualTo("He")
        assertThat(state.text.toString()).isEqualTo("llo")
    }

    @Test
    fun copy_contextMenuAction_copiesIntoClipboard() = runTest {
        val clipboard = FakeClipboard("World")
        val state = TextFieldState("Hello", initialSelection = TextRange(0, 2))
        inputMethodInterceptor.setTextFieldTestContent {
            CompositionLocalProvider(LocalClipboard provides clipboard) {
                BasicTextField(state = state, modifier = Modifier.testTag(Tag))
            }
        }

        requestFocus(Tag)

        inputMethodInterceptor.withInputConnection { performContextMenuAction(R.id.copy) }

        rule.waitForIdle()
        assertThat(clipboard.getClipEntry()?.readText()).isEqualTo("He")
    }

    @Test
    fun paste_contextMenuAction_pastesFromClipboard() {
        val clipboard = FakeClipboard("World")
        val state = TextFieldState("Hello", initialSelection = TextRange(0, 4))
        inputMethodInterceptor.setTextFieldTestContent {
            CompositionLocalProvider(LocalClipboard provides clipboard) {
                BasicTextField(state = state, modifier = Modifier.testTag(Tag))
            }
        }

        requestFocus(Tag)

        inputMethodInterceptor.withInputConnection { performContextMenuAction(R.id.paste) }

        rule.runOnIdle {
            assertThat(state.text.toString()).isEqualTo("Worldo")
            assertThat(state.selection).isEqualTo(TextRange(5))
        }
    }

    @Test
    @SdkSuppress(minSdkVersion = Build.VERSION_CODES.O)
    fun textField_textAlignCenter_defaultWidth() {
        val fontSize = 50
        val density = Density(1f, 1f)
        val textStyle =
            TextStyle(
                textAlign = TextAlign.Center,
                color = Color.Black,
                fontFamily = TEST_FONT_FAMILY,
                fontSize = fontSize.sp
            )
        rule.setContent {
            CompositionLocalProvider(LocalDensity provides density) {
                BasicTextField(
                    modifier = Modifier.testTag(Tag),
                    state = rememberTextFieldState("A"),
                    textStyle = textStyle,
                    lineLimits = TextFieldLineLimits.SingleLine
                )
            }
        }

        rule.waitForIdle()
        rule.onNodeWithTag(Tag).captureToImage().assertHorizontallySymmetrical(fontSize)
    }

    @Test
    @SdkSuppress(minSdkVersion = Build.VERSION_CODES.O)
    fun textField_textAlignCenter_widthSmallerThanDefaultWidth() {
        val fontSize = 50
        val density = Density(1f, 1f)
        val textStyle =
            TextStyle(
                textAlign = TextAlign.Center,
                color = Color.Black,
                fontFamily = TEST_FONT_FAMILY,
                fontSize = fontSize.sp
            )
        rule.setContent {
            val fontFamilyResolver = LocalFontFamilyResolver.current
            val defaultWidth =
                computeSizeForDefaultText(
                        style = textStyle,
                        density = density,
                        fontFamilyResolver = fontFamilyResolver,
                        maxLines = 1
                    )
                    .width

            CompositionLocalProvider(LocalDensity provides density) {
                BasicTextField(
                    modifier = Modifier.testTag(Tag).width(defaultWidth.dp / 2),
                    state = rememberTextFieldState("A"),
                    textStyle = textStyle,
                    lineLimits = TextFieldLineLimits.SingleLine
                )
            }
        }

        rule.waitForIdle()
        rule.onNodeWithTag(Tag).captureToImage().assertHorizontallySymmetrical(fontSize)
    }

    @Test
    @SdkSuppress(minSdkVersion = Build.VERSION_CODES.O)
    fun textField_textAlignCenter_widthLargerThanDefaultWidth() {
        val fontSize = 50
        val density = Density(1f, 1f)
        val textStyle =
            TextStyle(
                textAlign = TextAlign.Center,
                color = Color.Black,
                fontFamily = TEST_FONT_FAMILY,
                fontSize = fontSize.sp
            )
        rule.setContent {
            val fontFamilyResolver = LocalFontFamilyResolver.current
            val defaultWidth =
                computeSizeForDefaultText(
                        style = textStyle,
                        density = density,
                        fontFamilyResolver = fontFamilyResolver,
                        maxLines = 1
                    )
                    .width

            CompositionLocalProvider(LocalDensity provides density) {
                BasicTextField(
                    modifier = Modifier.testTag(Tag).width(defaultWidth.dp * 2),
                    state = rememberTextFieldState("A"),
                    textStyle = textStyle,
                    lineLimits = TextFieldLineLimits.SingleLine
                )
            }
        }

        rule.waitForIdle()
        rule.onNodeWithTag(Tag).captureToImage().assertHorizontallySymmetrical(fontSize)
    }

    @Test
    fun textField_state_invokesAutofill() {
        val mockLambda: () -> Unit = mock()
        var density by mutableStateOf(Density(1f))

        val manager =
            TextFieldSelectionState(
                    // other parameters not necessary to test autofill invocation
                    textFieldState =
                        TransformedTextFieldState(
                            textFieldState = TextFieldState(),
                            inputTransformation = null,
                            codepointTransformation = null,
                            outputTransformation = null
                        ),
                    textLayoutState = TextLayoutState(),
                    density = density,
                    enabled = true,
                    readOnly = false,
                    isFocused = false,
                    isPassword = false
                )
                .apply { requestAutofillAction = mockLambda }

        manager.autofill()
        verify(mockLambda, times(1)).invoke()
    }

    @Test
    fun changingInputTransformation_doesNotRestartInput() {
        var inputTransformation by mutableStateOf(InputTransformation.maxLength(10))
        inputMethodInterceptor.setTextFieldTestContent {
            val state = remember { TextFieldState() }
            BasicTextField(
                state = state,
                modifier = Modifier.fillMaxSize().testTag(Tag),
                inputTransformation = inputTransformation
            )
        }

        requestFocus(Tag)
        inputMethodInterceptor.assertSessionActive()
        inputMethodInterceptor.assertThatSessionCount().isEqualTo(1)

        inputTransformation = InputTransformation.maxLength(15)

        inputMethodInterceptor.assertSessionActive()
        inputMethodInterceptor.assertThatSessionCount().isEqualTo(1)
    }

    @Test
    fun changingInputTransformation_restartsInput_ifKeyboardOptionsChange() {
        var inputTransformation by mutableStateOf<InputTransformation?>(null)
        inputMethodInterceptor.setTextFieldTestContent {
            val state = remember { TextFieldState() }
            BasicTextField(
                state = state,
                modifier = Modifier.fillMaxSize().testTag(Tag),
                inputTransformation = inputTransformation
            )
        }

        requestFocus(Tag)
        inputMethodInterceptor.assertSessionActive()
        inputMethodInterceptor.assertThatSessionCount().isEqualTo(1)

        inputTransformation = InputTransformation.allCaps(Locale.current)

        inputMethodInterceptor.assertSessionActive()
        inputMethodInterceptor.assertThatSessionCount().isEqualTo(2)
    }

    @Test
    fun composingRegion_addsUnderlineSpanToLayout() {
        val state = TextFieldState("Hello, World")
        var textLayoutProvider: (() -> TextLayoutResult?)? by mutableStateOf(null)

        inputMethodInterceptor.setTextFieldTestContent {
            BasicTextField(
                state = state,
                modifier = Modifier.fillMaxSize().testTag(Tag),
                onTextLayout = { textLayoutProvider = it }
            )
        }

        requestFocus(Tag)
<<<<<<< HEAD
        inputMethodInterceptor.withInputConnection {
            setComposingRegion(0, 5)
        }
=======
        inputMethodInterceptor.withInputConnection { setComposingRegion(0, 5) }
>>>>>>> 8b9e74df
        rule.runOnIdle {
            val currentTextLayout = textLayoutProvider?.invoke()
            assertThat(currentTextLayout).isNotNull()

<<<<<<< HEAD
            val expectedSpan = AnnotatedString.Range(
                item = SpanStyle(textDecoration = TextDecoration.Underline),
                start = 0,
                end = 5
            )
=======
            val expectedSpan =
                AnnotatedString.Range(
                    item = SpanStyle(textDecoration = TextDecoration.Underline),
                    start = 0,
                    end = 5
                )
>>>>>>> 8b9e74df
            assertThat(currentTextLayout!!.multiParagraph.intrinsics.annotatedString.spanStyles)
                .contains(expectedSpan)
        }
    }

    @Test
    fun composingRegion_changesInvalidateLayout() {
        val state = TextFieldState("Hello, World")
        var textLayoutProvider: (() -> TextLayoutResult?)? by mutableStateOf(null)
<<<<<<< HEAD
        state.editAsUser(inputTransformation = null) { setComposingRegion(0, 5) }
=======
        state.editAsUser(inputTransformation = null) { setComposition(0, 5) }
>>>>>>> 8b9e74df

        inputMethodInterceptor.setTextFieldTestContent {
            BasicTextField(
                state = state,
                modifier = Modifier.fillMaxSize().testTag(Tag),
                onTextLayout = { textLayoutProvider = it }
            )
        }

        requestFocus(Tag)

        // assert initial composing region
        rule.runOnIdle {
            val initialTextLayout = textLayoutProvider?.invoke()
            assertThat(initialTextLayout).isNotNull()

<<<<<<< HEAD
            val expectedSpan = AnnotatedString.Range(
                item = SpanStyle(textDecoration = TextDecoration.Underline),
                start = 0,
                end = 5
            )
=======
            val expectedSpan =
                AnnotatedString.Range(
                    item = SpanStyle(textDecoration = TextDecoration.Underline),
                    start = 0,
                    end = 5
                )
>>>>>>> 8b9e74df
            assertThat(initialTextLayout!!.multiParagraph.intrinsics.annotatedString.spanStyles)
                .contains(expectedSpan)
        }

        // change composing region
<<<<<<< HEAD
        inputMethodInterceptor.withInputConnection {
            setComposingRegion(7, 12)
        }
=======
        inputMethodInterceptor.withInputConnection { setComposingRegion(7, 12) }
>>>>>>> 8b9e74df

        // assert the changed region
        rule.runOnIdle {
            val currentTextLayout = textLayoutProvider?.invoke()
            assertThat(currentTextLayout).isNotNull()

<<<<<<< HEAD
            val expectedSpan = AnnotatedString.Range(
                item = SpanStyle(textDecoration = TextDecoration.Underline),
                start = 7,
                end = 12
            )
=======
            val expectedSpan =
                AnnotatedString.Range(
                    item = SpanStyle(textDecoration = TextDecoration.Underline),
                    start = 7,
                    end = 12
                )
>>>>>>> 8b9e74df
            assertThat(currentTextLayout!!.multiParagraph.intrinsics.annotatedString.spanStyles)
                .contains(expectedSpan)
        }
    }

<<<<<<< HEAD
    private fun requestFocus(tag: String) =
        rule.onNodeWithTag(tag).requestFocus()
=======
    @Test
    fun phoneKeyboardType_RtlLocaleLtrDigits_resolvesToLtrTextDirection() {
        val state = TextFieldState()
        var textLayoutProvider: (() -> TextLayoutResult?)? by mutableStateOf(null)

        inputMethodInterceptor.setTextFieldTestContent {
            BasicTextField(
                state = state,
                modifier = Modifier.fillMaxSize().testTag(Tag),
                textStyle = TextStyle(localeList = LocaleList("ar")),
                keyboardOptions = KeyboardOptions(keyboardType = KeyboardType.Phone),
                onTextLayout = { textLayoutProvider = it }
            )
        }

        rule.runOnIdle {
            // this would normally have been Unspecified.
            assertThat(textLayoutProvider?.invoke()?.layoutInput?.style?.textDirection)
                .isEqualTo(TextDirection.Ltr)
        }
    }

    @SdkSuppress(minSdkVersion = 31) // Adlam digits were added in API 31
    @Test
    fun phoneKeyboardType_RtlLocaleRtlDigits_resolvesToRtlTextDirection() {
        val state = TextFieldState()
        var textLayoutProvider: (() -> TextLayoutResult?)? by mutableStateOf(null)

        inputMethodInterceptor.setTextFieldTestContent {
            BasicTextField(
                state = state,
                modifier = Modifier.fillMaxSize().testTag(Tag),
                textStyle = TextStyle(localeList = LocaleList("ff-Adlm-BF")),
                keyboardOptions = KeyboardOptions(keyboardType = KeyboardType.Phone),
                onTextLayout = { textLayoutProvider = it }
            )
        }

        rule.runOnIdle {
            // this would normally have been Unspecified.
            assertThat(textLayoutProvider?.invoke()?.layoutInput?.style?.textDirection)
                .isEqualTo(TextDirection.Rtl)
        }
    }

    @Test
    fun longText_doesNotCrash() {
        var textLayoutProvider: (() -> TextLayoutResult?)? = null
        inputMethodInterceptor.setTextFieldTestContent {
            BasicTextField(
                rememberTextFieldState("A".repeat(100_000)),
                onTextLayout = { textLayoutProvider = it }
            )
        }

        rule.runOnIdle {
            assertThat(textLayoutProvider?.invoke()?.layoutInput?.text?.length).isEqualTo(100_000)
        }
    }

    @Test
    fun whenElementFocusLost_compositionIsCleared() {
        lateinit var focusManager: FocusManager
        val focusRequester = FocusRequester()
        val state = TextFieldState()
        inputMethodInterceptor.setTextFieldTestContent {
            focusManager = LocalFocusManager.current
            BasicTextField(state, Modifier.focusRequester(focusRequester))
        }

        rule.runOnIdle { focusRequester.requestFocus() }

        inputMethodInterceptor.withInputConnection { setComposingText("Hello", 1) }

        rule.runOnIdle {
            assertThat(state.text.toString()).isEqualTo("Hello")
            assertThat(state.composition).isEqualTo(TextRange(0, 5))
        }

        // setTextFieldTestContent puts a focusable box before the content that's set here
        focusManager.moveFocus(FocusDirection.Previous)

        rule.runOnIdle {
            assertThat(state.text.toString()).isEqualTo("Hello")
            assertThat(state.composition).isNull()
        }
    }

    @Test
    fun whenWindowFocusLost_compositionRemains() {
        val focusRequester = FocusRequester()
        val state = TextFieldState()
        var windowInfo: WindowInfo by
            mutableStateOf(
                object : WindowInfo {
                    override val isWindowFocused = true
                }
            )
        inputMethodInterceptor.setContent {
            CompositionLocalProvider(LocalWindowInfo provides windowInfo) {
                BasicTextField(state, Modifier.focusRequester(focusRequester))
            }
        }

        rule.runOnIdle { focusRequester.requestFocus() }

        inputMethodInterceptor.withInputConnection { setComposingText("Hello", 1) }

        rule.runOnIdle {
            assertThat(state.text.toString()).isEqualTo("Hello")
            assertThat(state.composition).isEqualTo(TextRange(0, 5))
        }

        windowInfo =
            object : WindowInfo {
                override val isWindowFocused = false
            }

        rule.runOnIdle {
            assertThat(state.text.toString()).isEqualTo("Hello")
            assertThat(state.composition).isEqualTo(TextRange(0, 5))
        }
    }

    // regression test for b/355900176#comment2
    @OptIn(ExperimentalComposeUiApi::class)
    @Test
    fun existingInputSession_doesNotSpillOver_toAnotherTextField() {
        inputMethodInterceptor.setContent {
            Column {
                BasicTextField(rememberTextFieldState(), modifier = Modifier.testTag("btf1"))
                InterceptPlatformTextInput({ _, _ -> awaitCancellation() }) {
                    BasicTextField(rememberTextFieldState(), modifier = Modifier.testTag("btf2"))
                }
            }
        }

        rule.onNodeWithTag("btf1").requestFocus()
        inputMethodInterceptor.assertSessionActive()

        rule.onNodeWithTag("btf2").requestFocus()
        inputMethodInterceptor.assertNoSessionActive()

        imm.resetCalls()

        // successive touches should not start the input
        rule.onNodeWithTag("btf2").performClick()
        inputMethodInterceptor.assertNoSessionActive()
        // InputMethodManager should not have received a showSoftInput() call
        rule.runOnIdle { imm.expectNoMoreCalls() }
    }

    @Test
    fun outputTransformation_doesNotLoseComposingAnnotations() {
        val textFieldState = TextFieldState()
        var textLayoutProvider: (() -> TextLayoutResult?)? = null
        inputMethodInterceptor.setTextFieldTestContent {
            BasicTextField(
                textFieldState,
                onTextLayout = { textLayoutProvider = it },
                outputTransformation = { append(" world") }
            )
        }

        rule.onNode(hasPerformImeAction()).requestFocus()

        val spanned =
            SpannableStringBuilder()
                .append("Hello", BackgroundColorSpan(android.graphics.Color.RED), 0)
                .toSpanned()

        inputMethodInterceptor.withInputConnection { setComposingText(spanned, 1) }

        rule.runOnIdle {
            val textLayoutResult = textLayoutProvider?.invoke()
            assertNotNull(textLayoutResult)
            val annotatedString = textLayoutResult.layoutInput.text
            val spanStyles = annotatedString.spanStyles
            assertThat(annotatedString.toString()).isEqualTo("Hello world")
            assertThat(spanStyles.size).isEqualTo(1)
            assertThat(spanStyles.first().start).isEqualTo(0)
            assertThat(spanStyles.first().end).isEqualTo(5)
            assertThat(spanStyles.first().item.background).isEqualTo(Color.Red)
        }
    }

    private fun requestFocus(tag: String) = rule.onNodeWithTag(tag).requestFocus()
>>>>>>> 8b9e74df

    @Test
    fun longText_doesNotCrash() {
        var textLayoutProvider: (() -> TextLayoutResult?)? = null
        inputMethodInterceptor.setTextFieldTestContent {
            BasicTextField(
                rememberTextFieldState("A".repeat(100_000)),
                onTextLayout = { textLayoutProvider = it }
            )
        }

        rule.runOnIdle {
            assertThat(textLayoutProvider?.invoke()?.layoutInput?.text?.length).isEqualTo(100_000)
        }
    }

    @Test
    fun whenElementFocusLost_compositionIsCleared() {
        lateinit var focusManager: FocusManager
        val focusRequester = FocusRequester()
        val state = TextFieldState()
        inputMethodInterceptor.setTextFieldTestContent {
            focusManager = LocalFocusManager.current
            BasicTextField(state, Modifier.focusRequester(focusRequester))
        }

        rule.runOnIdle { focusRequester.requestFocus() }

        inputMethodInterceptor.withInputConnection { setComposingText("Hello", 1) }

        rule.runOnIdle {
            assertThat(state.text.toString()).isEqualTo("Hello")
            assertThat(state.composition).isEqualTo(TextRange(0, 5))
        }

        // setTextFieldTestContent puts a focusable box before the content that's set here
        focusManager.moveFocus(FocusDirection.Previous)

        rule.runOnIdle {
            assertThat(state.text.toString()).isEqualTo("Hello")
            assertThat(state.composition).isNull()
        }
    }

    @Test
    fun whenWindowFocusLost_compositionRemains() {
        val focusRequester = FocusRequester()
        val state = TextFieldState()
        var windowInfo: WindowInfo by
            mutableStateOf(
                object : WindowInfo {
                    override val isWindowFocused = true
                }
            )
        inputMethodInterceptor.setContent {
            CompositionLocalProvider(LocalWindowInfo provides windowInfo) {
                BasicTextField(state, Modifier.focusRequester(focusRequester))
            }
        }

        rule.runOnIdle { focusRequester.requestFocus() }

        inputMethodInterceptor.withInputConnection { setComposingText("Hello", 1) }

        rule.runOnIdle {
            assertThat(state.text.toString()).isEqualTo("Hello")
            assertThat(state.composition).isEqualTo(TextRange(0, 5))
        }

        windowInfo =
            object : WindowInfo {
                override val isWindowFocused = false
            }

        rule.runOnIdle {
            assertThat(state.text.toString()).isEqualTo("Hello")
            assertThat(state.composition).isEqualTo(TextRange(0, 5))
        }
    }

    private fun assertTextSelection(expected: TextRange) {
        val selection =
            rule.onNodeWithTag(Tag).fetchSemanticsNode().config.getOrNull(TextSelectionRange)
        assertThat(selection).isEqualTo(expected)
    }

    private fun InputConnection.commitText(text: String) {
        beginBatchEdit()
        finishComposingText()
        commitText(text, 1)
        endBatchEdit()
    }

    private object RejectAllTextFilter : InputTransformation {
        override fun TextFieldBuffer.transformInput() {
            revertAllChanges()
        }
    }

    private class KeyboardOptionsFilter(override val keyboardOptions: KeyboardOptions) :
        InputTransformation {
        override fun TextFieldBuffer.transformInput() {
            // Noop
        }
    }
}

/**
 * Checks whether the given image is horizontally symmetrical where a region that has the width of
 * [excludedWidth] around the center is excluded.
 */
private fun ImageBitmap.assertHorizontallySymmetrical(excludedWidth: Int) {
    val pixel = toPixelMap()
    for (y in 0 until height) {
        for (x in 0 until (width - excludedWidth) / 2) {
            val leftPixel = pixel[x, y]
            pixel.assertPixelColor(leftPixel, width - 1 - x, y)
        }
    }
}<|MERGE_RESOLUTION|>--- conflicted
+++ resolved
@@ -41,14 +41,10 @@
 import androidx.compose.foundation.text.TEST_FONT_FAMILY
 import androidx.compose.foundation.text.computeSizeForDefaultText
 import androidx.compose.foundation.text.input.TextFieldBuffer.ChangeList
-<<<<<<< HEAD
-import androidx.compose.foundation.text.input.internal.selection.FakeClipboardManager
-=======
 import androidx.compose.foundation.text.input.internal.TextLayoutState
 import androidx.compose.foundation.text.input.internal.TransformedTextFieldState
 import androidx.compose.foundation.text.input.internal.selection.FakeClipboard
 import androidx.compose.foundation.text.input.internal.selection.TextFieldSelectionState
->>>>>>> 8b9e74df
 import androidx.compose.foundation.text.input.internal.setComposingRegion
 import androidx.compose.foundation.text.selection.fetchTextLayoutResult
 import androidx.compose.foundation.verticalScroll
@@ -119,10 +115,7 @@
 import androidx.compose.ui.text.intl.LocaleList
 import androidx.compose.ui.text.style.TextAlign
 import androidx.compose.ui.text.style.TextDecoration
-<<<<<<< HEAD
-=======
 import androidx.compose.ui.text.style.TextDirection
->>>>>>> 8b9e74df
 import androidx.compose.ui.unit.Density
 import androidx.compose.ui.unit.dp
 import androidx.compose.ui.unit.sp
@@ -1396,31 +1389,17 @@
         }
 
         requestFocus(Tag)
-<<<<<<< HEAD
-        inputMethodInterceptor.withInputConnection {
-            setComposingRegion(0, 5)
-        }
-=======
         inputMethodInterceptor.withInputConnection { setComposingRegion(0, 5) }
->>>>>>> 8b9e74df
         rule.runOnIdle {
             val currentTextLayout = textLayoutProvider?.invoke()
             assertThat(currentTextLayout).isNotNull()
 
-<<<<<<< HEAD
-            val expectedSpan = AnnotatedString.Range(
-                item = SpanStyle(textDecoration = TextDecoration.Underline),
-                start = 0,
-                end = 5
-            )
-=======
             val expectedSpan =
                 AnnotatedString.Range(
                     item = SpanStyle(textDecoration = TextDecoration.Underline),
                     start = 0,
                     end = 5
                 )
->>>>>>> 8b9e74df
             assertThat(currentTextLayout!!.multiParagraph.intrinsics.annotatedString.spanStyles)
                 .contains(expectedSpan)
         }
@@ -1430,11 +1409,7 @@
     fun composingRegion_changesInvalidateLayout() {
         val state = TextFieldState("Hello, World")
         var textLayoutProvider: (() -> TextLayoutResult?)? by mutableStateOf(null)
-<<<<<<< HEAD
-        state.editAsUser(inputTransformation = null) { setComposingRegion(0, 5) }
-=======
         state.editAsUser(inputTransformation = null) { setComposition(0, 5) }
->>>>>>> 8b9e74df
 
         inputMethodInterceptor.setTextFieldTestContent {
             BasicTextField(
@@ -1451,61 +1426,35 @@
             val initialTextLayout = textLayoutProvider?.invoke()
             assertThat(initialTextLayout).isNotNull()
 
-<<<<<<< HEAD
-            val expectedSpan = AnnotatedString.Range(
-                item = SpanStyle(textDecoration = TextDecoration.Underline),
-                start = 0,
-                end = 5
-            )
-=======
             val expectedSpan =
                 AnnotatedString.Range(
                     item = SpanStyle(textDecoration = TextDecoration.Underline),
                     start = 0,
                     end = 5
                 )
->>>>>>> 8b9e74df
             assertThat(initialTextLayout!!.multiParagraph.intrinsics.annotatedString.spanStyles)
                 .contains(expectedSpan)
         }
 
         // change composing region
-<<<<<<< HEAD
-        inputMethodInterceptor.withInputConnection {
-            setComposingRegion(7, 12)
-        }
-=======
         inputMethodInterceptor.withInputConnection { setComposingRegion(7, 12) }
->>>>>>> 8b9e74df
 
         // assert the changed region
         rule.runOnIdle {
             val currentTextLayout = textLayoutProvider?.invoke()
             assertThat(currentTextLayout).isNotNull()
 
-<<<<<<< HEAD
-            val expectedSpan = AnnotatedString.Range(
-                item = SpanStyle(textDecoration = TextDecoration.Underline),
-                start = 7,
-                end = 12
-            )
-=======
             val expectedSpan =
                 AnnotatedString.Range(
                     item = SpanStyle(textDecoration = TextDecoration.Underline),
                     start = 7,
                     end = 12
                 )
->>>>>>> 8b9e74df
             assertThat(currentTextLayout!!.multiParagraph.intrinsics.annotatedString.spanStyles)
                 .contains(expectedSpan)
         }
     }
 
-<<<<<<< HEAD
-    private fun requestFocus(tag: String) =
-        rule.onNodeWithTag(tag).requestFocus()
-=======
     @Test
     fun phoneKeyboardType_RtlLocaleLtrDigits_resolvesToLtrTextDirection() {
         val state = TextFieldState()
@@ -1693,86 +1642,6 @@
     }
 
     private fun requestFocus(tag: String) = rule.onNodeWithTag(tag).requestFocus()
->>>>>>> 8b9e74df
-
-    @Test
-    fun longText_doesNotCrash() {
-        var textLayoutProvider: (() -> TextLayoutResult?)? = null
-        inputMethodInterceptor.setTextFieldTestContent {
-            BasicTextField(
-                rememberTextFieldState("A".repeat(100_000)),
-                onTextLayout = { textLayoutProvider = it }
-            )
-        }
-
-        rule.runOnIdle {
-            assertThat(textLayoutProvider?.invoke()?.layoutInput?.text?.length).isEqualTo(100_000)
-        }
-    }
-
-    @Test
-    fun whenElementFocusLost_compositionIsCleared() {
-        lateinit var focusManager: FocusManager
-        val focusRequester = FocusRequester()
-        val state = TextFieldState()
-        inputMethodInterceptor.setTextFieldTestContent {
-            focusManager = LocalFocusManager.current
-            BasicTextField(state, Modifier.focusRequester(focusRequester))
-        }
-
-        rule.runOnIdle { focusRequester.requestFocus() }
-
-        inputMethodInterceptor.withInputConnection { setComposingText("Hello", 1) }
-
-        rule.runOnIdle {
-            assertThat(state.text.toString()).isEqualTo("Hello")
-            assertThat(state.composition).isEqualTo(TextRange(0, 5))
-        }
-
-        // setTextFieldTestContent puts a focusable box before the content that's set here
-        focusManager.moveFocus(FocusDirection.Previous)
-
-        rule.runOnIdle {
-            assertThat(state.text.toString()).isEqualTo("Hello")
-            assertThat(state.composition).isNull()
-        }
-    }
-
-    @Test
-    fun whenWindowFocusLost_compositionRemains() {
-        val focusRequester = FocusRequester()
-        val state = TextFieldState()
-        var windowInfo: WindowInfo by
-            mutableStateOf(
-                object : WindowInfo {
-                    override val isWindowFocused = true
-                }
-            )
-        inputMethodInterceptor.setContent {
-            CompositionLocalProvider(LocalWindowInfo provides windowInfo) {
-                BasicTextField(state, Modifier.focusRequester(focusRequester))
-            }
-        }
-
-        rule.runOnIdle { focusRequester.requestFocus() }
-
-        inputMethodInterceptor.withInputConnection { setComposingText("Hello", 1) }
-
-        rule.runOnIdle {
-            assertThat(state.text.toString()).isEqualTo("Hello")
-            assertThat(state.composition).isEqualTo(TextRange(0, 5))
-        }
-
-        windowInfo =
-            object : WindowInfo {
-                override val isWindowFocused = false
-            }
-
-        rule.runOnIdle {
-            assertThat(state.text.toString()).isEqualTo("Hello")
-            assertThat(state.composition).isEqualTo(TextRange(0, 5))
-        }
-    }
 
     private fun assertTextSelection(expected: TextRange) {
         val selection =
