--- conflicted
+++ resolved
@@ -59,6 +59,7 @@
 import androidx.compose.testutils.assertPixelColor
 import androidx.compose.ui.ExperimentalComposeUiApi
 import androidx.compose.ui.Modifier
+import androidx.compose.ui.focus.FocusDirection
 import androidx.compose.ui.focus.FocusManager
 import androidx.compose.ui.focus.FocusRequester
 import androidx.compose.ui.focus.focusRequester
@@ -283,26 +284,11 @@
         var textLayoutResultState: (() -> TextLayoutResult?)? by mutableStateOf(null)
         val textLayoutResults = mutableListOf<TextLayoutResult?>()
         inputMethodInterceptor.setTextFieldTestContent {
-<<<<<<< HEAD
-            CompositionLocalProvider(
-                LocalWindowInfo provides
-                    object : WindowInfo {
-                        override val isWindowFocused = true
-                    }
-            ) {
-                BasicTextField(
-                    state = state,
-                    modifier = Modifier.fillMaxSize().testTag(Tag),
-                    onTextLayout = { textLayoutResultState = it }
-                )
-            }
-=======
             BasicTextField(
                 state = state,
                 modifier = Modifier.fillMaxSize().testTag(Tag),
                 onTextLayout = { textLayoutResultState = it }
             )
->>>>>>> 3d4510a6
 
             LaunchedEffect(Unit) {
                 snapshotFlow { textLayoutResultState?.invoke() }
@@ -960,26 +946,11 @@
                 )
             )
         inputMethodInterceptor.setTextFieldTestContent {
-<<<<<<< HEAD
-            CompositionLocalProvider(
-                LocalWindowInfo provides
-                    object : WindowInfo {
-                        override val isWindowFocused = true
-                    }
-            ) {
-                BasicTextField(
-                    state = rememberTextFieldState(),
-                    modifier = Modifier.testTag(Tag),
-                    inputTransformation = filter,
-                )
-            }
-=======
             BasicTextField(
                 state = rememberTextFieldState(),
                 modifier = Modifier.testTag(Tag),
                 inputTransformation = filter,
             )
->>>>>>> 3d4510a6
         }
         requestFocus(Tag)
 
@@ -992,8 +963,6 @@
             KeyboardOptionsFilter(
                 KeyboardOptions(keyboardType = KeyboardType.Decimal, imeAction = ImeAction.Search)
             )
-<<<<<<< HEAD
-=======
 
         inputMethodInterceptor.withEditorInfo {
             assertThat(imeOptions and EditorInfo.IME_ACTION_SEARCH).isNotEqualTo(0)
@@ -1031,7 +1000,6 @@
 
         keyboardOptionsState =
             KeyboardOptions(keyboardType = KeyboardType.Decimal, imeAction = ImeAction.Search)
->>>>>>> 3d4510a6
 
         inputMethodInterceptor.withEditorInfo {
             assertThat(imeOptions and EditorInfo.IME_ACTION_SEARCH).isNotEqualTo(0)
@@ -1121,19 +1089,6 @@
         val shortText = "Text".repeat(2)
 
         lateinit var tfs: TextFieldState
-<<<<<<< HEAD
-        val clipboardManager =
-            object : ClipboardManager {
-                var contents: AnnotatedString? = null
-
-                override fun setText(annotatedString: AnnotatedString) {
-                    contents = annotatedString
-                }
-
-                override fun getText(): AnnotatedString? {
-                    return contents
-                }
-=======
         val clipboard =
             object : Clipboard {
                 var contents: AnnotatedString? = null
@@ -1148,7 +1103,6 @@
 
                 override val nativeClipboard: NativeClipboard
                     get() = error("FakeClipboard doesn't have a backing NativeClipboard")
->>>>>>> 3d4510a6
             }
         inputMethodInterceptor.setTextFieldTestContent {
             tfs = rememberTextFieldState(shortText)
@@ -1196,22 +1150,14 @@
         val clipboard = FakeClipboard("World")
         val state = TextFieldState("Hello", initialSelection = TextRange(0, 2))
         inputMethodInterceptor.setTextFieldTestContent {
-<<<<<<< HEAD
-            CompositionLocalProvider(LocalClipboardManager provides clipboardManager) {
-=======
             CompositionLocalProvider(LocalClipboard provides clipboard) {
->>>>>>> 3d4510a6
                 BasicTextField(state = state, modifier = Modifier.testTag(Tag))
             }
         }
 
         requestFocus(Tag)
 
-<<<<<<< HEAD
-        inputMethodInterceptor.withInputConnection { performContextMenuAction(android.R.id.cut) }
-=======
         inputMethodInterceptor.withInputConnection { performContextMenuAction(R.id.cut) }
->>>>>>> 3d4510a6
 
         rule.waitForIdle()
         assertThat(clipboard.getClipEntry()?.readText()).isEqualTo("He")
@@ -1223,27 +1169,17 @@
         val clipboard = FakeClipboard("World")
         val state = TextFieldState("Hello", initialSelection = TextRange(0, 2))
         inputMethodInterceptor.setTextFieldTestContent {
-<<<<<<< HEAD
-            CompositionLocalProvider(LocalClipboardManager provides clipboardManager) {
-=======
             CompositionLocalProvider(LocalClipboard provides clipboard) {
->>>>>>> 3d4510a6
                 BasicTextField(state = state, modifier = Modifier.testTag(Tag))
             }
         }
 
         requestFocus(Tag)
 
-<<<<<<< HEAD
-        inputMethodInterceptor.withInputConnection { performContextMenuAction(android.R.id.copy) }
-
-        rule.runOnIdle { assertThat(clipboardManager.getText()?.text).isEqualTo("He") }
-=======
         inputMethodInterceptor.withInputConnection { performContextMenuAction(R.id.copy) }
 
         rule.waitForIdle()
         assertThat(clipboard.getClipEntry()?.readText()).isEqualTo("He")
->>>>>>> 3d4510a6
     }
 
     @Test
@@ -1251,22 +1187,14 @@
         val clipboard = FakeClipboard("World")
         val state = TextFieldState("Hello", initialSelection = TextRange(0, 4))
         inputMethodInterceptor.setTextFieldTestContent {
-<<<<<<< HEAD
-            CompositionLocalProvider(LocalClipboardManager provides clipboardManager) {
-=======
             CompositionLocalProvider(LocalClipboard provides clipboard) {
->>>>>>> 3d4510a6
                 BasicTextField(state = state, modifier = Modifier.testTag(Tag))
             }
         }
 
         requestFocus(Tag)
 
-<<<<<<< HEAD
-        inputMethodInterceptor.withInputConnection { performContextMenuAction(android.R.id.paste) }
-=======
         inputMethodInterceptor.withInputConnection { performContextMenuAction(R.id.paste) }
->>>>>>> 3d4510a6
 
         rule.runOnIdle {
             assertThat(state.text.toString()).isEqualTo("Worldo")
@@ -1527,9 +1455,6 @@
         }
     }
 
-<<<<<<< HEAD
-    private fun requestFocus(tag: String) = rule.onNodeWithTag(tag).requestFocus()
-=======
     @Test
     fun phoneKeyboardType_RtlLocaleLtrDigits_resolvesToLtrTextDirection() {
         val state = TextFieldState()
@@ -1653,7 +1578,6 @@
             assertThat(state.composition).isEqualTo(TextRange(0, 5))
         }
     }
->>>>>>> 3d4510a6
 
     // regression test for b/355900176#comment2
     @OptIn(ExperimentalComposeUiApi::class)
