/*
 * Copyright 2019 The Android Open Source Project
 *
 * Licensed under the Apache License, Version 2.0 (the "License");
 * you may not use this file except in compliance with the License.
 * You may obtain a copy of the License at
 *
 *      http://www.apache.org/licenses/LICENSE-2.0
 *
 * Unless required by applicable law or agreed to in writing, software
 * distributed under the License is distributed on an "AS IS" BASIS,
 * WITHOUT WARRANTIES OR CONDITIONS OF ANY KIND, either express or implied.
 * See the License for the specific language governing permissions and
 * limitations under the License.
 */

package androidx.compose.foundation.selection

import android.os.Build.VERSION.SDK_INT
import androidx.compose.foundation.TapIndicationDelay
import androidx.compose.foundation.TestIndication
import androidx.compose.foundation.TestIndicationNodeFactory
import androidx.compose.foundation.interaction.FocusInteraction
import androidx.compose.foundation.interaction.HoverInteraction
import androidx.compose.foundation.interaction.Interaction
import androidx.compose.foundation.interaction.InteractionSource
import androidx.compose.foundation.interaction.MutableInteractionSource
import androidx.compose.foundation.interaction.PressInteraction
import androidx.compose.foundation.layout.Box
import androidx.compose.foundation.layout.padding
import androidx.compose.foundation.rememberScrollState
import androidx.compose.foundation.setFocusableContent
import androidx.compose.foundation.text.BasicText
import androidx.compose.foundation.verticalScroll
import androidx.compose.runtime.getValue
import androidx.compose.runtime.mutableStateOf
import androidx.compose.runtime.remember
import androidx.compose.runtime.rememberCoroutineScope
import androidx.compose.runtime.setValue
import androidx.compose.testutils.assertModifierIsPure
import androidx.compose.testutils.first
import androidx.compose.ui.Modifier
import androidx.compose.ui.focus.FocusManager
import androidx.compose.ui.focus.FocusRequester
import androidx.compose.ui.focus.focusRequester
import androidx.compose.ui.geometry.Offset
import androidx.compose.ui.input.InputMode.Companion.Keyboard
import androidx.compose.ui.input.InputMode.Companion.Touch
import androidx.compose.ui.input.InputModeManager
import androidx.compose.ui.input.key.Key
import androidx.compose.ui.input.key.onKeyEvent
import androidx.compose.ui.platform.InspectableValue
import androidx.compose.ui.platform.LocalFocusManager
import androidx.compose.ui.platform.LocalInputModeManager
import androidx.compose.ui.platform.isDebugInspectorInfoEnabled
import androidx.compose.ui.platform.testTag
import androidx.compose.ui.semantics.SemanticsProperties
import androidx.compose.ui.test.ExperimentalTestApi
import androidx.compose.ui.test.SemanticsMatcher
import androidx.compose.ui.test.assert
import androidx.compose.ui.test.assertCountEquals
import androidx.compose.ui.test.assertIsNotEnabled
import androidx.compose.ui.test.assertIsNotSelected
import androidx.compose.ui.test.assertIsSelected
import androidx.compose.ui.test.isSelectable
import androidx.compose.ui.test.junit4.createComposeRule
import androidx.compose.ui.test.onFirst
import androidx.compose.ui.test.onNodeWithTag
import androidx.compose.ui.test.onNodeWithText
import androidx.compose.ui.test.performClick
import androidx.compose.ui.test.performKeyInput
import androidx.compose.ui.test.performMouseInput
import androidx.compose.ui.test.performTouchInput
import androidx.compose.ui.test.pressKey
import androidx.compose.ui.unit.dp
import androidx.test.ext.junit.runners.AndroidJUnit4
import androidx.test.filters.MediumTest
import androidx.test.platform.app.InstrumentationRegistry
import com.google.common.truth.Truth.assertThat
import kotlinx.coroutines.CoroutineScope
import kotlinx.coroutines.launch
import org.junit.After
import org.junit.Before
import org.junit.Rule
import org.junit.Test
import org.junit.runner.RunWith

@MediumTest
@RunWith(AndroidJUnit4::class)
class SelectableTest {

    @get:Rule val rule = createComposeRule()

    @Before
    fun before() {
        isDebugInspectorInfoEnabled = true
    }

    @After
    fun after() {
        isDebugInspectorInfoEnabled = false
    }

    // TODO(b/267253920): Add a compose test API to set/reset InputMode.
    @After
    fun resetTouchMode() =
        with(InstrumentationRegistry.getInstrumentation()) {
            if (SDK_INT < 33) setInTouchMode(true) else resetInTouchMode()
        }

    @Test
    fun selectable_defaultSemantics() {
        rule.setContent {
            BasicText("Text in item", modifier = Modifier.selectable(selected = true, onClick = {}))
        }

        rule
            .onAllNodes(isSelectable())
            .assertCountEquals(1)
            .onFirst()
            .assert(SemanticsMatcher.keyNotDefined(SemanticsProperties.Role))
            .assertIsSelected()
    }

    @Test
    fun selectable_defaultClicks() {
        rule.setContent {
            val state = remember { mutableStateOf(false) }
            BasicText(
                "Text in item",
                modifier =
                    Modifier.selectable(
                        selected = state.value,
                        onClick = { state.value = !state.value }
                    )
            )
        }

        rule
            .onNode(isSelectable())
            .assertIsNotSelected()
            .performClick()
            .assertIsSelected()
            .performClick()
            .assertIsNotSelected()
    }

    @Test
    fun selectable_noClicksNoChanges() {
        rule.setContent {
            val (selected, _) = remember { mutableStateOf(false) }
            BasicText(
                "Text in item",
                modifier = Modifier.selectable(selected = selected, onClick = {})
            )
        }

        rule.onNode(isSelectable()).assertIsNotSelected().performClick().assertIsNotSelected()
    }

    @Test
    fun selectable_clicks_noPropagationWhenDisabled() {
        val enabled = mutableStateOf(false)
        rule.setContent {
            val state = remember { mutableStateOf(false) }
            val outerState = remember { mutableStateOf(false) }
            Box(
                Modifier.testTag("outerBox")
                    .selectable(
                        selected = outerState.value,
                        onClick = { outerState.value = !outerState.value }
                    )
            ) {
                BasicText(
                    "Text in item",
                    modifier =
                        Modifier.selectable(
                            selected = state.value,
                            onClick = { state.value = !state.value },
                            enabled = enabled.value
                        )
                )
            }
        }

        rule
            .onNodeWithText("Text in item")
            .assertIsNotSelected()
            .performClick()
            .assertIsNotSelected()

        rule.onNodeWithTag("outerBox").assertIsNotSelected()
        rule.runOnIdle { enabled.value = true }

        rule.onNodeWithText("Text in item").performClick().assertIsSelected()

        rule.onNodeWithTag("outerBox").assertIsNotSelected()
    }

    @Test
    fun selectableTest_interactionSource_noScrollableContainer() {
        val interactionSource = MutableInteractionSource()

        lateinit var scope: CoroutineScope

        rule.mainClock.autoAdvance = false

        rule.setContent {
            scope = rememberCoroutineScope()
            Box {
                Box(
                    Modifier.selectable(
                        selected = true,
                        interactionSource = interactionSource,
                        indication = null,
                        onClick = {}
                    )
                ) {
                    BasicText("SelectableText")
                }
            }
        }

        val interactions = mutableListOf<Interaction>()

        scope.launch { interactionSource.interactions.collect { interactions.add(it) } }

        rule.runOnIdle { assertThat(interactions).isEmpty() }

        rule.onNodeWithText("SelectableText").performTouchInput { down(center) }

        rule.runOnIdle {
            assertThat(interactions).hasSize(1)
            assertThat(interactions.first()).isInstanceOf(PressInteraction.Press::class.java)
        }

        rule.onNodeWithText("SelectableText").performTouchInput { up() }

        rule.runOnIdle {
            assertThat(interactions).hasSize(2)
            assertThat(interactions.first()).isInstanceOf(PressInteraction.Press::class.java)
            assertThat(interactions[1]).isInstanceOf(PressInteraction.Release::class.java)
            assertThat((interactions[1] as PressInteraction.Release).press)
                .isEqualTo(interactions[0])
        }
    }

    @Test
    fun selectableTest_interactionSource_resetWhenDisposed_noScrollableContainer() {
        val interactionSource = MutableInteractionSource()
        var emitSelectableText by mutableStateOf(true)

        lateinit var scope: CoroutineScope

        rule.mainClock.autoAdvance = false

        rule.setContent {
            scope = rememberCoroutineScope()
            Box {
                if (emitSelectableText) {
                    Box(
                        Modifier.selectable(
                            selected = true,
                            interactionSource = interactionSource,
                            indication = null,
                            onClick = {}
                        )
                    ) {
                        BasicText("SelectableText")
                    }
                }
            }
        }

        val interactions = mutableListOf<Interaction>()

        scope.launch { interactionSource.interactions.collect { interactions.add(it) } }

        rule.runOnIdle { assertThat(interactions).isEmpty() }

        rule.onNodeWithText("SelectableText").performTouchInput { down(center) }

        rule.runOnIdle {
            assertThat(interactions).hasSize(1)
            assertThat(interactions.first()).isInstanceOf(PressInteraction.Press::class.java)
        }

        // Dispose selectable
        rule.runOnIdle { emitSelectableText = false }

        rule.mainClock.advanceTimeByFrame()

        rule.runOnIdle {
            assertThat(interactions).hasSize(2)
            assertThat(interactions.first()).isInstanceOf(PressInteraction.Press::class.java)
            assertThat(interactions[1]).isInstanceOf(PressInteraction.Cancel::class.java)
            assertThat((interactions[1] as PressInteraction.Cancel).press)
                .isEqualTo(interactions[0])
        }
    }

    @Test
    fun selectableTest_interactionSource_scrollableContainer() {
        val interactionSource = MutableInteractionSource()

        lateinit var scope: CoroutineScope

        rule.mainClock.autoAdvance = false

        rule.setContent {
            scope = rememberCoroutineScope()
            Box(Modifier.verticalScroll(rememberScrollState())) {
                Box(
                    Modifier.selectable(
                        selected = true,
                        interactionSource = interactionSource,
                        indication = null,
                        onClick = {}
                    )
                ) {
                    BasicText("SelectableText")
                }
            }
        }

        val interactions = mutableListOf<Interaction>()

        scope.launch { interactionSource.interactions.collect { interactions.add(it) } }

        rule.runOnIdle { assertThat(interactions).isEmpty() }

        rule.onNodeWithText("SelectableText").performTouchInput { down(center) }

        // Advance past the tap timeout
        rule.mainClock.advanceTimeBy(TapIndicationDelay)

        rule.runOnIdle {
            assertThat(interactions).hasSize(1)
            assertThat(interactions.first()).isInstanceOf(PressInteraction.Press::class.java)
        }

        rule.onNodeWithText("SelectableText").performTouchInput { up() }

        rule.runOnIdle {
            assertThat(interactions).hasSize(2)
            assertThat(interactions.first()).isInstanceOf(PressInteraction.Press::class.java)
            assertThat(interactions[1]).isInstanceOf(PressInteraction.Release::class.java)
            assertThat((interactions[1] as PressInteraction.Release).press)
                .isEqualTo(interactions[0])
        }
    }

    @Test
    fun selectableTest_interactionSource_resetWhenDisposed_scrollableContainer() {
        val interactionSource = MutableInteractionSource()
        var emitSelectableText by mutableStateOf(true)

        lateinit var scope: CoroutineScope

        rule.mainClock.autoAdvance = false

        rule.setContent {
            scope = rememberCoroutineScope()
            Box(Modifier.verticalScroll(rememberScrollState())) {
                if (emitSelectableText) {
                    Box(
                        Modifier.selectable(
                            selected = true,
                            interactionSource = interactionSource,
                            indication = null,
                            onClick = {}
                        )
                    ) {
                        BasicText("SelectableText")
                    }
                }
            }
        }

        val interactions = mutableListOf<Interaction>()

        scope.launch { interactionSource.interactions.collect { interactions.add(it) } }

        rule.runOnIdle { assertThat(interactions).isEmpty() }

        rule.onNodeWithText("SelectableText").performTouchInput { down(center) }

        // Advance past the tap timeout
        rule.mainClock.advanceTimeBy(TapIndicationDelay)

        rule.runOnIdle {
            assertThat(interactions).hasSize(1)
            assertThat(interactions.first()).isInstanceOf(PressInteraction.Press::class.java)
        }

        // Dispose selectable
        rule.runOnIdle { emitSelectableText = false }

        rule.mainClock.advanceTimeByFrame()

        rule.runOnIdle {
            assertThat(interactions).hasSize(2)
            assertThat(interactions.first()).isInstanceOf(PressInteraction.Press::class.java)
            assertThat(interactions[1]).isInstanceOf(PressInteraction.Cancel::class.java)
            assertThat((interactions[1] as PressInteraction.Cancel).press)
                .isEqualTo(interactions[0])
        }
    }

    @Test
    fun selectableTest_interactionSource_hover() {
        val interactionSource = MutableInteractionSource()

        lateinit var scope: CoroutineScope

        rule.setContent {
            scope = rememberCoroutineScope()
            Box {
                Box(
                    Modifier.selectable(
                        selected = true,
                        interactionSource = interactionSource,
                        indication = null,
                        onClick = {}
                    )
                ) {
                    BasicText("SelectableText")
                }
            }
        }

        val interactions = mutableListOf<Interaction>()

        scope.launch { interactionSource.interactions.collect { interactions.add(it) } }

        rule.runOnIdle { assertThat(interactions).isEmpty() }

        rule.onNodeWithText("SelectableText").performMouseInput { enter(center) }

        rule.runOnIdle {
            assertThat(interactions).hasSize(1)
            assertThat(interactions.first()).isInstanceOf(HoverInteraction.Enter::class.java)
        }

        rule.onNodeWithText("SelectableText").performMouseInput { exit(Offset(-1f, -1f)) }

        rule.runOnIdle {
            assertThat(interactions).hasSize(2)
            assertThat(interactions.first()).isInstanceOf(HoverInteraction.Enter::class.java)
            assertThat(interactions[1]).isInstanceOf(HoverInteraction.Exit::class.java)
            assertThat((interactions[1] as HoverInteraction.Exit).enter).isEqualTo(interactions[0])
        }
    }

    @Test
    fun selectableTest_interactionSource_focus_inTouchMode() {
        val interactionSource = MutableInteractionSource()
        lateinit var scope: CoroutineScope
        val focusRequester = FocusRequester()
        lateinit var inputModeManager: InputModeManager

        rule.setContent {
            scope = rememberCoroutineScope()
            inputModeManager = LocalInputModeManager.current
            Box {
                Box(
                    Modifier.focusRequester(focusRequester)
                        .selectable(
                            selected = true,
                            interactionSource = interactionSource,
                            indication = null,
                            onClick = {}
                        )
                ) {
                    BasicText("SelectableText")
                }
            }
        }

        val interactions = mutableListOf<Interaction>()

        scope.launch { interactionSource.interactions.collect { interactions.add(it) } }

        rule.runOnIdle { assertThat(interactions).isEmpty() }

        rule.runOnIdle {
<<<<<<< HEAD
            @OptIn(ExperimentalComposeUiApi::class) inputModeManager.requestInputMode(Touch)
=======
            inputModeManager.requestInputMode(Touch)
>>>>>>> 3d4510a6
            focusRequester.requestFocus()
        }

        // Touch mode by default, so we shouldn't be focused
        rule.runOnIdle { assertThat(interactions).isEmpty() }
    }

    @Test
    fun selectableTest_interactionSource_focus_inKeyboardMode() {
        val interactionSource = MutableInteractionSource()
        lateinit var scope: CoroutineScope
        val focusRequester = FocusRequester()
        lateinit var focusManager: FocusManager
        lateinit var inputModeManager: InputModeManager

        rule.setFocusableContent {
            scope = rememberCoroutineScope()
            focusManager = LocalFocusManager.current
            inputModeManager = LocalInputModeManager.current
            Box {
                Box(
                    Modifier.focusRequester(focusRequester)
                        .selectable(
                            selected = true,
                            interactionSource = interactionSource,
                            indication = null,
                            onClick = {}
                        )
                ) {
                    BasicText("SelectableText")
                }
            }
        }

        val interactions = mutableListOf<Interaction>()

        scope.launch { interactionSource.interactions.collect { interactions.add(it) } }

        rule.runOnIdle { assertThat(interactions).isEmpty() }

        rule.runOnIdle {
<<<<<<< HEAD
            @OptIn(ExperimentalComposeUiApi::class) inputModeManager.requestInputMode(Keyboard)
=======
            inputModeManager.requestInputMode(Keyboard)
>>>>>>> 3d4510a6
            focusRequester.requestFocus()
        }

        // Keyboard mode, so we should now be focused and see an interaction
        rule.runOnIdle {
            assertThat(interactions).hasSize(1)
            assertThat(interactions.first()).isInstanceOf(FocusInteraction.Focus::class.java)
        }

        rule.runOnIdle { focusManager.clearFocus() }

        rule.runOnIdle {
            assertThat(interactions).hasSize(2)
            assertThat(interactions.first()).isInstanceOf(FocusInteraction.Focus::class.java)
            assertThat(interactions[1]).isInstanceOf(FocusInteraction.Unfocus::class.java)
            assertThat((interactions[1] as FocusInteraction.Unfocus).focus)
                .isEqualTo(interactions[0])
        }
    }

    // TODO: b/202871171 - add test for changing between keyboard mode and touch mode, making sure
    // it resets existing focus

    @Test
    fun selectableTest_testInspectorValue_noIndication() {
        rule.setContent {
            val modifier = Modifier.selectable(false) {} as InspectableValue
            assertThat(modifier.nameFallback).isEqualTo("selectable")
            assertThat(modifier.valueOverride).isNull()
            assertThat(modifier.inspectableElements.map { it.name }.asIterable())
                .containsExactly("selected", "enabled", "role", "onClick")
        }
    }

    @Test
    fun selectableTest_testInspectorValue_fullParams() {
        rule.setContent {
            val modifier =
                Modifier.selectable(
                        false,
                        interactionSource = remember { MutableInteractionSource() },
                        indication = null
                    ) {}
                    .first() as InspectableValue
            assertThat(modifier.nameFallback).isEqualTo("selectable")
            assertThat(modifier.valueOverride).isNull()
            assertThat(modifier.inspectableElements.map { it.name }.asIterable())
                .containsExactly(
                    "selected",
                    "interactionSource",
                    "indicationNodeFactory",
                    "enabled",
                    "role",
                    "onClick"
                )
        }
    }

    @Test
    @OptIn(ExperimentalTestApi::class)
    fun selectableTest_clickWithEnterKey() {
        var counter = 0
        val focusRequester = FocusRequester()
        lateinit var inputModeManager: InputModeManager

        rule.setContent {
            inputModeManager = LocalInputModeManager.current
            BasicText(
                "SelectableText",
                modifier =
                    Modifier.testTag("selectable").focusRequester(focusRequester).selectable(
                        selected = false
                    ) {
                        counter++
                    }
            )
        }

        rule.runOnIdle {
<<<<<<< HEAD
            @OptIn(ExperimentalComposeUiApi::class) inputModeManager.requestInputMode(Keyboard)
=======
            inputModeManager.requestInputMode(Keyboard)
>>>>>>> 3d4510a6
            focusRequester.requestFocus()
        }

        rule.onNodeWithTag("selectable").performKeyInput { keyDown(Key.Enter) }

        rule.runOnIdle { assertThat(counter).isEqualTo(0) }

        rule.onNodeWithTag("selectable").performKeyInput { keyUp(Key.Enter) }

        rule.runOnIdle { assertThat(counter).isEqualTo(1) }
    }

    @Test
    @OptIn(ExperimentalTestApi::class)
    fun selectableTest_clickWithNumPadEnterKey() {
        var counter = 0
        val focusRequester = FocusRequester()
        lateinit var inputModeManager: InputModeManager

        rule.setContent {
            inputModeManager = LocalInputModeManager.current
            BasicText(
                "SelectableText",
                modifier =
                    Modifier.testTag("selectable").focusRequester(focusRequester).selectable(
                        selected = false
                    ) {
                        counter++
                    }
            )
        }

        rule.runOnIdle {
<<<<<<< HEAD
            @OptIn(ExperimentalComposeUiApi::class) inputModeManager.requestInputMode(Keyboard)
=======
            inputModeManager.requestInputMode(Keyboard)
>>>>>>> 3d4510a6
            focusRequester.requestFocus()
        }

        rule.onNodeWithTag("selectable").performKeyInput { keyDown(Key.NumPadEnter) }

        rule.runOnIdle { assertThat(counter).isEqualTo(0) }

        rule.onNodeWithTag("selectable").performKeyInput { keyUp(Key.NumPadEnter) }

        rule.runOnIdle { assertThat(counter).isEqualTo(1) }
    }

    @Test
    @OptIn(ExperimentalTestApi::class)
    fun selectableTest_clickWithDPadCenter() {
        var counter = 0
        val focusRequester = FocusRequester()
        lateinit var inputModeManager: InputModeManager

        rule.setContent {
            inputModeManager = LocalInputModeManager.current
            BasicText(
                "SelectableText",
                modifier =
                    Modifier.testTag("selectable").focusRequester(focusRequester).selectable(
                        selected = false
                    ) {
                        counter++
                    }
            )
        }

        rule.runOnIdle {
<<<<<<< HEAD
            @OptIn(ExperimentalComposeUiApi::class) inputModeManager.requestInputMode(Keyboard)
=======
            inputModeManager.requestInputMode(Keyboard)
>>>>>>> 3d4510a6
            focusRequester.requestFocus()
        }

        rule.onNodeWithTag("selectable").performKeyInput { keyDown(Key.DirectionCenter) }

        rule.runOnIdle { assertThat(counter).isEqualTo(0) }

        rule.onNodeWithTag("selectable").performKeyInput { keyUp(Key.DirectionCenter) }

        rule.runOnIdle { assertThat(counter).isEqualTo(1) }
    }

    @Test
    @OptIn(ExperimentalTestApi::class)
    fun selectableTest_enterKey_emitsIndication() {
        val interactionSource = MutableInteractionSource()
        val focusRequester = FocusRequester()
        lateinit var scope: CoroutineScope
        lateinit var inputModeManager: InputModeManager

        rule.setContent {
            scope = rememberCoroutineScope()
            inputModeManager = LocalInputModeManager.current
            Box(Modifier.padding(10.dp)) {
                BasicText(
                    "SelectableText",
                    modifier =
                        Modifier.testTag("selectable").focusRequester(focusRequester).selectable(
                            selected = true,
                            interactionSource = interactionSource,
                            indication = null
                        ) {}
                )
            }
        }

        rule.runOnIdle {
<<<<<<< HEAD
            @OptIn(ExperimentalComposeUiApi::class) inputModeManager.requestInputMode(Keyboard)
=======
            inputModeManager.requestInputMode(Keyboard)
>>>>>>> 3d4510a6
            focusRequester.requestFocus()
        }

        val interactions = mutableListOf<Interaction>()
        scope.launch { interactionSource.interactions.collect { interactions.add(it) } }

        rule.onNodeWithTag("selectable").performKeyInput { keyDown(Key.Enter) }

        rule.runOnIdle {
            assertThat(interactions).hasSize(1)
            assertThat(interactions.first()).isInstanceOf(PressInteraction.Press::class.java)
        }

        rule.onNodeWithTag("selectable").performKeyInput { keyUp(Key.Enter) }

        rule.runOnIdle {
            assertThat(interactions).hasSize(2)
            assertThat(interactions.first()).isInstanceOf(PressInteraction.Press::class.java)
            assertThat(interactions.last()).isInstanceOf(PressInteraction.Release::class.java)
        }
    }

    @Test
    @OptIn(ExperimentalTestApi::class)
    fun selectableTest_numPadEnterKey_emitsIndication() {
        val interactionSource = MutableInteractionSource()
        val focusRequester = FocusRequester()
        lateinit var scope: CoroutineScope
        lateinit var inputModeManager: InputModeManager

        rule.setContent {
            scope = rememberCoroutineScope()
            inputModeManager = LocalInputModeManager.current
            Box(Modifier.padding(10.dp)) {
                BasicText(
                    "SelectableText",
                    modifier =
                        Modifier.testTag("selectable").focusRequester(focusRequester).selectable(
                            selected = true,
                            interactionSource = interactionSource,
                            indication = null
                        ) {}
                )
            }
        }

        rule.runOnIdle {
<<<<<<< HEAD
            @OptIn(ExperimentalComposeUiApi::class) inputModeManager.requestInputMode(Keyboard)
=======
            inputModeManager.requestInputMode(Keyboard)
>>>>>>> 3d4510a6
            focusRequester.requestFocus()
        }

        val interactions = mutableListOf<Interaction>()
        scope.launch { interactionSource.interactions.collect { interactions.add(it) } }

        rule.onNodeWithTag("selectable").performKeyInput { keyDown(Key.NumPadEnter) }

        rule.runOnIdle {
            assertThat(interactions).hasSize(1)
            assertThat(interactions.first()).isInstanceOf(PressInteraction.Press::class.java)
        }

        rule.onNodeWithTag("selectable").performKeyInput { keyUp(Key.NumPadEnter) }

        rule.runOnIdle {
            assertThat(interactions).hasSize(2)
            assertThat(interactions.first()).isInstanceOf(PressInteraction.Press::class.java)
            assertThat(interactions.last()).isInstanceOf(PressInteraction.Release::class.java)
        }
    }

    @Test
    @OptIn(ExperimentalTestApi::class)
    fun selectableTest_dpadCenter_emitsIndication() {
        val interactionSource = MutableInteractionSource()
        val focusRequester = FocusRequester()
        lateinit var scope: CoroutineScope
        lateinit var inputModeManager: InputModeManager

        rule.setContent {
            scope = rememberCoroutineScope()
            inputModeManager = LocalInputModeManager.current
            Box(Modifier.padding(10.dp)) {
                BasicText(
                    "SelectableText",
                    modifier =
                        Modifier.testTag("selectable").focusRequester(focusRequester).selectable(
                            selected = true,
                            interactionSource = interactionSource,
                            indication = null
                        ) {}
                )
            }
        }

        rule.runOnIdle {
<<<<<<< HEAD
            @OptIn(ExperimentalComposeUiApi::class) inputModeManager.requestInputMode(Keyboard)
=======
            inputModeManager.requestInputMode(Keyboard)
>>>>>>> 3d4510a6
            focusRequester.requestFocus()
        }
        rule.waitForIdle()

        val interactions = mutableListOf<Interaction>()
        scope.launch { interactionSource.interactions.collect { interactions.add(it) } }

        rule.onNodeWithTag("selectable").performKeyInput { keyDown(Key.DirectionCenter) }

        rule.runOnIdle {
            assertThat(interactions).hasSize(1)
            assertThat(interactions.first()).isInstanceOf(PressInteraction.Press::class.java)
        }

        rule.onNodeWithTag("selectable").performKeyInput { keyUp(Key.DirectionCenter) }

        rule.runOnIdle {
            assertThat(interactions).hasSize(2)
            assertThat(interactions.first()).isInstanceOf(PressInteraction.Press::class.java)
            assertThat(interactions.last()).isInstanceOf(PressInteraction.Release::class.java)
        }
    }

    @Test
    @OptIn(ExperimentalTestApi::class)
    fun selectableTest_otherKey_doesNotEmitIndication() {
        val interactionSource = MutableInteractionSource()
        val focusRequester = FocusRequester()
        lateinit var scope: CoroutineScope
        lateinit var inputModeManager: InputModeManager

        rule.setContent {
            scope = rememberCoroutineScope()
            inputModeManager = LocalInputModeManager.current
            Box(Modifier.padding(10.dp)) {
                BasicText(
                    "SelectableText",
                    modifier =
                        Modifier.testTag("selectable").focusRequester(focusRequester).selectable(
                            selected = true,
                            interactionSource = interactionSource,
                            indication = null
                        ) {}
                )
            }
        }

        rule.runOnIdle {
<<<<<<< HEAD
            @OptIn(ExperimentalComposeUiApi::class) inputModeManager.requestInputMode(Keyboard)
=======
            inputModeManager.requestInputMode(Keyboard)
>>>>>>> 3d4510a6
            focusRequester.requestFocus()
        }

        val interactions = mutableListOf<Interaction>()
        scope.launch { interactionSource.interactions.collect { interactions.add(it) } }

<<<<<<< HEAD
        rule.onNodeWithTag("selectable").performKeyInput { pressKey(Key.Spacebar) }
=======
        rule.onNodeWithTag("selectable").performKeyInput { pressKey(Key.Backspace) }
>>>>>>> 3d4510a6
        rule.runOnIdle { assertThat(interactions).isEmpty() }
    }

    @Test
    @OptIn(ExperimentalTestApi::class)
    fun selectableTest_doubleEnterKey_emitsFurtherInteractions() {
        val interactionSource = MutableInteractionSource()
        val focusRequester = FocusRequester()
        lateinit var scope: CoroutineScope
        lateinit var inputModeManager: InputModeManager

        rule.setContent {
            scope = rememberCoroutineScope()
            inputModeManager = LocalInputModeManager.current
            Box(Modifier.padding(10.dp)) {
                BasicText(
                    "SelectableText",
                    modifier =
                        Modifier.testTag("selectable").focusRequester(focusRequester).selectable(
                            selected = true,
                            interactionSource = interactionSource,
                            indication = null
                        ) {}
                )
            }
        }

        rule.runOnIdle {
<<<<<<< HEAD
            @OptIn(ExperimentalComposeUiApi::class) inputModeManager.requestInputMode(Keyboard)
=======
            inputModeManager.requestInputMode(Keyboard)
>>>>>>> 3d4510a6
            focusRequester.requestFocus()
        }

        val interactions = mutableListOf<Interaction>()
        scope.launch { interactionSource.interactions.collect { interactions.add(it) } }

        val selectableNode = rule.onNodeWithTag("selectable")

        selectableNode.performKeyInput { pressKey(Key.Enter) }

        rule.runOnIdle {
            assertThat(interactions).hasSize(2)
            assertThat(interactions[0]).isInstanceOf(PressInteraction.Press::class.java)
            assertThat(interactions[1]).isInstanceOf(PressInteraction.Release::class.java)
        }

        selectableNode.performKeyInput { keyDown(Key.Enter) }

        rule.runOnIdle {
            assertThat(interactions).hasSize(3)
            assertThat(interactions[0]).isInstanceOf(PressInteraction.Press::class.java)
            assertThat(interactions[1]).isInstanceOf(PressInteraction.Release::class.java)
            assertThat(interactions[2]).isInstanceOf(PressInteraction.Press::class.java)
        }

        selectableNode.performKeyInput { keyUp(Key.Enter) }

        rule.runOnIdle {
            assertThat(interactions).hasSize(4)
            assertThat(interactions[0]).isInstanceOf(PressInteraction.Press::class.java)
            assertThat(interactions[1]).isInstanceOf(PressInteraction.Release::class.java)
            assertThat(interactions[2]).isInstanceOf(PressInteraction.Press::class.java)
            assertThat(interactions[3]).isInstanceOf(PressInteraction.Release::class.java)
        }
    }

    @Test
    @OptIn(ExperimentalTestApi::class)
    fun selectableTest_repeatKeyEvents_doNotEmitFurtherInteractions() {
        val interactionSource = MutableInteractionSource()
        val focusRequester = FocusRequester()
        lateinit var scope: CoroutineScope
        lateinit var inputModeManager: InputModeManager
        var repeatCounter = 0

        rule.setContent {
            scope = rememberCoroutineScope()
            inputModeManager = LocalInputModeManager.current
            Box(Modifier.padding(10.dp)) {
                BasicText(
                    "SelectableText",
                    modifier =
                        Modifier.testTag("selectable")
                            .focusRequester(focusRequester)
                            .onKeyEvent {
                                if (it.nativeKeyEvent.repeatCount != 0) repeatCounter++
                                false
                            }
                            .selectable(
                                selected = true,
                                interactionSource = interactionSource,
                                indication = null,
                            ) {}
                )
            }
        }

        rule.runOnIdle {
<<<<<<< HEAD
            @OptIn(ExperimentalComposeUiApi::class) inputModeManager.requestInputMode(Keyboard)
=======
            inputModeManager.requestInputMode(Keyboard)
>>>>>>> 3d4510a6
            focusRequester.requestFocus()
        }

        val interactions = mutableListOf<Interaction>()
        scope.launch { interactionSource.interactions.collect { interactions.add(it) } }

        rule.onNodeWithTag("selectable").performKeyInput {
            keyDown(Key.Enter)

            advanceEventTime(500) // First repeat
            advanceEventTime(50) // Second repeat
        }

        rule.runOnIdle {
            // Ensure that expected number of repeats occurred and did not cause press interactions.
            assertThat(repeatCounter).isEqualTo(2)
            assertThat(interactions).hasSize(1)
            assertThat(interactions.first()).isInstanceOf(PressInteraction.Press::class.java)
        }

        rule.onNodeWithTag("selectable").performKeyInput { keyUp(Key.Enter) }

        rule.runOnIdle {
            assertThat(interactions).hasSize(2)
            assertThat(interactions.first()).isInstanceOf(PressInteraction.Press::class.java)
            assertThat(interactions.last()).isInstanceOf(PressInteraction.Release::class.java)
        }
    }

    @Test
    @OptIn(ExperimentalTestApi::class)
    fun selectableTest_interruptedClick_emitsCancelIndication() {
        val interactionSource = MutableInteractionSource()
        val focusRequester = FocusRequester()
        val enabled = mutableStateOf(true)
        lateinit var scope: CoroutineScope
        lateinit var inputModeManager: InputModeManager

        rule.setContent {
            scope = rememberCoroutineScope()
            inputModeManager = LocalInputModeManager.current
            Box(Modifier.padding(10.dp)) {
                BasicText(
                    "SelectableText",
                    modifier =
                        Modifier.testTag("selectable").focusRequester(focusRequester).selectable(
                            selected = true,
                            interactionSource = interactionSource,
                            indication = null,
                            enabled = enabled.value
                        ) {}
                )
            }
        }

        rule.runOnIdle {
<<<<<<< HEAD
            @OptIn(ExperimentalComposeUiApi::class) inputModeManager.requestInputMode(Keyboard)
=======
            inputModeManager.requestInputMode(Keyboard)
>>>>>>> 3d4510a6
            focusRequester.requestFocus()
        }

        val interactions = mutableListOf<Interaction>()
        scope.launch { interactionSource.interactions.collect { interactions.add(it) } }

        val selectableNode = rule.onNodeWithTag("selectable")

        selectableNode.performKeyInput { keyDown(Key.Enter) }

        rule.runOnIdle {
            assertThat(interactions).hasSize(1)
            assertThat(interactions.first()).isInstanceOf(PressInteraction.Press::class.java)
        }

        enabled.value = false

        selectableNode.assertIsNotEnabled()

        rule.runOnIdle {
            // Filter out focus interactions.
            val pressInteractions = interactions.filterIsInstance<PressInteraction>()
            assertThat(pressInteractions).hasSize(2)
            assertThat(pressInteractions.first()).isInstanceOf(PressInteraction.Press::class.java)
            assertThat(pressInteractions.last()).isInstanceOf(PressInteraction.Cancel::class.java)
        }

        // Key releases should not result in interactions.
        selectableNode.performKeyInput { keyUp(Key.Enter) }

        // Make sure nothing has changed.
        rule.runOnIdle {
            val pressInteractions = interactions.filterIsInstance<PressInteraction>()
            assertThat(pressInteractions).hasSize(2)
            assertThat(pressInteractions.first()).isInstanceOf(PressInteraction.Press::class.java)
            assertThat(pressInteractions.last()).isInstanceOf(PressInteraction.Cancel::class.java)
        }
    }

    @Test
    fun selectableTest_noInteractionSource_lazilyCreated_pointerInput() {
        var created = false
        lateinit var interactionSource: InteractionSource
        val interactions = mutableListOf<Interaction>()
        val indication = TestIndicationNodeFactory { source, coroutineScope ->
            interactionSource = source
            created = true
            coroutineScope.launch {
                interactionSource.interactions.collect { interaction ->
                    interactions.add(interaction)
                }
            }
        }

        rule.setContent {
            Box(Modifier.padding(10.dp)) {
                BasicText(
                    "SelectableText",
                    modifier =
                        Modifier.testTag("selectable").selectable(
                            selected = false,
                            interactionSource = null,
                            indication = indication
                        ) {}
                )
            }
        }

        rule.runOnIdle { assertThat(created).isFalse() }

        // The touch event should cause the indication node to be created
        rule.onNodeWithTag("selectable").performTouchInput { down(center) }

        rule.runOnIdle {
            assertThat(created).isTrue()
            assertThat(interactions).hasSize(1)
            assertThat(interactions.first()).isInstanceOf(PressInteraction.Press::class.java)
        }
    }

    @Test
    fun composedOverload_nonEquality() {
        val onClick = {}
        val modifier1 = Modifier.selectable(selected = true, onClick = onClick)
        val modifier2 = Modifier.selectable(selected = true, onClick = onClick)

        // The composed overload can never compare equal
        assertThat(modifier1).isNotEqualTo(modifier2)
    }

    @Test
    fun nullInteractionSourceNullIndication_equality() {
        val onClick = {}
        assertModifierIsPure { toggleInput ->
            Modifier.selectable(
                selected = toggleInput,
                interactionSource = null,
                indication = null,
                onClick = onClick
            )
        }
    }

    @Test
    fun nonNullInteractionSourceNullIndication_equality() {
        val onClick = {}
        val interactionSource = MutableInteractionSource()
        assertModifierIsPure { toggleInput ->
            Modifier.selectable(
                selected = toggleInput,
                interactionSource = interactionSource,
                indication = null,
                onClick = onClick
            )
        }
    }

    @Test
    fun nullInteractionSourceNonNullIndicationNodeFactory_equality() {
        val onClick = {}
        val indication = TestIndicationNodeFactory({}, { _, _ -> })
        assertModifierIsPure { toggleInput ->
            Modifier.selectable(
                selected = toggleInput,
                interactionSource = null,
                indication = indication,
                onClick = onClick
            )
        }
    }

    @Test
    fun nullInteractionSourceNonNullIndication_nonEquality() {
        val onClick = {}
        val indication = TestIndication {}
        val modifier1 =
            Modifier.selectable(
                selected = true,
                interactionSource = null,
                indication = indication,
                onClick = onClick
            )
        val modifier2 =
            Modifier.selectable(
                selected = true,
                interactionSource = null,
                indication = indication,
                onClick = onClick
            )

        // Indication requires composed, so cannot compare equal
        assertThat(modifier1).isNotEqualTo(modifier2)
    }

    @Test
    fun nonNullInteractionSourceNonNullIndicationNodeFactory_equality() {
        val onClick = {}
        val interactionSource = MutableInteractionSource()
        val indication = TestIndicationNodeFactory({}, { _, _ -> })
        assertModifierIsPure { toggleInput ->
            Modifier.selectable(
                selected = toggleInput,
                interactionSource = interactionSource,
                indication = indication,
                onClick = onClick
            )
        }
    }

    @Test
    fun nonNullInteractionSourceNonNullIndication_nonEquality() {
        val onClick = {}
        val interactionSource = MutableInteractionSource()
        val indication = TestIndication {}
        val modifier1 =
            Modifier.selectable(
                selected = true,
                interactionSource = interactionSource,
                indication = indication,
                onClick = onClick
            )
        val modifier2 =
            Modifier.selectable(
                selected = true,
                interactionSource = interactionSource,
                indication = indication,
                onClick = onClick
            )

        // Indication requires composed, so cannot compare equal
        assertThat(modifier1).isNotEqualTo(modifier2)
    }
}<|MERGE_RESOLUTION|>--- conflicted
+++ resolved
@@ -484,11 +484,7 @@
         rule.runOnIdle { assertThat(interactions).isEmpty() }
 
         rule.runOnIdle {
-<<<<<<< HEAD
-            @OptIn(ExperimentalComposeUiApi::class) inputModeManager.requestInputMode(Touch)
-=======
             inputModeManager.requestInputMode(Touch)
->>>>>>> 3d4510a6
             focusRequester.requestFocus()
         }
 
@@ -530,11 +526,7 @@
         rule.runOnIdle { assertThat(interactions).isEmpty() }
 
         rule.runOnIdle {
-<<<<<<< HEAD
-            @OptIn(ExperimentalComposeUiApi::class) inputModeManager.requestInputMode(Keyboard)
-=======
             inputModeManager.requestInputMode(Keyboard)
->>>>>>> 3d4510a6
             focusRequester.requestFocus()
         }
 
@@ -614,11 +606,7 @@
         }
 
         rule.runOnIdle {
-<<<<<<< HEAD
-            @OptIn(ExperimentalComposeUiApi::class) inputModeManager.requestInputMode(Keyboard)
-=======
             inputModeManager.requestInputMode(Keyboard)
->>>>>>> 3d4510a6
             focusRequester.requestFocus()
         }
 
@@ -652,11 +640,7 @@
         }
 
         rule.runOnIdle {
-<<<<<<< HEAD
-            @OptIn(ExperimentalComposeUiApi::class) inputModeManager.requestInputMode(Keyboard)
-=======
             inputModeManager.requestInputMode(Keyboard)
->>>>>>> 3d4510a6
             focusRequester.requestFocus()
         }
 
@@ -690,11 +674,7 @@
         }
 
         rule.runOnIdle {
-<<<<<<< HEAD
-            @OptIn(ExperimentalComposeUiApi::class) inputModeManager.requestInputMode(Keyboard)
-=======
             inputModeManager.requestInputMode(Keyboard)
->>>>>>> 3d4510a6
             focusRequester.requestFocus()
         }
 
@@ -732,11 +712,7 @@
         }
 
         rule.runOnIdle {
-<<<<<<< HEAD
-            @OptIn(ExperimentalComposeUiApi::class) inputModeManager.requestInputMode(Keyboard)
-=======
             inputModeManager.requestInputMode(Keyboard)
->>>>>>> 3d4510a6
             focusRequester.requestFocus()
         }
 
@@ -784,11 +760,7 @@
         }
 
         rule.runOnIdle {
-<<<<<<< HEAD
-            @OptIn(ExperimentalComposeUiApi::class) inputModeManager.requestInputMode(Keyboard)
-=======
             inputModeManager.requestInputMode(Keyboard)
->>>>>>> 3d4510a6
             focusRequester.requestFocus()
         }
 
@@ -836,11 +808,7 @@
         }
 
         rule.runOnIdle {
-<<<<<<< HEAD
-            @OptIn(ExperimentalComposeUiApi::class) inputModeManager.requestInputMode(Keyboard)
-=======
             inputModeManager.requestInputMode(Keyboard)
->>>>>>> 3d4510a6
             focusRequester.requestFocus()
         }
         rule.waitForIdle()
@@ -889,22 +857,14 @@
         }
 
         rule.runOnIdle {
-<<<<<<< HEAD
-            @OptIn(ExperimentalComposeUiApi::class) inputModeManager.requestInputMode(Keyboard)
-=======
             inputModeManager.requestInputMode(Keyboard)
->>>>>>> 3d4510a6
             focusRequester.requestFocus()
         }
 
         val interactions = mutableListOf<Interaction>()
         scope.launch { interactionSource.interactions.collect { interactions.add(it) } }
 
-<<<<<<< HEAD
-        rule.onNodeWithTag("selectable").performKeyInput { pressKey(Key.Spacebar) }
-=======
         rule.onNodeWithTag("selectable").performKeyInput { pressKey(Key.Backspace) }
->>>>>>> 3d4510a6
         rule.runOnIdle { assertThat(interactions).isEmpty() }
     }
 
@@ -933,11 +893,7 @@
         }
 
         rule.runOnIdle {
-<<<<<<< HEAD
-            @OptIn(ExperimentalComposeUiApi::class) inputModeManager.requestInputMode(Keyboard)
-=======
             inputModeManager.requestInputMode(Keyboard)
->>>>>>> 3d4510a6
             focusRequester.requestFocus()
         }
 
@@ -1006,11 +962,7 @@
         }
 
         rule.runOnIdle {
-<<<<<<< HEAD
-            @OptIn(ExperimentalComposeUiApi::class) inputModeManager.requestInputMode(Keyboard)
-=======
             inputModeManager.requestInputMode(Keyboard)
->>>>>>> 3d4510a6
             focusRequester.requestFocus()
         }
 
@@ -1067,11 +1019,7 @@
         }
 
         rule.runOnIdle {
-<<<<<<< HEAD
-            @OptIn(ExperimentalComposeUiApi::class) inputModeManager.requestInputMode(Keyboard)
-=======
             inputModeManager.requestInputMode(Keyboard)
->>>>>>> 3d4510a6
             focusRequester.requestFocus()
         }
 
