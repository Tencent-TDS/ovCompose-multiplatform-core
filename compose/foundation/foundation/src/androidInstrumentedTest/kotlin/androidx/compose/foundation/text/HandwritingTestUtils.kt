/*
 * Copyright 2024 The Android Open Source Project
 *
 * Licensed under the Apache License, Version 2.0 (the "License");
 * you may not use this file except in compliance with the License.
 * You may obtain a copy of the License at
 *
 *      http://www.apache.org/licenses/LICENSE-2.0
 *
 * Unless required by applicable law or agreed to in writing, software
 * distributed under the License is distributed on an "AS IS" BASIS,
 * WITHOUT WARRANTIES OR CONDITIONS OF ANY KIND, either express or implied.
 * See the License for the specific language governing permissions and
 * limitations under the License.
 */

package androidx.compose.foundation.text

import android.os.Build
import android.view.KeyEvent
import android.view.MotionEvent
import android.view.PointerIcon
import android.view.View
import androidx.annotation.RequiresApi
import androidx.compose.ui.geometry.Offset
import androidx.compose.ui.platform.ViewConfiguration
import androidx.compose.ui.platform.ViewRootForTest
import androidx.compose.ui.semantics.SemanticsNode
import androidx.compose.ui.test.ExperimentalTestApi
import androidx.compose.ui.test.SemanticsNodeInteraction
import androidx.compose.ui.test.TouchInjectionScope
import androidx.compose.ui.test.invokeGlobalAssertions
import androidx.compose.ui.test.tryPerformAccessibilityChecks
import androidx.compose.ui.unit.Density
import androidx.compose.ui.unit.IntSize
import androidx.compose.ui.unit.center
import androidx.compose.ui.unit.toOffset
import androidx.core.view.InputDeviceCompat
import androidx.test.platform.app.InstrumentationRegistry
import com.google.common.truth.Truth.assertThat
import kotlin.math.roundToInt

// We don't have StylusInjectionScope at the moment. This is a simplified implementation for
// the basic use cases in this test. It only supports single stylus pointer, and the pointerId
// is totally ignored.
internal class HandwritingTestStylusInjectScope(semanticsNode: SemanticsNode) :
    TouchInjectionScope, Density by semanticsNode.layoutInfo.density {
    private val root = semanticsNode.root as ViewRootForTest
    private val downTime: Long = System.currentTimeMillis()

    private var lastPosition: Offset = Offset.Unspecified
    private var currentTime: Long = System.currentTimeMillis()
    private val boundsInRoot = semanticsNode.boundsInRoot

    override val visibleSize: IntSize =
        IntSize(boundsInRoot.width.roundToInt(), boundsInRoot.height.roundToInt())

    override val viewConfiguration: ViewConfiguration = semanticsNode.layoutInfo.viewConfiguration

    private fun localToRoot(position: Offset): Offset {
        return position + boundsInRoot.topLeft
    }

    override fun advanceEventTime(durationMillis: Long) {
        require(durationMillis >= 0) {
            "duration of a delay can only be positive, not $durationMillis"
        }
        currentTime += durationMillis
    }

    override fun currentPosition(pointerId: Int): Offset? {
        return lastPosition
    }

    override fun down(pointerId: Int, position: Offset) {
        val rootPosition = localToRoot(position)
        lastPosition = rootPosition
        sendTouchEvent(KeyEvent.ACTION_DOWN)
    }

    override fun updatePointerTo(pointerId: Int, position: Offset) {
        lastPosition = localToRoot(position)
    }

    override fun move(delayMillis: Long) {
        advanceEventTime(delayMillis)
        sendTouchEvent(MotionEvent.ACTION_MOVE)
    }

    @ExperimentalTestApi
    override fun moveWithHistoryMultiPointer(
        relativeHistoricalTimes: List<Long>,
        historicalCoordinates: List<List<Offset>>,
        delayMillis: Long
    ) {
        // Not needed for this test because Android only support one stylus pointer.
    }

    override fun up(pointerId: Int) {
        sendTouchEvent(MotionEvent.ACTION_UP)
    }

    override fun cancel(delayMillis: Long) {
        sendTouchEvent(MotionEvent.ACTION_CANCEL)
    }

<<<<<<< HEAD
    private fun sendTouchEvent(action: Int) {
        val motionEvent =
            MotionEvent.obtain(
                /* downTime = */ downTime,
                /* eventTime = */ currentTime,
                /* action = */ action,
                /* pointerCount = */ 1,
                /* pointerProperties = */ arrayOf(
                    MotionEvent.PointerProperties().apply {
                        id = 0
                        toolType = MotionEvent.TOOL_TYPE_STYLUS
                    }
                ),
                /* pointerCoords = */ arrayOf(
                    MotionEvent.PointerCoords().apply {
                        val startOffset = lastPosition

                        // Allows for non-valid numbers/Offsets to be passed along to Compose to
                        // test if it handles them properly (versus breaking here and we not knowing
                        // if Compose properly handles these values).
                        x =
                            if (startOffset.isValid()) {
                                startOffset.x
                            } else {
                                Float.NaN
                            }

                        y =
                            if (startOffset.isValid()) {
                                startOffset.y
                            } else {
                                Float.NaN
                            }
                    }
                ),
                /* metaState = */ 0,
                /* buttonState = */ 0,
                /* xPrecision = */ 1f,
                /* yPrecision = */ 1f,
                /* deviceId = */ 0,
                /* edgeFlags = */ 0,
                /* source = */ InputDeviceCompat.SOURCE_TOUCHSCREEN,
                /* flags = */ 0
            )
=======
    fun hoverEnter(position: Offset = lastPosition, delayMillis: Long = eventPeriodMillis) {
        advanceEventTime(delayMillis)
        lastPosition = localToRoot(position)
        sendTouchEvent(MotionEvent.ACTION_HOVER_ENTER)
    }

    fun hoverMoveTo(position: Offset, delayMillis: Long = eventPeriodMillis) {
        advanceEventTime(delayMillis)
        lastPosition = localToRoot(position)
        sendTouchEvent(MotionEvent.ACTION_HOVER_MOVE)
    }
>>>>>>> 3d4510a6

    fun hoverExit(position: Offset = lastPosition, delayMillis: Long = eventPeriodMillis) {
        advanceEventTime(delayMillis)
        lastPosition = localToRoot(position)
        sendTouchEvent(MotionEvent.ACTION_HOVER_EXIT)
    }

    private fun sendTouchEvent(action: Int) {
        val startOffset = lastPosition

        // Allows for non-valid numbers/Offsets to be passed along to Compose to
        // test if it handles them properly (versus breaking here and we not knowing
        // if Compose properly handles these values).
        val x =
            if (startOffset.isValid()) {
                startOffset.x
            } else {
                Float.NaN
            }
        val y =
            if (startOffset.isValid()) {
                startOffset.y
            } else {
                Float.NaN
            }
        InstrumentationRegistry.getInstrumentation().runOnMainSync {
            root.view.dispatchTouchEvent(obtainMotionEvent(downTime, currentTime, action, x, y))
        }
    }
}

/** Start stylus handwriting on the target element. */
internal fun SemanticsNodeInteraction.performStylusHandwriting() {
    performStylusInput {
        val startPosition = visibleSize.center.toOffset()
        down(startPosition)
        moveTo(startPosition + Offset(viewConfiguration.handwritingSlop * 2, 0f))
        up()
    }
}

internal fun SemanticsNodeInteraction.performStylusClick() {
    performStylusInput {
        down(visibleSize.center.toOffset())
        move()
        up()
    }
}

internal fun SemanticsNodeInteraction.performStylusLongClick() {
    performStylusInput {
        down(visibleSize.center.toOffset())
        move(viewConfiguration.longPressTimeoutMillis + 1)
        up()
    }
}

internal fun SemanticsNodeInteraction.performStylusLongPressAndDrag() {
    performStylusInput {
        val startPosition = visibleSize.center.toOffset()
        down(visibleSize.center.toOffset())
        val position = startPosition + Offset(viewConfiguration.handwritingSlop * 2, 0f)
        moveTo(position = position, delayMillis = viewConfiguration.longPressTimeoutMillis + 1)
        up()
    }
}

internal fun SemanticsNodeInteraction.performStylusInput(
    block: HandwritingTestStylusInjectScope.() -> Unit
): SemanticsNodeInteraction {
    @OptIn(ExperimentalTestApi::class) invokeGlobalAssertions()
<<<<<<< HEAD
=======
    tryPerformAccessibilityChecks()
>>>>>>> 3d4510a6
    val node = fetchSemanticsNode("Failed to inject stylus input.")
    val stylusInjectionScope = HandwritingTestStylusInjectScope(node)
    block.invoke(stylusInjectionScope)
    return this
}

@RequiresApi(Build.VERSION_CODES.N)
internal fun assertNoStylusHoverIcon(view: View) {
    val event = obtainMotionEvent(0L, 0L, MotionEvent.ACTION_HOVER_MOVE, 0f, 0f)
    assertThat(view.onResolvePointerIcon(event, 0)).isNull()
}

@RequiresApi(Build.VERSION_CODES.N)
internal fun assertStylusHandwritingHoverIcon(view: View) {
    val event = obtainMotionEvent(0L, 0L, MotionEvent.ACTION_HOVER_MOVE, 0f, 0f)
    assertThat(view.onResolvePointerIcon(event, 0))
        .isEqualTo(PointerIcon.getSystemIcon(view.context, PointerIcon.TYPE_HANDWRITING))
}

private fun obtainMotionEvent(downTime: Long, eventTime: Long, action: Int, x: Float, y: Float) =
    MotionEvent.obtain(
        downTime,
        eventTime,
        action,
        /* pointerCount= */ 1,
        /* pointerProperties= */ arrayOf(
            MotionEvent.PointerProperties().apply {
                id = 0
                toolType = MotionEvent.TOOL_TYPE_STYLUS
            }
        ),
        /* pointerCoords= */ arrayOf(
            MotionEvent.PointerCoords().apply {
                this.x = x
                this.y = y
            }
        ),
        /* metaState= */ 0,
        /* buttonState= */ 0,
        /* xPrecision= */ 1f,
        /* yPrecision= */ 1f,
        /* deviceId= */ 0,
        /* edgeFlags= */ 0,
        /* source= */ InputDeviceCompat.SOURCE_STYLUS,
        /* flags= */ 0
    )<|MERGE_RESOLUTION|>--- conflicted
+++ resolved
@@ -104,52 +104,6 @@
         sendTouchEvent(MotionEvent.ACTION_CANCEL)
     }
 
-<<<<<<< HEAD
-    private fun sendTouchEvent(action: Int) {
-        val motionEvent =
-            MotionEvent.obtain(
-                /* downTime = */ downTime,
-                /* eventTime = */ currentTime,
-                /* action = */ action,
-                /* pointerCount = */ 1,
-                /* pointerProperties = */ arrayOf(
-                    MotionEvent.PointerProperties().apply {
-                        id = 0
-                        toolType = MotionEvent.TOOL_TYPE_STYLUS
-                    }
-                ),
-                /* pointerCoords = */ arrayOf(
-                    MotionEvent.PointerCoords().apply {
-                        val startOffset = lastPosition
-
-                        // Allows for non-valid numbers/Offsets to be passed along to Compose to
-                        // test if it handles them properly (versus breaking here and we not knowing
-                        // if Compose properly handles these values).
-                        x =
-                            if (startOffset.isValid()) {
-                                startOffset.x
-                            } else {
-                                Float.NaN
-                            }
-
-                        y =
-                            if (startOffset.isValid()) {
-                                startOffset.y
-                            } else {
-                                Float.NaN
-                            }
-                    }
-                ),
-                /* metaState = */ 0,
-                /* buttonState = */ 0,
-                /* xPrecision = */ 1f,
-                /* yPrecision = */ 1f,
-                /* deviceId = */ 0,
-                /* edgeFlags = */ 0,
-                /* source = */ InputDeviceCompat.SOURCE_TOUCHSCREEN,
-                /* flags = */ 0
-            )
-=======
     fun hoverEnter(position: Offset = lastPosition, delayMillis: Long = eventPeriodMillis) {
         advanceEventTime(delayMillis)
         lastPosition = localToRoot(position)
@@ -161,7 +115,6 @@
         lastPosition = localToRoot(position)
         sendTouchEvent(MotionEvent.ACTION_HOVER_MOVE)
     }
->>>>>>> 3d4510a6
 
     fun hoverExit(position: Offset = lastPosition, delayMillis: Long = eventPeriodMillis) {
         advanceEventTime(delayMillis)
@@ -233,10 +186,7 @@
     block: HandwritingTestStylusInjectScope.() -> Unit
 ): SemanticsNodeInteraction {
     @OptIn(ExperimentalTestApi::class) invokeGlobalAssertions()
-<<<<<<< HEAD
-=======
     tryPerformAccessibilityChecks()
->>>>>>> 3d4510a6
     val node = fetchSemanticsNode("Failed to inject stylus input.")
     val stylusInjectionScope = HandwritingTestStylusInjectScope(node)
     block.invoke(stylusInjectionScope)
