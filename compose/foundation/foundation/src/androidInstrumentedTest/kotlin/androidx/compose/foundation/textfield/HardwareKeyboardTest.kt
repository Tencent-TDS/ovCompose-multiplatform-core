--- conflicted
+++ resolved
@@ -597,12 +597,8 @@
         }
 
         rule.onNodeWithTag("textfield").requestFocus()
-<<<<<<< HEAD
-        rule.runOnIdle { clipboardManager.setText(AnnotatedString("InitialTestText")) }
-=======
         rule.waitForIdle()
         clipboard.setClipEntry(AnnotatedString("InitialTestText").toClipEntry())
->>>>>>> 3d4510a6
 
         sequence(SequenceScope(value) { rule.onNode(hasSetTextAction()) })
     }
