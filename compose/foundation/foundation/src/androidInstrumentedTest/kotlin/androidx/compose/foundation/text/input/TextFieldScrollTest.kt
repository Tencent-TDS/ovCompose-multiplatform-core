--- conflicted
+++ resolved
@@ -190,8 +190,6 @@
         )
 
         rule.runOnIdle { assertThat(scrollState.maxValue).isEqualTo(0) }
-<<<<<<< HEAD
-=======
     }
 
     @Test
@@ -218,7 +216,6 @@
         )
 
         rule.runOnIdle { assertThat(scrollState.viewportSize).isGreaterThan(0) }
->>>>>>> 3d4510a6
     }
 
     @Test
