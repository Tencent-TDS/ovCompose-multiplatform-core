--- conflicted
+++ resolved
@@ -346,10 +346,6 @@
 
             // Exit hovering over element
             rule.onNodeWithTag(selectionContainerTag).performMouseInput { exit() }
-<<<<<<< HEAD
-            assertIcon(TYPE_DEFAULT)
-=======
             @Suppress("DEPRECATION") assertIcon(TYPE_DEFAULT)
->>>>>>> 3d4510a6
         }
 }