/*
 * Copyright 2022 The Android Open Source Project
 *
 * Licensed under the Apache License, Version 2.0 (the "License");
 * you may not use this file except in compliance with the License.
 * You may obtain a copy of the License at
 *
 *      http://www.apache.org/licenses/LICENSE-2.0
 *
 * Unless required by applicable law or agreed to in writing, software
 * distributed under the License is distributed on an "AS IS" BASIS,
 * WITHOUT WARRANTIES OR CONDITIONS OF ANY KIND, either express or implied.
 * See the License for the specific language governing permissions and
 * limitations under the License.
 */

package androidx.compose.foundation.pager

import android.view.View
import androidx.compose.foundation.BaseLazyLayoutTestWithOrientation
import androidx.compose.foundation.ExperimentalFoundationApi
import androidx.compose.foundation.OverscrollEffect
import androidx.compose.foundation.background
import androidx.compose.foundation.focusable
import androidx.compose.foundation.gestures.BringIntoViewSpec
import androidx.compose.foundation.gestures.BringIntoViewSpec.Companion.DefaultBringIntoViewSpec
import androidx.compose.foundation.gestures.LocalBringIntoViewSpec
import androidx.compose.foundation.gestures.Orientation
import androidx.compose.foundation.gestures.TargetedFlingBehavior
import androidx.compose.foundation.gestures.snapping.SnapPosition
import androidx.compose.foundation.layout.Box
import androidx.compose.foundation.layout.PaddingValues
import androidx.compose.foundation.layout.fillMaxHeight
import androidx.compose.foundation.layout.fillMaxSize
import androidx.compose.foundation.layout.fillMaxWidth
import androidx.compose.foundation.lazy.layout.PrefetchScheduler
import androidx.compose.foundation.rememberOverscrollEffect
import androidx.compose.foundation.text.BasicText
import androidx.compose.runtime.Composable
import androidx.compose.runtime.CompositionLocalProvider
import androidx.compose.runtime.remember
import androidx.compose.runtime.rememberCoroutineScope
import androidx.compose.ui.Alignment
import androidx.compose.ui.Modifier
import androidx.compose.ui.focus.FocusManager
import androidx.compose.ui.focus.FocusRequester
import androidx.compose.ui.focus.focusRequester
import androidx.compose.ui.focus.onFocusChanged
import androidx.compose.ui.geometry.Offset
import androidx.compose.ui.graphics.Color
import androidx.compose.ui.input.nestedscroll.NestedScrollConnection
import androidx.compose.ui.input.nestedscroll.nestedScroll
import androidx.compose.ui.layout.LookaheadScope
import androidx.compose.ui.layout.onPlaced
import androidx.compose.ui.layout.onSizeChanged
import androidx.compose.ui.platform.LocalFocusManager
import androidx.compose.ui.platform.LocalLayoutDirection
import androidx.compose.ui.platform.LocalView
import androidx.compose.ui.platform.testTag
import androidx.compose.ui.test.SemanticsNodeInteraction
import androidx.compose.ui.test.TouchInjectionScope
import androidx.compose.ui.test.assertPositionInRootIsEqualTo
import androidx.compose.ui.test.onNodeWithTag
import androidx.compose.ui.test.swipeWithVelocity
import androidx.compose.ui.unit.Dp
import androidx.compose.ui.unit.LayoutDirection
import androidx.compose.ui.unit.dp
import kotlin.math.absoluteValue
import kotlin.test.assertTrue
import kotlinx.coroutines.CoroutineScope

open class BasePagerTest(private val config: ParamConfig) :
    BaseLazyLayoutTestWithOrientation(config.orientation) {

    lateinit var scope: CoroutineScope
    var pagerSize: Int = 0
    var placed = mutableSetOf<Int>()
    var focused = mutableSetOf<Int>()
    var focusRequesters = mutableMapOf<Int, FocusRequester>()
    var pageSize: Int = 0
    lateinit var focusManager: FocusManager
    lateinit var initialFocusedItem: FocusRequester
    var composeView: View? = null
    lateinit var pagerState: PagerState

    fun TouchInjectionScope.swipeWithVelocityAcrossMainAxis(velocity: Float, delta: Float? = null) {
        val end =
            if (delta == null) {
                layoutEnd
            } else {
                if (vertical) {
                    layoutStart.copy(y = layoutStart.y + delta)
                } else {
                    layoutStart.copy(x = layoutStart.x + delta)
                }
            }
        swipeWithVelocity(layoutStart, end, velocity)
    }

    fun TouchInjectionScope.swipeWithVelocityAcrossCrossAxis(
        velocity: Float,
        delta: Float? = null
    ) {
        val end =
            if (delta == null) {
                layoutEnd
            } else {
                if (vertical) {
                    layoutStart.copy(x = layoutStart.x + delta)
                } else {
                    layoutStart.copy(y = layoutStart.y + delta)
                }
            }
        swipeWithVelocity(layoutStart, end, velocity)
    }

    fun Modifier.fillMaxCrossAxis() =
        if (vertical) {
            this.fillMaxWidth()
        } else {
            this.fillMaxHeight()
        }

    @OptIn(ExperimentalFoundationApi::class)
    internal fun createPager(
        initialPage: Int = 0,
        initialPageOffsetFraction: Float = 0f,
        pageCount: () -> Int = { DefaultPageCount },
        modifier: Modifier = Modifier,
        beyondViewportPageCount: Int = config.beyondViewportPageCount,
        pageSize: () -> PageSize = { PageSize.Fill },
        userScrollEnabled: Boolean = true,
        overscrollEffect: @Composable () -> OverscrollEffect? = { rememberOverscrollEffect() },
        snappingPage: PagerSnapDistance = PagerSnapDistance.atMost(1),
        nestedScrollConnection: NestedScrollConnection = object : NestedScrollConnection {},
        additionalContent: @Composable () -> Unit = {},
        contentPadding: PaddingValues = config.mainAxisContentPadding,
        pageSpacing: Dp = config.pageSpacing,
        reverseLayout: Boolean = config.reverseLayout,
        snapPositionalThreshold: Float = 0.5f,
        key: ((index: Int) -> Any)? = null,
        snapPosition: SnapPosition = config.snapPosition.first,
        flingBehavior: TargetedFlingBehavior? = null,
        prefetchScheduler: PrefetchScheduler? = null,
        userLookahead: Boolean = config.useLookahead,
        bringIntoViewSpec: BringIntoViewSpec = DefaultBringIntoViewSpec,
        pageContent: @Composable PagerScope.(page: Int) -> Unit = { Page(index = it) }
    ) {

        rule.setContent {
<<<<<<< HEAD
            val state =
                if (prefetchScheduler == null) {
                    rememberPagerState(initialPage, initialPageOffsetFraction, pageCount)
                } else {
                    remember {
                        object :
                            PagerState(initialPage, initialPageOffsetFraction, prefetchScheduler) {
                            override val pageCount: Int
                                get() = pageCount()
                        }
                    }
                }
            pagerState = state
            composeView = LocalView.current
            focusManager = LocalFocusManager.current
            CompositionLocalProvider(
                LocalLayoutDirection provides config.layoutDirection,
                LocalOverscrollConfiguration provides null
            ) {
                val resolvedFlingBehavior =
                    flingBehavior
                        ?: PagerDefaults.flingBehavior(
                            state = state,
                            pagerSnapDistance = snappingPage,
                            snapPositionalThreshold = snapPositionalThreshold
                        )

                scope = rememberCoroutineScope()
                Box(modifier = Modifier.fillMaxSize().nestedScroll(nestedScrollConnection)) {
                    HorizontalOrVerticalPager(
                        state = state,
                        beyondViewportPageCount = beyondViewportPageCount,
                        modifier =
                            modifier.testTag(PagerTestTag).onSizeChanged {
                                pagerSize = if (vertical) it.height else it.width
                            },
                        pageSize = pageSize(),
                        userScrollEnabled = userScrollEnabled,
                        reverseLayout = reverseLayout,
                        flingBehavior = resolvedFlingBehavior,
                        pageSpacing = pageSpacing,
                        contentPadding = contentPadding,
                        pageContent = pageContent,
                        snapPosition = snapPosition,
                        key = key
                    )
=======
            ConfigurableLookaheadScope(userLookahead) {
                val state =
                    if (prefetchScheduler == null) {
                        rememberPagerState(initialPage, initialPageOffsetFraction, pageCount)
                    } else {
                        remember {
                            object :
                                PagerState(
                                    initialPage,
                                    initialPageOffsetFraction,
                                    prefetchScheduler
                                ) {
                                override val pageCount: Int
                                    get() = pageCount()
                            }
                        }
                    }
                pagerState = state
                composeView = LocalView.current
                focusManager = LocalFocusManager.current
                CompositionLocalProvider(
                    LocalLayoutDirection provides config.layoutDirection,
                    LocalBringIntoViewSpec provides bringIntoViewSpec
                ) {
                    val resolvedFlingBehavior =
                        flingBehavior
                            ?: PagerDefaults.flingBehavior(
                                state = state,
                                pagerSnapDistance = snappingPage,
                                snapPositionalThreshold = snapPositionalThreshold
                            )

                    scope = rememberCoroutineScope()
                    Box(modifier = Modifier.fillMaxSize().nestedScroll(nestedScrollConnection)) {
                        HorizontalOrVerticalPager(
                            state = state,
                            beyondViewportPageCount = beyondViewportPageCount,
                            modifier =
                                modifier.testTag(PagerTestTag).onSizeChanged {
                                    pagerSize = if (vertical) it.height else it.width
                                },
                            pageSize = pageSize(),
                            userScrollEnabled = userScrollEnabled,
                            overscrollEffect = overscrollEffect(),
                            reverseLayout = reverseLayout,
                            flingBehavior = resolvedFlingBehavior,
                            pageSpacing = pageSpacing,
                            contentPadding = contentPadding,
                            pageContent = pageContent,
                            snapPosition = snapPosition,
                            key = key
                        )
                    }
>>>>>>> 3d4510a6
                }
                additionalContent()
            }
        }
    }

    @Composable
    internal fun Page(index: Int, initialFocusedItemIndex: Int = 0) {
        val focusRequester =
            FocusRequester().also {
                if (index == initialFocusedItemIndex) initialFocusedItem = it
                focusRequesters[index] = it
            }
        Box(
            modifier =
                Modifier.focusRequester(focusRequester)
                    .onPlaced {
                        placed.add(index)
                        pageSize = if (vertical) it.size.height else it.size.width
                    }
                    .fillMaxSize()
                    .background(Color.Blue)
                    .testTag("$index")
                    .onFocusChanged {
                        if (it.isFocused) {
                            focused.add(index)
                        } else {
                            focused.remove(index)
                        }
                    }
                    .focusable(),
            contentAlignment = Alignment.Center
        ) {
            BasicText(text = index.toString())
        }
    }

    internal fun onPager(): SemanticsNodeInteraction {
        return rule.onNodeWithTag(PagerTestTag)
    }

    internal val scrollForwardSign: Int
        get() =
            if (vertical) {
                if (config.reverseLayout && config.layoutDirection == LayoutDirection.Rtl) {
                    1
                } else if (!config.reverseLayout && config.layoutDirection == LayoutDirection.Rtl) {
                    -1
                } else if (config.reverseLayout && config.layoutDirection == LayoutDirection.Ltr) {
                    1
                } else {
                    -1
                }
            } else {
                if (config.reverseLayout && config.layoutDirection == LayoutDirection.Rtl) {
                    -1
                } else if (!config.reverseLayout && config.layoutDirection == LayoutDirection.Rtl) {
                    1
                } else if (config.reverseLayout && config.layoutDirection == LayoutDirection.Ltr) {
                    1
                } else {
                    -1
                }
            }

    internal val TouchInjectionScope.layoutStart: Offset
        get() =
            if (vertical) {
                if (config.reverseLayout && config.layoutDirection == LayoutDirection.Rtl) {
                    topCenter
                } else if (!config.reverseLayout && config.layoutDirection == LayoutDirection.Rtl) {
                    bottomCenter
                } else if (config.reverseLayout && config.layoutDirection == LayoutDirection.Ltr) {
                    topCenter
                } else {
                    bottomCenter
                }
            } else {
                if (config.reverseLayout && config.layoutDirection == LayoutDirection.Rtl) {
                    centerRight
                } else if (!config.reverseLayout && config.layoutDirection == LayoutDirection.Rtl) {
                    centerLeft
                } else if (config.reverseLayout && config.layoutDirection == LayoutDirection.Ltr) {
                    centerLeft
                } else {
                    centerRight
                }
            }

    internal val TouchInjectionScope.layoutEnd: Offset
        get() =
            if (vertical) {
                if (config.reverseLayout && config.layoutDirection == LayoutDirection.Rtl) {
                    bottomCenter
                } else if (!config.reverseLayout && config.layoutDirection == LayoutDirection.Rtl) {
                    topCenter
                } else if (config.reverseLayout && config.layoutDirection == LayoutDirection.Ltr) {
                    bottomCenter
                } else {
                    topCenter
                }
            } else {
                if (config.reverseLayout && config.layoutDirection == LayoutDirection.Rtl) {
                    centerLeft
                } else if (!config.reverseLayout && config.layoutDirection == LayoutDirection.Rtl) {
                    centerRight
                } else if (config.reverseLayout && config.layoutDirection == LayoutDirection.Ltr) {
                    centerRight
                } else {
                    centerLeft
                }
            }

    @Composable
    internal fun HorizontalOrVerticalPager(
        state: PagerState = rememberPagerState(pageCount = { DefaultPageCount }),
        modifier: Modifier = Modifier,
        userScrollEnabled: Boolean = true,
        overscrollEffect: OverscrollEffect? = rememberOverscrollEffect(),
        reverseLayout: Boolean = false,
        contentPadding: PaddingValues = PaddingValues(0.dp),
        beyondViewportPageCount: Int = 0,
        pageSize: PageSize = PageSize.Fill,
        flingBehavior: TargetedFlingBehavior = PagerDefaults.flingBehavior(state = state),
        pageSpacing: Dp = 0.dp,
        key: ((index: Int) -> Any)? = null,
        snapPosition: SnapPosition = config.snapPosition.first,
        pageContent: @Composable PagerScope.(pager: Int) -> Unit
    ) {
        ConfigurableLookaheadScope(useLookahead = config.useLookahead) {
            if (vertical) {
                VerticalPager(
                    state = state,
                    modifier = modifier,
                    userScrollEnabled = userScrollEnabled,
                    overscrollEffect = overscrollEffect,
                    reverseLayout = reverseLayout,
                    contentPadding = contentPadding,
                    beyondViewportPageCount = beyondViewportPageCount,
                    pageSize = pageSize,
                    flingBehavior = flingBehavior,
                    pageSpacing = pageSpacing,
                    key = key,
                    snapPosition = snapPosition,
                    pageContent = pageContent
                )
            } else {
                HorizontalPager(
                    state = state,
                    modifier = modifier,
                    userScrollEnabled = userScrollEnabled,
                    overscrollEffect = overscrollEffect,
                    reverseLayout = reverseLayout,
                    contentPadding = contentPadding,
                    beyondViewportPageCount = beyondViewportPageCount,
                    pageSize = pageSize,
                    flingBehavior = flingBehavior,
                    pageSpacing = pageSpacing,
                    key = key,
                    snapPosition = snapPosition,
                    pageContent = pageContent
                )
            }
        }
    }

    internal fun confirmPageIsInCorrectPosition(
        currentPageIndex: Int,
        pageToVerifyPosition: Int = currentPageIndex,
        pageOffset: Float = 0f
    ) {
        val leftContentPadding =
            config.mainAxisContentPadding.calculateLeftPadding(config.layoutDirection)
        val topContentPadding = config.mainAxisContentPadding.calculateTopPadding()

        val (left, top) =
            with(rule.density) {
                val spacings = config.pageSpacing.roundToPx()
                val initialPageOffset = currentPageIndex * (pageSize + spacings)

                val position = pageToVerifyPosition * (pageSize + spacings) - initialPageOffset
                val positionWithOffset =
                    position + (pageSize + spacings) * pageOffset * scrollForwardSign
                if (vertical) {
                    0.dp to positionWithOffset.toDp()
                } else {
                    positionWithOffset.toDp() to 0.dp
                }
            }
        rule
            .onNodeWithTag("$pageToVerifyPosition")
            .assertPositionInRootIsEqualTo(left + leftContentPadding, top + topContentPadding)
    }

    internal fun runAndWaitForPageSettling(block: () -> Unit) {
        block()
        rule.mainClock.advanceTimeUntil {
            pagerState.currentPageOffsetFraction != 0.0f
        } // wait for first move from drag
        rule.mainClock.advanceTimeUntil {
            pagerState.currentPageOffsetFraction.absoluteValue < 0.00001
        } // wait for fling settling
        // pump the clock twice and check we're still settled.
        rule.mainClock.advanceTimeByFrame()
        rule.mainClock.advanceTimeByFrame()
        assertTrue { pagerState.currentPageOffsetFraction.absoluteValue < 0.00001 }
    }
}

@Composable
internal fun ConfigurableLookaheadScope(useLookahead: Boolean, content: @Composable () -> Unit) {
    if (useLookahead) {
        LookaheadScope { content() }
    } else {
        content()
    }
}

class ParamConfig(
    val orientation: Orientation,
    val reverseLayout: Boolean = false,
    val layoutDirection: LayoutDirection = LayoutDirection.Ltr,
    val pageSpacing: Dp = 0.dp,
    val mainAxisContentPadding: PaddingValues = PaddingValues(0.dp),
    val beyondViewportPageCount: Int = 0,
    val snapPosition: Pair<SnapPosition, String> = SnapPosition.Start to "Start",
    val useLookahead: Boolean = false
) {
    override fun toString(): String {
        return "orientation=$orientation " +
            "reverseLayout=$reverseLayout " +
            "layoutDirection=$layoutDirection " +
            "pageSpacing=$pageSpacing " +
            "mainAxisContentPadding=$mainAxisContentPadding " +
            "beyondViewportPageCount=$beyondViewportPageCount " +
            "snapPosition=${snapPosition.second} " +
            "useLookahead=${useLookahead}"
    }
}

internal const val PagerTestTag = "pager"
internal const val DefaultPageCount = 20
internal const val DefaultAnimationRepetition = 2
internal val TestOrientation = listOf(Orientation.Vertical, Orientation.Horizontal)

<<<<<<< HEAD
@OptIn(ExperimentalFoundationApi::class)
=======
>>>>>>> 3d4510a6
internal val AllOrientationsParams =
    mutableListOf<ParamConfig>().apply {
        for (orientation in TestOrientation) {
            add(ParamConfig(orientation = orientation))
        }
    }
internal val TestReverseLayout = listOf(false, true)
internal val TestLayoutDirection = listOf(LayoutDirection.Rtl, LayoutDirection.Ltr)
internal val TestPageSpacing = listOf(0.dp, 8.dp)

internal val TestSnapPosition =
    listOf(
        SnapPosition.Start to "Start",
        SnapPosition.Center to "Center",
        SnapPosition.End to "End"
    )

internal fun testContentPaddings(orientation: Orientation) =
    listOf(
        PaddingValues(0.dp),
        if (orientation == Orientation.Vertical) PaddingValues(vertical = 16.dp)
        else PaddingValues(horizontal = 16.dp),
        PaddingValues(start = 16.dp),
        PaddingValues(end = 16.dp)
    )<|MERGE_RESOLUTION|>--- conflicted
+++ resolved
@@ -148,54 +148,6 @@
     ) {
 
         rule.setContent {
-<<<<<<< HEAD
-            val state =
-                if (prefetchScheduler == null) {
-                    rememberPagerState(initialPage, initialPageOffsetFraction, pageCount)
-                } else {
-                    remember {
-                        object :
-                            PagerState(initialPage, initialPageOffsetFraction, prefetchScheduler) {
-                            override val pageCount: Int
-                                get() = pageCount()
-                        }
-                    }
-                }
-            pagerState = state
-            composeView = LocalView.current
-            focusManager = LocalFocusManager.current
-            CompositionLocalProvider(
-                LocalLayoutDirection provides config.layoutDirection,
-                LocalOverscrollConfiguration provides null
-            ) {
-                val resolvedFlingBehavior =
-                    flingBehavior
-                        ?: PagerDefaults.flingBehavior(
-                            state = state,
-                            pagerSnapDistance = snappingPage,
-                            snapPositionalThreshold = snapPositionalThreshold
-                        )
-
-                scope = rememberCoroutineScope()
-                Box(modifier = Modifier.fillMaxSize().nestedScroll(nestedScrollConnection)) {
-                    HorizontalOrVerticalPager(
-                        state = state,
-                        beyondViewportPageCount = beyondViewportPageCount,
-                        modifier =
-                            modifier.testTag(PagerTestTag).onSizeChanged {
-                                pagerSize = if (vertical) it.height else it.width
-                            },
-                        pageSize = pageSize(),
-                        userScrollEnabled = userScrollEnabled,
-                        reverseLayout = reverseLayout,
-                        flingBehavior = resolvedFlingBehavior,
-                        pageSpacing = pageSpacing,
-                        contentPadding = contentPadding,
-                        pageContent = pageContent,
-                        snapPosition = snapPosition,
-                        key = key
-                    )
-=======
             ConfigurableLookaheadScope(userLookahead) {
                 val state =
                     if (prefetchScheduler == null) {
@@ -249,7 +201,6 @@
                             key = key
                         )
                     }
->>>>>>> 3d4510a6
                 }
                 additionalContent()
             }
@@ -495,10 +446,6 @@
 internal const val DefaultAnimationRepetition = 2
 internal val TestOrientation = listOf(Orientation.Vertical, Orientation.Horizontal)
 
-<<<<<<< HEAD
-@OptIn(ExperimentalFoundationApi::class)
-=======
->>>>>>> 3d4510a6
 internal val AllOrientationsParams =
     mutableListOf<ParamConfig>().apply {
         for (orientation in TestOrientation) {
