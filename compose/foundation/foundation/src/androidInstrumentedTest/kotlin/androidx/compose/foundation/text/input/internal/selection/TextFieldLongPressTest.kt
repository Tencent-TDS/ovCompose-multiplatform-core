/*
 * Copyright 2024 The Android Open Source Project
 *
 * Licensed under the Apache License, Version 2.0 (the "License");
 * you may not use this file except in compliance with the License.
 * You may obtain a copy of the License at
 *
 *      http://www.apache.org/licenses/LICENSE-2.0
 *
 * Unless required by applicable law or agreed to in writing, software
 * distributed under the License is distributed on an "AS IS" BASIS,
 * WITHOUT WARRANTIES OR CONDITIONS OF ANY KIND, either express or implied.
 * See the License for the specific language governing permissions and
 * limitations under the License.
 */

package androidx.compose.foundation.text.input.internal.selection

import androidx.compose.foundation.ScrollState
import androidx.compose.foundation.layout.Box
import androidx.compose.foundation.layout.padding
import androidx.compose.foundation.layout.width
import androidx.compose.foundation.text.BasicTextField
import androidx.compose.foundation.text.FocusedWindowTest
import androidx.compose.foundation.text.Handle
import androidx.compose.foundation.text.TEST_FONT_FAMILY
import androidx.compose.foundation.text.input.TextFieldLineLimits
import androidx.compose.foundation.text.input.TextFieldState
import androidx.compose.foundation.text.input.rememberTextFieldState
import androidx.compose.foundation.text.selection.FakeTextToolbar
import androidx.compose.foundation.text.selection.gestures.util.longPress
import androidx.compose.foundation.text.selection.isSelectionHandle
import androidx.compose.runtime.CompositionLocalProvider
import androidx.compose.runtime.rememberCoroutineScope
import androidx.compose.ui.Modifier
import androidx.compose.ui.geometry.Offset
import androidx.compose.ui.input.key.Key
import androidx.compose.ui.platform.LocalClipboard
import androidx.compose.ui.platform.LocalLayoutDirection
import androidx.compose.ui.platform.LocalTextToolbar
import androidx.compose.ui.platform.testTag
import androidx.compose.ui.test.ExperimentalTestApi
import androidx.compose.ui.test.assertIsDisplayed
import androidx.compose.ui.test.assertIsFocused
import androidx.compose.ui.test.assertIsNotDisplayed
import androidx.compose.ui.test.assertIsNotFocused
import androidx.compose.ui.test.click
import androidx.compose.ui.test.junit4.createComposeRule
import androidx.compose.ui.test.longClick
import androidx.compose.ui.test.onNodeWithTag
import androidx.compose.ui.test.performKeyInput
import androidx.compose.ui.test.performMouseInput
import androidx.compose.ui.test.performTouchInput
import androidx.compose.ui.test.pressKey
import androidx.compose.ui.test.swipeLeft
import androidx.compose.ui.test.swipeUp
import androidx.compose.ui.text.TextLayoutResult
import androidx.compose.ui.text.TextRange
import androidx.compose.ui.text.TextStyle
import androidx.compose.ui.unit.LayoutDirection
import androidx.compose.ui.unit.dp
import androidx.compose.ui.unit.sp
import androidx.test.filters.LargeTest
import com.google.common.truth.Truth.assertThat
import kotlin.math.roundToInt
import kotlinx.coroutines.CoroutineScope
import kotlinx.coroutines.launch
import org.junit.Rule
import org.junit.Test

/** Tests for long click interactions on BasicTextField. */
@LargeTest
class TextFieldLongPressTest : FocusedWindowTest {

    @get:Rule val rule = createComposeRule()

    private val TAG = "BasicTextField"

    private val fontSize = 10.sp

    private val defaultTextStyle = TextStyle(fontFamily = TEST_FONT_FAMILY, fontSize = fontSize)

    @Test
    fun emptyTextField_longPressDoesNotShowCursor() {
        rule.setTextFieldTestContent {
            BasicTextField(
                state = rememberTextFieldState(),
                textStyle = defaultTextStyle,
                modifier = Modifier.testTag(TAG)
            )
        }

        rule.onNodeWithTag(TAG).performTouchInput { longClick() }

        rule.onNode(isSelectionHandle(Handle.Cursor)).assertDoesNotExist()
    }

    @Test
    fun longPress_doesNotRequestsFocus_beforePointerIsReleased() {
        val state = TextFieldState("abc def ghi")
        rule.setTextFieldTestContent {
            BasicTextField(
                state = state,
                textStyle = defaultTextStyle,
                modifier = Modifier.testTag(TAG)
            )
        }

        rule.onNodeWithTag(TAG).performTouchInput { longPress(center) }

        rule.onNodeWithTag(TAG).assertIsNotFocused()
        rule.onNode(isSelectionHandle(Handle.SelectionStart)).assertIsNotDisplayed()
        rule.onNode(isSelectionHandle(Handle.SelectionEnd)).assertIsNotDisplayed()
        assertThat(state.selection).isEqualTo(TextRange(4, 7))
    }

    @Test
    fun longPress_requestsFocus_afterPointerIsReleased() {
        val state = TextFieldState("abc def ghi")
        rule.setTextFieldTestContent {
            BasicTextField(
                state = state,
                textStyle = defaultTextStyle,
                modifier = Modifier.testTag(TAG)
            )
        }

        rule.onNodeWithTag(TAG).performTouchInput { longPress(center) }

        rule.onNodeWithTag(TAG).assertIsNotFocused()

        rule.onNodeWithTag(TAG).performTouchInput { up() }

        rule.onNodeWithTag(TAG).assertIsFocused()
    }

    @Test
    fun longPressOnEmptyRegion_showsCursorAtTheEnd() {
        val state = TextFieldState("abc")
        rule.setTextFieldTestContent {
            BasicTextField(
                state = state,
                textStyle = defaultTextStyle,
                modifier = Modifier.testTag(TAG).width(100.dp)
            )
        }

        rule.onNodeWithTag(TAG).performTouchInput {
            longClick(Offset(fontSize.toPx() * 5, fontSize.toPx() / 2))
        }

        rule.onNode(isSelectionHandle(Handle.Cursor)).assertIsDisplayed()
        assertThat(state.selection).isEqualTo(TextRange(3))
    }

    @Test
    fun longPressOnEmptyRegion_showsTextToolbar() {
        val state = TextFieldState("abc")
        var showMenuCalled = 0
        val textToolbar =
<<<<<<< HEAD
            FakeTextToolbar(onShowMenu = { _, _, _, _, _ -> showMenuCalled++ }, onHideMenu = {})
        val clipboardManager = FakeClipboardManager("hello")
=======
            FakeTextToolbar(onShowMenu = { _, _, _, _, _, _ -> showMenuCalled++ }, onHideMenu = {})
        val clipboard = FakeClipboard("hello")
>>>>>>> 3d4510a6
        rule.setTextFieldTestContent {
            CompositionLocalProvider(
                LocalTextToolbar provides textToolbar,
                LocalClipboard provides clipboard
            ) {
                BasicTextField(
                    state = state,
                    textStyle = defaultTextStyle,
                    modifier = Modifier.testTag(TAG).width(100.dp)
                )
            }
        }

        rule.onNodeWithTag(TAG).performTouchInput {
            longClick(Offset(fontSize.toPx() * 5, fontSize.toPx() / 2))
        }

        rule.runOnIdle { assertThat(showMenuCalled).isEqualTo(1) }
    }

    @Test
    fun longPressOnWord_selectsWord() {
        val state = TextFieldState("abc def ghi")
        rule.setTextFieldTestContent {
            BasicTextField(
                state = state,
                textStyle = defaultTextStyle,
                modifier = Modifier.testTag(TAG)
            )
        }

        rule.onNodeWithTag(TAG).performTouchInput {
            longClick(Offset(fontSize.toPx() * 5, fontSize.toPx() / 2))
        }

        rule.onNode(isSelectionHandle(Handle.SelectionStart)).assertIsDisplayed()
        rule.onNode(isSelectionHandle(Handle.SelectionEnd)).assertIsDisplayed()
        assertThat(state.selection).isEqualTo(TextRange(4, 7))
    }

    @Test
    fun longPressOnWhitespace_doesNotSelectWhitespace() {
        val state = TextFieldState("abc def ghi")
        rule.setTextFieldTestContent {
            BasicTextField(
                state = state,
                textStyle = defaultTextStyle,
                modifier = Modifier.testTag(TAG)
            )
        }

        rule.onNodeWithTag(TAG).performTouchInput {
            longClick(Offset(fontSize.toPx() * 7.5f, fontSize.toPx() / 2))
        }

        rule.onNode(isSelectionHandle(Handle.SelectionStart)).assertIsDisplayed()
        rule.onNode(isSelectionHandle(Handle.SelectionEnd)).assertIsDisplayed()
        assertThat(state.selection).isNotEqualTo(TextRange(7, 8))
        assertThat(state.selection.collapsed).isFalse()
    }

    @Test
    fun longPressOnScrolledTextField_selectsWord() {
        val state = TextFieldState("abc def ghi abc def ghi")
        val scrollState = ScrollState(0)
        lateinit var scope: CoroutineScope
        rule.setTextFieldTestContent {
            scope = rememberCoroutineScope()
            BasicTextField(
                state = state,
                textStyle = defaultTextStyle,
                scrollState = scrollState,
                lineLimits = TextFieldLineLimits.SingleLine,
                modifier = Modifier.testTag(TAG).width(30.dp)
            )
        }

        assertThat(scrollState.maxValue).isGreaterThan(0)
        scope.launch { scrollState.scrollTo(scrollState.maxValue) }

        rule.onNodeWithTag(TAG).performTouchInput { longClick(centerRight) }

        rule.onNode(isSelectionHandle(Handle.SelectionStart)).assertIsDisplayed()
        rule.onNode(isSelectionHandle(Handle.SelectionEnd)).assertIsDisplayed()
        assertThat(state.selection).isEqualTo(TextRange(20, 23))
    }

    @Test
    fun longPressOnDecoratedTextField_selectsWord() {
        val state = TextFieldState("abc def ghi")
        rule.setTextFieldTestContent {
            BasicTextField(
                state = state,
                textStyle = defaultTextStyle,
                modifier = Modifier.testTag(TAG),
                decorator = { Box(modifier = Modifier.padding(32.dp)) { it() } }
            )
        }

        rule.onNodeWithTag(TAG).performTouchInput {
            longClick(
                Offset(
                    x = 32.dp.toPx() + fontSize.toPx() * 5f,
                    y = 32.dp.toPx() + fontSize.toPx() / 2
                )
            )
        }

        rule.onNode(isSelectionHandle(Handle.SelectionStart)).assertIsDisplayed()
        rule.onNode(isSelectionHandle(Handle.SelectionEnd)).assertIsDisplayed()
        assertThat(state.selection).isEqualTo(TextRange(4, 7))
    }

    @Test
    fun longPress_dragToRight_selectsCurrentAndNextWord_ltr() {
        val state = TextFieldState("abc def ghi")
        rule.setTextFieldTestContent {
            BasicTextField(
                state = state,
                textStyle = defaultTextStyle,
                modifier = Modifier.testTag(TAG)
            )
        }

        rule.onNodeWithTag(TAG).performTouchInput {
            longPress(Offset(fontSize.toPx() * 5f, fontSize.toPx() / 2))
            moveBy(Offset(fontSize.toPx() * 3f, 0f))
            up()
        }

        assertThat(state.selection).isEqualTo(TextRange(4, 11))
    }

    @Test
    fun longPress_dragToLeft_selectsCurrentAndPreviousWord_ltr() {
        val state = TextFieldState("abc def ghi")
        rule.setTextFieldTestContent {
            BasicTextField(
                state = state,
                textStyle = defaultTextStyle,
                modifier = Modifier.testTag(TAG)
            )
        }

        rule.onNodeWithTag(TAG).performTouchInput {
            longPress(Offset(fontSize.toPx() * 5f, fontSize.toPx() / 2))
            moveBy(Offset(-fontSize.toPx() * 3f, 0f))
            up()
        }

        assertThat(state.selection).isEqualTo(TextRange(0, 7))
    }

    @Test
    fun longPress_dragDown_selectsFromCurrentToTargetWord_ltr() {
        val state = TextFieldState("abc def\nabc def\nabc def")
        rule.setTextFieldTestContent {
            BasicTextField(
                state = state,
                textStyle = defaultTextStyle,
                modifier = Modifier.testTag(TAG)
            )
        }

        rule.onNodeWithTag(TAG).performTouchInput {
            longPress(Offset(fontSize.toPx() * 5f, fontSize.toPx() / 2))
            moveBy(Offset(0f, fontSize.toPx()))
            up()
        }

        assertThat(state.selection).isEqualTo(TextRange(4, 15))
    }

    @Test
    fun longPress_dragUp_selectsFromCurrentToTargetWord_ltr() {
        val state = TextFieldState("abc def\nabc def\nabc def")
        rule.setTextFieldTestContent {
            BasicTextField(
                state = state,
                textStyle = defaultTextStyle,
                modifier = Modifier.testTag(TAG)
            )
        }

        rule.onNodeWithTag(TAG).performTouchInput {
            longPress(Offset(fontSize.toPx() * 5f, fontSize.toPx() * 3 / 2)) // second line, def
            moveBy(Offset(0f, -fontSize.toPx()))
            up()
        }

        assertThat(state.selection).isEqualTo(TextRange(4, 15))
    }

    @Test
    fun longPress_startingFromEndPadding_dragToLeft_selectsLastWord_ltr() {
        val state = TextFieldState("abc def")
        rule.setTextFieldTestContent {
            BasicTextField(
                state = state,
                textStyle = defaultTextStyle,
                modifier = Modifier.testTag(TAG).width(100.dp)
            )
        }

        rule.onNodeWithTag(TAG).performTouchInput {
            longPress(centerRight)
            moveTo(Offset(fontSize.toPx() * 5f, fontSize.toPx() / 2f))
            up()
        }

        assertThat(state.selection).isEqualTo(TextRange(4, 7))
    }

    @Test
    fun longPress_startingFromEndPadding_draggingUp_selectsFromLastWord_ltr() {
        val state = TextFieldState("abc def\nghi jkl\nmno pqr")
        rule.setTextFieldTestContent {
            BasicTextField(
                state = state,
                textStyle = TextStyle(),
                modifier = Modifier.testTag(TAG).width(200.dp)
            )
        }

        rule.onNodeWithTag(TAG).performTouchInput {
            longPress(bottomRight)
            repeat((bottomRight - topRight).y.roundToInt()) { moveBy(Offset(0f, -1f)) }
            up()
        }

        rule.runOnIdle { assertThat(state.selection).isEqualTo(TextRange(4, 23)) }
<<<<<<< HEAD
=======
    }

    @OptIn(ExperimentalTestApi::class)
    @Test
    fun deleteWhileDraggingSelection() {
        lateinit var textLayoutResult: TextLayoutResult
        val state = TextFieldState("Hello")
        rule.setContent {
            BasicTextField(
                state = state,
                modifier = Modifier.testTag(TAG),
                onTextLayout = { textLayoutResult = it()!! }
            )
        }

        fun positionForOffset(offset: Int) =
            Offset(
                x = textLayoutResult.getHorizontalPosition(offset, usePrimaryDirection = true),
                y = textLayoutResult.size.height / 2f
            )

        rule.onNodeWithTag(TAG).apply {
            performMouseInput {
                moveTo(positionForOffset(5))
                press()
                moveTo(positionForOffset(4))
            }
            assertThat(state.selection).isEqualTo(TextRange(4, 5))

            performKeyInput { pressKey(Key.Backspace) }
            assertThat(state.selection).isEqualTo(TextRange(4, 4))

            performMouseInput { moveTo(positionForOffset(3)) }
            assertThat(state.selection).isEqualTo(TextRange(3, 4))
            performMouseInput { release() }
        }
>>>>>>> 3d4510a6
    }

    // region RTL

    @Test
    fun longPress_dragToRight_selectsCurrentAndPreviousWord_rtl() {
        val state = TextFieldState(rtlText3)
        rule.setTextFieldTestContent {
            BasicTextField(
                state = state,
                textStyle = defaultTextStyle,
                modifier = Modifier.testTag(TAG)
            )
        }

        rule.onNodeWithTag(TAG).performTouchInput {
            longPress(Offset(fontSize.toPx() * 5f, fontSize.toPx() / 2))
            moveBy(Offset(fontSize.toPx() * 3f, 0f))
            up()
        }

        assertThat(state.selection).isEqualTo(TextRange(0, 7))
    }

    @Test
    fun longPress_dragToLeft_selectsCurrentAndNextWord_rtl() {
        val state = TextFieldState(rtlText3)
        rule.setTextFieldTestContent {
            BasicTextField(
                state = state,
                textStyle = defaultTextStyle,
                modifier = Modifier.testTag(TAG)
            )
        }

        rule.onNodeWithTag(TAG).performTouchInput {
            longPress(Offset(fontSize.toPx() * 5f, fontSize.toPx() / 2))
            moveBy(Offset(-fontSize.toPx() * 3f, 0f))
            up()
        }

        assertThat(state.selection).isEqualTo(TextRange(4, 11))
    }

    @Test
    fun longPress_dragDown_selectsFromCurrentToTargetWord_rtl() {
        val state = TextFieldState("$rtlText2\n$rtlText2\n$rtlText2")
        rule.setTextFieldTestContent {
            BasicTextField(
                state = state,
                textStyle = defaultTextStyle,
                modifier = Modifier.testTag(TAG)
            )
        }

        rule.onNodeWithTag(TAG).performTouchInput {
            longPress(Offset(fontSize.toPx() * 5f, fontSize.toPx() / 2))
            moveBy(Offset(0f, fontSize.toPx()))
            up()
        }

        assertThat(state.selection).isEqualTo(TextRange(0, 11))
    }

    @Test
    fun longPress_dragUp_selectsFromCurrentToTargetWord_rtl() {
        val state = TextFieldState("$rtlText2\n$rtlText2\n$rtlText2")
        rule.setTextFieldTestContent {
            BasicTextField(
                state = state,
                textStyle = defaultTextStyle,
                modifier = Modifier.testTag(TAG)
            )
        }

        rule.onNodeWithTag(TAG).performTouchInput {
            longPress(Offset(fontSize.toPx() * 5f, fontSize.toPx() * 3 / 2))
            moveBy(Offset(0f, -fontSize.toPx()))
            up()
        }

        assertThat(state.selection).isEqualTo(TextRange(0, 11))
    }

    @Test
    fun longPress_startingFromEndPadding_dragToRight_selectsLastWord_rtl() {
        val state = TextFieldState(rtlText2)
        rule.setTextFieldTestContent {
            CompositionLocalProvider(LocalLayoutDirection provides LayoutDirection.Rtl) {
                BasicTextField(
                    state = state,
                    textStyle = defaultTextStyle,
                    modifier = Modifier.testTag(TAG).width(100.dp)
                )
            }
        }

        rule.onNodeWithTag(TAG).performTouchInput {
            longPress(centerLeft)
            moveTo(Offset(fontSize.toPx() * 5, fontSize.toPx() / 2f))
            up()
        }

        assertThat(state.selection).isEqualTo(TextRange(4, 7))
    }

    @Test
    fun longPress_startingFromEndPadding_draggingUp_selectsFromLastWord_rtl() {
        val state = TextFieldState("$rtlText2\n$rtlText2\n$rtlText2")
        rule.setTextFieldTestContent {
            CompositionLocalProvider(LocalLayoutDirection provides LayoutDirection.Rtl) {
                BasicTextField(
                    state = state,
                    textStyle = TextStyle(),
                    modifier = Modifier.testTag(TAG).width(200.dp)
                )
            }
        }

        rule.onNodeWithTag(TAG).performTouchInput {
            longPress(bottomLeft)
            repeat((bottomLeft - topLeft).y.roundToInt()) { moveBy(Offset(0f, -1f)) }
            up()
        }

        rule.runOnIdle { assertThat(state.selection).isEqualTo(TextRange(4, 23)) }
    }

    @Test
    fun longPress_startDraggingToScrollRight_startHandleDoesNotShow_ltr() {
        val state = TextFieldState("abc def ghi ".repeat(10))
        rule.setTextFieldTestContent {
            BasicTextField(
                state = state,
                textStyle = defaultTextStyle,
                lineLimits = TextFieldLineLimits.SingleLine,
                modifier = Modifier.testTag(TAG).width(100.dp)
            )
        }

        rule.onNodeWithTag(TAG).performTouchInput { click(center) }

        rule.onNodeWithTag(TAG).performTouchInput {
            longPress(Offset(fontSize.toPx(), fontSize.toPx() / 2))
            moveBy(Offset(fontSize.toPx() * 30, 0f))
            up()
        }

        rule.onNode(isSelectionHandle(Handle.SelectionStart)).assertDoesNotExist()
        rule.onNode(isSelectionHandle(Handle.SelectionEnd)).assertIsDisplayed()
    }

    @Test
    fun longPress_startDraggingToScrollRightThenSlightlyBack_startHandleDoesNotShow_ltr() {
        val state = TextFieldState("abc def ghi ".repeat(10))
        rule.setTextFieldTestContent {
            BasicTextField(
                state = state,
                textStyle = defaultTextStyle,
                lineLimits = TextFieldLineLimits.SingleLine,
                modifier = Modifier.testTag(TAG).width(100.dp)
            )
        }

        rule.onNodeWithTag(TAG).performTouchInput { click(center) }

        rule.onNodeWithTag(TAG).performTouchInput {
            longPress(Offset(fontSize.toPx(), fontSize.toPx() / 2))
            moveBy(Offset(fontSize.toPx() * 30, 0f))
        }

        rule.onNode(isSelectionHandle(Handle.SelectionStart)).assertDoesNotExist()
        rule.onNode(isSelectionHandle(Handle.SelectionEnd)).assertDoesNotExist()

        // slightly back a little bit so that selection seems to be collapsing but the acting
        // handle should remain the same
        rule.onNodeWithTag(TAG).performTouchInput {
            moveBy(Offset(-fontSize.toPx(), 0f))
            up()
        }

        rule.onNode(isSelectionHandle(Handle.SelectionStart)).assertDoesNotExist()
        rule.onNode(isSelectionHandle(Handle.SelectionEnd)).assertIsDisplayed()
    }

    @Test
    fun longPress_startDraggingToScrollDown_startHandleDoesNotShow_ltr() {
        val state = TextFieldState("abc def ghi ".repeat(10))
        rule.setTextFieldTestContent {
            BasicTextField(
                state = state,
                textStyle = defaultTextStyle,
                lineLimits = TextFieldLineLimits.MultiLine(1, 3),
                modifier = Modifier.testTag(TAG).width(100.dp)
            )
        }

        rule.onNodeWithTag(TAG).performTouchInput { click(center) }

        rule.onNodeWithTag(TAG).performTouchInput {
            longPress(Offset(fontSize.toPx(), fontSize.toPx() / 2))
            moveBy(Offset(0f, fontSize.toPx() * 30))
            up()
        }

        rule.onNode(isSelectionHandle(Handle.SelectionStart)).assertDoesNotExist()
        rule.onNode(isSelectionHandle(Handle.SelectionEnd)).assertIsDisplayed()
    }

    @Test
    fun longPress_startDraggingToScrollDownThenSlightlyBack_startHandleDoesNotShow_ltr() {
        val state = TextFieldState("abc def ghi ".repeat(10))
        rule.setTextFieldTestContent {
            BasicTextField(
                state = state,
                textStyle = defaultTextStyle,
                lineLimits = TextFieldLineLimits.MultiLine(1, 3),
                modifier = Modifier.testTag(TAG).width(100.dp)
            )
        }

        rule.onNodeWithTag(TAG).performTouchInput { click(center) }

        rule.onNodeWithTag(TAG).performTouchInput {
            longPress(Offset(fontSize.toPx(), fontSize.toPx() / 2))
            moveBy(Offset(0f, fontSize.toPx() * 30))
        }

        rule.onNode(isSelectionHandle(Handle.SelectionStart)).assertDoesNotExist()
        rule.onNode(isSelectionHandle(Handle.SelectionEnd)).assertDoesNotExist()

        // slightly back a little bit so that selection seems to be collapsing but the acting
        // handle should remain the same
        rule.onNodeWithTag(TAG).performTouchInput {
            moveBy(Offset(0f, -fontSize.toPx()))
            up()
        }

        rule.onNode(isSelectionHandle(Handle.SelectionStart)).assertDoesNotExist()
        rule.onNode(isSelectionHandle(Handle.SelectionEnd)).assertIsDisplayed()
    }

    @Test
    fun longPress_startDraggingToScrollLeft_endHandleDoesNotShow_ltr() {
        val state = TextFieldState("abc def ghi ".repeat(10))
        rule.setTextFieldTestContent {
            BasicTextField(
                state = state,
                textStyle = defaultTextStyle,
                lineLimits = TextFieldLineLimits.SingleLine,
                modifier = Modifier.testTag(TAG).width(100.dp)
            )
        }

        rule.onNodeWithTag(TAG).performTouchInput {
            click(center)
            advanceEventTime(viewConfiguration.doubleTapTimeoutMillis * 2)
            // swipe to the absolute right by specifying a huge swipe delta
            swipeLeft(endX = -10000f)
        }

        rule.onNodeWithTag(TAG).performTouchInput {
            advanceEventTime(viewConfiguration.doubleTapTimeoutMillis * 2)
            longPress(Offset(right - 1f, centerY))
            moveBy(Offset(-fontSize.toPx() * 30, 0f))
            up()
        }

        rule.onNode(isSelectionHandle(Handle.SelectionStart)).assertIsDisplayed()
        rule.onNode(isSelectionHandle(Handle.SelectionEnd)).assertDoesNotExist()
    }

    @Test
    fun longPress_startDraggingToScrollLeftThenSlightlyForward_endHandleDoesNotShow_ltr() {
        val state = TextFieldState("abc def ghi ".repeat(10))
        rule.setTextFieldTestContent {
            BasicTextField(
                state = state,
                textStyle = defaultTextStyle,
                lineLimits = TextFieldLineLimits.SingleLine,
                modifier = Modifier.testTag(TAG).width(100.dp)
            )
        }

        rule.onNodeWithTag(TAG).performTouchInput {
            click(center)
            advanceEventTime(viewConfiguration.doubleTapTimeoutMillis * 2)
            // swipe to the absolute right by specifying a huge swipe delta
            swipeLeft(endX = -10000f)
        }

        rule.onNodeWithTag(TAG).performTouchInput {
            advanceEventTime(viewConfiguration.doubleTapTimeoutMillis * 2)
            longPress(Offset(right - 1f, centerY))
            moveBy(Offset(-fontSize.toPx() * 30, 0f))
        }

        rule.onNode(isSelectionHandle(Handle.SelectionStart)).assertDoesNotExist()
        rule.onNode(isSelectionHandle(Handle.SelectionEnd)).assertDoesNotExist()

        // slightly back a little bit so that selection seems to be collapsing but the acting
        // handle should remain the same
        rule.onNodeWithTag(TAG).performTouchInput {
            moveBy(Offset(fontSize.toPx(), 0f))
            up()
        }

        rule.onNode(isSelectionHandle(Handle.SelectionStart)).assertIsDisplayed()
        rule.onNode(isSelectionHandle(Handle.SelectionEnd)).assertDoesNotExist()
    }

    @Test
    fun longPress_startDraggingToScrollUp_endHandleDoesNotShow_ltr() {
        val state = TextFieldState("abc def ghi ".repeat(10))
        rule.setTextFieldTestContent {
            BasicTextField(
                state = state,
                textStyle = defaultTextStyle,
                lineLimits = TextFieldLineLimits.MultiLine(1, 3),
                modifier = Modifier.testTag(TAG).width(100.dp)
            )
        }

        rule.onNodeWithTag(TAG).performTouchInput {
            click(center)
            advanceEventTime(viewConfiguration.doubleTapTimeoutMillis * 2)
            // swipe to the absolute bottom by specifying a huge swipe delta
            swipeUp(endY = -10000f)
        }

        rule.onNodeWithTag(TAG).performTouchInput {
            advanceEventTime(viewConfiguration.doubleTapTimeoutMillis * 2)
            longPress(Offset(centerX, bottom - 1f))
            moveBy(Offset(0f, -fontSize.toPx() * 30))
            up()
        }

        rule.onNode(isSelectionHandle(Handle.SelectionStart)).assertIsDisplayed()
        rule.onNode(isSelectionHandle(Handle.SelectionEnd)).assertDoesNotExist()
    }

    @Test
    fun longPress_startDraggingToScrollUpThenSlightlyForward_endHandleDoesNotShow_ltr() {
        val state = TextFieldState("abc def ghi ".repeat(10))
        rule.setTextFieldTestContent {
            BasicTextField(
                state = state,
                textStyle = defaultTextStyle,
                lineLimits = TextFieldLineLimits.MultiLine(1, 3),
                modifier = Modifier.testTag(TAG).width(100.dp)
            )
        }

        rule.onNodeWithTag(TAG).performTouchInput {
            click(center)
            advanceEventTime(viewConfiguration.doubleTapTimeoutMillis * 2)
            // swipe to the absolute bottom by specifying a huge swipe delta
            swipeUp(endY = -10000f)
        }

        rule.onNodeWithTag(TAG).performTouchInput {
            advanceEventTime(viewConfiguration.doubleTapTimeoutMillis * 2)
            longPress(Offset(centerX, bottom - 1f))
            moveBy(Offset(0f, -fontSize.toPx() * 30))
        }

        rule.onNode(isSelectionHandle(Handle.SelectionStart)).assertDoesNotExist()
        rule.onNode(isSelectionHandle(Handle.SelectionEnd)).assertDoesNotExist()

        // slightly back a little bit so that selection seems to be collapsing but the acting
        // handle should remain the same
        rule.onNodeWithTag(TAG).performTouchInput {
            moveBy(Offset(0f, fontSize.toPx()))
            up()
        }

        rule.onNode(isSelectionHandle(Handle.SelectionStart)).assertIsDisplayed()
        rule.onNode(isSelectionHandle(Handle.SelectionEnd)).assertDoesNotExist()
    }

    // endregion

    companion object {
        private const val rtlText2 = "\u05D0\u05D1\u05D2 \u05D3\u05D4\u05D5"
        private const val rtlText3 = "\u05D0\u05D1\u05D2 \u05D3\u05D4\u05D5 \u05D6\u05D7\u05D8"
    }
}<|MERGE_RESOLUTION|>--- conflicted
+++ resolved
@@ -158,13 +158,8 @@
         val state = TextFieldState("abc")
         var showMenuCalled = 0
         val textToolbar =
-<<<<<<< HEAD
-            FakeTextToolbar(onShowMenu = { _, _, _, _, _ -> showMenuCalled++ }, onHideMenu = {})
-        val clipboardManager = FakeClipboardManager("hello")
-=======
             FakeTextToolbar(onShowMenu = { _, _, _, _, _, _ -> showMenuCalled++ }, onHideMenu = {})
         val clipboard = FakeClipboard("hello")
->>>>>>> 3d4510a6
         rule.setTextFieldTestContent {
             CompositionLocalProvider(
                 LocalTextToolbar provides textToolbar,
@@ -396,8 +391,6 @@
         }
 
         rule.runOnIdle { assertThat(state.selection).isEqualTo(TextRange(4, 23)) }
-<<<<<<< HEAD
-=======
     }
 
     @OptIn(ExperimentalTestApi::class)
@@ -434,7 +427,6 @@
             assertThat(state.selection).isEqualTo(TextRange(3, 4))
             performMouseInput { release() }
         }
->>>>>>> 3d4510a6
     }
 
     // region RTL
