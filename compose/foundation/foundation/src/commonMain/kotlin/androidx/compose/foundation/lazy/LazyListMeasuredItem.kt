--- conflicted
+++ resolved
@@ -35,10 +35,6 @@
  * the user emit multiple layout nodes in the item callback.
  */
 internal class LazyListMeasuredItem
-<<<<<<< HEAD
-@ExperimentalFoundationApi
-=======
->>>>>>> 3d4510a6
 constructor(
     override val index: Int,
     private val placeables: List<Placeable>,
@@ -134,11 +130,7 @@
             val indexInArray = index * 2
             if (isVertical) {
                 placeableOffsets[indexInArray] =
-<<<<<<< HEAD
-                    requireNotNull(horizontalAlignment) {
-=======
                     requirePreconditionNotNull(horizontalAlignment) {
->>>>>>> 3d4510a6
                             "null horizontalAlignment when isVertical == true"
                         }
                         .align(placeable.width, layoutWidth, layoutDirection)
@@ -147,11 +139,7 @@
             } else {
                 placeableOffsets[indexInArray] = mainAxisOffset
                 placeableOffsets[indexInArray + 1] =
-<<<<<<< HEAD
-                    requireNotNull(verticalAlignment) {
-=======
                     requirePreconditionNotNull(verticalAlignment) {
->>>>>>> 3d4510a6
                             "null verticalAlignment when isVertical == false"
                         }
                         .align(placeable.height, layoutHeight)
@@ -200,11 +188,7 @@
 
     fun place(scope: Placeable.PlacementScope, isLookingAhead: Boolean) =
         with(scope) {
-<<<<<<< HEAD
-            require(mainAxisLayoutSize != Unset) { "position() should be called first" }
-=======
             requirePrecondition(mainAxisLayoutSize != Unset) { "position() should be called first" }
->>>>>>> 3d4510a6
             repeat(placeablesCount) { index ->
                 val placeable = placeables[index]
                 val minOffset = minMainAxisOffset - placeable.mainAxisSize
