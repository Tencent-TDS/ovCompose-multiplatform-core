/*
 * Copyright 2023 The Android Open Source Project
 *
 * Licensed under the Apache License, Version 2.0 (the "License");
 * you may not use this file except in compliance with the License.
 * You may obtain a copy of the License at
 *
 *      http://www.apache.org/licenses/LICENSE-2.0
 *
 * Unless required by applicable law or agreed to in writing, software
 * distributed under the License is distributed on an "AS IS" BASIS,
 * WITHOUT WARRANTIES OR CONDITIONS OF ANY KIND, either express or implied.
 * See the License for the specific language governing permissions and
 * limitations under the License.
 */

@file:OptIn(ExperimentalFoundationApi::class)

package androidx.compose.foundation.pager

import androidx.compose.foundation.ExperimentalFoundationApi
import androidx.compose.foundation.OverscrollEffect
import androidx.compose.foundation.gestures.BringIntoViewSpec
import androidx.compose.foundation.gestures.FlingBehavior
import androidx.compose.foundation.gestures.LocalBringIntoViewSpec
import androidx.compose.foundation.gestures.Orientation
import androidx.compose.foundation.gestures.ScrollScope
import androidx.compose.foundation.gestures.ScrollableDefaults
import androidx.compose.foundation.gestures.TargetedFlingBehavior
import androidx.compose.foundation.gestures.awaitEachGesture
import androidx.compose.foundation.gestures.awaitFirstDown
import androidx.compose.foundation.gestures.snapping.SnapPosition
import androidx.compose.foundation.gestures.snapping.snapFlingBehavior
import androidx.compose.foundation.internal.requirePrecondition
import androidx.compose.foundation.layout.PaddingValues
import androidx.compose.foundation.lazy.layout.IntervalList
import androidx.compose.foundation.lazy.layout.LazyLayout
import androidx.compose.foundation.lazy.layout.LazyLayoutIntervalContent
import androidx.compose.foundation.lazy.layout.LazyLayoutItemProvider
import androidx.compose.foundation.lazy.layout.LazyLayoutKeyIndexMap
import androidx.compose.foundation.lazy.layout.LazyLayoutPinnableItem
import androidx.compose.foundation.lazy.layout.MutableIntervalList
import androidx.compose.foundation.lazy.layout.NearestRangeKeyIndexMap
import androidx.compose.foundation.lazy.layout.lazyLayoutBeyondBoundsModifier
import androidx.compose.foundation.lazy.layout.lazyLayoutSemantics
import androidx.compose.foundation.scrollingContainer
import androidx.compose.runtime.Composable
import androidx.compose.runtime.derivedStateOf
import androidx.compose.runtime.referentialEqualityPolicy
import androidx.compose.runtime.remember
import androidx.compose.runtime.rememberCoroutineScope
import androidx.compose.runtime.rememberUpdatedState
import androidx.compose.ui.Alignment
import androidx.compose.ui.Modifier
import androidx.compose.ui.geometry.Offset
import androidx.compose.ui.input.nestedscroll.NestedScrollConnection
import androidx.compose.ui.input.nestedscroll.nestedScroll
import androidx.compose.ui.input.pointer.PointerEventPass
import androidx.compose.ui.input.pointer.PointerInputChange
import androidx.compose.ui.input.pointer.changedToUp
import androidx.compose.ui.input.pointer.pointerInput
import androidx.compose.ui.unit.Dp
import androidx.compose.ui.unit.dp
import androidx.compose.ui.util.fastAll
import kotlin.math.absoluteValue
import kotlin.math.roundToInt
import kotlinx.coroutines.coroutineScope

@Composable
internal fun Pager(
    /** Modifier to be applied for the inner layout */
    modifier: Modifier,
    /** State controlling the scroll position */
    state: PagerState,
    /** The inner padding to be added for the whole content(not for each individual page) */
    contentPadding: PaddingValues,
    /** reverse the direction of scrolling and layout */
    reverseLayout: Boolean,
    /** The layout orientation of the Pager */
    orientation: Orientation,
    /** fling behavior to be used for flinging */
    flingBehavior: TargetedFlingBehavior,
    /** Whether scrolling via the user gestures is allowed. */
    userScrollEnabled: Boolean,
    /** The overscroll effect to render and dispatch events to */
    overscrollEffect: OverscrollEffect?,
    /** Number of pages to compose and layout before and after the visible pages */
    beyondViewportPageCount: Int = PagerDefaults.BeyondViewportPageCount,
    /** Space between pages */
    pageSpacing: Dp = 0.dp,
    /** Allows to change how to calculate the Page size */
    pageSize: PageSize,
    /** A [NestedScrollConnection] that dictates how this [Pager] behaves with nested lists. */
    pageNestedScrollConnection: NestedScrollConnection,
    /** a stable and unique key representing the Page */
    key: ((index: Int) -> Any)?,
    /** The alignment to align pages horizontally. Required when isVertical is true */
    horizontalAlignment: Alignment.Horizontal,
    /** The alignment to align pages vertically. Required when isVertical is false */
    verticalAlignment: Alignment.Vertical,
    /** The final positioning of [PagerState.currentPage] in this layout */
    snapPosition: SnapPosition,
    /** The content of the pager */
    pageContent: @Composable PagerScope.(page: Int) -> Unit
) {
    requirePrecondition(beyondViewportPageCount >= 0) {
        "beyondViewportPageCount should be greater than or equal to 0, " +
            "you selected $beyondViewportPageCount"
    }

    val pagerItemProvider =
        rememberPagerItemProviderLambda(state = state, pageContent = pageContent, key = key) {
            state.pageCount
        }

    val coroutineScope = rememberCoroutineScope()

    val measurePolicy =
        rememberPagerMeasurePolicy(
            state = state,
            contentPadding = contentPadding,
            reverseLayout = reverseLayout,
            orientation = orientation,
            beyondViewportPageCount = beyondViewportPageCount,
            pageSpacing = pageSpacing,
            pageSize = pageSize,
            horizontalAlignment = horizontalAlignment,
            verticalAlignment = verticalAlignment,
            itemProviderLambda = pagerItemProvider,
            snapPosition = snapPosition,
            coroutineScope = coroutineScope,
            pageCount = { state.pageCount }
        )

    val semanticState = rememberPagerSemanticState(state, orientation == Orientation.Vertical)

    val resolvedFlingBehavior =
        remember(state, flingBehavior) { PagerWrapperFlingBehavior(flingBehavior, state) }

    val defaultBringIntoViewSpec = LocalBringIntoViewSpec.current
    val pagerBringIntoViewSpec =
        remember(state, defaultBringIntoViewSpec) {
            PagerBringIntoViewSpec(state, defaultBringIntoViewSpec)
        }
<<<<<<< HEAD

    val reverseDirection =
        ScrollableDefaults.reverseDirection(
            LocalLayoutDirection.current,
            orientation,
            reverseLayout
        )

=======

    val beyondBoundsModifier =
        if (userScrollEnabled) {
            Modifier.lazyLayoutBeyondBoundsModifier(
                state =
                    rememberPagerBeyondBoundsState(
                        state = state,
                        beyondViewportPageCount = beyondViewportPageCount
                    ),
                beyondBoundsInfo = state.beyondBoundsInfo,
                reverseLayout = reverseLayout,
                orientation = orientation,
            )
        } else {
            Modifier
        }

>>>>>>> 3d4510a6
    LazyLayout(
        modifier =
            modifier
                .then(state.remeasurementModifier)
                .then(state.awaitLayoutModifier)
                .lazyLayoutSemantics(
                    itemProviderLambda = pagerItemProvider,
                    state = semanticState,
                    orientation = orientation,
                    userScrollEnabled = userScrollEnabled,
                    reverseScrolling = reverseLayout,
                )
                .pagerSemantics(
                    state,
                    orientation == Orientation.Vertical,
                    coroutineScope,
                    userScrollEnabled
                )
<<<<<<< HEAD
                .lazyLayoutBeyondBoundsModifier(
                    state =
                        rememberPagerBeyondBoundsState(
                            state = state,
                            beyondViewportPageCount = beyondViewportPageCount
                        ),
                    beyondBoundsInfo = state.beyondBoundsInfo,
                    reverseLayout = reverseLayout,
                    layoutDirection = LocalLayoutDirection.current,
                    orientation = orientation,
                    enabled = userScrollEnabled
                )
=======
                .then(beyondBoundsModifier)
>>>>>>> 3d4510a6
                .scrollingContainer(
                    state = state,
                    orientation = orientation,
                    enabled = userScrollEnabled,
<<<<<<< HEAD
                    reverseDirection = reverseDirection,
                    flingBehavior = resolvedFlingBehavior,
                    interactionSource = state.internalInteractionSource,
                    bringIntoViewSpec = pagerBringIntoViewSpec,
                    overscrollEffect = ScrollableDefaults.overscrollEffect()
=======
                    reverseScrolling = reverseLayout,
                    flingBehavior = resolvedFlingBehavior,
                    interactionSource = state.internalInteractionSource,
                    overscrollEffect = overscrollEffect,
                    useLocalOverscrollFactory = false,
                    bringIntoViewSpec = pagerBringIntoViewSpec
>>>>>>> 3d4510a6
                )
                .dragDirectionDetector(state)
                .nestedScroll(pageNestedScrollConnection),
        measurePolicy = measurePolicy,
        prefetchState = state.prefetchState,
        itemProvider = pagerItemProvider
    )
}

internal class PagerLazyLayoutItemProvider(
    private val state: PagerState,
    private val intervalContent: LazyLayoutIntervalContent<PagerIntervalContent>,
    private val keyIndexMap: LazyLayoutKeyIndexMap,
) : LazyLayoutItemProvider {

    private val pagerScopeImpl = PagerScopeImpl

    override val itemCount: Int
        get() = intervalContent.itemCount

    @Composable
    override fun Item(index: Int, key: Any) {
        LazyLayoutPinnableItem(key, index, state.pinnedPages) {
            intervalContent.withInterval(index) { localIndex, content ->
                content.item(pagerScopeImpl, localIndex)
            }
        }
    }

    override fun getKey(index: Int): Any =
        keyIndexMap.getKey(index) ?: intervalContent.getKey(index)

    override fun getIndex(key: Any): Int = keyIndexMap.getIndex(key)

    override fun equals(other: Any?): Boolean {
        if (this === other) return true
        if (other !is PagerLazyLayoutItemProvider) return false

        // the identity of this class is represented by intervalContent object.
        // having equals() allows us to skip items recomposition when intervalContent didn't change
        return intervalContent == other.intervalContent
    }

    override fun hashCode(): Int {
        return intervalContent.hashCode()
    }
}

private class PagerLayoutIntervalContent(
    val pageContent: @Composable PagerScope.(page: Int) -> Unit,
    val key: ((index: Int) -> Any)?,
    val pageCount: Int
) : LazyLayoutIntervalContent<PagerIntervalContent>() {
    override val intervals: IntervalList<PagerIntervalContent> =
        MutableIntervalList<PagerIntervalContent>().apply {
            addInterval(pageCount, PagerIntervalContent(key = key, item = pageContent))
        }
}

internal class PagerIntervalContent(
    override val key: ((page: Int) -> Any)?,
    val item: @Composable PagerScope.(page: Int) -> Unit
) : LazyLayoutIntervalContent.Interval

@Composable
private fun rememberPagerItemProviderLambda(
    state: PagerState,
    pageContent: @Composable PagerScope.(page: Int) -> Unit,
    key: ((index: Int) -> Any)?,
    pageCount: () -> Int
): () -> PagerLazyLayoutItemProvider {
    val latestContent = rememberUpdatedState(pageContent)
    val latestKey = rememberUpdatedState(key)
    return remember(state, latestContent, latestKey, pageCount) {
        val intervalContentState =
            derivedStateOf(referentialEqualityPolicy()) {
                PagerLayoutIntervalContent(latestContent.value, latestKey.value, pageCount())
            }
        val itemProviderState =
            derivedStateOf(referentialEqualityPolicy()) {
                val intervalContent = intervalContentState.value
                val map = NearestRangeKeyIndexMap(state.nearestRange, intervalContent)
                PagerLazyLayoutItemProvider(
                    state = state,
                    intervalContent = intervalContent,
                    keyIndexMap = map
                )
            }
        itemProviderState::value
    }
}

/** A modifier to detect up and down events in a Pager. */
private fun Modifier.dragDirectionDetector(state: PagerState) =
    this then
        Modifier.pointerInput(state) {
            coroutineScope {
                awaitEachGesture {
                    val downEvent =
                        awaitFirstDown(requireUnconsumed = false, pass = PointerEventPass.Initial)
                    var upEventOrCancellation: PointerInputChange? = null
                    state.upDownDifference = Offset.Zero // Reset
                    while (upEventOrCancellation == null) {
                        val event = awaitPointerEvent(pass = PointerEventPass.Initial)
                        if (event.changes.fastAll { it.changedToUp() }) {
                            // All pointers are up
                            upEventOrCancellation = event.changes[0]
                        }
                    }

                    state.upDownDifference = upEventOrCancellation.position - downEvent.position
                }
            }
        }

private class PagerBringIntoViewSpec(
    val pagerState: PagerState,
    val defaultBringIntoViewSpec: BringIntoViewSpec
) : BringIntoViewSpec {

    /**
     * [calculateScrollDistance] for Pager behaves differently than in a normal list. We must always
     * respect the snapped pages over bringing a child into view. The logic here will behave like
     * so:
     * 1) If there's an ongoing request from the default bring into view spec, override the value to
     *    make it land on the closest page to the requested offset.
     * 2) If there's no ongoing request it means that either we moved enough to fulfill the
     *    previously on going request or we didn't need move at all. 2a) If we didn't move at all we
     *    do nothing (pagerState.firstVisiblePageOffset == 0) 2b) If we fulfilled the default
     *    request, settle to the next page in the direction where we were scrolling before. We use
     *    firstVisiblePage as anchor, but the goal is to keep the pager snapped.
     */
    override fun calculateScrollDistance(offset: Float, size: Float, containerSize: Float): Float {
        val proposedOffsetMove =
            defaultBringIntoViewSpec.calculateScrollDistance(offset, size, containerSize)

<<<<<<< HEAD
        val finalOffset =
            if (proposedOffsetMove != 0.0f) {
                overrideProposedOffsetMove(proposedOffsetMove)
            } else {
                // if there's no info from the default behavior, or if we already satisfied their
                // request.
                if (pagerState.firstVisiblePageOffset == 0) {
                    // do nothing, we're settled
                    0f
                } else {
                    // move one page forward or backward, whilst making sure we don't move out of
                    // bounds
                    // again.
                    val reversedFirstPageScroll = pagerState.firstVisiblePageOffset * -1f
                    if (pagerState.lastScrolledForward) {
                            reversedFirstPageScroll + pagerState.pageSizeWithSpacing
                        } else {
                            reversedFirstPageScroll
                        }
                        .coerceIn(-containerSize, containerSize)
                    // moving the pager outside of container size bounds will make the focused item
                    // disappear so we're limiting how much we can scroll so the page won't move too
                    // much.
                }
=======
        val isItemOutView =
            if (offset > 0) {
                offset + size > containerSize
            } else {
                offset + size <= 0
>>>>>>> 3d4510a6
            }

        val finalOffset =
            if (proposedOffsetMove.absoluteValue != 0.0f && isItemOutView) {
                overrideProposedOffsetMove(proposedOffsetMove)
            } else {
                // if there's no info from the default behavior, or if we already satisfied their
                // request.
                if (pagerState.firstVisiblePageOffset.absoluteValue < 1e-6) {
                    // do nothing, we're settled
                    0f
                } else {
                    // move one page forward or backward, whilst making sure we don't move out of
                    // bounds
                    // again.
                    val reversedFirstPageScroll = pagerState.firstVisiblePageOffset * -1f
                    if (pagerState.lastScrolledForward) {
                            reversedFirstPageScroll + pagerState.pageSizeWithSpacing
                        } else {
                            reversedFirstPageScroll
                        }
                        .coerceIn(-containerSize, containerSize)
                    // moving the pager outside of container size bounds will make the focused item
                    // disappear so we're limiting how much we can scroll so the page won't move too
                    // much.
                }
            }
        return finalOffset
    }

    private fun overrideProposedOffsetMove(proposedOffsetMove: Float): Float {
        var correctedOffset = pagerState.firstVisiblePageOffset.toFloat() * -1

        // if moving forward, start from the first visible page, move as many pages as proposed.
        while (proposedOffsetMove > 0.0f && correctedOffset < proposedOffsetMove) {
            correctedOffset += pagerState.pageSizeWithSpacing
        }

        // if moving backwards, start from the first visible page, move as many pages as proposed.
        while (proposedOffsetMove < 0.0f && correctedOffset > proposedOffsetMove) {
            correctedOffset -= pagerState.pageSizeWithSpacing
        }
        return correctedOffset
    }
}

/** Wraps [snapFlingBehavior] to give out information about target page coming from flings. */
private class PagerWrapperFlingBehavior(
    val originalFlingBehavior: TargetedFlingBehavior,
    val pagerState: PagerState
) : FlingBehavior {
    override suspend fun ScrollScope.performFling(initialVelocity: Float): Float {
        val scope: ScrollScope = this
<<<<<<< HEAD
        return with(originalFlingBehavior) {
            performFling(initialVelocity) { remainingScrollOffset ->
                val flingPageDisplacement =
                    if (pagerState.pageSizeWithSpacing != 0) {
                        remainingScrollOffset / (pagerState.pageSizeWithSpacing)
                    } else {
                        0f
                    }
                val targetPage = flingPageDisplacement.roundToInt() + pagerState.currentPage
                with(pagerState) { scope.updateTargetPage(targetPage) }
=======
        val resultVelocity =
            with(originalFlingBehavior) {
                performFling(initialVelocity) { remainingScrollOffset ->
                    val flingPageDisplacement =
                        if (pagerState.pageSizeWithSpacing != 0) {
                            remainingScrollOffset / (pagerState.pageSizeWithSpacing)
                        } else {
                            0f
                        }
                    val targetPage = flingPageDisplacement.roundToInt() + pagerState.currentPage
                    with(pagerState) { scope.updateTargetPage(targetPage) }
                }
>>>>>>> 3d4510a6
            }

        // fling finished, correct snapping for rounding
        if (
            pagerState.currentPageOffsetFraction != 0.0f &&
                pagerState.currentPageOffsetFraction.absoluteValue < 1e-3
        ) {
            pagerState.requestScrollToPage(pagerState.currentPage)
        } else {
            pagerState.currentPageOffsetFraction
        }

        return resultVelocity
    }
}<|MERGE_RESOLUTION|>--- conflicted
+++ resolved
@@ -25,7 +25,6 @@
 import androidx.compose.foundation.gestures.LocalBringIntoViewSpec
 import androidx.compose.foundation.gestures.Orientation
 import androidx.compose.foundation.gestures.ScrollScope
-import androidx.compose.foundation.gestures.ScrollableDefaults
 import androidx.compose.foundation.gestures.TargetedFlingBehavior
 import androidx.compose.foundation.gestures.awaitEachGesture
 import androidx.compose.foundation.gestures.awaitFirstDown
@@ -142,16 +141,6 @@
         remember(state, defaultBringIntoViewSpec) {
             PagerBringIntoViewSpec(state, defaultBringIntoViewSpec)
         }
-<<<<<<< HEAD
-
-    val reverseDirection =
-        ScrollableDefaults.reverseDirection(
-            LocalLayoutDirection.current,
-            orientation,
-            reverseLayout
-        )
-
-=======
 
     val beyondBoundsModifier =
         if (userScrollEnabled) {
@@ -169,7 +158,6 @@
             Modifier
         }
 
->>>>>>> 3d4510a6
     LazyLayout(
         modifier =
             modifier
@@ -188,40 +176,17 @@
                     coroutineScope,
                     userScrollEnabled
                 )
-<<<<<<< HEAD
-                .lazyLayoutBeyondBoundsModifier(
-                    state =
-                        rememberPagerBeyondBoundsState(
-                            state = state,
-                            beyondViewportPageCount = beyondViewportPageCount
-                        ),
-                    beyondBoundsInfo = state.beyondBoundsInfo,
-                    reverseLayout = reverseLayout,
-                    layoutDirection = LocalLayoutDirection.current,
-                    orientation = orientation,
-                    enabled = userScrollEnabled
-                )
-=======
                 .then(beyondBoundsModifier)
->>>>>>> 3d4510a6
                 .scrollingContainer(
                     state = state,
                     orientation = orientation,
                     enabled = userScrollEnabled,
-<<<<<<< HEAD
-                    reverseDirection = reverseDirection,
-                    flingBehavior = resolvedFlingBehavior,
-                    interactionSource = state.internalInteractionSource,
-                    bringIntoViewSpec = pagerBringIntoViewSpec,
-                    overscrollEffect = ScrollableDefaults.overscrollEffect()
-=======
                     reverseScrolling = reverseLayout,
                     flingBehavior = resolvedFlingBehavior,
                     interactionSource = state.internalInteractionSource,
                     overscrollEffect = overscrollEffect,
                     useLocalOverscrollFactory = false,
                     bringIntoViewSpec = pagerBringIntoViewSpec
->>>>>>> 3d4510a6
                 )
                 .dragDirectionDetector(state)
                 .nestedScroll(pageNestedScrollConnection),
@@ -358,38 +323,11 @@
         val proposedOffsetMove =
             defaultBringIntoViewSpec.calculateScrollDistance(offset, size, containerSize)
 
-<<<<<<< HEAD
-        val finalOffset =
-            if (proposedOffsetMove != 0.0f) {
-                overrideProposedOffsetMove(proposedOffsetMove)
-            } else {
-                // if there's no info from the default behavior, or if we already satisfied their
-                // request.
-                if (pagerState.firstVisiblePageOffset == 0) {
-                    // do nothing, we're settled
-                    0f
-                } else {
-                    // move one page forward or backward, whilst making sure we don't move out of
-                    // bounds
-                    // again.
-                    val reversedFirstPageScroll = pagerState.firstVisiblePageOffset * -1f
-                    if (pagerState.lastScrolledForward) {
-                            reversedFirstPageScroll + pagerState.pageSizeWithSpacing
-                        } else {
-                            reversedFirstPageScroll
-                        }
-                        .coerceIn(-containerSize, containerSize)
-                    // moving the pager outside of container size bounds will make the focused item
-                    // disappear so we're limiting how much we can scroll so the page won't move too
-                    // much.
-                }
-=======
         val isItemOutView =
             if (offset > 0) {
                 offset + size > containerSize
             } else {
                 offset + size <= 0
->>>>>>> 3d4510a6
             }
 
         val finalOffset =
@@ -443,18 +381,6 @@
 ) : FlingBehavior {
     override suspend fun ScrollScope.performFling(initialVelocity: Float): Float {
         val scope: ScrollScope = this
-<<<<<<< HEAD
-        return with(originalFlingBehavior) {
-            performFling(initialVelocity) { remainingScrollOffset ->
-                val flingPageDisplacement =
-                    if (pagerState.pageSizeWithSpacing != 0) {
-                        remainingScrollOffset / (pagerState.pageSizeWithSpacing)
-                    } else {
-                        0f
-                    }
-                val targetPage = flingPageDisplacement.roundToInt() + pagerState.currentPage
-                with(pagerState) { scope.updateTargetPage(targetPage) }
-=======
         val resultVelocity =
             with(originalFlingBehavior) {
                 performFling(initialVelocity) { remainingScrollOffset ->
@@ -467,7 +393,6 @@
                     val targetPage = flingPageDisplacement.roundToInt() + pagerState.currentPage
                     with(pagerState) { scope.updateTargetPage(targetPage) }
                 }
->>>>>>> 3d4510a6
             }
 
         // fling finished, correct snapping for rounding
