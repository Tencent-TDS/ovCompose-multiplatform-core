--- conflicted
+++ resolved
@@ -70,13 +70,8 @@
  * For many of these operations, it's particularly important to keep the difference between
  * selection start and selection end. In some systems, they are called "anchor" and "caret"
  * respectively. For example, for selection from scratch, after [moveCursorLeftByWord]
-<<<<<<< HEAD
- * [moveCursorRight] will move the left side of the selection, but after [moveCursorRightByWord] the
- * right one.
-=======
  * [moveCursorRightByChar] will move the left side of the selection, but after
  * [moveCursorRightByWord] the right one.
->>>>>>> 3d4510a6
  *
  * @param state Transformed version of TextFieldState that helps to manipulate underlying buffer
  *   through transformed coordinates.
@@ -105,68 +100,6 @@
      */
     val initialValue: TextFieldCharSequence
 
-<<<<<<< HEAD
-    /** Current active selection in the context of this [TextFieldPreparedSelection] */
-    var selection = initialValue.selection
-
-    /** Initial text value. */
-    private val text: String = initialValue.toString()
-
-    /**
-     * Deletes selected region from [state] if [selection] is not collapsed. Otherwise, deletes the
-     * range returned by [block]. If returned TextRange is null, this function does nothing.
-     */
-    inline fun deleteIfSelectedOr(block: () -> TextRange?) {
-        if (!selection.collapsed) {
-            state.replaceText(
-                newText = "",
-                range = selection,
-                restartImeIfContentChanges = !isFromSoftKeyboard
-            )
-        } else {
-            block()?.let {
-                state.replaceText(
-                    newText = "",
-                    range = it,
-                    restartImeIfContentChanges = !isFromSoftKeyboard
-                )
-            }
-        }
-    }
-
-    /** Executes PageUp key */
-    fun moveCursorUpByPage() = applyIfNotEmpty(false) { setCursor(jumpByPagesOffset(-1)) }
-
-    /** Executes PageDown key */
-    fun moveCursorDownByPage() = applyIfNotEmpty(false) { setCursor(jumpByPagesOffset(1)) }
-
-    /**
-     * Returns a cursor position after jumping back or forth by [pagesAmount] number of pages, where
-     * `page` is the visible amount of space in the text field. Visible rectangle is calculated by
-     * the coordinates of decoration box around the TextField. If text layout has not been measured
-     * yet, this function returns the current offset.
-     */
-    private fun jumpByPagesOffset(pagesAmount: Int): Int {
-        val currentOffset = initialValue.selection.end
-        if (textLayoutResult == null || visibleTextLayoutHeight.isNaN()) return currentOffset
-        val currentPos = textLayoutResult.getCursorRect(currentOffset)
-        val newPos =
-            currentPos.translate(
-                translateX = 0f,
-                translateY = visibleTextLayoutHeight * pagesAmount
-            )
-        // which line does the new cursor position belong?
-        val topLine = textLayoutResult.getLineForVerticalPosition(newPos.top)
-        val lineSeparator = textLayoutResult.getLineBottom(topLine)
-        return if (abs(newPos.top - lineSeparator) > abs(newPos.bottom - lineSeparator)) {
-            // most of new cursor is on top line
-            textLayoutResult.getOffsetForPosition(newPos.topLeft)
-        } else {
-            // most of new cursor is on bottom line
-            textLayoutResult.getOffsetForPosition(newPos.bottomLeft)
-        }
-    }
-=======
     val initialWedgeAffinity: SelectionWedgeAffinity
 
     init {
@@ -183,7 +116,6 @@
 
     /** Initial text value. */
     private val text: String = initialValue.text.toString()
->>>>>>> 3d4510a6
 
     /**
      * Only apply the given [block] if the text is not empty.
@@ -204,20 +136,9 @@
         return this
     }
 
-<<<<<<< HEAD
-    /** Sets a collapsed selection at given [offset]. */
-    private fun setCursor(offset: Int) {
-        selection = TextRange(offset, offset)
-    }
-
     fun selectAll() = applyIfNotEmpty { selection = TextRange(0, text.length) }
 
-    fun deselect() = applyIfNotEmpty { setCursor(selection.end) }
-=======
-    fun selectAll() = applyIfNotEmpty { selection = TextRange(0, text.length) }
-
     fun deselect() = applyIfNotEmpty { selection = TextRange(selection.end) }
->>>>>>> 3d4510a6
 
     fun moveCursorLeftByChar() =
         if (isLtr()) {
@@ -293,11 +214,6 @@
             }
         }
 
-<<<<<<< HEAD
-    fun moveCursorToHome() = applyIfNotEmpty { setCursor(0) }
-
-    fun moveCursorToEnd() = applyIfNotEmpty { setCursor(text.length) }
-=======
     fun moveCursorPrevByChar() = moveCursorTo { text.findPrecedingBreak(selection.end) }
 
     fun moveCursorNextByChar() = moveCursorTo { text.findFollowingBreak(selection.end) }
@@ -305,7 +221,6 @@
     fun moveCursorToHome() = moveCursorTo { 0 }
 
     fun moveCursorToEnd() = moveCursorTo { text.length }
->>>>>>> 3d4510a6
 
     fun moveCursorLeftByWord() =
         if (isLtr()) {
@@ -321,15 +236,6 @@
             moveCursorPrevByWord()
         }
 
-<<<<<<< HEAD
-    fun getNextWordOffset(): Int = textLayoutResult?.getNextWordOffsetForLayout() ?: text.length
-
-    private fun moveCursorNextByWord() = applyIfNotEmpty { setCursor(getNextWordOffset()) }
-
-    fun getPreviousWordOffset(): Int = textLayoutResult?.getPrevWordOffsetForLayout() ?: 0
-
-    private fun moveCursorPrevByWord() = applyIfNotEmpty { setCursor(getPreviousWordOffset()) }
-=======
     fun moveCursorNextByWord() = moveCursorTo {
         textLayoutResult?.getNextWordOffsetForLayout() ?: text.length
     }
@@ -337,7 +243,6 @@
     fun moveCursorPrevByWord() = moveCursorTo {
         textLayoutResult?.getPrevWordOffsetForLayout() ?: 0
     }
->>>>>>> 3d4510a6
 
     fun moveCursorPrevByParagraph() = moveCursorTo {
         var paragraphStart = text.findParagraphStart(selection.min)
@@ -355,35 +260,13 @@
         paragraphEnd
     }
 
-<<<<<<< HEAD
-    fun moveCursorUpByLine(): TextFieldPreparedSelection {
-        textLayoutResult ?: return this
-        return applyIfNotEmpty(false) { setCursor(textLayoutResult!!.jumpByLinesOffset(-1)) }
-    }
-
-    fun moveCursorDownByLine(): TextFieldPreparedSelection {
-        textLayoutResult ?: return this
-        return applyIfNotEmpty(false) { setCursor(textLayoutResult!!.jumpByLinesOffset(1)) }
-    }
-=======
     fun moveCursorUpByLine() =
         moveCursorTo(resetCachedX = false) { textLayoutResult?.jumpByLinesOffset(-1) ?: 0 }
->>>>>>> 3d4510a6
 
     fun moveCursorDownByLine() =
         moveCursorTo(resetCachedX = false) { textLayoutResult?.jumpByLinesOffset(1) ?: text.length }
 
-<<<<<<< HEAD
-    fun moveCursorToLineStart() = applyIfNotEmpty { setCursor(getLineStartByOffset()) }
-
-    fun getLineEndByOffset(): Int = textLayoutResult?.getLineEndByOffsetForLayout() ?: text.length
-
-    fun moveCursorToLineEnd() = applyIfNotEmpty { setCursor(getLineEndByOffset()) }
-
-    fun moveCursorToLineLeftSide() = applyIfNotEmpty {
-=======
     fun moveCursorToLineLeftSide() =
->>>>>>> 3d4510a6
         if (isLtr()) {
             moveCursorToLineStart()
         } else {
@@ -401,17 +284,9 @@
         textLayoutResult?.getLineStartByOffsetForLayout() ?: 0
     }
 
-<<<<<<< HEAD
-    /** Selects a text from the original selection start to a current selection end. */
-    fun selectMovement() =
-        applyIfNotEmpty(resetCachedX = false) {
-            selection = TextRange(initialValue.selection.start, selection.end)
-        }
-=======
     fun moveCursorToLineEnd() = moveCursorTo {
         textLayoutResult?.getLineEndByOffsetForLayout() ?: text.length
     }
->>>>>>> 3d4510a6
 
     /** Executes PageUp key */
     fun moveCursorUpByPage() = moveCursorTo(false) { jumpByPagesOffset(-1) }
@@ -575,23 +450,8 @@
 internal fun calculateNextCursorPositionAndWedgeAffinity(
     proposedCursor: Int,
     cursor: Int,
-<<<<<<< HEAD
-    forward: Boolean,
-    state: TransformedTextFieldState,
-): Int {
-    // First step: find the index of the next cursor position in the visual text. In most cases this
-    // will be the final result, however if transformations are applied we may need to jump the
-    // cursor forward or backward.
-    val proposedCursor =
-        if (forward) {
-            transformedText.findFollowingBreak(cursor)
-        } else {
-            transformedText.findPrecedingBreak(cursor)
-        }
-=======
     transformedTextFieldState: TransformedTextFieldState
 ): CursorAndWedgeAffinity {
->>>>>>> 3d4510a6
     if (proposedCursor == NoCharacterFound) {
         // At the start or end of the text, no change.
         return CursorAndWedgeAffinity(cursor)
