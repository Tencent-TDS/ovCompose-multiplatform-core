--- conflicted
+++ resolved
@@ -136,11 +136,7 @@
     zoomFactor: Float,
     animationSpec: AnimationSpec<Float> = SpringSpec(stiffness = Spring.StiffnessLow)
 ) {
-<<<<<<< HEAD
-    require(zoomFactor > 0) { "zoom value should be greater than 0" }
-=======
     requirePrecondition(zoomFactor > 0) { "zoom value should be greater than 0" }
->>>>>>> 3d4510a6
     var previous = 1f
     transform {
         AnimationState(initialValue = previous).animateTo(zoomFactor, animationSpec) {
@@ -191,8 +187,6 @@
             transformBy(panChange = delta)
             previous = this.value
         }
-<<<<<<< HEAD
-=======
     }
 }
 
@@ -375,7 +369,6 @@
                     AnimationData(zoom.value, Offset(offset.v1, offset.v2), rotation.value)
                 )
         }
->>>>>>> 3d4510a6
     }
 }
 
