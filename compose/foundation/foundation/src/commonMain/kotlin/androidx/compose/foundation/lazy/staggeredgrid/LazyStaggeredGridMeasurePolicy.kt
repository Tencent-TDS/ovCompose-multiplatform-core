/*
 * Copyright 2022 The Android Open Source Project
 *
 * Licensed under the Apache License, Version 2.0 (the "License");
 * you may not use this file except in compliance with the License.
 * You may obtain a copy of the License at
 *
 *      http://www.apache.org/licenses/LICENSE-2.0
 *
 * Unless required by applicable law or agreed to in writing, software
 * distributed under the License is distributed on an "AS IS" BASIS,
 * WITHOUT WARRANTIES OR CONDITIONS OF ANY KIND, either express or implied.
 * See the License for the specific language governing permissions and
 * limitations under the License.
 */

package androidx.compose.foundation.lazy.staggeredgrid

import androidx.compose.foundation.ExperimentalFoundationApi
import androidx.compose.foundation.checkScrollableContainerConstraints
import androidx.compose.foundation.gestures.Orientation
import androidx.compose.foundation.layout.PaddingValues
import androidx.compose.foundation.layout.calculateEndPadding
import androidx.compose.foundation.layout.calculateStartPadding
import androidx.compose.foundation.lazy.layout.LazyLayoutMeasureScope
import androidx.compose.foundation.lazy.layout.calculateLazyLayoutPinnedIndices
import androidx.compose.runtime.Composable
import androidx.compose.runtime.remember
import androidx.compose.ui.graphics.GraphicsContext
import androidx.compose.ui.unit.Constraints
import androidx.compose.ui.unit.Dp
import androidx.compose.ui.unit.IntOffset
import androidx.compose.ui.unit.LayoutDirection
import androidx.compose.ui.unit.constrainHeight
import androidx.compose.ui.unit.constrainWidth
import kotlinx.coroutines.CoroutineScope

@OptIn(ExperimentalFoundationApi::class)
@Composable
internal fun rememberStaggeredGridMeasurePolicy(
    state: LazyStaggeredGridState,
    itemProviderLambda: () -> LazyStaggeredGridItemProvider,
    contentPadding: PaddingValues,
    reverseLayout: Boolean,
    orientation: Orientation,
    mainAxisSpacing: Dp,
    crossAxisSpacing: Dp,
    coroutineScope: CoroutineScope,
    slots: LazyGridStaggeredGridSlotsProvider,
    graphicsContext: GraphicsContext
): LazyLayoutMeasureScope.(Constraints) -> LazyStaggeredGridMeasureResult =
    remember(
        state,
        itemProviderLambda,
        contentPadding,
        reverseLayout,
        orientation,
        mainAxisSpacing,
        crossAxisSpacing,
        slots,
        graphicsContext
    ) {
        { constraints ->
            state.measurementScopeInvalidator.attachToScope()
<<<<<<< HEAD
=======
            // Tracks if the lookahead pass has occurred
            val isInLookaheadScope = state.hasLookaheadOccurred || isLookingAhead
>>>>>>> 3d4510a6
            checkScrollableContainerConstraints(constraints, orientation)
            val resolvedSlots = slots.invoke(density = this, constraints = constraints)
            val isVertical = orientation == Orientation.Vertical
            val itemProvider = itemProviderLambda()

            // setup measure
            val beforeContentPadding =
                contentPadding
                    .beforePadding(orientation, reverseLayout, layoutDirection)
                    .roundToPx()
            val afterContentPadding =
                contentPadding.afterPadding(orientation, reverseLayout, layoutDirection).roundToPx()
            val startContentPadding =
                contentPadding.startPadding(orientation, layoutDirection).roundToPx()

            val maxMainAxisSize = if (isVertical) constraints.maxHeight else constraints.maxWidth
            val mainAxisAvailableSize = maxMainAxisSize - beforeContentPadding - afterContentPadding
            val contentOffset =
                if (isVertical) {
                    IntOffset(startContentPadding, beforeContentPadding)
                } else {
                    IntOffset(beforeContentPadding, startContentPadding)
                }

            val horizontalPadding =
                contentPadding
                    .run {
                        calculateStartPadding(layoutDirection) +
                            calculateEndPadding(layoutDirection)
                    }
                    .roundToPx()
            val verticalPadding =
                contentPadding.run { calculateTopPadding() + calculateBottomPadding() }.roundToPx()

            val pinnedItems =
                itemProvider.calculateLazyLayoutPinnedIndices(
                    state.pinnedItems,
                    state.beyondBoundsInfo
                )

            // todo: wrap with snapshot when b/341782245 is resolved
            val measureResult =
                measureStaggeredGrid(
                    state = state,
                    pinnedItems = pinnedItems,
                    itemProvider = itemProvider,
                    resolvedSlots = resolvedSlots,
                    constraints =
                        constraints.copy(
                            minWidth = constraints.constrainWidth(horizontalPadding),
                            minHeight = constraints.constrainHeight(verticalPadding)
                        ),
                    mainAxisSpacing = mainAxisSpacing.roundToPx(),
                    contentOffset = contentOffset,
                    mainAxisAvailableSize = mainAxisAvailableSize,
                    isVertical = isVertical,
                    reverseLayout = reverseLayout,
                    beforeContentPadding = beforeContentPadding,
                    afterContentPadding = afterContentPadding,
                    coroutineScope = coroutineScope,
<<<<<<< HEAD
                    graphicsContext = graphicsContext
                )
            state.applyMeasureResult(measureResult)
=======
                    isInLookaheadScope = isInLookaheadScope,
                    isLookingAhead = isLookingAhead,
                    approachLayoutInfo = state.approachLayoutInfo,
                    graphicsContext = graphicsContext
                )
            state.applyMeasureResult(measureResult, isLookingAhead = isLookingAhead)
>>>>>>> 3d4510a6
            measureResult
        }
    }

private fun PaddingValues.startPadding(
    orientation: Orientation,
    layoutDirection: LayoutDirection
): Dp =
    when (orientation) {
        Orientation.Vertical -> calculateStartPadding(layoutDirection)
        Orientation.Horizontal -> calculateTopPadding()
    }

private fun PaddingValues.beforePadding(
    orientation: Orientation,
    reverseLayout: Boolean,
    layoutDirection: LayoutDirection
): Dp =
    when (orientation) {
        Orientation.Vertical ->
            if (reverseLayout) calculateBottomPadding() else calculateTopPadding()
        Orientation.Horizontal ->
            if (reverseLayout) {
                calculateEndPadding(layoutDirection)
            } else {
                calculateStartPadding(layoutDirection)
            }
    }

private fun PaddingValues.afterPadding(
    orientation: Orientation,
    reverseLayout: Boolean,
    layoutDirection: LayoutDirection
): Dp =
    when (orientation) {
        Orientation.Vertical ->
            if (reverseLayout) calculateTopPadding() else calculateBottomPadding()
        Orientation.Horizontal ->
            if (reverseLayout) {
                calculateStartPadding(layoutDirection)
            } else {
                calculateEndPadding(layoutDirection)
            }
    }<|MERGE_RESOLUTION|>--- conflicted
+++ resolved
@@ -62,11 +62,8 @@
     ) {
         { constraints ->
             state.measurementScopeInvalidator.attachToScope()
-<<<<<<< HEAD
-=======
             // Tracks if the lookahead pass has occurred
             val isInLookaheadScope = state.hasLookaheadOccurred || isLookingAhead
->>>>>>> 3d4510a6
             checkScrollableContainerConstraints(constraints, orientation)
             val resolvedSlots = slots.invoke(density = this, constraints = constraints)
             val isVertical = orientation == Orientation.Vertical
@@ -127,18 +124,12 @@
                     beforeContentPadding = beforeContentPadding,
                     afterContentPadding = afterContentPadding,
                     coroutineScope = coroutineScope,
-<<<<<<< HEAD
-                    graphicsContext = graphicsContext
-                )
-            state.applyMeasureResult(measureResult)
-=======
                     isInLookaheadScope = isInLookaheadScope,
                     isLookingAhead = isLookingAhead,
                     approachLayoutInfo = state.approachLayoutInfo,
                     graphicsContext = graphicsContext
                 )
             state.applyMeasureResult(measureResult, isLookingAhead = isLookingAhead)
->>>>>>> 3d4510a6
             measureResult
         }
     }
