/*
 * Copyright 2022 The Android Open Source Project
 *
 * Licensed under the Apache License, Version 2.0 (the "License");
 * you may not use this file except in compliance with the License.
 * You may obtain a copy of the License at
 *
 *      http://www.apache.org/licenses/LICENSE-2.0
 *
 * Unless required by applicable law or agreed to in writing, software
 * distributed under the License is distributed on an "AS IS" BASIS,
 * WITHOUT WARRANTIES OR CONDITIONS OF ANY KIND, either express or implied.
 * See the License for the specific language governing permissions and
 * limitations under the License.
 */

package androidx.compose.foundation.lazy.grid

import androidx.compose.ui.unit.IntOffset
import androidx.compose.ui.unit.IntSize

/**
 * Contains useful information about an individual item in lazy grids like [LazyVerticalGrid].
 *
 * @see LazyGridLayoutInfo
 */
sealed interface LazyGridItemInfo {
    /** The index of the item in the grid. */
    val index: Int

    /** The key of the item which was passed to the item() or items() function. */
    val key: Any

    /**
     * The offset of the item in pixels. It is relative to the top start of the lazy grid container.
     */
    val offset: IntOffset

    /**
     * The row occupied by the top start point of the item. If this is unknown, for example while
     * this item is animating to exit the viewport and is still visible, the value will be
     * [UnknownRow].
     */
    val row: Int

    /**
     * The column occupied by the top start point of the item. If this is unknown, for example while
     * this item is animating to exit the viewport and is still visible, the value will be
     * [UnknownColumn].
     */
    val column: Int

    /**
     * The pixel size of the item. Note that if you emit multiple layouts in the composable slot for
     * the item then this size will be calculated as the max of their sizes.
     */
    val size: IntSize

    /** The content type of the item which was passed to the item() or items() function. */
    val contentType: Any?
<<<<<<< HEAD
=======

    /**
     * The horizontal span of the item if it's in a [LazyVerticalGrid] or the vertical span if the
     * item is in a [LazyHorizontalGrid].
     *
     * Note, [LazyGridLayoutInfo.maxSpan] can be used to get the maximum number of spans in a line,
     * e.g., to check if the item is filling the whole line.
     */
    val span: Int
>>>>>>> 3d4510a6

    companion object {
        /**
         * Possible value for [row], when they are unknown. This can happen when the item is visible
         * while animating to exit the viewport.
         */
        const val UnknownRow = -1
        /**
         * Possible value for [column], when they are unknown. This can happen when the item is
         * visible while animating to exit the viewport.
         */
        const val UnknownColumn = -1
    }
}<|MERGE_RESOLUTION|>--- conflicted
+++ resolved
@@ -58,8 +58,6 @@
 
     /** The content type of the item which was passed to the item() or items() function. */
     val contentType: Any?
-<<<<<<< HEAD
-=======
 
     /**
      * The horizontal span of the item if it's in a [LazyVerticalGrid] or the vertical span if the
@@ -69,7 +67,6 @@
      * e.g., to check if the item is filling the whole line.
      */
     val span: Int
->>>>>>> 3d4510a6
 
     companion object {
         /**
