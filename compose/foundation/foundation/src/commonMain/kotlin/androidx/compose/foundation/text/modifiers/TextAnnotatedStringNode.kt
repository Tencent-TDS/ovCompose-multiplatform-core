--- conflicted
+++ resolved
@@ -101,12 +101,8 @@
                         softWrap,
                         maxLines,
                         minLines,
-<<<<<<< HEAD
-                        placeholders
-=======
                         placeholders,
                         autoSize
->>>>>>> 3d4510a6
                     )
             }
             return _layoutCache!!
@@ -323,12 +319,8 @@
                     softWrap,
                     maxLines,
                     minLines,
-<<<<<<< HEAD
-                    placeholders
-=======
                     placeholders = emptyList(),
                     autoSize
->>>>>>> 3d4510a6
                 )
             substitutionLayoutCache.density = layoutCache.density
             newTextSubstitution.layoutCache = substitutionLayoutCache
