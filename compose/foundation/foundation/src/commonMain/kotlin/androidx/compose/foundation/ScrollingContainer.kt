--- conflicted
+++ resolved
@@ -19,20 +19,11 @@
 import androidx.compose.foundation.gestures.BringIntoViewSpec
 import androidx.compose.foundation.gestures.FlingBehavior
 import androidx.compose.foundation.gestures.Orientation
-<<<<<<< HEAD
-=======
 import androidx.compose.foundation.gestures.ScrollableDefaults
 import androidx.compose.foundation.gestures.ScrollableNode
->>>>>>> 3d4510a6
 import androidx.compose.foundation.gestures.ScrollableState
 import androidx.compose.foundation.interaction.MutableInteractionSource
 import androidx.compose.ui.Modifier
-<<<<<<< HEAD
-
-// TODO b/316559454 to remove @Composable from it and make it public
-/** Scrolling related information to transform a layout into a "Scrollable Container" */
-@ExperimentalFoundationApi
-=======
 import androidx.compose.ui.node.CompositionLocalConsumerModifierNode
 import androidx.compose.ui.node.DelegatableNode
 import androidx.compose.ui.node.DelegatingNode
@@ -51,24 +42,13 @@
  * [useLocalOverscrollFactory] is true, [overscrollEffect] will be ignored and
  * [LocalOverscrollFactory] will be used instead internally.
  */
->>>>>>> 3d4510a6
 internal fun Modifier.scrollingContainer(
     state: ScrollableState,
     orientation: Orientation,
     enabled: Boolean,
-    reverseDirection: Boolean,
+    reverseScrolling: Boolean,
     flingBehavior: FlingBehavior?,
     interactionSource: MutableInteractionSource?,
-<<<<<<< HEAD
-    bringIntoViewSpec: BringIntoViewSpec? = null,
-    overscrollEffect: OverscrollEffect? = null
-): Modifier {
-    return clipScrollableContainer(orientation)
-        .then(if (overscrollEffect == null) Modifier else Modifier.overscroll(overscrollEffect))
-        .scrollable(
-            orientation = orientation,
-            reverseDirection = reverseDirection,
-=======
     useLocalOverscrollFactory: Boolean,
     overscrollEffect: OverscrollEffect?,
     bringIntoViewSpec: BringIntoViewSpec? = null
@@ -109,7 +89,6 @@
         return ScrollingContainerNode(
             state = state,
             orientation = orientation,
->>>>>>> 3d4510a6
             enabled = enabled,
             reverseScrolling = reverseScrolling,
             flingBehavior = flingBehavior,
