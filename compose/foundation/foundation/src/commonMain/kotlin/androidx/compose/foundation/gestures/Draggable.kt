/*
 * Copyright 2019 The Android Open Source Project
 *
 * Licensed under the Apache License, Version 2.0 (the "License");
 * you may not use this file except in compliance with the License.
 * You may obtain a copy of the License at
 *
 *      http://www.apache.org/licenses/LICENSE-2.0
 *
 * Unless required by applicable law or agreed to in writing, software
 * distributed under the License is distributed on an "AS IS" BASIS,
 * WITHOUT WARRANTIES OR CONDITIONS OF ANY KIND, either express or implied.
 * See the License for the specific language governing permissions and
 * limitations under the License.
 */

package androidx.compose.foundation.gestures

import androidx.compose.foundation.ExperimentalFoundationApi
import androidx.compose.foundation.MutatePriority
import androidx.compose.foundation.MutatorMutex
import androidx.compose.foundation.gestures.DragEvent.DragCancelled
import androidx.compose.foundation.gestures.DragEvent.DragDelta
import androidx.compose.foundation.gestures.DragEvent.DragStarted
import androidx.compose.foundation.gestures.DragEvent.DragStopped
import androidx.compose.foundation.interaction.DragInteraction
import androidx.compose.foundation.interaction.MutableInteractionSource
import androidx.compose.foundation.internal.JvmDefaultWithCompatibility
import androidx.compose.runtime.Composable
import androidx.compose.runtime.Stable
import androidx.compose.runtime.remember
import androidx.compose.runtime.rememberUpdatedState
import androidx.compose.ui.Modifier
import androidx.compose.ui.geometry.Offset
import androidx.compose.ui.input.pointer.PointerEvent
import androidx.compose.ui.input.pointer.PointerEventPass
import androidx.compose.ui.input.pointer.PointerInputChange
import androidx.compose.ui.input.pointer.SuspendingPointerInputModifierNode
import androidx.compose.ui.input.pointer.pointerInput
import androidx.compose.ui.input.pointer.util.VelocityTracker
import androidx.compose.ui.input.pointer.util.addPointerInputChange
import androidx.compose.ui.node.DelegatingNode
import androidx.compose.ui.node.ModifierNodeElement
import androidx.compose.ui.node.PointerInputModifierNode
import androidx.compose.ui.platform.InspectorInfo
import androidx.compose.ui.unit.IntSize
import androidx.compose.ui.unit.Velocity
import kotlin.coroutines.cancellation.CancellationException
import kotlinx.coroutines.CoroutineScope
import kotlinx.coroutines.CoroutineStart
import kotlinx.coroutines.channels.Channel
import kotlinx.coroutines.coroutineScope
import kotlinx.coroutines.isActive
import kotlinx.coroutines.launch

/**
 * State of [draggable]. Allows for a granular control of how deltas are consumed by the user as
 * well as to write custom drag methods using [drag] suspend function.
 */
@JvmDefaultWithCompatibility
interface DraggableState {
    /**
     * Call this function to take control of drag logic.
     *
     * All actions that change the logical drag position must be performed within a [drag] block
     * (even if they don't call any other methods on this object) in order to guarantee that mutual
     * exclusion is enforced.
     *
     * If [drag] is called from elsewhere with the [dragPriority] higher or equal to ongoing drag,
     * ongoing drag will be canceled.
     *
     * @param dragPriority of the drag operation
     * @param block to perform drag in
     */
    suspend fun drag(
        dragPriority: MutatePriority = MutatePriority.Default,
        block: suspend DragScope.() -> Unit
    )

    /**
     * Dispatch drag delta in pixels avoiding all drag related priority mechanisms.
     *
     * **NOTE:** unlike [drag], dispatching any delta with this method will bypass scrolling of any
     * priority. This method will also ignore `reverseDirection` and other parameters set in
     * [draggable].
     *
     * This method is used internally for low level operations, allowing implementers of
     * [DraggableState] influence the consumption as suits them, e.g. introduce nested scrolling.
     * Manually dispatching delta via this method will likely result in a bad user experience, you
     * must prefer [drag] method over this one.
     *
     * @param delta amount of scroll dispatched in the nested drag process
     */
    fun dispatchRawDelta(delta: Float)
}

/** Scope used for suspending drag blocks */
interface DragScope {
    /** Attempts to drag by [pixels] px. */
    fun dragBy(pixels: Float)
}

/**
 * Default implementation of [DraggableState] interface that allows to pass a simple action that
 * will be invoked when the drag occurs.
 *
 * This is the simplest way to set up a [draggable] modifier. When constructing this
 * [DraggableState], you must provide a [onDelta] lambda, which will be invoked whenever drag
 * happens (by gesture input or a custom [DraggableState.drag] call) with the delta in pixels.
 *
 * If you are creating [DraggableState] in composition, consider using [rememberDraggableState].
 *
 * @param onDelta callback invoked when drag occurs. The callback receives the delta in pixels.
 */
fun DraggableState(onDelta: (Float) -> Unit): DraggableState = DefaultDraggableState(onDelta)

/**
 * Create and remember default implementation of [DraggableState] interface that allows to pass a
 * simple action that will be invoked when the drag occurs.
 *
 * This is the simplest way to set up a [draggable] modifier. When constructing this
 * [DraggableState], you must provide a [onDelta] lambda, which will be invoked whenever drag
 * happens (by gesture input or a custom [DraggableState.drag] call) with the delta in pixels.
 *
 * @param onDelta callback invoked when drag occurs. The callback receives the delta in pixels.
 */
@Composable
fun rememberDraggableState(onDelta: (Float) -> Unit): DraggableState {
    val onDeltaState = rememberUpdatedState(onDelta)
    return remember { DraggableState { onDeltaState.value.invoke(it) } }
}

/**
 * Configure touch dragging for the UI element in a single [Orientation]. The drag distance reported
 * to [DraggableState], allowing users to react on the drag delta and update their state.
 *
 * The common usecase for this component is when you need to be able to drag something inside the
 * component on the screen and represent this state via one float value
 *
 * If you need to control the whole dragging flow, consider using [pointerInput] instead with the
 * helper functions like [detectDragGestures].
 *
 * If you want to enable dragging in 2 dimensions, consider using [draggable2D].
 *
 * If you are implementing scroll/fling behavior, consider using [scrollable].
 *
 * @sample androidx.compose.foundation.samples.DraggableSample
<<<<<<< HEAD
 *
=======
>>>>>>> 3d4510a6
 * @param state [DraggableState] state of the draggable. Defines how drag events will be interpreted
 *   by the user land logic.
 * @param orientation orientation of the drag
 * @param enabled whether or not drag is enabled
 * @param interactionSource [MutableInteractionSource] that will be used to emit
 *   [DragInteraction.Start] when this draggable is being dragged.
 * @param startDragImmediately when set to true, draggable will start dragging immediately and
 *   prevent other gesture detectors from reacting to "down" events (in order to block composed
 *   press-based gestures). This is intended to allow end users to "catch" an animating widget by
 *   pressing on it. It's useful to set it when value you're dragging is settling / animating.
 * @param onDragStarted callback that will be invoked when drag is about to start at the starting
 *   position, allowing user to suspend and perform preparation for drag, if desired. This suspend
 *   function is invoked with the draggable scope, allowing for async processing, if desired. Note
 *   that the scope used here is the one provided by the draggable node, for long running work that
 *   needs to outlast the modifier being in the composition you should use a scope that fits the
 *   lifecycle needed.
 * @param onDragStopped callback that will be invoked when drag is finished, allowing the user to
 *   react on velocity and process it. This suspend function is invoked with the draggable scope,
 *   allowing for async processing, if desired. Note that the scope used here is the one provided by
 *   the draggable node, for long running work that needs to outlast the modifier being in the
 *   composition you should use a scope that fits the lifecycle needed.
 * @param reverseDirection reverse the direction of the scroll, so top to bottom scroll will behave
 *   like bottom to top and left to right will behave like right to left.
 */
@Stable
fun Modifier.draggable(
    state: DraggableState,
    orientation: Orientation,
    enabled: Boolean = true,
    interactionSource: MutableInteractionSource? = null,
    startDragImmediately: Boolean = false,
    onDragStarted: suspend CoroutineScope.(startedPosition: Offset) -> Unit = NoOpOnDragStarted,
    onDragStopped: suspend CoroutineScope.(velocity: Float) -> Unit = NoOpOnDragStopped,
    reverseDirection: Boolean = false
): Modifier =
    this then
        DraggableElement(
            state = state,
            orientation = orientation,
            enabled = enabled,
            interactionSource = interactionSource,
            startDragImmediately = startDragImmediately,
            onDragStarted = onDragStarted,
            onDragStopped = onDragStopped,
            reverseDirection = reverseDirection
        )

internal class DraggableElement(
    private val state: DraggableState,
    private val orientation: Orientation,
    private val enabled: Boolean,
    private val interactionSource: MutableInteractionSource?,
    private val startDragImmediately: Boolean,
    private val onDragStarted: suspend CoroutineScope.(startedPosition: Offset) -> Unit,
    private val onDragStopped: suspend CoroutineScope.(velocity: Float) -> Unit,
    private val reverseDirection: Boolean
) : ModifierNodeElement<DraggableNode>() {
    override fun create(): DraggableNode =
        DraggableNode(
            state,
            CanDrag,
            orientation,
            enabled,
            interactionSource,
            startDragImmediately,
            onDragStarted,
            onDragStopped,
            reverseDirection
        )

    override fun update(node: DraggableNode) {
        node.update(
            state,
            CanDrag,
            orientation,
            enabled,
            interactionSource,
            startDragImmediately,
            onDragStarted,
            onDragStopped,
            reverseDirection
        )
    }

    override fun equals(other: Any?): Boolean {
        if (this === other) return true
        if (other === null) return false
        if (this::class != other::class) return false

        other as DraggableElement

        if (state != other.state) return false
        if (orientation != other.orientation) return false
        if (enabled != other.enabled) return false
        if (interactionSource != other.interactionSource) return false
        if (startDragImmediately != other.startDragImmediately) return false
        if (onDragStarted != other.onDragStarted) return false
        if (onDragStopped != other.onDragStopped) return false
        if (reverseDirection != other.reverseDirection) return false

        return true
    }

    override fun hashCode(): Int {
        var result = state.hashCode()
        result = 31 * result + orientation.hashCode()
        result = 31 * result + enabled.hashCode()
        result = 31 * result + (interactionSource?.hashCode() ?: 0)
        result = 31 * result + startDragImmediately.hashCode()
        result = 31 * result + onDragStarted.hashCode()
        result = 31 * result + onDragStopped.hashCode()
        result = 31 * result + reverseDirection.hashCode()
        return result
    }

    override fun InspectorInfo.inspectableProperties() {
        name = "draggable"
        properties["orientation"] = orientation
        properties["enabled"] = enabled
        properties["reverseDirection"] = reverseDirection
        properties["interactionSource"] = interactionSource
        properties["startDragImmediately"] = startDragImmediately
        properties["onDragStarted"] = onDragStarted
        properties["onDragStopped"] = onDragStopped
        properties["state"] = state
    }

    companion object {
        val CanDrag: (PointerInputChange) -> Boolean = { true }
    }
}

internal class DraggableNode(
    private var state: DraggableState,
    canDrag: (PointerInputChange) -> Boolean,
    private var orientation: Orientation,
    enabled: Boolean,
    interactionSource: MutableInteractionSource?,
    private var startDragImmediately: Boolean,
    private var onDragStarted: suspend CoroutineScope.(startedPosition: Offset) -> Unit,
    private var onDragStopped: suspend CoroutineScope.(velocity: Float) -> Unit,
    private var reverseDirection: Boolean
) :
    DragGestureNode(
        canDrag = canDrag,
        enabled = enabled,
        interactionSource = interactionSource,
        orientationLock = orientation
    ) {

    override suspend fun drag(forEachDelta: suspend ((dragDelta: DragDelta) -> Unit) -> Unit) {
        state.drag(MutatePriority.UserInput) {
            forEachDelta { dragDelta ->
                dragBy(dragDelta.delta.reverseIfNeeded().toFloat(orientation))
            }
        }
    }

    override fun onDragStarted(startedPosition: Offset) {
        if (!isAttached || onDragStarted == NoOpOnDragStarted) return
<<<<<<< HEAD
        coroutineScope.launch { this@DraggableNode.onDragStarted(this, startedPosition) }
=======
        coroutineScope.launch(start = CoroutineStart.UNDISPATCHED) {
            this@DraggableNode.onDragStarted(this, startedPosition)
        }
>>>>>>> 3d4510a6
    }

    override fun onDragStopped(velocity: Velocity) {
        if (!isAttached || onDragStopped == NoOpOnDragStopped) return
        coroutineScope.launch(start = CoroutineStart.UNDISPATCHED) {
            this@DraggableNode.onDragStopped(this, velocity.reverseIfNeeded().toFloat(orientation))
        }
    }

    override fun startDragImmediately(): Boolean = startDragImmediately

    fun update(
        state: DraggableState,
        canDrag: (PointerInputChange) -> Boolean,
        orientation: Orientation,
        enabled: Boolean,
        interactionSource: MutableInteractionSource?,
        startDragImmediately: Boolean,
        onDragStarted: suspend CoroutineScope.(startedPosition: Offset) -> Unit,
        onDragStopped: suspend CoroutineScope.(velocity: Float) -> Unit,
        reverseDirection: Boolean
    ) {
        var resetPointerInputHandling = false
        if (this.state != state) {
            this.state = state
            resetPointerInputHandling = true
        }
        if (this.orientation != orientation) {
            this.orientation = orientation
            resetPointerInputHandling = true
        }
        if (this.reverseDirection != reverseDirection) {
            this.reverseDirection = reverseDirection
            resetPointerInputHandling = true
        }

        this.onDragStarted = onDragStarted
        this.onDragStopped = onDragStopped
        this.startDragImmediately = startDragImmediately

        update(canDrag, enabled, interactionSource, orientation, resetPointerInputHandling)
    }

    private fun Velocity.reverseIfNeeded() = if (reverseDirection) this * -1f else this * 1f

    private fun Offset.reverseIfNeeded() = if (reverseDirection) this * -1f else this * 1f
}

/** A node that performs drag gesture recognition and event propagation. */
internal abstract class DragGestureNode(
    canDrag: (PointerInputChange) -> Boolean,
    enabled: Boolean,
    interactionSource: MutableInteractionSource?,
    private var orientationLock: Orientation?
) : DelegatingNode(), PointerInputModifierNode {

    protected var canDrag = canDrag
        private set

    protected var enabled = enabled
        private set

    protected var interactionSource = interactionSource
        private set

    // Use wrapper lambdas here to make sure that if these properties are updated while we suspend,
    // we point to the new reference when we invoke them. startDragImmediately is a lambda since we
    // need the most recent value passed to it from Scrollable.
    private val _canDrag: (PointerInputChange) -> Boolean = { this.canDrag(it) }
    private var channel: Channel<DragEvent>? = null
    private var dragInteraction: DragInteraction.Start? = null
    private var isListeningForEvents = false

    /**
     * Responsible for the dragging behavior between the start and the end of the drag. It
     * continually invokes `forEachDelta` to process incoming events. In return, `forEachDelta`
     * calls `dragBy` method to process each individual delta.
     */
    abstract suspend fun drag(forEachDelta: suspend ((dragDelta: DragDelta) -> Unit) -> Unit)

    /**
     * Passes the action needed when a drag starts. This gives the ability to pass the desired
     * behavior from other nodes implementing AbstractDraggableNode
     */
    abstract fun onDragStarted(startedPosition: Offset)

    /**
     * Passes the action needed when a drag stops. This gives the ability to pass the desired
     * behavior from other nodes implementing AbstractDraggableNode
     */
    abstract fun onDragStopped(velocity: Velocity)

    /**
     * If touch slop recognition should be skipped. If this is true, this node will start
     * recognizing drag events immediately without waiting for touch slop.
     */
    abstract fun startDragImmediately(): Boolean

    private fun startListeningForEvents() {
        isListeningForEvents = true

        /**
         * To preserve the original behavior we had (before the Modifier.Node migration) we need to
         * scope the DragStopped and DragCancel methods to the node's coroutine scope instead of
         * using the one provided by the pointer input modifier, this is to ensure that even when
         * the pointer input scope is reset we will continue any coroutine scope scope that we
         * started from these methods while the pointer input scope was active.
         */
        coroutineScope.launch {
            while (isActive) {
                var event = channel?.receive()
                if (event !is DragStarted) continue
                processDragStart(event)
                try {
                    drag { processDelta ->
                        while (event !is DragStopped && event !is DragCancelled) {
                            (event as? DragDelta)?.let(processDelta)
                            event = channel?.receive()
                        }
                    }
                    if (event is DragStopped) {
                        processDragStop(event as DragStopped)
                    } else if (event is DragCancelled) {
                        processDragCancel()
                    }
                } catch (c: CancellationException) {
                    processDragCancel()
                }
            }
        }
    }

    private var pointerInputNode: SuspendingPointerInputModifierNode? = null

    override fun onDetach() {
        isListeningForEvents = false
        disposeInteractionSource()
    }

    override fun onPointerEvent(
        pointerEvent: PointerEvent,
        pass: PointerEventPass,
        bounds: IntSize
    ) {
        if (enabled && pointerInputNode == null) {
            pointerInputNode = delegate(initializePointerInputNode())
        }
        pointerInputNode?.onPointerEvent(pointerEvent, pass, bounds)
    }

    @OptIn(ExperimentalFoundationApi::class)
    private fun initializePointerInputNode(): SuspendingPointerInputModifierNode {
        return SuspendingPointerInputModifierNode {
            // re-create tracker when pointer input block restarts. This lazily creates the tracker
            // only when it is need.
            val velocityTracker = VelocityTracker()

            val onDragStart:
                (
                    down: PointerInputChange,
                    slopTriggerChange: PointerInputChange,
                    postSlopOffset: Offset
                ) -> Unit =
                { down, slopTriggerChange, postSlopOffset ->
                    if (canDrag.invoke(down)) {
                        if (!isListeningForEvents) {
                            if (channel == null) {
                                channel = Channel(capacity = Channel.UNLIMITED)
                            }
                            startListeningForEvents()
                        }
<<<<<<< HEAD
                        val overSlopOffset = initialDelta
                        val xSign = sign(startEvent.position.x)
                        val ySign = sign(startEvent.position.y)
                        val adjustedStart =
                            startEvent.position -
                                Offset(overSlopOffset.x * xSign, overSlopOffset.y * ySign)

                        channel?.trySend(DragStarted(adjustedStart))
=======
                        velocityTracker.addPointerInputChange(down)
                        val dragStartedOffset = slopTriggerChange.position - postSlopOffset
                        // the drag start event offset is the down event + touch slop value
                        // or in this case the event that triggered the touch slop minus
                        // the post slop offset
                        channel?.trySend(DragStarted(dragStartedOffset))
>>>>>>> 3d4510a6
                    }
                }

            val onDragEnd: (change: PointerInputChange) -> Unit = { upEvent ->
                velocityTracker.addPointerInputChange(upEvent)
<<<<<<< HEAD
                val maximumVelocity = currentValueOf(LocalViewConfiguration).maximumFlingVelocity
=======
                val maximumVelocity = viewConfiguration.maximumFlingVelocity
>>>>>>> 3d4510a6
                val velocity =
                    velocityTracker.calculateVelocity(Velocity(maximumVelocity, maximumVelocity))
                velocityTracker.resetTracking()
                channel?.trySend(DragStopped(velocity.toValidVelocity()))
            }

            val onDragCancel: () -> Unit = { channel?.trySend(DragCancelled) }

            val shouldAwaitTouchSlop: () -> Boolean = { !startDragImmediately() }

            val onDrag: (change: PointerInputChange, dragAmount: Offset) -> Unit =
                { change, delta ->
                    velocityTracker.addPointerInputChange(change)
                    channel?.trySend(DragDelta(delta))
                }

            coroutineScope {
                try {
                    detectDragGestures(
                        orientationLock = orientationLock,
                        onDragStart = onDragStart,
                        onDragEnd = onDragEnd,
                        onDragCancel = onDragCancel,
                        shouldAwaitTouchSlop = shouldAwaitTouchSlop,
                        onDrag = onDrag
                    )
                } catch (cancellation: CancellationException) {
                    channel?.trySend(DragCancelled)
                    if (!isActive) throw cancellation
                }
            }
        }
    }

    override fun onCancelPointerInput() {
        pointerInputNode?.onCancelPointerInput()
    }

    private suspend fun processDragStart(event: DragStarted) {
        dragInteraction?.let { oldInteraction ->
            interactionSource?.emit(DragInteraction.Cancel(oldInteraction))
        }
        val interaction = DragInteraction.Start()
        interactionSource?.emit(interaction)
        dragInteraction = interaction
        onDragStarted(event.startPoint)
    }

    private suspend fun processDragStop(event: DragStopped) {
        dragInteraction?.let { interaction ->
            interactionSource?.emit(DragInteraction.Stop(interaction))
            dragInteraction = null
        }
        onDragStopped(event.velocity)
    }

    private suspend fun processDragCancel() {
        dragInteraction?.let { interaction ->
            interactionSource?.emit(DragInteraction.Cancel(interaction))
            dragInteraction = null
        }
        onDragStopped(Velocity.Zero)
    }

    fun disposeInteractionSource() {
        dragInteraction?.let { interaction ->
            interactionSource?.tryEmit(DragInteraction.Cancel(interaction))
            dragInteraction = null
        }
    }

    fun update(
        canDrag: (PointerInputChange) -> Boolean = this.canDrag,
        enabled: Boolean = this.enabled,
        interactionSource: MutableInteractionSource? = this.interactionSource,
        orientationLock: Orientation? = this.orientationLock,
        shouldResetPointerInputHandling: Boolean = false
    ) {
        var resetPointerInputHandling = shouldResetPointerInputHandling

        this.canDrag = canDrag
        if (this.enabled != enabled) {
            this.enabled = enabled
            if (!enabled) {
                disposeInteractionSource()
                pointerInputNode?.let { undelegate(it) }
                pointerInputNode = null
            }
            resetPointerInputHandling = true
        }
        if (this.interactionSource != interactionSource) {
            disposeInteractionSource()
            this.interactionSource = interactionSource
        }

        if (this.orientationLock != orientationLock) {
            this.orientationLock = orientationLock
            resetPointerInputHandling = true
        }

        if (resetPointerInputHandling) {
            pointerInputNode?.resetPointerInputHandler()
        }
    }
}

private class DefaultDraggableState(val onDelta: (Float) -> Unit) : DraggableState {

    private val dragScope: DragScope =
        object : DragScope {
            override fun dragBy(pixels: Float): Unit = onDelta(pixels)
        }

    private val scrollMutex = MutatorMutex()

    override suspend fun drag(
        dragPriority: MutatePriority,
        block: suspend DragScope.() -> Unit
    ): Unit = coroutineScope { scrollMutex.mutateWith(dragScope, dragPriority, block) }

    override fun dispatchRawDelta(delta: Float) {
        return onDelta(delta)
    }
}

internal sealed class DragEvent {
    class DragStarted(val startPoint: Offset) : DragEvent()

    class DragStopped(val velocity: Velocity) : DragEvent()

    object DragCancelled : DragEvent()

    class DragDelta(val delta: Offset) : DragEvent()
}

private fun Offset.toFloat(orientation: Orientation) =
    if (orientation == Orientation.Vertical) this.y else this.x

private fun Velocity.toFloat(orientation: Orientation) =
    if (orientation == Orientation.Vertical) this.y else this.x

private fun Velocity.toValidVelocity() =
    Velocity(if (this.x.isNaN()) 0f else this.x, if (this.y.isNaN()) 0f else this.y)

private val NoOpOnDragStarted: suspend CoroutineScope.(startedPosition: Offset) -> Unit = {}
private val NoOpOnDragStopped: suspend CoroutineScope.(velocity: Float) -> Unit = {}<|MERGE_RESOLUTION|>--- conflicted
+++ resolved
@@ -145,10 +145,6 @@
  * If you are implementing scroll/fling behavior, consider using [scrollable].
  *
  * @sample androidx.compose.foundation.samples.DraggableSample
-<<<<<<< HEAD
- *
-=======
->>>>>>> 3d4510a6
  * @param state [DraggableState] state of the draggable. Defines how drag events will be interpreted
  *   by the user land logic.
  * @param orientation orientation of the drag
@@ -309,13 +305,9 @@
 
     override fun onDragStarted(startedPosition: Offset) {
         if (!isAttached || onDragStarted == NoOpOnDragStarted) return
-<<<<<<< HEAD
-        coroutineScope.launch { this@DraggableNode.onDragStarted(this, startedPosition) }
-=======
         coroutineScope.launch(start = CoroutineStart.UNDISPATCHED) {
             this@DraggableNode.onDragStarted(this, startedPosition)
         }
->>>>>>> 3d4510a6
     }
 
     override fun onDragStopped(velocity: Velocity) {
@@ -487,33 +479,18 @@
                             }
                             startListeningForEvents()
                         }
-<<<<<<< HEAD
-                        val overSlopOffset = initialDelta
-                        val xSign = sign(startEvent.position.x)
-                        val ySign = sign(startEvent.position.y)
-                        val adjustedStart =
-                            startEvent.position -
-                                Offset(overSlopOffset.x * xSign, overSlopOffset.y * ySign)
-
-                        channel?.trySend(DragStarted(adjustedStart))
-=======
                         velocityTracker.addPointerInputChange(down)
                         val dragStartedOffset = slopTriggerChange.position - postSlopOffset
                         // the drag start event offset is the down event + touch slop value
                         // or in this case the event that triggered the touch slop minus
                         // the post slop offset
                         channel?.trySend(DragStarted(dragStartedOffset))
->>>>>>> 3d4510a6
                     }
                 }
 
             val onDragEnd: (change: PointerInputChange) -> Unit = { upEvent ->
                 velocityTracker.addPointerInputChange(upEvent)
-<<<<<<< HEAD
-                val maximumVelocity = currentValueOf(LocalViewConfiguration).maximumFlingVelocity
-=======
                 val maximumVelocity = viewConfiguration.maximumFlingVelocity
->>>>>>> 3d4510a6
                 val velocity =
                     velocityTracker.calculateVelocity(Velocity(maximumVelocity, maximumVelocity))
                 velocityTracker.resetTracking()
