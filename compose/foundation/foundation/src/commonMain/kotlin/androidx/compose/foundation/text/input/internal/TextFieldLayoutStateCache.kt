--- conflicted
+++ resolved
@@ -116,10 +116,7 @@
                 textStyle = textStyle,
                 singleLine = singleLine,
                 softWrap = softWrap,
-<<<<<<< HEAD
-=======
                 isKeyboardTypePhone = keyboardOptions.keyboardType == KeyboardType.Phone,
->>>>>>> 3d4510a6
             )
     }
 
@@ -147,11 +144,7 @@
             )
         this.measureInputs = measureInputs
         val nonMeasureInputs =
-<<<<<<< HEAD
-            checkNotNull(nonMeasureInputs) {
-=======
             checkPreconditionNotNull(nonMeasureInputs) {
->>>>>>> 3d4510a6
                 "Called layoutWithNewMeasureInputs before updateNonMeasureInputs"
             }
         return getOrComputeLayout(nonMeasureInputs, measureInputs)
@@ -173,10 +166,7 @@
             if (
                 cachedResult != null &&
                     cachedRecord.visualText?.contentEquals(visualText) == true &&
-<<<<<<< HEAD
-=======
                     cachedRecord.composingAnnotations == visualText.composingAnnotations &&
->>>>>>> 3d4510a6
                     cachedRecord.composition == visualText.composition &&
                     cachedRecord.singleLine == nonMeasureInputs.singleLine &&
                     cachedRecord.softWrap == nonMeasureInputs.softWrap &&
@@ -235,11 +225,8 @@
                 if (newResult != cachedResult) {
                     updateCacheIfWritable {
                         this.visualText = visualText
-<<<<<<< HEAD
-=======
                         this.composingAnnotations = visualText.composingAnnotations
                         this.composition = visualText.composition
->>>>>>> 3d4510a6
                         this.singleLine = nonMeasureInputs.singleLine
                         this.softWrap = nonMeasureInputs.softWrap
                         this.textStyle = nonMeasureInputs.textStyle
@@ -308,25 +295,11 @@
 
         return textMeasurer.measure(
             text =
-<<<<<<< HEAD
-                buildAnnotatedString {
-                    append(visualText.toString())
-                    if (visualText.composition != null) {
-                        addStyle(
-                            style = SpanStyle(textDecoration = TextDecoration.Underline),
-                            start = visualText.composition.min,
-                            end = visualText.composition.max
-                        )
-                    }
-                },
-            style = nonMeasureInputs.textStyle,
-=======
                 AnnotatedString(
                     text = visualText.toString(),
                     annotations = visualText.composingAnnotations ?: emptyList()
                 ),
             style = finalTextStyle,
->>>>>>> 3d4510a6
             softWrap = nonMeasureInputs.softWrap,
             maxLines = if (nonMeasureInputs.singleLine) 1 else Int.MAX_VALUE,
             constraints = measureInputs.constraints,
@@ -443,12 +416,8 @@
                 "textFieldState=$textFieldState, " +
                 "textStyle=$textStyle, " +
                 "singleLine=$singleLine, " +
-<<<<<<< HEAD
-                "softWrap=$softWrap" +
-=======
                 "softWrap=$softWrap, " +
                 "isKeyboardTypePhone=$isKeyboardTypePhone" +
->>>>>>> 3d4510a6
                 ")"
 
         companion object {
@@ -474,12 +443,8 @@
                             a.textFieldState === b.textFieldState &&
                                 a.textStyle == b.textStyle &&
                                 a.singleLine == b.singleLine &&
-<<<<<<< HEAD
-                                a.softWrap == b.softWrap
-=======
                                 a.softWrap == b.softWrap &&
                                 a.isKeyboardTypePhone == b.isKeyboardTypePhone
->>>>>>> 3d4510a6
                         } else {
                             !((a == null) xor (b == null))
                         }
