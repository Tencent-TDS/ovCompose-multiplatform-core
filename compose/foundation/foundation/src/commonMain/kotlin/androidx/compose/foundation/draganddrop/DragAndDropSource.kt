--- conflicted
+++ resolved
@@ -58,22 +58,10 @@
     drawDragDecoration: DrawScope.() -> Unit,
     block: suspend DragAndDropSourceScope.() -> Unit
 ): Modifier {
-<<<<<<< HEAD
-    // TODO https://youtrack.jetbrains.com/issue/COMPOSE-743/Implement-commonMain-Dragdrop-developed-in-AOSP
-    println("Compose Multiplatform doesn't support Modifier.dragAndDropSource yet. " +
-        "Follow https://github.com/JetBrains/compose-multiplatform/issues/4235")
-
-    return this then
-        DragAndDropSourceElement(
-            drawDragDecoration = drawDragDecoration,
-            dragAndDropSourceHandler = block,
-        )
-=======
     return this then DragAndDropSourceElement(
         drawDragDecoration = drawDragDecoration,
         dragAndDropSourceHandler = block,
     )
->>>>>>> 3b3b4bcb
 }
 
 private data class DragAndDropSourceElement(
