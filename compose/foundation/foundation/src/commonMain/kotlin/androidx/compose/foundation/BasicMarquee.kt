--- conflicted
+++ resolved
@@ -81,32 +81,6 @@
  * Namespace for constants representing the default values for various [basicMarquee] parameters.
  */
 object MarqueeDefaults {
-<<<<<<< HEAD
-    /**
-     * Default value for the `iterations` parameter to [basicMarquee].
-     */
-    // From https://cs.android.com/android/platform/superproject/+/master:frameworks/base/core/java/android/widget/TextView.java;l=736;drc=6d97d6d7215fef247d1a90e05545cac3676f9212
-    @Suppress("MayBeConstant")
-    val Iterations: Int = 3
-
-    /**
-     * Default value for the `repeatDelayMillis` parameter to [basicMarquee].
-     */
-    // From https://cs.android.com/android/platform/superproject/+/master:frameworks/base/core/java/android/widget/TextView.java;l=13979;drc=6d97d6d7215fef247d1a90e05545cac3676f9212
-    @Suppress("MayBeConstant")
-    val RepeatDelayMillis: Int = 1_200
-
-    /**
-     * Default value for the `spacing` parameter to [basicMarquee].
-     */
-    // From https://cs.android.com/android/platform/superproject/+/master:frameworks/base/core/java/android/widget/TextView.java;l=14088;drc=6d97d6d7215fef247d1a90e05545cac3676f9212
-    val Spacing: MarqueeSpacing = MarqueeSpacing.fractionOfContainer(1f / 3f)
-
-    /**
-     * Default value for the `velocity` parameter to [basicMarquee].
-     */
-    // From https://cs.android.com/android/platform/superproject/+/master:frameworks/base/core/java/android/widget/TextView.java;l=13980;drc=6d97d6d7215fef247d1a90e05545cac3676f9212
-=======
     /** Default value for the `iterations` parameter to [basicMarquee]. */
     // From
     // https://cs.android.com/android/platform/superproject/+/master:frameworks/base/core/java/android/widget/TextView.java;l=736;drc=6d97d6d7215fef247d1a90e05545cac3676f9212
@@ -125,7 +99,6 @@
     /** Default value for the `velocity` parameter to [basicMarquee]. */
     // From
     // https://cs.android.com/android/platform/superproject/+/master:frameworks/base/core/java/android/widget/TextView.java;l=13980;drc=6d97d6d7215fef247d1a90e05545cac3676f9212
->>>>>>> 8b9e74df
     val Velocity: Dp = 30.dp
 }
 
@@ -175,16 +148,6 @@
     initialDelayMillis: Int = if (animationMode == Immediately) repeatDelayMillis else 0,
     spacing: MarqueeSpacing = Spacing,
     velocity: Dp = Velocity
-<<<<<<< HEAD
-): Modifier = this then MarqueeModifierElement(
-    iterations = iterations,
-    animationMode = animationMode,
-    delayMillis = repeatDelayMillis,
-    initialDelayMillis = initialDelayMillis,
-    spacing = spacing,
-    velocity = velocity,
-)
-=======
 ): Modifier =
     this then
         MarqueeModifierElement(
@@ -195,7 +158,6 @@
             spacing = spacing,
             velocity = velocity,
         )
->>>>>>> 8b9e74df
 
 private data class MarqueeModifierElement(
     private val iterations: Int,
