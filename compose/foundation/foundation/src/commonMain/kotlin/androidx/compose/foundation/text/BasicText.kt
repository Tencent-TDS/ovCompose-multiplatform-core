--- conflicted
+++ resolved
@@ -114,44 +114,6 @@
             }
         } else {
             null
-<<<<<<< HEAD
-        }
-    val finalModifier =
-        if (selectionController != null || onTextLayout != null) {
-            modifier
-                // TODO(b/274781644): Remove this graphicsLayer
-                .graphicsLayer()
-                .textModifier(
-                    AnnotatedString(text = text),
-                    style = style,
-                    onTextLayout = onTextLayout,
-                    overflow = overflow,
-                    softWrap = softWrap,
-                    maxLines = maxLines,
-                    minLines = minLines,
-                    fontFamilyResolver = LocalFontFamilyResolver.current,
-                    placeholders = null,
-                    onPlaceholderLayout = null,
-                    selectionController = selectionController,
-                    color = color,
-                    onShowTranslation = null
-                )
-        } else {
-            modifier
-                // TODO(b/274781644): Remove this graphicsLayer
-                .graphicsLayer() then
-                TextStringSimpleElement(
-                    text = text,
-                    style = style,
-                    fontFamilyResolver = LocalFontFamilyResolver.current,
-                    overflow = overflow,
-                    softWrap = softWrap,
-                    maxLines = maxLines,
-                    minLines = minLines,
-                    color = color
-                )
-        }
-=======
         }
     val finalModifier =
         if (selectionController != null || onTextLayout != null || autoSize != null) {
@@ -184,7 +146,6 @@
                     color = color
                 )
         }
->>>>>>> 3d4510a6
     Layout(finalModifier, EmptyMeasurePolicy)
 }
 
@@ -253,26 +214,6 @@
         // this is the same as text: String, use all the early exits
         Layout(
             modifier =
-<<<<<<< HEAD
-                modifier
-                    // TODO(b/274781644): Remove this graphicsLayer
-                    .graphicsLayer()
-                    .textModifier(
-                        text = text,
-                        style = style,
-                        onTextLayout = onTextLayout,
-                        overflow = overflow,
-                        softWrap = softWrap,
-                        maxLines = maxLines,
-                        minLines = minLines,
-                        fontFamilyResolver = LocalFontFamilyResolver.current,
-                        placeholders = null,
-                        onPlaceholderLayout = null,
-                        selectionController = selectionController,
-                        color = color,
-                        onShowTranslation = null
-                    ),
-=======
                 modifier.textModifier(
                     text = text,
                     style = style,
@@ -289,7 +230,6 @@
                     onShowTranslation = null,
                     autoSize = autoSize
                 ),
->>>>>>> 3d4510a6
             EmptyMeasurePolicy
         )
     } else {
@@ -318,12 +258,8 @@
                     } else {
                         substitutionValue.original
                     }
-<<<<<<< HEAD
-            }
-=======
             },
             autoSize = autoSize
->>>>>>> 3d4510a6
         )
     }
 }
@@ -650,10 +586,7 @@
                 onPlaceholderLayout,
                 null,
                 color,
-<<<<<<< HEAD
-=======
                 autoSize,
->>>>>>> 3d4510a6
                 onShowTranslation
             )
         return this then Modifier /* selection position */ then staticTextModifier
@@ -671,12 +604,8 @@
                 placeholders,
                 onPlaceholderLayout,
                 selectionController,
-<<<<<<< HEAD
-                color
-=======
                 color,
                 autoSize
->>>>>>> 3d4510a6
             )
         return this then selectionController.modifier then selectableTextModifier
     }
@@ -737,29 +666,6 @@
             inlineComposables?.let { InlineChildren(text = text, inlineContents = it) }
         },
         modifier =
-<<<<<<< HEAD
-            modifier
-                // TODO(b/274781644): Remove this graphicsLayer
-                .graphicsLayer()
-                .textModifier(
-                    text = styledText(),
-                    style = style,
-                    onTextLayout = {
-                        textScope?.textLayoutResult = it
-                        onTextLayout?.invoke(it)
-                    },
-                    overflow = overflow,
-                    softWrap = softWrap,
-                    maxLines = maxLines,
-                    minLines = minLines,
-                    fontFamilyResolver = fontFamilyResolver,
-                    placeholders = placeholders,
-                    onPlaceholderLayout = onPlaceholderLayout,
-                    selectionController = selectionController,
-                    color = color,
-                    onShowTranslation = onShowTranslation
-                ),
-=======
             modifier.textModifier(
                 text = styledText(),
                 style = style,
@@ -779,7 +685,6 @@
                 onShowTranslation = onShowTranslation,
                 autoSize = autoSize
             ),
->>>>>>> 3d4510a6
         measurePolicy =
             if (!hasInlineContent) {
                 LinksTextMeasurePolicy(
