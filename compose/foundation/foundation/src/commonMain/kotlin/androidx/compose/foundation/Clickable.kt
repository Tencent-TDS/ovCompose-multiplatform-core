--- conflicted
+++ resolved
@@ -1651,8 +1651,4 @@
     if (isRequestFocusOnClickEnabled()) {
         requestFocus()
     }
-<<<<<<< HEAD
 }
-=======
-}
->>>>>>> 25e6aba7
