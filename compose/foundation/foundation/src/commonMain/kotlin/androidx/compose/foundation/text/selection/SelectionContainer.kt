--- conflicted
+++ resolved
@@ -137,7 +137,6 @@
                                 remember(isStartHandle) {
                                     manager.handleDragObserver(isStartHandle)
                                 }
-<<<<<<< HEAD
 
                             val positionProvider: () -> Offset =
                                 remember(isStartHandle) {
@@ -148,18 +147,6 @@
                                     }
                                 }
 
-=======
-
-                            val positionProvider: () -> Offset =
-                                remember(isStartHandle) {
-                                    if (isStartHandle) {
-                                        { manager.startHandlePosition ?: Offset.Unspecified }
-                                    } else {
-                                        { manager.endHandlePosition ?: Offset.Unspecified }
-                                    }
-                                }
-
->>>>>>> 3d4510a6
                             val direction =
                                 if (isStartHandle) {
                                     it.start.direction
