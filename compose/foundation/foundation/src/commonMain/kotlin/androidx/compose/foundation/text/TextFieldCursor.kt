--- conflicted
+++ resolved
@@ -36,14 +36,11 @@
 import androidx.compose.ui.platform.LocalWindowInfo
 import androidx.compose.ui.text.input.OffsetMapping
 import androidx.compose.ui.text.input.TextFieldValue
-<<<<<<< HEAD
-import androidx.compose.ui.unit.Dp
-import kotlin.math.floor
-=======
 import androidx.compose.ui.unit.dp
 import androidx.compose.ui.util.fastCoerceIn
 import kotlinx.coroutines.withContext
->>>>>>> 0937d2ba
+import androidx.compose.ui.unit.Dp
+import kotlin.math.floor
 
 internal fun Modifier.cursor(
     state: LegacyTextFieldState,
@@ -65,11 +62,7 @@
         }
         drawWithContent {
             this.drawContent()
-<<<<<<< HEAD
             val cursorAlphaValue = cursorAnimation.cursorAlpha
-=======
-            val cursorAlphaValue = cursorAlpha.value.fastCoerceIn(0f, 1f)
->>>>>>> 0937d2ba
             if (cursorAlphaValue != 0f) {
                 val transformedOffset = offsetMapping
                     .originalToTransformed(value.selection.start)
