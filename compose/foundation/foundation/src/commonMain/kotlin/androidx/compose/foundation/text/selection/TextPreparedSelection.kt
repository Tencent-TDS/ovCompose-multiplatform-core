--- conflicted
+++ resolved
@@ -325,10 +325,6 @@
     }
 
     private fun charOffset(offset: Int) = offset.coerceAtMost(text.length - 1)
-<<<<<<< HEAD
-            .coerceAtLeast(0)
-=======
->>>>>>> 3d4510a6
 
     companion object {
         /**
