/*
 * Copyright 2024 The Android Open Source Project
 *
 * Licensed under the Apache License, Version 2.0 (the "License");
 * you may not use this file except in compliance with the License.
 * You may obtain a copy of the License at
 *
 *      http://www.apache.org/licenses/LICENSE-2.0
 *
 * Unless required by applicable law or agreed to in writing, software
 * distributed under the License is distributed on an "AS IS" BASIS,
 * WITHOUT WARRANTIES OR CONDITIONS OF ANY KIND, either express or implied.
 * See the License for the specific language governing permissions and
 * limitations under the License.
 */

@file:OptIn(ExperimentalFoundationApi::class)

package androidx.compose.foundation.text.input

import androidx.annotation.VisibleForTesting
import androidx.compose.foundation.ExperimentalFoundationApi
import androidx.compose.foundation.internal.checkPrecondition
import androidx.compose.foundation.text.input.internal.undo.TextFieldEditUndoBehavior
import androidx.compose.runtime.Composable
import androidx.compose.runtime.Stable
import androidx.compose.runtime.collection.MutableVector
import androidx.compose.runtime.collection.mutableVectorOf
import androidx.compose.runtime.getValue
import androidx.compose.runtime.mutableStateOf
import androidx.compose.runtime.saveable.SaverScope
import androidx.compose.runtime.saveable.rememberSaveable
import androidx.compose.runtime.setValue
import androidx.compose.runtime.snapshotFlow
import androidx.compose.runtime.snapshots.Snapshot
import androidx.compose.ui.text.AnnotatedString
import androidx.compose.ui.text.SpanStyle
import androidx.compose.ui.text.TextRange
import androidx.compose.ui.text.coerceIn
import androidx.compose.ui.text.style.TextDecoration

/**
 * The editable text state of a text field, including both the [text] itself and position of the
 * cursor or selection.
 *
 * To change the text field contents programmatically, call [edit], [setTextAndSelectAll],
 * [setTextAndPlaceCursorAtEnd], or [clearText]. Individual parts of the state like [text],
 * [selection], or [composition] can be read from any snapshot restart scope like Composable
 * functions. To observe these members from outside a restart scope, use `snapshotFlow {
 * textFieldState.text }` or `snapshotFlow { textFieldState.selection }`.
 *
 * When instantiating this class from a composable, use [rememberTextFieldState] to automatically
 * save and restore the field state. For more advanced use cases, pass [TextFieldState.Saver] to
 * [rememberSaveable].
 *
 * @sample androidx.compose.foundation.samples.BasicTextFieldStateCompleteSample
 */
@Stable
class TextFieldState
internal constructor(
    initialText: String,
    initialSelection: TextRange,
    initialTextUndoManager: TextUndoManager
) {

    constructor(
        initialText: String = "",
        initialSelection: TextRange = TextRange(initialText.length)
    ) : this(initialText, initialSelection, TextUndoManager())

    /** Manages the history of edit operations that happen in this [TextFieldState]. */
    internal val textUndoManager: TextUndoManager = initialTextUndoManager

    /**
     * The buffer used for applying editor commands from IME. All edits coming from gestures or IME
     * commands must be reflected on this buffer eventually.
     */
    @VisibleForTesting
<<<<<<< HEAD
    internal var mainBuffer: EditingBuffer =
        EditingBuffer(
            text = initialText,
            selection = initialSelection.coerceIn(0, initialText.length)
=======
    internal var mainBuffer: TextFieldBuffer =
        TextFieldBuffer(
            initialValue =
                TextFieldCharSequence(
                    text = initialText,
                    selection = initialSelection.coerceIn(0, initialText.length)
                )
>>>>>>> 3d4510a6
        )

    /**
     * [TextFieldState] does not synchronize calls to [edit] but requires main thread access. It
     * also has no way to disallow reentrant behavior (nested calls to [edit]) through the API.
     * Instead we keep track of whether an edit session is currently running. If [edit] is called
     * concurrently or reentered, it should throw an exception. The only exception is if
     * [TextFieldState] is being modified in two different snapshots. Hence, this value is backed by
     * a snapshot state.
     */
    private var isEditing: Boolean by mutableStateOf(false)

    /**
     * The current text, selection, and composing region. This value will automatically update when
     * the user enters text or otherwise changes the text field contents. To change it
     * programmatically, call [edit].
     *
     * This is backed by snapshot state, so reading this property in a restartable function (e.g. a
     * composable function) will cause the function to restart when the text field's value changes.
     *
     * @sample androidx.compose.foundation.samples.BasicTextFieldTextDerivedStateSample
     * @see edit
     */
    internal var value: TextFieldCharSequence by
        mutableStateOf(TextFieldCharSequence(initialText, initialSelection))
        /** Do not set directly. Always go through [updateValueAndNotifyListeners]. */
        private set

    /**
     * The current text content. This value will automatically update when the user enters text or
     * otherwise changes the text field contents. To change it programmatically, call [edit].
     *
     * To observe changes to this property outside a restartable function, use `snapshotFlow { text
     * }`.
     *
     * @sample androidx.compose.foundation.samples.BasicTextFieldTextValuesSample
     * @see edit
     * @see snapshotFlow
     */
    val text: CharSequence
        get() = value.text

    /**
     * The current selection range. If the selection is collapsed, it represents cursor location.
     * This value will automatically update when the user enters text or otherwise changes the text
     * field selection range. To change it programmatically, call [edit].
     *
     * To observe changes to this property outside a restartable function, use `snapshotFlow {
     * selection }`.
     *
     * @see edit
     * @see snapshotFlow
     * @see TextFieldCharSequence.selection
     */
    val selection: TextRange
        get() = value.selection

    /**
     * The current composing range dictated by the IME. If null, there is no composing region.
     *
     * To observe changes to this property outside a restartable function, use `snapshotFlow {
     * composition }`.
     *
     * @see edit
     * @see snapshotFlow
     * @see TextFieldCharSequence.composition
     */
    val composition: TextRange?
        get() = value.composition

    /**
     * Runs [block] with a mutable version of the current state. The block can make changes to the
     * text and cursor/selection. See the documentation on [TextFieldBuffer] for a more detailed
     * description of the available operations.
     *
     * Make sure that you do not make concurrent calls to this function or call it again inside
     * [block]'s scope. Doing either of these actions will result in triggering an
     * [IllegalStateException].
     *
     * @sample androidx.compose.foundation.samples.BasicTextFieldStateEditSample
     * @see setTextAndPlaceCursorAtEnd
     * @see setTextAndSelectAll
     */
    inline fun edit(block: TextFieldBuffer.() -> Unit) {
        val mutableValue = startEdit()
        try {
            mutableValue.block()
            commitEdit(mutableValue)
        } finally {
            finishEditing()
        }
    }

    override fun toString(): String =
        Snapshot.withoutReadObservation { "TextFieldState(selection=$selection, text=\"$text\")" }

    /**
     * Undo history controller for this TextFieldState.
     *
     * @sample androidx.compose.foundation.samples.BasicTextFieldUndoSample
     */
    // TextField does not implement UndoState because Undo related APIs should be able to remain
    // separately experimental than TextFieldState
    @Suppress("OPT_IN_MARKER_ON_WRONG_TARGET")
    @ExperimentalFoundationApi
    @get:ExperimentalFoundationApi
    val undoState: UndoState = UndoState(this)

    @Suppress("ShowingMemberInHiddenClass")
    @PublishedApi
    internal fun startEdit(): TextFieldBuffer {
        val isEditingFreeze = Snapshot.withoutReadObservation { isEditing }
<<<<<<< HEAD
        check(!isEditingFreeze) { "TextFieldState does not support concurrent or nested editing." }
=======
        checkPrecondition(!isEditingFreeze) {
            "TextFieldState does not support concurrent or nested editing."
        }
>>>>>>> 3d4510a6
        isEditing = true
        return TextFieldBuffer(value)
    }

    /**
     * If the text or selection in [newValue] was actually modified, updates this state's internal
     * values. If [newValue] was not modified at all, the state is not updated, and this will not
     * invalidate anyone who is observing this state.
     *
     * @param newValue [TextFieldBuffer] that contains the latest updates
     */
    @Suppress("ShowingMemberInHiddenClass")
    @PublishedApi
    internal fun commitEdit(newValue: TextFieldBuffer) {
        val textChanged = newValue.changes.changeCount > 0
        val selectionChanged = newValue.selection != mainBuffer.selection
        if (textChanged) {
            // clear the undo history after a programmatic edit if the text content has changed
            textUndoManager.clearHistory()
        }
        syncMainBufferToTemporaryBuffer(
            temporaryBuffer = newValue,
            textChanged = textChanged,
            selectionChanged = selectionChanged
        )
    }

    @Suppress("ShowingMemberInHiddenClass")
    @PublishedApi
    internal fun finishEditing() {
        isEditing = false
    }

    /**
     * An edit block that updates [TextFieldState] on behalf of user actions such as gestures, IME
     * commands, hardware keyboard events, clipboard actions, and more. These modifications must
     * also run through the given [inputTransformation] since they are user actions.
     *
     * Be careful that this method is not snapshot aware. It is only safe to call this from main
     * thread, or global snapshot. Also, this function is defined as inline for performance gains,
     * and it's not actually safe to early return from [block].
     *
     * Also all user edits should be recorded by [textUndoManager] since reverting to a previous
     * state requires all edit operations to be executed in reverse. However, some commands like
     * cut, and paste should be atomic operations that do not merge with previous or next operations
     * in the Undo stack. This can be controlled by [undoBehavior].
     *
     * @param inputTransformation [InputTransformation] to run after [block] is applied
     * @param restartImeIfContentChanges Whether IME should be restarted if the proposed changes end
     *   up editing the text content. Only pass false to this argument if the source of the changes
     *   is IME itself.
<<<<<<< HEAD
     * @param block The function that updates the current editing buffer.
=======
     * @param block The function that updates the current buffer.
>>>>>>> 3d4510a6
     */
    internal inline fun editAsUser(
        inputTransformation: InputTransformation?,
        restartImeIfContentChanges: Boolean = true,
        undoBehavior: TextFieldEditUndoBehavior = TextFieldEditUndoBehavior.MergeIfPossible,
        block: TextFieldBuffer.() -> Unit
    ) {
        mainBuffer.changeTracker.clearChanges()
        mainBuffer.block()

        commitEditAsUser(
            inputTransformation = inputTransformation,
            restartImeIfContentChanges = restartImeIfContentChanges,
            undoBehavior = undoBehavior
        )
    }

    /**
     * Edits the contents of this [TextFieldState] without going through an [InputTransformation],
     * or recording the changes to the [textUndoManager]. IME would still be notified of any changes
     * committed by [block].
     *
     * This method of editing is not recommended for majority of use cases. It is originally added
     * to support applying of undo/redo actions without clearing the history. Also, it doesn't
     * allocate an additional buffer like [edit] method because changes are ignored and it's not a
     * public API.
     */
    internal inline fun editWithNoSideEffects(block: TextFieldBuffer.() -> Unit) {
        mainBuffer.changeTracker.clearChanges()
        mainBuffer.block()

<<<<<<< HEAD
        val afterEditValue =
            TextFieldCharSequence(
                text = mainBuffer.toString(),
                selection = mainBuffer.selection,
                composition = mainBuffer.composition
            )
=======
        val afterEditValue = mainBuffer.toTextFieldCharSequence()
>>>>>>> 3d4510a6

        updateValueAndNotifyListeners(
            oldValue = value,
            newValue = afterEditValue,
            restartImeIfContentChanges = true
        )
    }

    // Do not inline this function into editAsUser. Inline functions should be kept short.
    private fun commitEditAsUser(
        inputTransformation: InputTransformation?,
        restartImeIfContentChanges: Boolean = true,
        undoBehavior: TextFieldEditUndoBehavior = TextFieldEditUndoBehavior.MergeIfPossible,
    ) {
        val beforeEditValue = value

        // first immediately check whether there's any actual change of content or selection.
        // We only look at the operation count for content change because inputTransformation
        // should still run even if text doesn't change as a result of an input.
        // If there is no change at all, or only composition or highlight has changed, we can end
        // early.
        if (
            mainBuffer.changeTracker.changeCount == 0 &&
                beforeEditValue.selection == mainBuffer.selection
        ) {
            if (
                beforeEditValue.composition != mainBuffer.composition ||
<<<<<<< HEAD
                    beforeEditValue.highlight != mainBuffer.highlight
=======
                    beforeEditValue.highlight != mainBuffer.highlight ||
                    beforeEditValue.composingAnnotations != mainBuffer.composingAnnotations
>>>>>>> 3d4510a6
            ) {
                // edit operation caused no change to text content or selection
                // No need to run an existing InputTransformation, or record an undo. Only update
                // the IME that composition has been accepted.
                updateValueAndNotifyListeners(
                    oldValue = value,
                    newValue =
                        TextFieldCharSequence(
                            text = mainBuffer.toString(),
                            selection = mainBuffer.selection,
                            composition = mainBuffer.composition,
<<<<<<< HEAD
                            highlight = mainBuffer.highlight
=======
                            highlight = mainBuffer.highlight,
                            composingAnnotations =
                                finalizeComposingAnnotations(
                                    composition = mainBuffer.composition,
                                    annotationList = mainBuffer.composingAnnotations
                                )
>>>>>>> 3d4510a6
                        ),
                    restartImeIfContentChanges = restartImeIfContentChanges
                )
            }
            return
        }

<<<<<<< HEAD
        // There's a meaningful change to the buffer, let's run the full logic.
        // first take a _snapshot_ of current state of the mainBuffer after changes are applied.
=======
        // Eventually we may need to run a string equality check between old value and the new value
        // This is an O(n) operation, meaning that it gets as expensive as the text length.
        // Therefore we create this flag to remind ourselves whether the original changes may have
        // caused a content difference. This value being false is a strong indicator that the
        // content definitely hasn't changed. However this being true only introduces a possibility.
        // The content change may have been an exact string replacement like "ab" => "ab".
        val contentMayHaveChanged = mainBuffer.changeTracker.changeCount != 0

        // There's a meaningful change to the buffer, either content or selection. We need to run
        // the full logic including InputTransformation. But F=first take a _snapshot_ of current
        // state of the mainBuffer after changes are applied.
>>>>>>> 3d4510a6
        val afterEditValue =
            TextFieldCharSequence(
                text = mainBuffer.toString(),
                selection = mainBuffer.selection,
                composition = mainBuffer.composition,
<<<<<<< HEAD
                highlight = mainBuffer.highlight
=======
                highlight = mainBuffer.highlight,
                composingAnnotations =
                    finalizeComposingAnnotations(
                        composition = mainBuffer.composition,
                        annotationList = mainBuffer.composingAnnotations
                    )
>>>>>>> 3d4510a6
            )

        // if there's no filter; just record the undo, update the snapshot value, end.
        if (inputTransformation == null) {
            updateValueAndNotifyListeners(
                oldValue = beforeEditValue,
                newValue = afterEditValue,
                // updateValueAndNotifyListeners use restartImeIfContentChanges flag to possibly
                // skip doing string equality check. Here we add our own flag to indicate the
                // possibility of content changing. Since false value is a string indicator,
                // this added logic works.
                restartImeIfContentChanges = contentMayHaveChanged && restartImeIfContentChanges
            )
            recordEditForUndo(
                previousValue = beforeEditValue,
                postValue = afterEditValue,
                changes = mainBuffer.changeTracker,
                undoBehavior = undoBehavior
            )
            return
        }

        // Prepare a TextFieldBuffer to run InputTransformation. TextFieldBuffer should be
        // initialized with the edits that are already applied on mainBuffer, hence the difference
        // between originalValue and initialValue.
        val textFieldBuffer =
            TextFieldBuffer(
                originalValue = beforeEditValue,
                initialValue = afterEditValue,
                initialChanges = mainBuffer.changeTracker
            )

        // apply the inputTransformation.
        with(inputTransformation) { textFieldBuffer.transformInput() }

        val textChangedByFilter = !textFieldBuffer.asCharSequence().contentEquals(afterEditValue)
        val selectionChangedByFilter = textFieldBuffer.selection != afterEditValue.selection
        if (textChangedByFilter || selectionChangedByFilter) {
            syncMainBufferToTemporaryBuffer(
                temporaryBuffer = textFieldBuffer,
                textChanged = textChangedByFilter,
                selectionChanged = selectionChangedByFilter
            )
        } else {
            updateValueAndNotifyListeners(
                oldValue = beforeEditValue,
                // If neither the text nor the selection changed by the filter, we want to preserve
                // the composition. Otherwise, the IME will reset it anyway.
                newValue =
                    textFieldBuffer.toTextFieldCharSequence(
                        composition = afterEditValue.composition
                    ),
                restartImeIfContentChanges = restartImeIfContentChanges
            )
        }
        // textFieldBuffer contains all the changes from both the user and the filter.
        recordEditForUndo(
            previousValue = beforeEditValue,
            postValue = value,
            changes = textFieldBuffer.changes,
            undoBehavior = undoBehavior
        )
    }

    /**
     * There are 3 types of edits that are defined on [TextFieldState];
     * 1. Programmatic changes that are created by [edit] function,
     * 2. User edits coming from the system that are initiated through IME, semantics, or gestures
     * 3. Applying Undo/Redo actions that should not trigger side effects.
     *
     * Eventually all changes, no matter the source, should be committed to [value]. Also, they have
<<<<<<< HEAD
     * to trigger the content change listeners. However, we have two different buffers called
     * [EditingBuffer] and [TextFieldBuffer]. All developer facing APIs use [TextFieldBuffer] to
     * change the state but internal ones use [EditingBuffer]. This function consolidates both forms
     * of updates, then commits the result to [value].
=======
     * to trigger the content change listeners.
>>>>>>> 3d4510a6
     *
     * Finally notifies the listeners in [notifyImeListeners] that the contents of this
     * [TextFieldState] has changed.
     */
    private fun updateValueAndNotifyListeners(
        oldValue: TextFieldCharSequence,
        newValue: TextFieldCharSequence,
        restartImeIfContentChanges: Boolean
    ) {
        // value must be set before notifyImeListeners are called. Even though we are sending the
        // previous and current values, a system callback may request the latest state e.g. IME
        // restartInput call is handled before notifyImeListeners return.
        value = newValue
        finishEditing()

<<<<<<< HEAD
        notifyImeListeners.forEach { it.onChange(oldValue, newValue, restartImeIfContentChanges) }
=======
        notifyImeListeners.forEach {
            it.onChange(
                oldValue = oldValue,
                newValue = newValue,
                restartIme =
                    restartImeIfContentChanges &&
                        !oldValue.contentEquals(newValue)
                        // No need to restart the IME if there wasn't a composing region. This is
                        // useful to not unnecessarily restart digit only, or password fields.
                        &&
                        oldValue.composition != null
            )
        }
>>>>>>> 3d4510a6
    }

    /**
     * Records the difference between [previousValue] and [postValue], defined by [changes], into
     * [textUndoManager] according to the strategy defined by [undoBehavior].
     */
    private fun recordEditForUndo(
        previousValue: TextFieldCharSequence,
        postValue: TextFieldCharSequence,
        changes: TextFieldBuffer.ChangeList,
        undoBehavior: TextFieldEditUndoBehavior
    ) {
        when (undoBehavior) {
            TextFieldEditUndoBehavior.ClearHistory -> {
                textUndoManager.clearHistory()
            }
            TextFieldEditUndoBehavior.MergeIfPossible -> {
                textUndoManager.recordChanges(
                    pre = previousValue,
                    post = postValue,
                    changes = changes,
                    allowMerge = true
                )
            }
            TextFieldEditUndoBehavior.NeverMerge -> {
                textUndoManager.recordChanges(
                    pre = previousValue,
                    post = postValue,
                    changes = changes,
                    allowMerge = false
                )
            }
        }
    }

    internal fun addNotifyImeListener(notifyImeListener: NotifyImeListener) {
        notifyImeListeners.add(notifyImeListener)
    }

    internal fun removeNotifyImeListener(notifyImeListener: NotifyImeListener) {
        notifyImeListeners.remove(notifyImeListener)
    }

    /**
     * A listener that can be attached to a [TextFieldState] to listen for change events that may
     * interest IME.
     *
     * State in [TextFieldState] can change through various means but categorically there are two
     * sources; Developer([TextFieldState.edit]) and User([TextFieldState.editAsUser]). Only
<<<<<<< HEAD
     * non-InputTransformed IME sourced changes can skip updating the IME. Otherwise, all changes
     * must be sent to the IME to let it synchronize its state with the [TextFieldState]. Such a
     * communication channel is established by the IME registering a [NotifyImeListener] on a
     * [TextFieldState].
=======
     * non-InputTransformed, IME sourced changes can skip updating the IME. Otherwise, all changes
     * must be sent to the IME to let it synchronize its state with the [TextFieldState]. Such a
     * communication channel is established by the text input session registering a
     * [NotifyImeListener] on a [TextFieldState].
>>>>>>> 3d4510a6
     */
    internal fun interface NotifyImeListener {

        /**
<<<<<<< HEAD
         * Called when the value in [TextFieldState] changes via any source. The
         * [restartImeIfContentChanges] flag determines whether a text change between [oldValue] and
         * [newValue] should restart the ongoing input connection. Selection changes never require a
         * restart.
=======
         * Called when the value in [TextFieldState] changes via any source. The [restartIme] flag
         * determines whether the ongoing input connection should be restarted. Selection or
         * Composition range changes never require a restart.
         *
         * @param oldValue The previous value of the [TextFieldState] before the latest changes are
         *   applied with one exception. If an [InputTransformation] is applied on the changes
         *   coming from the IME, we use the value after user changes are applied but before
         *   [InputTransformation]. This is essentially the last known state to the IME.
         * @param newValue Current state of the [TextFieldState]. This is always equal to the
         *   [TextFieldState.value] at the time of calling this function.
         * @param restartIme Whether to ignore other parameters and basically restart the input
         *   session with new configuration.
>>>>>>> 3d4510a6
         */
        fun onChange(
            oldValue: TextFieldCharSequence,
            newValue: TextFieldCharSequence,
            restartIme: Boolean
        )
    }

    /**
<<<<<<< HEAD
     * Carries changes made to a [TextFieldBuffer] into [mainBuffer], then updates the [value]. This
     * usually happens when the edit source is something programmatic like [edit] or
     * [InputTransformation]. IME commands are applied directly on [mainBuffer].
     *
     * @param textFieldBuffer Source buffer that will be used to sync the mainBuffer.
     * @param newComposition TextFieldBuffer does not allow changing composition. This parameter is
     *   an opportunity to decide what the mainBuffer's new composition should be.
     * @param textChanged Whether the text content inside [textFieldBuffer] is different than
     *   [mainBuffer]'s text content. Although this value can be calculated by this function, some
     *   callers already do the comparison before hand, so there's no need to recalculate it.
     * @param selectionChanged Whether the selection inside [textFieldBuffer] is different than
=======
     * Carries changes made to a [temporaryBuffer] into [mainBuffer], then updates the [value]. This
     * usually happens when the edit source is something programmatic like [edit] or
     * [InputTransformation]. Normally IME commands are applied directly on [mainBuffer].
     *
     * @param temporaryBuffer Source buffer that will be used to sync the mainBuffer.
     * @param textChanged Whether the text content inside [temporaryBuffer] is different than
     *   [mainBuffer]'s text content. Although this value can be calculated by this function, some
     *   callers already do the comparison before hand, so there's no need to recalculate it.
     * @param selectionChanged Whether the selection inside [temporaryBuffer] is different than
>>>>>>> 3d4510a6
     *   [mainBuffer]'s selection.
     */
    @VisibleForTesting
    internal fun syncMainBufferToTemporaryBuffer(
        temporaryBuffer: TextFieldBuffer,
        textChanged: Boolean,
        selectionChanged: Boolean
    ) {
<<<<<<< HEAD
        val bufferString = mainBuffer.toString()

        val bufferState =
            TextFieldCharSequence(bufferString, mainBuffer.selection, mainBuffer.composition)

        val compositionChanged = newComposition != mainBuffer.composition
=======
        val oldValue = mainBuffer.toTextFieldCharSequence()
>>>>>>> 3d4510a6

        if (textChanged) {
            // reset the buffer in its entirety
            mainBuffer =
<<<<<<< HEAD
                EditingBuffer(
                    text = textFieldBuffer.toString(),
                    selection = textFieldBuffer.selection
=======
                TextFieldBuffer(
                    initialValue =
                        TextFieldCharSequence(
                            text = temporaryBuffer.toString(),
                            selection = temporaryBuffer.selection
                        ),
>>>>>>> 3d4510a6
                )
        } else if (selectionChanged) {
            mainBuffer.selection =
                TextRange(temporaryBuffer.selection.start, temporaryBuffer.selection.end)
        }

        // Composition should be decided by the IME after the content or selection has been
        // changed programmatically, outside the knowledge of the IME.
        if (
            textChanged || selectionChanged || oldValue.composition != temporaryBuffer.composition
        ) {
            mainBuffer.commitComposition()
        }

<<<<<<< HEAD
        if (textChanged || (!selectionChanged && compositionChanged)) {
            mainBuffer.commitComposition()
        }

        val finalValue =
            TextFieldCharSequence(
                text = if (textChanged) textFieldBuffer.toString() else bufferString,
                selection = mainBuffer.selection,
                composition = mainBuffer.composition
            )
=======
        val finalValue = mainBuffer.toTextFieldCharSequence()
>>>>>>> 3d4510a6

        // We cannot use `value` as the old value here because intermediate IME changes are only
        // applied on mainBuffer (this only happens if syncMainBufferToTemporaryBuffer is triggered
        // after an InputTransformation). We must pass in the latest state just before finalValue is
        // calculated. This is the state IME knows about and is synced with.
        updateValueAndNotifyListeners(
            oldValue = oldValue,
            newValue = finalValue,
            restartImeIfContentChanges = true
        )
    }

    private val notifyImeListeners = mutableVectorOf<NotifyImeListener>()

    /**
     * Saves and restores a [TextFieldState] for [rememberSaveable].
     *
     * @see rememberTextFieldState
     */
    // Preserve nullability since this is public API.
    @Suppress("RedundantNullableReturnType")
    object Saver : androidx.compose.runtime.saveable.Saver<TextFieldState, Any> {

        override fun SaverScope.save(value: TextFieldState): Any? {
            return listOf(
                value.text.toString(),
                value.selection.start,
                value.selection.end,
                with(TextUndoManager.Companion.Saver) { save(value.textUndoManager) }
            )
        }

        override fun restore(value: Any): TextFieldState? {
            val (text, selectionStart, selectionEnd, savedTextUndoManager) = value as List<*>
            return TextFieldState(
                initialText = text as String,
                initialSelection =
                    TextRange(start = selectionStart as Int, end = selectionEnd as Int),
                initialTextUndoManager =
                    with(TextUndoManager.Companion.Saver) { restore(savedTextUndoManager!!) }!!
            )
        }
    }
}

/**
 * Create and remember a [TextFieldState]. The state is remembered using [rememberSaveable] and so
 * will be saved and restored with the composition.
 *
 * If you need to store a [TextFieldState] in another object, use the [TextFieldState.Saver] object
 * to manually save and restore the state.
 *
 * @param initialText The initial text state. If a different value is passed in a subsequent
 *   recomposition, the value of the state will _not_ be updated. To update the state after it's
 *   initialized, call methods on [TextFieldState].
 * @param initialSelection The initial selection state. If a different value is passed in a
 *   subsequent recomposition, the value of the state will _not_ be updated. To update the state
 *   after it's initialized, call methods on [TextFieldState].
 */
@Composable
fun rememberTextFieldState(
    initialText: String = "",
    initialSelection: TextRange = TextRange(initialText.length)
): TextFieldState =
    rememberSaveable(saver = TextFieldState.Saver) { TextFieldState(initialText, initialSelection) }

/**
 * Sets the text in this [TextFieldState] to [text], replacing any text that was previously there,
 * and places the cursor at the end of the new text.
 *
 * To perform more complicated edits on the text, call [TextFieldState.edit]. This function is
 * equivalent to calling:
 * ```
 * edit {
 *   replace(0, length, text)
 *   placeCursorAtEnd()
 * }
 * ```
 *
 * @see setTextAndSelectAll
 * @see clearText
 * @see TextFieldBuffer.placeCursorAtEnd
 */
fun TextFieldState.setTextAndPlaceCursorAtEnd(text: String) {
    edit {
        replace(0, length, text)
        placeCursorAtEnd()
    }
}

/**
 * Sets the text in this [TextFieldState] to [text], replacing any text that was previously there,
 * and selects all the text.
 *
 * To perform more complicated edits on the text, call [TextFieldState.edit]. This function is
 * equivalent to calling:
 * ```
 * edit {
 *   replace(0, length, text)
 *   selectAll()
 * }
 * ```
 *
 * @see setTextAndPlaceCursorAtEnd
 * @see clearText
 * @see TextFieldBuffer.selectAll
 */
fun TextFieldState.setTextAndSelectAll(text: String) {
    edit {
        replace(0, length, text)
        selectAll()
    }
}

/**
 * Deletes all the text in the state.
 *
 * To perform more complicated edits on the text, call [TextFieldState.edit]. This function is
 * equivalent to calling:
 * ```
 * edit {
 *   delete(0, length)
 *   placeCursorAtEnd()
 * }
 * ```
 *
 * @see setTextAndPlaceCursorAtEnd
 * @see setTextAndSelectAll
 */
fun TextFieldState.clearText() {
    edit {
        delete(0, length)
        placeCursorAtEnd()
    }
}

/**
 * Final deciding property for which annotations would be rendered for the composing region. If the
 * IME has not set any composing annotations and the composing region is not collapsed, we need to
 * add the specific underline styling.
 */
@Suppress("ListIterator")
private fun finalizeComposingAnnotations(
    composition: TextRange?,
    annotationList: MutableVector<PlacedAnnotation>?
): List<PlacedAnnotation> =
    when {
        annotationList != null && annotationList.isNotEmpty() -> {
            // it is important to freeze the mutable list into an immutable list because
            // mutable list is sustained inside the EditingBuffer and TextFieldCharSequence
            // must be read-only.
            annotationList.asMutableList().toList()
        }
        composition != null && !composition.collapsed -> {
            listOf(
                AnnotatedString.Range(
                    SpanStyle(textDecoration = TextDecoration.Underline),
                    start = composition.min,
                    end = composition.max
                )
            )
        }
        else -> emptyList()
    }

/**
 * Creates a temporary, mutable [TextFieldBuffer] representing the current state of this
 * [TextFieldState].
 *
 * Use a [TextFieldBuffer] to:
 * * Apply transformations for testing purposes
 * * Preview how the TextField would render with a specific [OutputTransformation]
 *
 * This is similar to calling [TextFieldState.edit], but without committing the changes back to the
 * [TextFieldState].
 *
 * **Important:** A [TextFieldBuffer] is intended for short-term use. Let the garbage collecter
 * dispose of it when you're finished to avoid unnecessary memory usage.
 *
 * @sample androidx.compose.foundation.samples.TextFieldStateApplyOutputTransformation
 */
fun TextFieldState.toTextFieldBuffer(): TextFieldBuffer {
    return TextFieldBuffer(value)
}<|MERGE_RESOLUTION|>--- conflicted
+++ resolved
@@ -76,12 +76,6 @@
      * commands must be reflected on this buffer eventually.
      */
     @VisibleForTesting
-<<<<<<< HEAD
-    internal var mainBuffer: EditingBuffer =
-        EditingBuffer(
-            text = initialText,
-            selection = initialSelection.coerceIn(0, initialText.length)
-=======
     internal var mainBuffer: TextFieldBuffer =
         TextFieldBuffer(
             initialValue =
@@ -89,7 +83,6 @@
                     text = initialText,
                     selection = initialSelection.coerceIn(0, initialText.length)
                 )
->>>>>>> 3d4510a6
         )
 
     /**
@@ -202,13 +195,9 @@
     @PublishedApi
     internal fun startEdit(): TextFieldBuffer {
         val isEditingFreeze = Snapshot.withoutReadObservation { isEditing }
-<<<<<<< HEAD
-        check(!isEditingFreeze) { "TextFieldState does not support concurrent or nested editing." }
-=======
         checkPrecondition(!isEditingFreeze) {
             "TextFieldState does not support concurrent or nested editing."
         }
->>>>>>> 3d4510a6
         isEditing = true
         return TextFieldBuffer(value)
     }
@@ -260,11 +249,7 @@
      * @param restartImeIfContentChanges Whether IME should be restarted if the proposed changes end
      *   up editing the text content. Only pass false to this argument if the source of the changes
      *   is IME itself.
-<<<<<<< HEAD
-     * @param block The function that updates the current editing buffer.
-=======
      * @param block The function that updates the current buffer.
->>>>>>> 3d4510a6
      */
     internal inline fun editAsUser(
         inputTransformation: InputTransformation?,
@@ -296,16 +281,7 @@
         mainBuffer.changeTracker.clearChanges()
         mainBuffer.block()
 
-<<<<<<< HEAD
-        val afterEditValue =
-            TextFieldCharSequence(
-                text = mainBuffer.toString(),
-                selection = mainBuffer.selection,
-                composition = mainBuffer.composition
-            )
-=======
         val afterEditValue = mainBuffer.toTextFieldCharSequence()
->>>>>>> 3d4510a6
 
         updateValueAndNotifyListeners(
             oldValue = value,
@@ -333,12 +309,8 @@
         ) {
             if (
                 beforeEditValue.composition != mainBuffer.composition ||
-<<<<<<< HEAD
-                    beforeEditValue.highlight != mainBuffer.highlight
-=======
                     beforeEditValue.highlight != mainBuffer.highlight ||
                     beforeEditValue.composingAnnotations != mainBuffer.composingAnnotations
->>>>>>> 3d4510a6
             ) {
                 // edit operation caused no change to text content or selection
                 // No need to run an existing InputTransformation, or record an undo. Only update
@@ -350,16 +322,12 @@
                             text = mainBuffer.toString(),
                             selection = mainBuffer.selection,
                             composition = mainBuffer.composition,
-<<<<<<< HEAD
-                            highlight = mainBuffer.highlight
-=======
                             highlight = mainBuffer.highlight,
                             composingAnnotations =
                                 finalizeComposingAnnotations(
                                     composition = mainBuffer.composition,
                                     annotationList = mainBuffer.composingAnnotations
                                 )
->>>>>>> 3d4510a6
                         ),
                     restartImeIfContentChanges = restartImeIfContentChanges
                 )
@@ -367,10 +335,6 @@
             return
         }
 
-<<<<<<< HEAD
-        // There's a meaningful change to the buffer, let's run the full logic.
-        // first take a _snapshot_ of current state of the mainBuffer after changes are applied.
-=======
         // Eventually we may need to run a string equality check between old value and the new value
         // This is an O(n) operation, meaning that it gets as expensive as the text length.
         // Therefore we create this flag to remind ourselves whether the original changes may have
@@ -382,22 +346,17 @@
         // There's a meaningful change to the buffer, either content or selection. We need to run
         // the full logic including InputTransformation. But F=first take a _snapshot_ of current
         // state of the mainBuffer after changes are applied.
->>>>>>> 3d4510a6
         val afterEditValue =
             TextFieldCharSequence(
                 text = mainBuffer.toString(),
                 selection = mainBuffer.selection,
                 composition = mainBuffer.composition,
-<<<<<<< HEAD
-                highlight = mainBuffer.highlight
-=======
                 highlight = mainBuffer.highlight,
                 composingAnnotations =
                     finalizeComposingAnnotations(
                         composition = mainBuffer.composition,
                         annotationList = mainBuffer.composingAnnotations
                     )
->>>>>>> 3d4510a6
             )
 
         // if there's no filter; just record the undo, update the snapshot value, end.
@@ -469,14 +428,7 @@
      * 3. Applying Undo/Redo actions that should not trigger side effects.
      *
      * Eventually all changes, no matter the source, should be committed to [value]. Also, they have
-<<<<<<< HEAD
-     * to trigger the content change listeners. However, we have two different buffers called
-     * [EditingBuffer] and [TextFieldBuffer]. All developer facing APIs use [TextFieldBuffer] to
-     * change the state but internal ones use [EditingBuffer]. This function consolidates both forms
-     * of updates, then commits the result to [value].
-=======
      * to trigger the content change listeners.
->>>>>>> 3d4510a6
      *
      * Finally notifies the listeners in [notifyImeListeners] that the contents of this
      * [TextFieldState] has changed.
@@ -492,9 +444,6 @@
         value = newValue
         finishEditing()
 
-<<<<<<< HEAD
-        notifyImeListeners.forEach { it.onChange(oldValue, newValue, restartImeIfContentChanges) }
-=======
         notifyImeListeners.forEach {
             it.onChange(
                 oldValue = oldValue,
@@ -508,7 +457,6 @@
                         oldValue.composition != null
             )
         }
->>>>>>> 3d4510a6
     }
 
     /**
@@ -558,27 +506,14 @@
      *
      * State in [TextFieldState] can change through various means but categorically there are two
      * sources; Developer([TextFieldState.edit]) and User([TextFieldState.editAsUser]). Only
-<<<<<<< HEAD
-     * non-InputTransformed IME sourced changes can skip updating the IME. Otherwise, all changes
-     * must be sent to the IME to let it synchronize its state with the [TextFieldState]. Such a
-     * communication channel is established by the IME registering a [NotifyImeListener] on a
-     * [TextFieldState].
-=======
      * non-InputTransformed, IME sourced changes can skip updating the IME. Otherwise, all changes
      * must be sent to the IME to let it synchronize its state with the [TextFieldState]. Such a
      * communication channel is established by the text input session registering a
      * [NotifyImeListener] on a [TextFieldState].
->>>>>>> 3d4510a6
      */
     internal fun interface NotifyImeListener {
 
         /**
-<<<<<<< HEAD
-         * Called when the value in [TextFieldState] changes via any source. The
-         * [restartImeIfContentChanges] flag determines whether a text change between [oldValue] and
-         * [newValue] should restart the ongoing input connection. Selection changes never require a
-         * restart.
-=======
          * Called when the value in [TextFieldState] changes via any source. The [restartIme] flag
          * determines whether the ongoing input connection should be restarted. Selection or
          * Composition range changes never require a restart.
@@ -591,7 +526,6 @@
          *   [TextFieldState.value] at the time of calling this function.
          * @param restartIme Whether to ignore other parameters and basically restart the input
          *   session with new configuration.
->>>>>>> 3d4510a6
          */
         fun onChange(
             oldValue: TextFieldCharSequence,
@@ -601,19 +535,6 @@
     }
 
     /**
-<<<<<<< HEAD
-     * Carries changes made to a [TextFieldBuffer] into [mainBuffer], then updates the [value]. This
-     * usually happens when the edit source is something programmatic like [edit] or
-     * [InputTransformation]. IME commands are applied directly on [mainBuffer].
-     *
-     * @param textFieldBuffer Source buffer that will be used to sync the mainBuffer.
-     * @param newComposition TextFieldBuffer does not allow changing composition. This parameter is
-     *   an opportunity to decide what the mainBuffer's new composition should be.
-     * @param textChanged Whether the text content inside [textFieldBuffer] is different than
-     *   [mainBuffer]'s text content. Although this value can be calculated by this function, some
-     *   callers already do the comparison before hand, so there's no need to recalculate it.
-     * @param selectionChanged Whether the selection inside [textFieldBuffer] is different than
-=======
      * Carries changes made to a [temporaryBuffer] into [mainBuffer], then updates the [value]. This
      * usually happens when the edit source is something programmatic like [edit] or
      * [InputTransformation]. Normally IME commands are applied directly on [mainBuffer].
@@ -623,7 +544,6 @@
      *   [mainBuffer]'s text content. Although this value can be calculated by this function, some
      *   callers already do the comparison before hand, so there's no need to recalculate it.
      * @param selectionChanged Whether the selection inside [temporaryBuffer] is different than
->>>>>>> 3d4510a6
      *   [mainBuffer]'s selection.
      */
     @VisibleForTesting
@@ -632,32 +552,17 @@
         textChanged: Boolean,
         selectionChanged: Boolean
     ) {
-<<<<<<< HEAD
-        val bufferString = mainBuffer.toString()
-
-        val bufferState =
-            TextFieldCharSequence(bufferString, mainBuffer.selection, mainBuffer.composition)
-
-        val compositionChanged = newComposition != mainBuffer.composition
-=======
         val oldValue = mainBuffer.toTextFieldCharSequence()
->>>>>>> 3d4510a6
 
         if (textChanged) {
             // reset the buffer in its entirety
             mainBuffer =
-<<<<<<< HEAD
-                EditingBuffer(
-                    text = textFieldBuffer.toString(),
-                    selection = textFieldBuffer.selection
-=======
                 TextFieldBuffer(
                     initialValue =
                         TextFieldCharSequence(
                             text = temporaryBuffer.toString(),
                             selection = temporaryBuffer.selection
                         ),
->>>>>>> 3d4510a6
                 )
         } else if (selectionChanged) {
             mainBuffer.selection =
@@ -672,20 +577,7 @@
             mainBuffer.commitComposition()
         }
 
-<<<<<<< HEAD
-        if (textChanged || (!selectionChanged && compositionChanged)) {
-            mainBuffer.commitComposition()
-        }
-
-        val finalValue =
-            TextFieldCharSequence(
-                text = if (textChanged) textFieldBuffer.toString() else bufferString,
-                selection = mainBuffer.selection,
-                composition = mainBuffer.composition
-            )
-=======
         val finalValue = mainBuffer.toTextFieldCharSequence()
->>>>>>> 3d4510a6
 
         // We cannot use `value` as the old value here because intermediate IME changes are only
         // applied on mainBuffer (this only happens if syncMainBufferToTemporaryBuffer is triggered
