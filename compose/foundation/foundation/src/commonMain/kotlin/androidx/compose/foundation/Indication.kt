--- conflicted
+++ resolved
@@ -32,10 +32,14 @@
 import androidx.compose.ui.input.InputMode
 import androidx.compose.ui.platform.LocalInputModeManager
 import androidx.compose.ui.graphics.drawscope.ContentDrawScope
+import androidx.compose.ui.input.InputModeManager
+import androidx.compose.ui.modifier.modifierLocalOf
+import androidx.compose.ui.node.CompositionLocalConsumerModifierNode
 import androidx.compose.ui.node.DelegatableNode
 import androidx.compose.ui.node.DelegatingNode
 import androidx.compose.ui.node.DrawModifierNode
 import androidx.compose.ui.node.ModifierNodeElement
+import androidx.compose.ui.node.currentValueOf
 import androidx.compose.ui.node.invalidateDraw
 import androidx.compose.ui.platform.InspectorInfo
 import androidx.compose.ui.platform.debugInspectorInfo
@@ -163,16 +167,23 @@
  * Draws visual effects for this component when interactions occur.
  *
  * @sample androidx.compose.foundation.samples.IndicationSample
-<<<<<<< HEAD
- *
-=======
->>>>>>> 3d4510a6
  * @param interactionSource [InteractionSource] that will be used by [indication] to draw visual
  *   effects - this [InteractionSource] represents the stream of [Interaction]s for this component.
  * @param indication [Indication] used to draw visual effects. If `null`, no visual effects will be
  *   shown for this component.
  */
-fun Modifier.indication(interactionSource: InteractionSource, indication: Indication?): Modifier {
+fun Modifier.indication(
+    interactionSource: InteractionSource,
+    indication: Indication?
+): Modifier = indicationImpl(
+    interactionSource,
+    platformIndication(indication)
+)
+
+private fun Modifier.indicationImpl(
+    interactionSource: InteractionSource,
+    indication: Indication?
+): Modifier {
     if (indication == null) return this
     // Fast path - ideally we should never break into the composed path below.
     if (indication is IndicationNodeFactory) {
@@ -182,23 +193,8 @@
     // error-deprecated rememberUpdatedInstance
     return composed(
         factory = {
-<<<<<<< HEAD
-            val inputModeManager = LocalInputModeManager.current
-            val filteredInteractionSource = remember(interactionSource) {
-                // When in Touch mode, skip the Focus interaction - its indication should not be drawn
-                TempInteractionSource(
-                    interactionSource.interactions.filter {
-                        !(inputModeManager.inputMode == InputMode.Touch && it is FocusInteraction.Focus)
-                    }
-                )
-            }
-
-            @Suppress("DEPRECATION_ERROR")
-            val instance = indication.rememberUpdatedInstance(filteredInteractionSource)
-=======
             @Suppress("DEPRECATION_ERROR")
             val instance = indication.rememberUpdatedInstance(interactionSource)
->>>>>>> 3d4510a6
             remember(instance) { IndicationModifier(instance) }
         },
         inspectorInfo =
@@ -369,12 +365,8 @@
         "IndicationNodeFactory#create. For a migration guide and background information, " +
         "please visit developer.android.com"
 
-<<<<<<< HEAD
-private class TempInteractionSource(override val interactions: Flow<Interaction>):InteractionSource
-=======
 /**
  * Some platforms add additional logic to the indication.
  * For example, desktop/web in Compose Multiplatform hide focus indication depending on [InputMode]
  */
-internal expect fun platformIndication(indication: Indication?): Indication?
->>>>>>> 3d4510a6
+internal expect fun platformIndication(indication: Indication?): Indication?