--- conflicted
+++ resolved
@@ -98,11 +98,7 @@
                         overflow,
                         softWrap,
                         maxLines,
-<<<<<<< HEAD
-                        minLines,
-=======
                         minLines
->>>>>>> 3d4510a6
                     )
             }
             return _layoutCache!!
@@ -117,17 +113,6 @@
      * @receiver Current measure scope that requests the layout cache. This scope is used to update
      *   the density value of the returned cache.
      */
-<<<<<<< HEAD
-    private fun getLayoutCache(density: Density): ParagraphLayoutCache {
-        textSubstitution?.let { textSubstitutionValue ->
-            if (textSubstitutionValue.isShowingSubstitution) {
-                textSubstitutionValue.layoutCache?.let { cache ->
-                    return cache.also { it.density = density }
-                }
-            }
-        }
-        return layoutCache.also { it.density = density }
-=======
     private fun IntrinsicMeasureScope.getLayoutCacheForMeasure(): ParagraphLayoutCache {
         val activeCache = getLayoutCache()
         activeCache.density = this@getLayoutCacheForMeasure
@@ -150,7 +135,6 @@
     @JvmName("getLayoutCacheOrSubstitute")
     private fun getLayoutCache(): ParagraphLayoutCache {
         return textSubstitution?.takeIf { it.isShowingSubstitution }?.layoutCache ?: layoutCache
->>>>>>> 3d4510a6
     }
 
     fun updateDraw(color: ColorProducer?, style: TextStyle): Boolean {
@@ -290,11 +274,7 @@
                     overflow,
                     softWrap,
                     maxLines,
-<<<<<<< HEAD
-                    minLines,
-=======
                     minLines
->>>>>>> 3d4510a6
                 )
             substitutionLayoutCache.density = layoutCache.density
             newTextSubstitution.layoutCache = substitutionLayoutCache
@@ -435,15 +415,9 @@
             return
         }
 
-<<<<<<< HEAD
-        val layoutCache = getLayoutCache(this)
-        val localParagraph =
-            requireNotNull(layoutCache.paragraph) {
-=======
         val layoutCache = getLayoutCache()
         val localParagraph =
             requirePreconditionNotNull(layoutCache.paragraph) {
->>>>>>> 3d4510a6
                 "no paragraph (layoutCache=$_layoutCache, textSubstitution=$textSubstitution)"
             }
 
