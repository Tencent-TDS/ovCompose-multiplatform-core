/*
 * Copyright 2023 The Android Open Source Project
 *
 * Licensed under the Apache License, Version 2.0 (the "License");
 * you may not use this file except in compliance with the License.
 * You may obtain a copy of the License at
 *
 *      http://www.apache.org/licenses/LICENSE-2.0
 *
 * Unless required by applicable law or agreed to in writing, software
 * distributed under the License is distributed on an "AS IS" BASIS,
 * WITHOUT WARRANTIES OR CONDITIONS OF ANY KIND, either express or implied.
 * See the License for the specific language governing permissions and
 * limitations under the License.
 */

package androidx.compose.foundation.text.modifiers

import androidx.compose.foundation.text.DefaultMinLines
import androidx.compose.ui.Modifier
import androidx.compose.ui.graphics.Color
import androidx.compose.ui.graphics.ColorProducer
import androidx.compose.ui.graphics.Shadow
import androidx.compose.ui.graphics.drawscope.ContentDrawScope
import androidx.compose.ui.graphics.drawscope.Fill
import androidx.compose.ui.graphics.drawscope.drawIntoCanvas
import androidx.compose.ui.graphics.isSpecified
import androidx.compose.ui.layout.AlignmentLine
import androidx.compose.ui.layout.FirstBaseline
import androidx.compose.ui.layout.IntrinsicMeasurable
import androidx.compose.ui.layout.IntrinsicMeasureScope
import androidx.compose.ui.layout.LastBaseline
import androidx.compose.ui.layout.Measurable
import androidx.compose.ui.layout.MeasureResult
import androidx.compose.ui.layout.MeasureScope
import androidx.compose.ui.node.DrawModifierNode
import androidx.compose.ui.node.LayoutModifierNode
import androidx.compose.ui.node.SemanticsModifierNode
import androidx.compose.ui.node.invalidateDraw
import androidx.compose.ui.node.invalidateLayer
import androidx.compose.ui.node.invalidateMeasurement
import androidx.compose.ui.node.invalidateSemantics
import androidx.compose.ui.semantics.SemanticsPropertyReceiver
import androidx.compose.ui.semantics.clearTextSubstitution
import androidx.compose.ui.semantics.getTextLayoutResult
import androidx.compose.ui.semantics.isShowingTextSubstitution
import androidx.compose.ui.semantics.setTextSubstitution
import androidx.compose.ui.semantics.showTextSubstitution
import androidx.compose.ui.semantics.text
import androidx.compose.ui.semantics.textSubstitution
import androidx.compose.ui.text.AnnotatedString
import androidx.compose.ui.text.TextLayoutResult
import androidx.compose.ui.text.TextStyle
import androidx.compose.ui.text.font.FontFamily
import androidx.compose.ui.text.style.TextDecoration
import androidx.compose.ui.text.style.TextOverflow
import androidx.compose.ui.unit.Constraints
import androidx.compose.ui.unit.Constraints.Companion.fitPrioritizingWidth
import androidx.compose.ui.unit.Density
import androidx.compose.ui.util.fastRoundToInt

/**
 * Node that implements Text for [String].
 *
 * It has reduced functionality, and as a result gains in performance.
 *
 * Note that this Node never calculates [TextLayoutResult] unless needed by semantics.
 */
internal class TextStringSimpleNode(
    private var text: String,
    private var style: TextStyle,
    private var fontFamilyResolver: FontFamily.Resolver,
    private var overflow: TextOverflow = TextOverflow.Clip,
    private var softWrap: Boolean = true,
    private var maxLines: Int = Int.MAX_VALUE,
    private var minLines: Int = DefaultMinLines,
    private var overrideColor: ColorProducer? = null
) : Modifier.Node(), LayoutModifierNode, DrawModifierNode, SemanticsModifierNode {
    @Suppress("PrimitiveInCollection") // Map required for use in public API.
    // Usages of this collection are so few that the gains of using
    // MutableObjectIntMap<AlignmentLine> and then converting to a Map<AlignmentLine, Int>
    // as needed for the public API is not worth the performance benefit.
    private var baselineCache: MutableMap<AlignmentLine, Int>? = null

    private var _layoutCache: ParagraphLayoutCache? = null
    private val layoutCache: ParagraphLayoutCache
        get() {
            if (_layoutCache == null) {
                _layoutCache = ParagraphLayoutCache(
                    text,
                    style,
                    fontFamilyResolver,
                    overflow,
                    softWrap,
                    maxLines,
                    minLines,
                )
            }
            return _layoutCache!!
        }

    /**
     * Get the layout cache for the current state of the node.
     *
     * If text substitution is active, this will return the layout cache for the substitution.
     * Otherwise, it will return the layout cache for the original text.
     */

    private fun getLayoutCache(density: Density): ParagraphLayoutCache {
        textSubstitution?.let { textSubstitutionValue ->
            if (textSubstitutionValue.isShowingSubstitution) {
                textSubstitutionValue.layoutCache?.let { cache ->
                    return cache.also { it.density = density }
                }
            }
        }
        return layoutCache.also { it.density = density }
    }

    fun updateDraw(color: ColorProducer?, style: TextStyle): Boolean {
        var changed = false
        if (color != this.overrideColor) {
            changed = true
        }
        overrideColor = color
        changed = changed || !style.hasSameDrawAffectingAttributes(this.style)
        return changed
    }

    /**
     * Element has text params to update
     */
    fun updateText(text: String): Boolean {
        if (this.text == text) return false
        this.text = text
        clearSubstitution()
        return true
    }

    /**
     * Element has layout related params to update
     */
    fun updateLayoutRelatedArgs(
        style: TextStyle,
        minLines: Int,
        maxLines: Int,
        softWrap: Boolean,
        fontFamilyResolver: FontFamily.Resolver,
        overflow: TextOverflow
    ): Boolean {
        var changed: Boolean

        changed = !this.style.hasSameLayoutAffectingAttributes(style)
        this.style = style

        if (this.minLines != minLines) {
            this.minLines = minLines
            changed = true
        }

        if (this.maxLines != maxLines) {
            this.maxLines = maxLines
            changed = true
        }

        if (this.softWrap != softWrap) {
            this.softWrap = softWrap
            changed = true
        }

        if (this.fontFamilyResolver != fontFamilyResolver) {
            this.fontFamilyResolver = fontFamilyResolver
            changed = true
        }

        if (this.overflow != overflow) {
            this.overflow = overflow
            changed = true
        }

        return changed
    }

    /**
     * request invalidate based on the results of [updateText] and [updateLayoutRelatedArgs]
     */
    fun doInvalidations(
        drawChanged: Boolean,
        textChanged: Boolean,
        layoutChanged: Boolean
    ) {
        // bring caches up to date even if the node is detached in case it is used again later
        if (textChanged || layoutChanged) {
            layoutCache.update(
                text = text,
                style = style,
                fontFamilyResolver = fontFamilyResolver,
                overflow = overflow,
                softWrap = softWrap,
                maxLines = maxLines,
                minLines = minLines
            )
        }

        if (!isAttached) {
            // no-up for !isAttached. The node will invalidate when attaching again.
            return
        }
        if (textChanged || (drawChanged && semanticsTextLayoutResult != null)) {
            invalidateSemantics()
        }

        if (textChanged || layoutChanged) {
            invalidateMeasurement()
            invalidateDraw()
        }
        if (drawChanged) {
            invalidateDraw()
        }
    }

    private var semanticsTextLayoutResult: ((MutableList<TextLayoutResult>) -> Boolean)? = null

    data class TextSubstitutionValue(
        val original: String,
        var substitution: String,
        var isShowingSubstitution: Boolean = false,
        var layoutCache: ParagraphLayoutCache? = null,
        // TODO(b/283944749): add animation

    ) {
        // don't emit any user strings in toString
        override fun toString(): String =
            "TextSubstitution(" +
                "layoutCache=$layoutCache, isShowingSubstitution=$isShowingSubstitution" +
                ")"
    }

    private var textSubstitution: TextSubstitutionValue? = null

    private fun setSubstitution(updatedText: String): Boolean {
        val currentTextSubstitution = textSubstitution
        if (currentTextSubstitution != null) {
            if (updatedText == currentTextSubstitution.substitution) {
                return false
            }
            currentTextSubstitution.substitution = updatedText
            currentTextSubstitution.layoutCache?.update(
                updatedText,
                style,
                fontFamilyResolver,
                overflow,
                softWrap,
                maxLines,
                minLines,
            ) ?: return false
        } else {
            val newTextSubstitution = TextSubstitutionValue(text, updatedText)
            val substitutionLayoutCache = ParagraphLayoutCache(
                updatedText,
                style,
                fontFamilyResolver,
                overflow,
                softWrap,
                maxLines,
                minLines,
            )
            substitutionLayoutCache.density = layoutCache.density
            newTextSubstitution.layoutCache = substitutionLayoutCache
            textSubstitution = newTextSubstitution
        }
        return true
    }

    private fun clearSubstitution() {
        textSubstitution = null
    }

    override fun SemanticsPropertyReceiver.applySemantics() {
        var localSemanticsTextLayoutResult = semanticsTextLayoutResult
        if (localSemanticsTextLayoutResult == null) {
            localSemanticsTextLayoutResult = { textLayoutResult ->
                val layout = layoutCache.slowCreateTextLayoutResultOrNull(
                    style = style.merge(
                        color = overrideColor?.invoke() ?: Color.Unspecified
                    )
                )?.also {
                    textLayoutResult.add(it)
                }
                layout != null
            }
            semanticsTextLayoutResult = localSemanticsTextLayoutResult
        }

        text = AnnotatedString(this@TextStringSimpleNode.text)
        val currentTextSubstitution = this@TextStringSimpleNode.textSubstitution
        if (currentTextSubstitution != null) {
            isShowingTextSubstitution = currentTextSubstitution.isShowingSubstitution
            textSubstitution = AnnotatedString(currentTextSubstitution.substitution)
        }

        setTextSubstitution { updatedText ->
            setSubstitution(updatedText.text)

            invalidateForTranslate()

            true
        }
        showTextSubstitution {
            if (this@TextStringSimpleNode.textSubstitution == null) {
                return@showTextSubstitution false
            }

            this@TextStringSimpleNode.textSubstitution?.isShowingSubstitution = it

            invalidateForTranslate()

            true
        }
        clearTextSubstitution {
            clearSubstitution()

            invalidateForTranslate()

            true
        }
        getTextLayoutResult(action = localSemanticsTextLayoutResult)
    }

    /**
     * Call whenever text substitution changes state
     */
    private fun invalidateForTranslate() {
        invalidateSemantics()
        invalidateMeasurement()
        invalidateDraw()
    }

    /**
     * Text layout happens here
     */
    override fun MeasureScope.measure(
        measurable: Measurable,
        constraints: Constraints
    ): MeasureResult {
        val layoutCache = getLayoutCache(this)

        val didChangeLayout = layoutCache.layoutWithConstraints(constraints, layoutDirection)
        // ensure measure restarts when hasStaleResolvedFonts by reading in measure
        layoutCache.observeFontChanges
        val paragraph = layoutCache.paragraph!!
        val layoutSize = layoutCache.layoutSize

        if (didChangeLayout) {
            invalidateLayer()
            // Map<AlignmentLine, Int> required for use in public API `layout` below
            @Suppress("PrimitiveInCollection")
            var cache = baselineCache
            if (cache == null) {
                cache = LinkedHashMap(2)
            }
            cache[FirstBaseline] = paragraph.firstBaseline.fastRoundToInt()
            cache[LastBaseline] = paragraph.lastBaseline.fastRoundToInt()
            baselineCache = cache
        }

        // then allow children to measure _inside_ our final box, with the above placeholders
        val placeable = measurable.measure(
<<<<<<< HEAD
            Constraints.fixedCoerceHeightAndWidthForBits(
                layoutSize.width,
                layoutSize.height
=======
            fitPrioritizingWidth(
                minWidth = layoutSize.width,
                maxWidth = layoutSize.width,
                minHeight = layoutSize.height,
                maxHeight = layoutSize.height
>>>>>>> 14a4d776
            )
        )

        return layout(
            layoutSize.width,
            layoutSize.height,
            baselineCache!!
        ) {
            placeable.place(0, 0)
        }
    }

    override fun IntrinsicMeasureScope.minIntrinsicWidth(
        measurable: IntrinsicMeasurable,
        height: Int
    ): Int {
        return getLayoutCache(this).minIntrinsicWidth(layoutDirection)
    }

    override fun IntrinsicMeasureScope.minIntrinsicHeight(
        measurable: IntrinsicMeasurable,
        width: Int
    ): Int = getLayoutCache(this).intrinsicHeight(width, layoutDirection)

    override fun IntrinsicMeasureScope.maxIntrinsicWidth(
        measurable: IntrinsicMeasurable,
        height: Int
    ): Int = getLayoutCache(this).maxIntrinsicWidth(layoutDirection)

    override fun IntrinsicMeasureScope.maxIntrinsicHeight(
        measurable: IntrinsicMeasurable,
        width: Int
    ): Int = getLayoutCache(this).intrinsicHeight(width, layoutDirection)

    /**
     * Optimized Text draw.
     */
    override fun ContentDrawScope.draw() {
        if (!isAttached) {
            // no-up for !isAttached. The node will invalidate when attaching again.
            return
        }

        val layoutCache = getLayoutCache(this)
        val localParagraph = requireNotNull(layoutCache.paragraph) {
            "no paragraph (layoutCache=$_layoutCache, textSubstitution=$textSubstitution)"
        }

        drawIntoCanvas { canvas ->
            val willClip = layoutCache.didOverflow
            if (willClip) {
                val width = layoutCache.layoutSize.width.toFloat()
                val height = layoutCache.layoutSize.height.toFloat()
                canvas.save()
                canvas.clipRect(left = 0f, top = 0f, right = width, bottom = height)
            }
            try {
                val textDecoration = style.textDecoration ?: TextDecoration.None
                val shadow = style.shadow ?: Shadow.None
                val drawStyle = style.drawStyle ?: Fill
                val brush = style.brush
                if (brush != null) {
                    val alpha = style.alpha
                    localParagraph.paint(
                        canvas = canvas,
                        brush = brush,
                        alpha = alpha,
                        shadow = shadow,
                        drawStyle = drawStyle,
                        textDecoration = textDecoration
                    )
                } else {
                    val overrideColorVal = overrideColor?.invoke() ?: Color.Unspecified
                    val color = if (overrideColorVal.isSpecified) {
                        overrideColorVal
                    } else if (style.color.isSpecified) {
                        style.color
                    } else {
                        Color.Black
                    }
                    localParagraph.paint(
                        canvas = canvas,
                        color = color,
                        shadow = shadow,
                        drawStyle = drawStyle,
                        textDecoration = textDecoration
                    )
                }
            } finally {
                if (willClip) {
                    canvas.restore()
                }
            }
        }
    }
}<|MERGE_RESOLUTION|>--- conflicted
+++ resolved
@@ -366,17 +366,11 @@
 
         // then allow children to measure _inside_ our final box, with the above placeholders
         val placeable = measurable.measure(
-<<<<<<< HEAD
-            Constraints.fixedCoerceHeightAndWidthForBits(
-                layoutSize.width,
-                layoutSize.height
-=======
             fitPrioritizingWidth(
                 minWidth = layoutSize.width,
                 maxWidth = layoutSize.width,
                 minHeight = layoutSize.height,
                 maxHeight = layoutSize.height
->>>>>>> 14a4d776
             )
         )
 
