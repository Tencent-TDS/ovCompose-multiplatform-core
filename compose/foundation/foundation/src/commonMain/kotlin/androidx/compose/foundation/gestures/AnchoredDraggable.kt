/*
 * Copyright 2022 The Android Open Source Project
 *
 * Licensed under the Apache License, Version 2.0 (the "License");
 * you may not use this file except in compliance with the License.
 * You may obtain a copy of the License at
 *
 *      http://www.apache.org/licenses/LICENSE-2.0
 *
 * Unless required by applicable law or agreed to in writing, software
 * distributed under the License is distributed on an "AS IS" BASIS,
 * WITHOUT WARRANTIES OR CONDITIONS OF ANY KIND, either express or implied.
 * See the License for the specific language governing permissions and
 * limitations under the License.
 */

package androidx.compose.foundation.gestures

import androidx.annotation.FloatRange
import androidx.compose.animation.core.AnimationSpec
import androidx.compose.animation.core.AnimationState
import androidx.compose.animation.core.DecayAnimationSpec
import androidx.compose.animation.core.FloatDecayAnimationSpec
import androidx.compose.animation.core.animate
import androidx.compose.animation.core.animateDecay
import androidx.compose.animation.core.calculateTargetValue
import androidx.compose.animation.core.exponentialDecay
import androidx.compose.animation.core.generateDecayAnimationSpec
import androidx.compose.animation.core.tween
import androidx.compose.foundation.MutatePriority
import androidx.compose.foundation.MutatorMutex
import androidx.compose.foundation.OverscrollEffect
import androidx.compose.foundation.gestures.DragEvent.DragDelta
import androidx.compose.foundation.gestures.snapping.SnapLayoutInfoProvider
import androidx.compose.foundation.gestures.snapping.snapFlingBehavior
import androidx.compose.foundation.PlatformOptimizedCancellationException
import androidx.compose.foundation.interaction.MutableInteractionSource
import androidx.compose.foundation.internal.PlatformOptimizedCancellationException
import androidx.compose.foundation.internal.checkPrecondition
import androidx.compose.foundation.internal.requirePrecondition
import androidx.compose.foundation.layout.offset
import androidx.compose.runtime.Composable
import androidx.compose.runtime.Stable
import androidx.compose.runtime.derivedStateOf
import androidx.compose.runtime.getValue
import androidx.compose.runtime.mutableFloatStateOf
import androidx.compose.runtime.mutableStateOf
import androidx.compose.runtime.remember
import androidx.compose.runtime.saveable.Saver
import androidx.compose.runtime.setValue
import androidx.compose.runtime.snapshotFlow
import androidx.compose.runtime.structuralEqualityPolicy
import androidx.compose.ui.Modifier
import androidx.compose.ui.geometry.Offset
import androidx.compose.ui.input.nestedscroll.NestedScrollSource
import androidx.compose.ui.input.pointer.PointerInputChange
import androidx.compose.ui.node.ModifierNodeElement
import androidx.compose.ui.node.requireDensity
import androidx.compose.ui.node.requireLayoutDirection
import androidx.compose.ui.platform.InspectorInfo
import androidx.compose.ui.platform.LocalDensity
import androidx.compose.ui.platform.LocalLayoutDirection
import androidx.compose.ui.unit.Density
import androidx.compose.ui.unit.LayoutDirection
import androidx.compose.ui.unit.Velocity
import androidx.compose.ui.unit.dp
import kotlin.math.abs
import kotlin.math.max
import kotlin.math.min
import kotlinx.coroutines.CancellationException
import kotlinx.coroutines.CoroutineStart
import kotlinx.coroutines.Job
import kotlinx.coroutines.cancel
import kotlinx.coroutines.coroutineScope
import kotlinx.coroutines.launch

/**
 * Enable drag gestures between a set of predefined values.
 *
 * When a drag is detected, the offset of the [AnchoredDraggableState] will be updated with the drag
 * delta. You should use this offset to move your content accordingly (see [Modifier.offset]). When
 * the drag ends, the offset will be animated to one of the anchors and when that anchor is reached,
 * the value of the [AnchoredDraggableState] will also be updated to the value corresponding to the
 * new anchor.
 *
 * Dragging is constrained between the minimum and maximum anchors.
 *
 * @param state The associated [AnchoredDraggableState].
 * @param reverseDirection Whether to reverse the direction of the drag, so a top to bottom drag
 *   will behave like bottom to top, and a left to right drag will behave like right to left. If not
 *   specified, this will be determined based on [orientation] and [LocalLayoutDirection] through
 *   the other [anchoredDraggable] overload.
 * @param orientation The orientation in which the [anchoredDraggable] can be dragged.
 * @param enabled Whether this [anchoredDraggable] is enabled and should react to the user's input.
 * @param interactionSource Optional [MutableInteractionSource] that will passed on to the internal
 *   [Modifier.draggable].
 * @param overscrollEffect optional effect to dispatch any excess delta or velocity to. The excess
 *   delta or velocity are a result of dragging/flinging and reaching the bounds. If you provide an
 *   [overscrollEffect], make sure to apply [androidx.compose.foundation.overscroll] to render the
 *   effect as well.
 * @param flingBehavior Optionally configure how the anchored draggable performs the fling. By
 *   default (if passing in null), this will snap to the closest anchor considering the velocity
 *   thresholds and positional thresholds. See [AnchoredDraggableDefaults.flingBehavior].
 */
fun <T> Modifier.anchoredDraggable(
    state: AnchoredDraggableState<T>,
    reverseDirection: Boolean,
    orientation: Orientation,
    enabled: Boolean = true,
    interactionSource: MutableInteractionSource? = null,
    overscrollEffect: OverscrollEffect? = null,
    flingBehavior: FlingBehavior? = null
): Modifier =
    this then
        AnchoredDraggableElement(
            state = state,
            orientation = orientation,
            enabled = enabled,
            reverseDirection = reverseDirection,
            interactionSource = interactionSource,
            overscrollEffect = overscrollEffect,
            flingBehavior = flingBehavior
        )

/**
 * Enable drag gestures between a set of predefined values.
 *
 * When a drag is detected, the offset of the [AnchoredDraggableState] will be updated with the drag
 * delta. You should use this offset to move your content accordingly (see [Modifier.offset]). When
 * the drag ends, the offset will be animated to one of the anchors and when that anchor is reached,
 * the value of the [AnchoredDraggableState] will also be updated to the value corresponding to the
 * new anchor.
 *
 * Dragging is constrained between the minimum and maximum anchors.
 *
 * @param state The associated [AnchoredDraggableState].
 * @param reverseDirection Whether to reverse the direction of the drag, so a top to bottom drag
 *   will behave like bottom to top, and a left to right drag will behave like right to left. If not
 *   specified, this will be determined based on [orientation] and [LocalLayoutDirection] through
 *   the other [anchoredDraggable] overload.
 * @param orientation The orientation in which the [anchoredDraggable] can be dragged.
 * @param enabled Whether this [anchoredDraggable] is enabled and should react to the user's input.
 * @param interactionSource Optional [MutableInteractionSource] that will passed on to the internal
 *   [Modifier.draggable].
 * @param overscrollEffect optional effect to dispatch any excess delta or velocity to. The excess
 *   delta or velocity are a result of dragging/flinging and reaching the bounds. If you provide an
 *   [overscrollEffect], make sure to apply [androidx.compose.foundation.overscroll] to render the
 *   effect as well.
 * @param startDragImmediately when set to false, [draggable] will start dragging only when the
 *   gesture crosses the touchSlop. This is useful to prevent users from "catching" an animating
 *   widget when pressing on it. See [draggable] to learn more about startDragImmediately.
 * @param flingBehavior Optionally configure how the anchored draggable performs the fling. By
 *   default (if passing in null), this will snap to the closest anchor considering the velocity
 *   thresholds and positional thresholds. See [AnchoredDraggableDefaults.flingBehavior].
 */
@Deprecated(StartDragImmediatelyDeprecated)
fun <T> Modifier.anchoredDraggable(
    state: AnchoredDraggableState<T>,
    reverseDirection: Boolean,
    orientation: Orientation,
    enabled: Boolean = true,
    interactionSource: MutableInteractionSource? = null,
    overscrollEffect: OverscrollEffect? = null,
    startDragImmediately: Boolean = state.isAnimationRunning,
    flingBehavior: FlingBehavior? = null
): Modifier =
    this then
        AnchoredDraggableElement(
            state = state,
            orientation = orientation,
            enabled = enabled,
            reverseDirection = reverseDirection,
            interactionSource = interactionSource,
            overscrollEffect = overscrollEffect,
            startDragImmediately = startDragImmediately,
            flingBehavior = flingBehavior
        )

/**
 * Enable drag gestures between a set of predefined values.
 *
 * When a drag is detected, the offset of the [AnchoredDraggableState] will be updated with the drag
 * delta. If the [orientation] is set to [Orientation.Horizontal] and [LocalLayoutDirection]'s value
 * is [LayoutDirection.Rtl], the drag deltas will be reversed. You should use this offset to move
 * your content accordingly (see [Modifier.offset]). When the drag ends, the offset will be animated
 * to one of the anchors and when that anchor is reached, the value of the [AnchoredDraggableState]
 * will also be updated to the value corresponding to the new anchor.
 *
 * Dragging is constrained between the minimum and maximum anchors.
 *
 * @param state The associated [AnchoredDraggableState].
 * @param orientation The orientation in which the [anchoredDraggable] can be dragged.
 * @param enabled Whether this [anchoredDraggable] is enabled and should react to the user's input.
 * @param interactionSource Optional [MutableInteractionSource] that will passed on to the internal
 *   [Modifier.draggable].
 * @param overscrollEffect optional effect to dispatch any excess delta or velocity to. The excess
 *   delta or velocity are a result of dragging/flinging and reaching the bounds. If you provide an
 *   [overscrollEffect], make sure to apply [androidx.compose.foundation.overscroll] to render the
 *   effect as well.
 * @param flingBehavior Optionally configure how the anchored draggable performs the fling. By
 *   default (if passing in null), this will snap to the closest anchor considering the velocity
 *   thresholds and positional thresholds. See [AnchoredDraggableDefaults.flingBehavior].
 */
fun <T> Modifier.anchoredDraggable(
    state: AnchoredDraggableState<T>,
    orientation: Orientation,
    enabled: Boolean = true,
    interactionSource: MutableInteractionSource? = null,
    overscrollEffect: OverscrollEffect? = null,
    flingBehavior: FlingBehavior? = null
): Modifier =
    this then
        AnchoredDraggableElement(
            state = state,
            orientation = orientation,
            enabled = enabled,
            reverseDirection = null,
            interactionSource = interactionSource,
            overscrollEffect = overscrollEffect,
            flingBehavior = flingBehavior
        )

/**
 * Enable drag gestures between a set of predefined values.
 *
 * When a drag is detected, the offset of the [AnchoredDraggableState] will be updated with the drag
 * delta. If the [orientation] is set to [Orientation.Horizontal] and [LocalLayoutDirection]'s value
 * is [LayoutDirection.Rtl], the drag deltas will be reversed. You should use this offset to move
 * your content accordingly (see [Modifier.offset]). When the drag ends, the offset will be animated
 * to one of the anchors and when that anchor is reached, the value of the [AnchoredDraggableState]
 * will also be updated to the value corresponding to the new anchor.
 *
 * Dragging is constrained between the minimum and maximum anchors.
 *
 * @param state The associated [AnchoredDraggableState].
 * @param orientation The orientation in which the [anchoredDraggable] can be dragged.
 * @param enabled Whether this [anchoredDraggable] is enabled and should react to the user's input.
 * @param interactionSource Optional [MutableInteractionSource] that will passed on to the internal
 *   [Modifier.draggable].
 * @param overscrollEffect optional effect to dispatch any excess delta or velocity to. The excess
 *   delta or velocity are a result of dragging/flinging and reaching the bounds. If you provide an
 *   [overscrollEffect], make sure to apply [androidx.compose.foundation.overscroll] to render the
 *   effect as well.
 * @param startDragImmediately when set to false, [draggable] will start dragging only when the
 *   gesture crosses the touchSlop. This is useful to prevent users from "catching" an animating
 *   widget when pressing on it. See [draggable] to learn more about startDragImmediately.
 * @param flingBehavior Optionally configure how the anchored draggable performs the fling. By
 *   default (if passing in null), this will snap to the closest anchor considering the velocity
 *   thresholds and positional thresholds. See [AnchoredDraggableDefaults.flingBehavior].
 */
@Deprecated(StartDragImmediatelyDeprecated)
fun <T> Modifier.anchoredDraggable(
    state: AnchoredDraggableState<T>,
    orientation: Orientation,
    enabled: Boolean = true,
    interactionSource: MutableInteractionSource? = null,
    overscrollEffect: OverscrollEffect? = null,
    startDragImmediately: Boolean = state.isAnimationRunning,
    flingBehavior: FlingBehavior? = null
): Modifier =
    this then
        AnchoredDraggableElement(
            state = state,
            orientation = orientation,
            enabled = enabled,
            reverseDirection = null,
            interactionSource = interactionSource,
            overscrollEffect = overscrollEffect,
            startDragImmediately = startDragImmediately,
            flingBehavior = flingBehavior
        )

private class AnchoredDraggableElement<T>(
    private val state: AnchoredDraggableState<T>,
    private val orientation: Orientation,
    private val enabled: Boolean,
    private val reverseDirection: Boolean?,
    private val interactionSource: MutableInteractionSource?,
    private val startDragImmediately: Boolean? = null,
    private val overscrollEffect: OverscrollEffect?,
    private val flingBehavior: FlingBehavior? = null,
) : ModifierNodeElement<AnchoredDraggableNode<T>>() {
    override fun create() =
        AnchoredDraggableNode(
            state = state,
            orientation = orientation,
            enabled = enabled,
            reverseDirection = reverseDirection,
            interactionSource = interactionSource,
            overscrollEffect = overscrollEffect,
            startDragImmediately = startDragImmediately,
            flingBehavior = flingBehavior
        )

    override fun update(node: AnchoredDraggableNode<T>) {
        node.update(
            state = state,
            orientation = orientation,
            enabled = enabled,
            reverseDirection = reverseDirection,
            interactionSource = interactionSource,
            overscrollEffect = overscrollEffect,
            startDragImmediately = startDragImmediately,
            flingBehavior = flingBehavior
        )
    }

    override fun hashCode(): Int {
        var result = state.hashCode()
        result = 31 * result + orientation.hashCode()
        result = 31 * result + enabled.hashCode()
        result = 31 * result + reverseDirection.hashCode()
        result = 31 * result + interactionSource.hashCode()
        result = 31 * result + startDragImmediately.hashCode()
        result = 31 * result + overscrollEffect.hashCode()
        result = 31 * result + flingBehavior.hashCode()
        return result
    }

    override fun equals(other: Any?): Boolean {
        if (this === other) return true

        if (other !is AnchoredDraggableElement<*>) return false

        if (state != other.state) return false
        if (orientation != other.orientation) return false
        if (enabled != other.enabled) return false
        if (reverseDirection != other.reverseDirection) return false
        if (interactionSource != other.interactionSource) return false
        if (startDragImmediately != other.startDragImmediately) return false
        if (overscrollEffect != other.overscrollEffect) return false
        if (flingBehavior != other.flingBehavior) return false

        return true
    }

    override fun InspectorInfo.inspectableProperties() {
        name = "anchoredDraggable"
        properties["state"] = state
        properties["orientation"] = orientation
        properties["enabled"] = enabled
        properties["reverseDirection"] = reverseDirection
        properties["interactionSource"] = interactionSource
        properties["startDragImmediately"] = startDragImmediately
        properties["overscrollEffect"] = overscrollEffect
        properties["flingBehavior"] = flingBehavior
    }
}

private class AnchoredDraggableNode<T>(
    private var state: AnchoredDraggableState<T>,
    private var orientation: Orientation,
    enabled: Boolean,
    private var reverseDirection: Boolean?,
    interactionSource: MutableInteractionSource?,
    private var overscrollEffect: OverscrollEffect?,
    private var startDragImmediately: Boolean?,
    private var flingBehavior: FlingBehavior?
) :
    DragGestureNode(
        canDrag = AlwaysDrag,
        enabled = enabled,
        interactionSource = interactionSource,
        orientationLock = orientation
    ) {

    lateinit var resolvedFlingBehavior: FlingBehavior
    private var density: Density? = null

    private val isReverseDirection: Boolean
        get() =
            when (reverseDirection) {
                null ->
                    requireLayoutDirection() == LayoutDirection.Rtl &&
                        orientation == Orientation.Horizontal
                else -> reverseDirection!!
            }

    override fun onAttach() {
        updateFlingBehavior(flingBehavior)
    }

    override fun onDensityChange() {
        onCancelPointerInput()
        if (isAttached) updateDensity()
    }

    private fun updateDensity() {
        val newDensity = requireDensity()
        if (density == null || density != newDensity) {
            density = newDensity
            updateFlingBehavior(flingBehavior)
        }
    }

    private fun updateFlingBehavior(newFlingBehavior: FlingBehavior?) {
        // Fall back to default fling behavior if the new fling behavior is null
        this.resolvedFlingBehavior =
            newFlingBehavior
                ?: anchoredDraggableFlingBehavior(
                    snapAnimationSpec = AnchoredDraggableDefaults.SnapAnimationSpec,
                    positionalThreshold = AnchoredDraggableDefaults.PositionalThreshold,
                    density = requireDensity().also { density = it },
                    state = state
                )
    }

    override suspend fun drag(forEachDelta: suspend ((dragDelta: DragDelta) -> Unit) -> Unit) {
        state.anchoredDrag {
            forEachDelta { dragDelta ->
                val oneDirectionalDelta = dragDelta.delta.reverseIfNeeded().toFloat()
                if (overscrollEffect == null) {
                    dragTo(state.newOffsetForDelta(oneDirectionalDelta))
                } else {
                    overscrollEffect!!.applyToScroll(
                        delta = oneDirectionalDelta.toOffset(),
                        source = NestedScrollSource.UserInput
                    ) { deltaForDrag ->
                        val dragOffset = state.newOffsetForDelta(deltaForDrag.toFloat())
                        val consumedDelta = (dragOffset - state.requireOffset()).toOffset()
                        dragTo(dragOffset)
                        consumedDelta
                    }
                }
            }
        }
    }

    override fun onDragStarted(startedPosition: Offset) {}

    override fun onDragStopped(velocity: Velocity) {
        if (!isAttached) return
        coroutineScope.launch {
            val oneDirectionalVelocity = velocity.reverseIfNeeded().toFloat()
            if (overscrollEffect == null) {
                fling(oneDirectionalVelocity)
            } else {
                overscrollEffect!!.applyToFling(velocity = oneDirectionalVelocity.toVelocity()) {
                    availableVelocity ->
                    val consumed = fling(availableVelocity.toFloat())
                    val currentOffset = state.requireOffset()
                    val minAnchor = state.anchors.minPosition()
                    val maxAnchor = state.anchors.maxPosition()
                    // return consumed velocity only if we are reaching the min/max anchors
                    if (currentOffset >= maxAnchor || currentOffset <= minAnchor) {
                        consumed.toVelocity()
                    } else {
                        availableVelocity
                    }
                }
            }
        }
    }

    private suspend fun fling(velocity: Float): Float =
        if (state.usePreModifierChangeBehavior) {
            @Suppress("DEPRECATION") state.settle(velocity)
        } else {
            var leftoverVelocity = velocity
            state.anchoredDrag {
                val scrollScope =
                    object : ScrollScope {
                        override fun scrollBy(pixels: Float): Float {
                            val newOffset = state.newOffsetForDelta(pixels)
                            val consumed = newOffset - state.offset
                            dragTo(newOffset)
                            return consumed
                        }
                    }
                with(resolvedFlingBehavior) {
                    leftoverVelocity = scrollScope.performFling(velocity)
                }
            }
            leftoverVelocity
        }

    override fun startDragImmediately(): Boolean = startDragImmediately ?: state.isAnimationRunning

    fun update(
        state: AnchoredDraggableState<T>,
        orientation: Orientation,
        enabled: Boolean,
        reverseDirection: Boolean?,
        interactionSource: MutableInteractionSource?,
        overscrollEffect: OverscrollEffect?,
        startDragImmediately: Boolean?,
        flingBehavior: FlingBehavior?,
    ) {
        this.flingBehavior = flingBehavior

        var resetPointerInputHandling = false
        if (this.state != state) {
            this.state = state
            updateFlingBehavior(flingBehavior)
            resetPointerInputHandling = true
        }
        if (this.orientation != orientation) {
            this.orientation = orientation
            resetPointerInputHandling = true
        }

        if (this.reverseDirection != reverseDirection) {
            this.reverseDirection = reverseDirection
            resetPointerInputHandling = true
        }

        this.startDragImmediately = startDragImmediately
        this.overscrollEffect = overscrollEffect

        update(
            enabled = enabled,
            interactionSource = interactionSource,
            shouldResetPointerInputHandling = resetPointerInputHandling,
            orientationLock = orientation
        )
    }

    private fun Float.toOffset() =
        Offset(
            x = if (orientation == Orientation.Horizontal) this else 0f,
            y = if (orientation == Orientation.Vertical) this else 0f,
        )

    private fun Float.toVelocity() =
        Velocity(
            x = if (orientation == Orientation.Horizontal) this else 0f,
            y = if (orientation == Orientation.Vertical) this else 0f,
        )

    private fun Velocity.toFloat() = if (orientation == Orientation.Vertical) this.y else this.x

    private fun Offset.toFloat() = if (orientation == Orientation.Vertical) this.y else this.x

    private fun Velocity.reverseIfNeeded() = if (isReverseDirection) this * -1f else this * 1f

    private fun Offset.reverseIfNeeded() = if (isReverseDirection) this * -1f else this * 1f
}

private val AlwaysDrag: (PointerInputChange) -> Boolean = { true }

/**
 * Structure that represents the anchors of a [AnchoredDraggableState].
 *
 * See the DraggableAnchors factory method to construct drag anchors using a default implementation.
 * This structure does not make any guarantees about ordering of the anchors.
 */
interface DraggableAnchors<T> {

    /** The number of anchors */
    val size: Int

    /**
     * Get the anchor position for an associated [anchor]
     *
     * @param anchor The value to look up
     * @return The position of the anchor, or [Float.NaN] if the anchor does not exist
     */
    fun positionOf(anchor: T): Float

    /**
     * Whether there is an anchor position associated with the [anchor]
     *
     * @param anchor The value to look up
     * @return true if there is an anchor for this value, false if there is no anchor for this value
     */
    fun hasPositionFor(anchor: T): Boolean

    /**
     * Find the closest anchor value to the [position].
     *
     * @param position The position to start searching from
     * @return The closest anchor or null if the anchors are empty
     */
    fun closestAnchor(position: Float): T?

    /**
     * Find the closest anchor value to the [position], in the specified direction.
     *
     * @param position The position to start searching from
     * @param searchUpwards Whether to search upwards from the current position or downwards
     * @return The closest anchor or null if the anchors are empty
     */
    fun closestAnchor(position: Float, searchUpwards: Boolean): T?

    /** The smallest anchor position, or [Float.NEGATIVE_INFINITY] if the anchors are empty. */
    fun minPosition(): Float

    /** The biggest anchor position, or [Float.POSITIVE_INFINITY] if the anchors are empty. */
    fun maxPosition(): Float

    /** Get the anchor key at the specified index, or null if the index is out of bounds. */
    fun anchorAt(index: Int): T?

    /**
     * Get the anchor position at the specified index, or [Float.NaN] if the index is out of bounds.
     */
    fun positionAt(index: Int): Float
}

/**
 * Iterate over all the anchors.
 *
 * @param block The action to invoke with the key and position
 */
inline fun <T> DraggableAnchors<T>.forEach(block: (key: T, position: Float) -> Unit) {
    for (i in 0 until size) {
        val key =
            requireNotNull(anchorAt(i)) { "There was no key at index $i. Please report a bug." }
        block(key, positionAt(i))
    }
}

/**
 * [DraggableAnchorsConfig] stores a mutable configuration anchors, comprised of values of [T] and
 * corresponding [Float] positions. This [DraggableAnchorsConfig] is used to construct an immutable
 * [DraggableAnchors] instance later on.
 */
class DraggableAnchorsConfig<T> {

    internal val keys = mutableListOf<T>()
    internal var positions = FloatArray(size = 5) { Float.NaN }

    /**
     * Set the anchor position for [this] anchor.
     *
     * @param position The anchor position.
     */
    @Suppress("BuilderSetStyle")
    infix fun T.at(position: Float) {
        keys.add(this)
        if (positions.size < keys.size) {
            expandPositions()
        }
        positions[keys.size - 1] = position
    }

    internal fun buildPositions(): FloatArray {
        // We might have expanded more than we actually need, so trim the array
        return positions.copyOfRange(
            fromIndex = 0,
            // toIndex is exclusive, so we need to take the entire keys.size, not just - 1
            toIndex = keys.size
        )
    }

    internal fun buildKeys(): List<T> = keys

    private fun expandPositions() {
        positions = positions.copyOf(keys.size + 2)
    }
}

/**
 * Create a new [DraggableAnchors] instance using a builder function.
 *
 * @param builder A function with a [DraggableAnchorsConfig] that offers APIs to configure anchors
 * @return A new [DraggableAnchors] instance with the anchor positions set by the `builder`
 *   function.
 */
fun <T : Any> DraggableAnchors(builder: DraggableAnchorsConfig<T>.() -> Unit): DraggableAnchors<T> {
    val config = DraggableAnchorsConfig<T>().apply(builder)
    return DefaultDraggableAnchors(keys = config.buildKeys(), anchors = config.buildPositions())
}

/**
 * Scope used for suspending anchored drag blocks. Allows to set [AnchoredDraggableState.offset] to
 * a new value.
 *
 * @see [AnchoredDraggableState.anchoredDrag] to learn how to start the anchored drag and get the
 *   access to this scope.
 */
interface AnchoredDragScope {
    /**
     * Assign a new value for an offset value for [AnchoredDraggableState].
     *
     * @param newOffset new value for [AnchoredDraggableState.offset].
     * @param lastKnownVelocity last known velocity (if known)
     */
    fun dragTo(newOffset: Float, lastKnownVelocity: Float = 0f)
}

/**
 * State of the [anchoredDraggable] modifier. Use the constructor overload with anchors if the
 * anchors are defined in composition, or update the anchors using
 * [AnchoredDraggableState.updateAnchors].
 *
 * This contains necessary information about any ongoing drag or animation and provides methods to
 * change the state either immediately or by starting an animation.
 *
 * @param initialValue The initial value of the state.
 * @param positionalThreshold The positional threshold, in px, to be used when calculating the
 *   target state while a drag is in progress and when settling after the drag ends. This is the
 *   distance from the start of a transition. It will be, depending on the direction of the
 *   interaction, added or subtracted from/to the origin offset. It should always be a positive
 *   value.
 * @param velocityThreshold The velocity threshold (in px per second) that the end velocity has to
 *   exceed in order to animate to the next state, even if the [positionalThreshold] has not been
 *   reached.
 * @param confirmValueChange Optional callback invoked to confirm or veto a pending state change.
 */
@Deprecated(ConfigurationMovedToModifier, level = DeprecationLevel.WARNING)
@Suppress("DEPRECATION") // confirmValueChange is deprecated
fun <T> AnchoredDraggableState(
    initialValue: T,
    positionalThreshold: (totalDistance: Float) -> Float,
    velocityThreshold: () -> Float,
    snapAnimationSpec: AnimationSpec<Float>,
    decayAnimationSpec: DecayAnimationSpec<Float>,
    confirmValueChange: (newValue: T) -> Boolean = { true }
): AnchoredDraggableState<T> =
    AnchoredDraggableState(initialValue, confirmValueChange).apply {
        this.positionalThreshold = positionalThreshold
        this.velocityThreshold = velocityThreshold
        @Suppress("DEPRECATION")
        this.snapAnimationSpec = snapAnimationSpec
        @Suppress("DEPRECATION")
        this.decayAnimationSpec = decayAnimationSpec
    }

/**
 * Construct an [AnchoredDraggableState] instance with anchors.
 *
 * @param initialValue The initial value of the state.
 * @param anchors The anchors of the state. Use [AnchoredDraggableState.updateAnchors] to update the
 *   anchors later.
 * @param snapAnimationSpec The default animation spec that will be used to animate to a new state.
 * @param decayAnimationSpec The animation spec that will be used when flinging with a large enough
 *   velocity to reach or cross the target state.
 * @param confirmValueChange Optional callback invoked to confirm or veto a pending state change.
 * @param positionalThreshold The positional threshold, in px, to be used when calculating the
 *   target state while a drag is in progress and when settling after the drag ends. This is the
 *   distance from the start of a transition. It will be, depending on the direction of the
 *   interaction, added or subtracted from/to the origin offset. It should always be a positive
 *   value.
 * @param velocityThreshold The velocity threshold (in px per second) that the end velocity has to
 *   exceed in order to animate to the next state, even if the [positionalThreshold] has not been
 *   reached.
 */
@Deprecated(ConfigurationMovedToModifier, level = DeprecationLevel.WARNING)
@Suppress("DEPRECATION") // confirmValueChange is deprecated
fun <T> AnchoredDraggableState(
    initialValue: T,
    anchors: DraggableAnchors<T>,
    positionalThreshold: (totalDistance: Float) -> Float,
    velocityThreshold: () -> Float,
    snapAnimationSpec: AnimationSpec<Float>,
    decayAnimationSpec: DecayAnimationSpec<Float>,
    confirmValueChange: (newValue: T) -> Boolean = { true }
): AnchoredDraggableState<T> =
    AnchoredDraggableState(
            initialValue = initialValue,
            anchors = anchors,
            confirmValueChange = confirmValueChange
        )
        .apply {
            this.positionalThreshold = positionalThreshold
            this.velocityThreshold = velocityThreshold
            @Suppress("DEPRECATION")
            this.snapAnimationSpec = snapAnimationSpec
            @Suppress("DEPRECATION")
            this.decayAnimationSpec = decayAnimationSpec
        }

/**
 * State of the [anchoredDraggable] modifier. Use the constructor overload with anchors if the
 * anchors are defined in composition, or update the anchors using [updateAnchors].
 *
 * This contains necessary information about any ongoing drag or animation and provides methods to
 * change the state either immediately or by starting an animation.
 *
 * @param initialValue The initial value of the state.
 */
@Stable
class AnchoredDraggableState<T>(initialValue: T) {
    /**
     * Construct an [AnchoredDraggableState] instance with anchors.
     *
     * @param initialValue The initial value of the state.
     * @param anchors The anchors of the state. Use [updateAnchors] to update the anchors later.
     */
    constructor(
        initialValue: T,
        anchors: DraggableAnchors<T>,
    ) : this(initialValue) {
        this.anchors = anchors
        trySnapTo(initialValue)
    }

    /**
     * Construct an [AnchoredDraggableState] instance with anchors.
     *
     * @param initialValue The initial value of the state.
     * @param confirmValueChange Optional callback invoked to confirm or veto a pending state
     *   change.
     * @sample androidx.compose.foundation.samples.AnchoredDraggableDynamicAnchorsSample For an
     *   example of using dynamic anchors to replace confirmValueChange.
     */
    @Deprecated(ConfirmValueChangeDeprecated, level = DeprecationLevel.WARNING)
    constructor(
        initialValue: T,
        confirmValueChange: (newValue: T) -> Boolean
    ) : this(initialValue) {
        this.confirmValueChange = confirmValueChange
    }

    /**
     * Construct an [AnchoredDraggableState] instance with anchors.
     *
     * @param initialValue The initial value of the state.
     * @param anchors The anchors of the state. Use [updateAnchors] to update the anchors later.
     * @param confirmValueChange Optional callback invoked to confirm or veto a pending state
     *   change.
     * @sample androidx.compose.foundation.samples.AnchoredDraggableDynamicAnchorsSample For an
     *   example of using dynamic anchors to replace confirmValueChange.
     */
    @Deprecated(ConfirmValueChangeDeprecated, level = DeprecationLevel.WARNING)
    @Suppress("DEPRECATION")
    constructor(
        initialValue: T,
        anchors: DraggableAnchors<T>,
        confirmValueChange: (newValue: T) -> Boolean = { true }
    ) : this(initialValue, confirmValueChange) {
        this.anchors = anchors
        trySnapTo(initialValue)
    }

    internal var confirmValueChange: (newValue: T) -> Boolean = { true }
    internal lateinit var positionalThreshold: (totalDistance: Float) -> Float
    internal lateinit var velocityThreshold: () -> Float
    @Deprecated(ConfigurationMovedToModifier, level = DeprecationLevel.WARNING)
    lateinit var snapAnimationSpec: AnimationSpec<Float>
        internal set

    @Deprecated(ConfigurationMovedToModifier, level = DeprecationLevel.WARNING)
    lateinit var decayAnimationSpec: DecayAnimationSpec<Float>
        internal set

    @Suppress("DEPRECATION")
    internal val usePreModifierChangeBehavior: Boolean
        get() =
            ::positionalThreshold.isInitialized &&
                ::velocityThreshold.isInitialized &&
                ::snapAnimationSpec.isInitialized &&
                ::decayAnimationSpec.isInitialized

    private val dragMutex = MutatorMutex()

    /**
     * The current value of the [AnchoredDraggableState].
     *
     * That is the closest anchor point that the state has passed through.
     */
    var currentValue: T by mutableStateOf(initialValue)
        private set

    /**
     * The value the [AnchoredDraggableState] is currently settled at.
     *
     * When progressing through multiple anchors, e.g. `A -> B -> C`, [settledValue] will stay the
     * same until settled at an anchor, while [currentValue] will update to the closest anchor.
     */
    var settledValue: T by mutableStateOf(initialValue)
        private set

    /**
     * The target value. This is the closest value to the current offset. If no interactions like
     * animations or drags are in progress, this will be the current value.
     */
    val targetValue: T by derivedStateOf {
        dragTarget
            ?: run {
                val currentOffset = offset
                if (!currentOffset.isNaN()) {
                    anchors.closestAnchor(offset) ?: currentValue
                } else currentValue
            }
    }

    /**
     * The current offset, or [Float.NaN] if it has not been initialized yet.
     *
     * The offset will be initialized when the anchors are first set through [updateAnchors].
     *
     * Strongly consider using [requireOffset] which will throw if the offset is read before it is
     * initialized. This helps catch issues early in your workflow.
     */
    var offset: Float by mutableFloatStateOf(Float.NaN)
        private set

    /**
     * Require the current offset.
     *
     * @throws IllegalStateException If the offset has not been initialized yet
     * @see offset
     */
    fun requireOffset(): Float {
        checkPrecondition(!offset.isNaN()) {
            "The offset was read before being initialized. Did you access the offset in a phase " +
                "before layout, like effects or composition?"
        }
        return offset
    }

    /** Whether an animation is currently in progress. */
    val isAnimationRunning: Boolean
        get() = dragTarget != null

    /**
     * The fraction of the offset between [from] and [to], as a fraction between [0f..1f], or 1f if
     * [from] is equal to [to].
     *
     * @param from The starting value used to calculate the distance
     * @param to The end value used to calculate the distance
     */
    @FloatRange(from = 0.0, to = 1.0)
    fun progress(from: T, to: T): Float {
        val fromOffset = anchors.positionOf(from)
        val toOffset = anchors.positionOf(to)
        val currentOffset =
            offset.coerceIn(
                min(fromOffset, toOffset), // fromOffset might be > toOffset
                max(fromOffset, toOffset)
            )
        val fraction = (currentOffset - fromOffset) / (toOffset - fromOffset)
        return if (!fraction.isNaN()) {
            // If we are very close to 0f or 1f, we round to the closest
            if (fraction < 1e-6f) 0f else if (fraction > 1 - 1e-6f) 1f else abs(fraction)
        } else 1f
    }

    /**
     * The fraction of the progress going from [settledValue] to [targetValue], within [0f..1f]
     * bounds, or 1f if the [AnchoredDraggableState] is in a settled state.
     */
    @Deprecated(
        message =
            "Use the progress function to query the progress between two specified " + "anchors.",
        replaceWith = ReplaceWith("progress(state.settledValue, state.targetValue)")
    )
    @get:FloatRange(from = 0.0, to = 1.0)
    val progress: Float by
        derivedStateOf(structuralEqualityPolicy()) {
            val a = anchors.positionOf(settledValue)
            val b = anchors.positionOf(targetValue)
            val distance = abs(b - a)
            if (!distance.isNaN() && distance > 1e-6f) {
                val progress = (this.requireOffset() - a) / (b - a)
                // If we are very close to 0f or 1f, we round to the closest
                if (progress < 1e-6f) 0f else if (progress > 1 - 1e-6f) 1f else progress
            } else 1f
        }

    /**
     * The velocity of the last known animation. Gets reset to 0f when an animation completes
     * successfully, but does not get reset when an animation gets interrupted. You can use this
     * value to provide smooth reconciliation behavior when re-targeting an animation.
     */
    var lastVelocity: Float by mutableFloatStateOf(0f)
        private set

    private var dragTarget: T? by mutableStateOf(null)

    var anchors: DraggableAnchors<T> by mutableStateOf(emptyDraggableAnchors())
        private set

    /**
     * Update the anchors. If there is no ongoing [anchoredDrag] operation, snap to the [newTarget],
     * otherwise restart the ongoing [anchoredDrag] operation (e.g. an animation) with the new
     * anchors.
     *
     * <b>If your anchors depend on the size of the layout, updateAnchors should be called in the
     * layout (placement) phase, e.g. through Modifier.onSizeChanged.</b> This ensures that the
     * state is set up within the same frame. For static anchors, or anchors with different data
     * dependencies, [updateAnchors] is safe to be called from side effects or layout.
     *
     * @param newAnchors The new anchors.
     * @param newTarget The new target, by default the closest anchor or the current target if there
     *   are no anchors.
     */
    fun updateAnchors(
        newAnchors: DraggableAnchors<T>,
        newTarget: T =
            if (!offset.isNaN()) {
                newAnchors.closestAnchor(offset) ?: targetValue
            } else targetValue
    ) {
        if (anchors != newAnchors) {
            anchors = newAnchors
            // Attempt to snap. If nobody is holding the lock, we can immediately update the offset.
            // If anybody is holding the lock, we send a signal to restart the ongoing work with the
            // updated anchors.
            val snapSuccessful = trySnapTo(newTarget)
            if (!snapSuccessful) {
                dragTarget = newTarget
            }
        }
    }

    /**
     * Find the closest anchor and settle at it with the given [animationSpec].
     *
     * @param animationSpec The animation spec that will be used to animate to the closest anchor.
     */
    suspend fun settle(animationSpec: AnimationSpec<Float>) {
        val previousValue = this.currentValue
        val targetValue = anchors.closestAnchor(requireOffset())
        if (targetValue != null && confirmValueChange(targetValue)) {
            animateTo(targetValue, animationSpec)
        } else {
            // If the user vetoed the state change, rollback to the previous state.
            animateTo(previousValue, animationSpec)
        }
    }

    /**
     * Find the closest anchor, taking into account the velocityThreshold and positionalThreshold,
     * and settle at it with an animation.
     *
     * If the [velocity] is lower than the velocityThreshold, the closest anchor by distance and
     * positionalThreshold will be the target. If the [velocity] is higher than the
     * velocityThreshold, the positionalThreshold will <b>not</b> be considered and the next anchor
     * in the direction indicated by the sign of the [velocity] will be the target.
     *
     * Based on the [velocity], either snapAnimationSpec or decayAnimationSpec will be used to
     * animate towards the target.
     *
     * @return The velocity consumed in the animation
     */
    @Deprecated(SettleWithVelocityDeprecated, level = DeprecationLevel.WARNING)
    suspend fun settle(velocity: Float): Float {
        requirePrecondition(usePreModifierChangeBehavior) {
            "AnchoredDraggableState was configured through " +
                "a constructor without providing positional and velocity threshold. This " +
                "overload of settle has been deprecated. Please refer to " +
                "AnchoredDraggableState#settle(animationSpec) for more information."
        }
        val previousValue = this.currentValue
        val targetValue =
            anchors.computeTarget(
                currentOffset = requireOffset(),
                velocity = velocity,
                positionalThreshold,
                velocityThreshold
            )
        return if (confirmValueChange(targetValue)) {
            animateToWithDecay(targetValue, velocity)
        } else {
            // If the user vetoed the state change, rollback to the previous state.
            animateToWithDecay(previousValue, velocity)
        }
    }

    private val anchoredDragScope =
        object : AnchoredDragScope {
            var leftBound: T? = null
            var rightBound: T? = null
            var distance = Float.NaN

            override fun dragTo(newOffset: Float, lastKnownVelocity: Float) {
                val previousOffset = offset
                offset = newOffset
                lastVelocity = lastKnownVelocity
                if (previousOffset.isNaN()) return
                val isMovingForward = newOffset >= previousOffset
                updateIfNeeded(isMovingForward)
            }

            fun updateIfNeeded(isMovingForward: Boolean) {
                updateBounds(isMovingForward)
                val distanceToCurrentAnchor = abs(offset - anchors.positionOf(currentValue))
                val crossedThreshold = distanceToCurrentAnchor >= distance / 2f
                if (crossedThreshold) {
                    val closestAnchor =
                        (if (isMovingForward) rightBound else leftBound) ?: currentValue
                    if (confirmValueChange(closestAnchor)) {
                        currentValue = closestAnchor
                    }
                }
            }

            fun updateBounds(isMovingForward: Boolean) {
                val currentAnchorPosition = anchors.positionOf(currentValue)
                if (offset == currentAnchorPosition) {
                    val searchStartPosition = offset + (if (isMovingForward) 1f else -1f)
                    val closestExcludingCurrent =
                        anchors.closestAnchor(searchStartPosition, isMovingForward) ?: currentValue
                    if (isMovingForward) {
                        leftBound = currentValue
                        rightBound = closestExcludingCurrent
                    } else {
                        leftBound = closestExcludingCurrent
                        rightBound = currentValue
                    }
                } else {
                    val closestLeft = anchors.closestAnchor(offset, false) ?: currentValue
                    val closestRight = anchors.closestAnchor(offset, true) ?: currentValue
                    leftBound = closestLeft
                    rightBound = closestRight
                }
                distance = abs(anchors.positionOf(leftBound!!) - anchors.positionOf(rightBound!!))
            }
        }

    /**
     * Call this function to take control of drag logic and perform anchored drag with the latest
     * anchors.
     *
     * All actions that change the [offset] of this [AnchoredDraggableState] must be performed
     * within an [anchoredDrag] block (even if they don't call any other methods on this object) in
     * order to guarantee that mutual exclusion is enforced.
     *
     * If [anchoredDrag] is called from elsewhere with the [dragPriority] higher or equal to ongoing
     * drag, the ongoing drag will be cancelled.
     *
     * <b>If the [anchors] change while the [block] is being executed, it will be cancelled and
     * re-executed with the latest anchors and target.</b> This allows you to target the correct
     * state.
     *
     * @param dragPriority of the drag operation
     * @param block perform anchored drag given the current anchor provided
     */
    suspend fun anchoredDrag(
        dragPriority: MutatePriority = MutatePriority.Default,
        block: suspend AnchoredDragScope.(anchors: DraggableAnchors<T>) -> Unit
    ) {
        dragMutex.mutate(dragPriority) {
            restartable(inputs = { anchors }) { latestAnchors ->
                anchoredDragScope.block(latestAnchors)
            }
            val closest = anchors.closestAnchor(offset)
            if (closest != null) {
                val closestAnchorOffset = anchors.positionOf(closest)
                val isAtClosestAnchor = abs(offset - closestAnchorOffset) < 0.5f
                if (isAtClosestAnchor && confirmValueChange.invoke(closest)) {
                    settledValue = closest
                    currentValue = closest
                }
            }
        }
    }

    /**
     * Call this function to take control of drag logic and perform anchored drag with the latest
     * anchors and target.
     *
     * All actions that change the [offset] of this [AnchoredDraggableState] must be performed
     * within an [anchoredDrag] block (even if they don't call any other methods on this object) in
     * order to guarantee that mutual exclusion is enforced.
     *
     * This overload allows the caller to hint the target value that this [anchoredDrag] is intended
     * to arrive to. This will set [AnchoredDraggableState.targetValue] to provided value so
     * consumers can reflect it in their UIs.
     *
     * <b>If the [anchors] or [AnchoredDraggableState.targetValue] change while the [block] is being
     * executed, it will be cancelled and re-executed with the latest anchors and target.</b> This
     * allows you to target the correct state.
     *
     * If [anchoredDrag] is called from elsewhere with the [dragPriority] higher or equal to ongoing
     * drag, the ongoing drag will be cancelled.
     *
     * @param targetValue hint the target value that this [anchoredDrag] is intended to arrive to
     * @param dragPriority of the drag operation
     * @param block perform anchored drag given the current anchor provided
     */
    suspend fun anchoredDrag(
        targetValue: T,
        dragPriority: MutatePriority = MutatePriority.Default,
        block: suspend AnchoredDragScope.(anchor: DraggableAnchors<T>, targetValue: T) -> Unit
    ) {
        if (anchors.hasPositionFor(targetValue)) {
            try {
                dragMutex.mutate(dragPriority) {
                    dragTarget = targetValue
                    restartable(inputs = { anchors to this@AnchoredDraggableState.targetValue }) {
                        (anchors, latestTarget) ->
                        anchoredDragScope.block(anchors, latestTarget)
                    }
                    if (confirmValueChange(targetValue)) {
                        val latestTargetOffset = anchors.positionOf(targetValue)
                        anchoredDragScope.dragTo(latestTargetOffset, lastVelocity)
                        settledValue = targetValue
                        currentValue = targetValue
                    }
                }
            } finally {
                dragTarget = null
            }
        } else {
            if (confirmValueChange(targetValue)) {
                settledValue = targetValue
                currentValue = targetValue
            }
        }
    }

    /**
     * Calculate the new offset for a [delta] to ensure it is coerced in the bounds
     *
     * @param delta The delta to be added to the [offset]
     * @return The coerced offset
     */
    internal fun newOffsetForDelta(delta: Float) =
        ((if (offset.isNaN()) 0f else offset) + delta).coerceIn(
            anchors.minPosition(),
            anchors.maxPosition()
        )

    /**
     * Drag by the [delta], coerce it in the bounds and dispatch it to the [AnchoredDraggableState].
     *
     * @return The delta the consumed by the [AnchoredDraggableState]
     */
    fun dispatchRawDelta(delta: Float): Float {
        val newOffset = newOffsetForDelta(delta)
        val consumedDelta = (newOffset - requireOffset())
        anchoredDragScope.dragTo(newOffset)
        return consumedDelta
    }

    /**
     * Attempt to snap synchronously. Snapping can happen synchronously when there is no other drag
     * transaction like a drag or an animation is progress. If there is another interaction in
     * progress, the suspending [snapTo] overload needs to be used.
     *
     * @return true if the synchronous snap was successful, or false if we couldn't snap synchronous
     */
    private fun trySnapTo(targetValue: T): Boolean =
        dragMutex.tryMutate {
            with(anchoredDragScope) {
                val targetOffset = anchors.positionOf(targetValue)
                if (!targetOffset.isNaN()) {
                    dragTo(targetOffset)
                    dragTarget = null
                }
                currentValue = targetValue
                settledValue = targetValue
            }
        }

    companion object {
        /** The default [Saver] implementation for [AnchoredDraggableState]. */
        fun <T : Any> Saver() =
            Saver<AnchoredDraggableState<T>, T>(
                save = { it.currentValue },
                restore = { AnchoredDraggableState(initialValue = it) }
            )

        /** The default [Saver] implementation for [AnchoredDraggableState]. */
        @Deprecated(ConfirmValueChangeDeprecated, level = DeprecationLevel.WARNING)
        @Suppress("DEPRECATION")
        fun <T : Any> Saver(confirmValueChange: (T) -> Boolean = { true }) =
            Saver<AnchoredDraggableState<T>, T>(
                save = { it.currentValue },
                restore = {
                    AnchoredDraggableState(
                        initialValue = it,
                        confirmValueChange = confirmValueChange,
                    )
                }
            )

        /** The default [Saver] implementation for [AnchoredDraggableState]. */
        @Deprecated(ConfigurationMovedToModifier, level = DeprecationLevel.WARNING)
        @Suppress("DEPRECATION")
        fun <T : Any> Saver(
            snapAnimationSpec: AnimationSpec<Float>,
            decayAnimationSpec: DecayAnimationSpec<Float>,
            positionalThreshold: (distance: Float) -> Float,
            velocityThreshold: () -> Float,
            confirmValueChange: (T) -> Boolean = { true },
        ): Saver<AnchoredDraggableState<T>, T> =
            Saver(
                save = { it.currentValue },
                restore = {
                    AnchoredDraggableState(
                        initialValue = it,
                        confirmValueChange = confirmValueChange,
                        positionalThreshold = positionalThreshold,
                        velocityThreshold = velocityThreshold,
                        snapAnimationSpec = snapAnimationSpec,
                        decayAnimationSpec = decayAnimationSpec
                    )
                }
            )
    }
}

/**
 * Snap to a [targetValue] without any animation. If the [targetValue] is not in the set of anchors,
 * the [AnchoredDraggableState.currentValue] will be updated to the [targetValue] without updating
 * the offset.
 *
 * @param targetValue The target value of the animation
 * @throws CancellationException if the interaction interrupted by another interaction like a
 *   gesture interaction or another programmatic interaction like a [animateTo] or [snapTo] call.
 */
suspend fun <T> AnchoredDraggableState<T>.snapTo(targetValue: T) {
    anchoredDrag(targetValue = targetValue) { anchors, latestTarget ->
        val targetOffset = anchors.positionOf(latestTarget)
        if (!targetOffset.isNaN()) dragTo(targetOffset)
    }
}

private suspend fun <T> AnchoredDraggableState<T>.animateTo(
    velocity: Float,
    anchoredDragScope: AnchoredDragScope,
    anchors: DraggableAnchors<T>,
    latestTarget: T,
    snapAnimationSpec: AnimationSpec<Float>,
) {
    with(anchoredDragScope) {
        val targetOffset = anchors.positionOf(latestTarget)
        var prev = if (offset.isNaN()) 0f else offset
        if (!targetOffset.isNaN() && prev != targetOffset) {
            debugLog { "Target animation is used" }
            animate(prev, targetOffset, velocity, snapAnimationSpec) { value, velocity ->
                // Our onDrag coerces the value within the bounds, but an animation may
                // overshoot, for example a spring animation or an overshooting interpolator
                // We respect the user's intention and allow the overshoot, but still use
                // DraggableState's drag for its mutex.
                dragTo(value, velocity)
                prev = value
            }
        }
    }
}

/**
 * Animate to a [targetValue]. If the [targetValue] is not in the set of anchors, the
 * [AnchoredDraggableState.currentValue] will be updated to the [targetValue] without updating the
 * offset.
 *
 * @param targetValue The target value of the animation
 * @param animationSpec The animation spec used to perform the animation
 * @throws CancellationException if the interaction interrupted by another interaction like a
 *   gesture interaction or another programmatic interaction like a [animateTo] or [snapTo] call.
 */
suspend fun <T> AnchoredDraggableState<T>.animateTo(
    targetValue: T,
    animationSpec: AnimationSpec<Float> =
        if (usePreModifierChangeBehavior) {
            @Suppress("DEPRECATION") this.snapAnimationSpec
        } else AnchoredDraggableDefaults.SnapAnimationSpec
) {
    anchoredDrag(targetValue = targetValue) { anchors, latestTarget ->
        animateTo(lastVelocity, this, anchors, latestTarget, animationSpec)
    }
}

/**
 * Attempt to animate using decay Animation to a [targetValue]. If the [velocity] is high enough to
 * get to the target offset, we'll use [decayAnimationSpec] to get to that offset and return the
 * consumed velocity. If the [velocity] is not high enough, we'll use [snapAnimationSpec] to reach
 * the target offset.
 *
 * If the [targetValue] is not in the set of anchors, [AnchoredDraggableState.currentValue] will be
 * updated ro the [targetValue] without updating the offset.
 *
 * @param targetValue The target value of the animation
 * @param velocity The velocity the animation should start with, in px/s
 * @param snapAnimationSpec The animation spec used if the velocity is not high enough to perform a
 *   decay to the [targetValue] using the [decayAnimationSpec]
 * @param decayAnimationSpec The animation spec used if the velocity is high enough to perform a
 *   decay to the [targetValue]
 * @return The velocity consumed in the animation
 * @throws CancellationException if the interaction interrupted bt another interaction like a
 *   gesture interaction or another programmatic interaction like [animateTo] or [snapTo] call.
 */
suspend fun <T> AnchoredDraggableState<T>.animateToWithDecay(
    targetValue: T,
    velocity: Float,
    snapAnimationSpec: AnimationSpec<Float> =
        if (usePreModifierChangeBehavior) {
            @Suppress("DEPRECATION") this.snapAnimationSpec
        } else AnchoredDraggableDefaults.SnapAnimationSpec,
    decayAnimationSpec: DecayAnimationSpec<Float> =
        if (usePreModifierChangeBehavior) {
            @Suppress("DEPRECATION") this.decayAnimationSpec
        } else AnchoredDraggableDefaults.DecayAnimationSpec
): Float {
    var remainingVelocity = velocity
    anchoredDrag(targetValue = targetValue) { anchors, latestTarget ->
        val targetOffset = anchors.positionOf(latestTarget)
        if (!targetOffset.isNaN()) {
            var prev = if (offset.isNaN()) 0f else offset
            if (prev != targetOffset) {
                // If targetOffset is not in the same direction as the direction of the drag (sign
                // of the velocity) we fall back to using target animation.
                // If the component is at the target offset already, we use decay animation that
                // will
                // not consume any velocity.
                if (velocity * (targetOffset - prev) < 0f || velocity == 0f) {
                    animateTo(velocity, this, anchors, latestTarget, snapAnimationSpec)
                    remainingVelocity = 0f
                } else {
                    val projectedDecayOffset =
                        decayAnimationSpec.calculateTargetValue(prev, velocity)
                    debugLog {
                        "offset = $prev\tvelocity = $velocity\t" +
                            "targetOffset = $targetOffset\tprojectedOffset = $projectedDecayOffset"
                    }

                    val canDecayToTarget =
                        if (velocity > 0) {
                            projectedDecayOffset >= targetOffset
                        } else {
                            projectedDecayOffset <= targetOffset
                        }
                    if (canDecayToTarget) {
                        debugLog { "Decay animation is used" }
                        AnimationState(prev, velocity).animateDecay(decayAnimationSpec) {
                            // This covers a few different cases:
                            // 1) currentOffset < targetOffset
                            //    a) prev < targetOffset -> continue animation
                            //    b) prev > targetOffset -> cancel as target reached
                            // 2) currentOffset > targetOffset
                            //    a) prev > targetOffset -> continue animation
                            //    b) prev < targetOffset -> cancel as target reached
                            if (
                                (value < targetOffset && prev > targetOffset) ||
                                    (value > targetOffset && prev < targetOffset)
                            ) {
                                val finalValue = value.coerceToTarget(targetOffset)
                                dragTo(finalValue, this.velocity)
                                remainingVelocity = if (this.velocity.isNaN()) 0f else this.velocity
                                prev = finalValue
                                cancelAnimation()
                            } else {
                                dragTo(value, this.velocity)
                                remainingVelocity = this.velocity
                                prev = value
                            }
                        }
                    } else {
                        animateTo(velocity, this, anchors, latestTarget, snapAnimationSpec)
                        remainingVelocity = 0f
                    }
                }
            }
        }
    }
    return velocity - remainingVelocity
}

/**
 * Compute the target anchor based on the [currentOffset], [velocity] and [positionalThreshold] and
 * [velocityThreshold].
 *
 * @return The suggested target anchor
 */
private fun <T> DraggableAnchors<T>.computeTarget(
    currentOffset: Float,
    velocity: Float,
    positionalThreshold: (totalDistance: Float) -> Float,
    velocityThreshold: () -> Float
): T {
    val currentAnchors = this
    require(!currentOffset.isNaN()) { "The offset provided to computeTarget must not be NaN." }
    val isMoving = abs(velocity) > 0.0f
    val isMovingForward = isMoving && velocity > 0f
    // When we're not moving, pick the closest anchor and don't consider directionality
    return if (!isMoving) {
        currentAnchors.closestAnchor(currentOffset)!!
    } else if (abs(velocity) >= abs(velocityThreshold())) {
        currentAnchors.closestAnchor(currentOffset, searchUpwards = isMovingForward)!!
    } else {
        val left = currentAnchors.closestAnchor(currentOffset, false)!!
        val leftAnchorPosition = currentAnchors.positionOf(left)
        val right = currentAnchors.closestAnchor(currentOffset, true)!!
        val rightAnchorPosition = currentAnchors.positionOf(right)
        val distance = abs(leftAnchorPosition - rightAnchorPosition)
        val relativeThreshold = abs(positionalThreshold(distance))
        val closestAnchorFromStart =
            if (isMovingForward) leftAnchorPosition else rightAnchorPosition
        val relativePosition = abs(closestAnchorFromStart - currentOffset)
        when (relativePosition >= relativeThreshold) {
            true -> if (isMovingForward) right else left
            false -> if (isMovingForward) left else right
        }
    }
}

/**
 * Contains useful defaults for use with [AnchoredDraggableState] and [Modifier.anchoredDraggable]
 */
object AnchoredDraggableDefaults {

    /** The default spec for snapping, a tween spec */
    val SnapAnimationSpec: AnimationSpec<Float> = tween()

    /** The default positional threshold, 50% of the distance */
    val PositionalThreshold: (Float) -> Float = { distance -> distance / 2f }

    /** The default spec for decaying, an exponential decay */
    val DecayAnimationSpec: DecayAnimationSpec<Float> = exponentialDecay()

    /**
     * Create and remember a [TargetedFlingBehavior] for use with [Modifier.anchoredDraggable] that
     * will find the target based on the velocity and [positionalThreshold] when performing a fling,
     * and settle to that target.
     *
     * There are two paths: a) If the velocity is bigger than [AnchoredDraggableMinFlingVelocity]
     * (125 dp/s), the fling behavior will move to the next closest anchor in the fling direction,
     * determined by the sign of the fling velocity. b) If the velocity is smaller than
     * [AnchoredDraggableMinFlingVelocity] (125 dp/s), the fling behavior will consider the
     * positional thresholds, by default [AnchoredDraggableDefaults.PositionalThreshold]. If the
     * offset has crossed the threshold when performing the fling, the fling behavior will move to
     * the next anchor in the fling direction. Otherwise, it will move back to the previous anchor.
     *
     * @param state The state the fling will be performed on
     * @param positionalThreshold The positional threshold, in px, to be used when calculating the
     *   target state while a drag is in progress and when settling after the drag ends. This is the
     *   distance from the start of a transition. It will be, depending on the direction of the
     *   interaction, added or subtracted from/to the origin offset. It should always be a positive
     *   value.
     * @param animationSpec The animation spec used to perform the settling
     */
    @Composable
    fun <T> flingBehavior(
        state: AnchoredDraggableState<T>,
        positionalThreshold: (totalDistance: Float) -> Float = PositionalThreshold,
        animationSpec: AnimationSpec<Float> = SnapAnimationSpec
    ): TargetedFlingBehavior {
        val density = LocalDensity.current
        return remember(density, state, positionalThreshold, animationSpec) {
            anchoredDraggableFlingBehavior(
                state = state,
                density = density,
                positionalThreshold = positionalThreshold,
                snapAnimationSpec = animationSpec
            )
        }
    }
}

private fun Float.coerceToTarget(target: Float): Float {
    if (target == 0f) return 0f
    return if (target > 0) coerceAtMost(target) else coerceAtLeast(target)
}

<<<<<<< HEAD
private class AnchoredDragFinishedSignal : PlatformOptimizedCancellationException()
=======
internal class AnchoredDragFinishedSignal :
    PlatformOptimizedCancellationException("Anchored drag finished")
>>>>>>> 7a145e05

private suspend fun <I> restartable(inputs: () -> I, block: suspend (I) -> Unit) {
    try {
        coroutineScope {
            var previousDrag: Job? = null
            snapshotFlow(inputs).collect { latestInputs ->
                previousDrag?.apply {
                    cancel(AnchoredDragFinishedSignal())
                    join()
                }
                previousDrag =
                    launch(start = CoroutineStart.UNDISPATCHED) {
                        block(latestInputs)
                        this@coroutineScope.cancel(AnchoredDragFinishedSignal())
                    }
            }
        }
    } catch (anchoredDragFinished: AnchoredDragFinishedSignal) {
        // Ignored
    }
}

private fun <T> emptyDraggableAnchors() = DefaultDraggableAnchors<T>(emptyList(), FloatArray(0))

private val GetOrNan: (Int) -> Float = { Float.NaN }

private class DefaultDraggableAnchors<T>(
    private val keys: List<T>,
    private val anchors: FloatArray
) : DraggableAnchors<T> {

    init {
<<<<<<< HEAD
        require(keys.size == anchors.size) {
=======
        requirePrecondition(keys.size == anchors.size) {
>>>>>>> 7a145e05
            "DraggableAnchors were constructed with " +
                "inconsistent key-value sizes. Keys: $keys | Anchors: ${anchors.toList()}"
        }
    }

    override fun positionOf(anchor: T): Float {
        val index = keys.indexOf(anchor)
        return anchors.getOrElse(index, GetOrNan)
    }

    override fun hasPositionFor(anchor: T) = keys.indexOf(anchor) != -1

    override fun closestAnchor(position: Float): T? {
        var minAnchorIndex = -1
        var minDistance = Float.POSITIVE_INFINITY
        anchors.forEachIndexed { index, anchorPosition ->
            val distance = abs(position - anchorPosition)
            if (distance <= minDistance) {
                minAnchorIndex = index
                minDistance = distance
            }
        }
        return keys[minAnchorIndex]
    }

    override fun closestAnchor(position: Float, searchUpwards: Boolean): T? {
        var minAnchorIndex = -1
        var minDistance = Float.POSITIVE_INFINITY
        anchors.forEachIndexed { index, anchorPosition ->
            val delta = if (searchUpwards) anchorPosition - position else position - anchorPosition
            val distance = if (delta < 0) Float.POSITIVE_INFINITY else delta
            if (distance <= minDistance) {
                minAnchorIndex = index
                minDistance = distance
            }
        }
        return keys[minAnchorIndex]
    }

    override fun minPosition() = anchors.minOrNull() ?: Float.NaN

    override fun maxPosition() = anchors.maxOrNull() ?: Float.NaN

    override val size = anchors.size

    override fun anchorAt(index: Int) = keys.getOrNull(index)

    override fun positionAt(index: Int) = anchors.getOrElse(index, GetOrNan)

    override fun equals(other: Any?): Boolean {
        if (this === other) return true

        if (other !is DefaultDraggableAnchors<*>) return false

        if (keys != other.keys) return false
        if (!anchors.contentEquals(other.anchors)) return false
        if (size != other.size) return false

        return true
    }

    override fun hashCode(): Int {
        var result = keys.hashCode()
        result = 31 * result + anchors.contentHashCode()
        result = 31 * result + size
        return result
    }

    override fun toString() = buildString {
        append("DraggableAnchors(anchors={")
        for (i in 0 until size) {
            append("${anchorAt(i)}=${positionAt(i)}")
            if (i < size - 1) {
                append(", ")
            }
        }
        append("})")
    }
}

internal val AnchoredDraggableMinFlingVelocity = 125.dp

private const val ConfigurationMovedToModifier =
    "This constructor of " +
        "AnchoredDraggableState has been deprecated. Please pass thresholds and animation specs" +
        " to AnchoredDraggableDefaults.flingBehavior(..) instead, which can be passed to" +
        " Modifier.anchoredDraggable."
private const val SettleWithVelocityDeprecated =
    "settle does not accept a velocity anymore." +
        " Please use FlingBehavior#performFling instead. See AnchoredDraggableSample.kt for" +
        " example usages."
private const val StartDragImmediatelyDeprecated =
    "startDragImmediately has been removed " +
        "without replacement. Modifier.anchoredDraggable sets startDragImmediately to true by " +
        "default when animations are running."
private const val ConfirmValueChangeDeprecated =
    "confirmValueChange is deprecated without replacement. Rather than relying on a callback to " +
        "veto state changes, the anchor set should not include disallowed anchors. See " +
        "androidx.compose.foundation.samples.AnchoredDraggableDynamicAnchorsSample for an " +
        "example of using dynamic anchors over confirmValueChange."

/**
 * Construct a [FlingBehavior] for use with [Modifier.anchoredDraggable].
 *
 * @param state The [AnchoredDraggableState] that will be used for the fling animation
 * @param positionalThreshold A positional threshold that needs to be crossed in order to reach the
 *   next anchor when flinging, in pixels. This can be a derived from the distance that the lambda
 *   is invoked with.
 * @param snapAnimationSpec The animation spec that will be used to snap to a new state.
 */
internal fun <T> anchoredDraggableFlingBehavior(
    state: AnchoredDraggableState<T>,
    density: Density,
    positionalThreshold: (totalDistance: Float) -> Float,
    snapAnimationSpec: AnimationSpec<Float>
): TargetedFlingBehavior =
    snapFlingBehavior(
        decayAnimationSpec = NoOpDecayAnimationSpec,
        snapAnimationSpec = snapAnimationSpec,
        snapLayoutInfoProvider =
            AnchoredDraggableLayoutInfoProvider(
                state = state,
                positionalThreshold = positionalThreshold,
                velocityThreshold = { with(density) { 125.dp.toPx() } }
            )
    )

private fun <T> AnchoredDraggableLayoutInfoProvider(
    state: AnchoredDraggableState<T>,
    positionalThreshold: (totalDistance: Float) -> Float,
    velocityThreshold: () -> Float
): SnapLayoutInfoProvider =
    object : SnapLayoutInfoProvider {

        // We never decay in AnchoredDraggable's fling
        override fun calculateApproachOffset(velocity: Float, decayOffset: Float) = 0f

        override fun calculateSnapOffset(velocity: Float): Float {
            val currentOffset = state.requireOffset()
            val target =
                state.anchors.computeTarget(
                    currentOffset = currentOffset,
                    velocity = velocity,
                    positionalThreshold = positionalThreshold,
                    velocityThreshold = velocityThreshold
                )
            return state.anchors.positionOf(target) - currentOffset
        }
    }

private val NoOpDecayAnimationSpec: DecayAnimationSpec<Float> =
    object : FloatDecayAnimationSpec {
            override val absVelocityThreshold = 0f

            override fun getValueFromNanos(
                playTimeNanos: Long,
                initialValue: Float,
                initialVelocity: Float
            ) = 0f

            override fun getDurationNanos(initialValue: Float, initialVelocity: Float) = 0L

            override fun getVelocityFromNanos(
                playTimeNanos: Long,
                initialValue: Float,
                initialVelocity: Float
            ) = 0f

            override fun getTargetValue(initialValue: Float, initialVelocity: Float) = 0f
        }
        .generateDecayAnimationSpec()

private const val DEBUG = false

private inline fun debugLog(generateMsg: () -> String) {
    if (DEBUG) {
        println("AnchoredDraggable: ${generateMsg()}")
    }
}<|MERGE_RESOLUTION|>--- conflicted
+++ resolved
@@ -33,7 +33,6 @@
 import androidx.compose.foundation.gestures.DragEvent.DragDelta
 import androidx.compose.foundation.gestures.snapping.SnapLayoutInfoProvider
 import androidx.compose.foundation.gestures.snapping.snapFlingBehavior
-import androidx.compose.foundation.PlatformOptimizedCancellationException
 import androidx.compose.foundation.interaction.MutableInteractionSource
 import androidx.compose.foundation.internal.PlatformOptimizedCancellationException
 import androidx.compose.foundation.internal.checkPrecondition
@@ -1538,12 +1537,8 @@
     return if (target > 0) coerceAtMost(target) else coerceAtLeast(target)
 }
 
-<<<<<<< HEAD
-private class AnchoredDragFinishedSignal : PlatformOptimizedCancellationException()
-=======
 internal class AnchoredDragFinishedSignal :
     PlatformOptimizedCancellationException("Anchored drag finished")
->>>>>>> 7a145e05
 
 private suspend fun <I> restartable(inputs: () -> I, block: suspend (I) -> Unit) {
     try {
@@ -1576,11 +1571,7 @@
 ) : DraggableAnchors<T> {
 
     init {
-<<<<<<< HEAD
-        require(keys.size == anchors.size) {
-=======
         requirePrecondition(keys.size == anchors.size) {
->>>>>>> 7a145e05
             "DraggableAnchors were constructed with " +
                 "inconsistent key-value sizes. Keys: $keys | Anchors: ${anchors.toList()}"
         }
