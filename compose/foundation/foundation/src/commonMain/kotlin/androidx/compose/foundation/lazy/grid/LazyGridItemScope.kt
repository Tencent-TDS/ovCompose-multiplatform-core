--- conflicted
+++ resolved
@@ -36,10 +36,6 @@
      * modifier to enable animations.
      *
      * @sample androidx.compose.foundation.samples.GridAnimateItemSample
-<<<<<<< HEAD
-     *
-=======
->>>>>>> 3d4510a6
      * @param fadeInSpec an animation specs to use for animating the item appearance. When null is
      *   provided the item will be appearing without animations.
      * @param placementSpec an animation specs that will be used to animate the item placement.
@@ -57,32 +53,4 @@
             ),
         fadeOutSpec: FiniteAnimationSpec<Float>? = spring(stiffness = Spring.StiffnessMediumLow),
     ): Modifier
-<<<<<<< HEAD
-
-    /**
-     * This modifier animates the item placement within the Lazy grid.
-     *
-     * When you provide a key via [LazyGridScope.item]/[LazyGridScope.items] this modifier will
-     * enable item reordering animations. Aside from item reordering all other position changes
-     * caused by events like arrangement changes will also be animated.
-     *
-     * @param animationSpec a finite animation that will be used to animate the item placement.
-     */
-    @Deprecated(
-        "Use Modifier.animateItem() instead",
-        ReplaceWith(
-            "Modifier.animateItem(fadeInSpec = null, fadeOutSpec = null, " +
-                "placementSpec = animationSpec)"
-        )
-    )
-    @ExperimentalFoundationApi
-    fun Modifier.animateItemPlacement(
-        animationSpec: FiniteAnimationSpec<IntOffset> =
-            spring(
-                stiffness = Spring.StiffnessMediumLow,
-                visibilityThreshold = IntOffset.VisibilityThreshold
-            )
-    ): Modifier = animateItem(fadeInSpec = null, placementSpec = animationSpec, fadeOutSpec = null)
-=======
->>>>>>> 3d4510a6
 }