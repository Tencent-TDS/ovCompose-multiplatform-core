/*
 * Copyright 2023 The Android Open Source Project
 *
 * Licensed under the Apache License, Version 2.0 (the "License");
 * you may not use this file except in compliance with the License.
 * You may obtain a copy of the License at
 *
 *      http://www.apache.org/licenses/LICENSE-2.0
 *
 * Unless required by applicable law or agreed to in writing, software
 * distributed under the License is distributed on an "AS IS" BASIS,
 * WITHOUT WARRANTIES OR CONDITIONS OF ANY KIND, either express or implied.
 * See the License for the specific language governing permissions and
 * limitations under the License.
 */

package androidx.compose.foundation.text

import androidx.compose.foundation.combinedClickable
import androidx.compose.foundation.hoverable
import androidx.compose.foundation.interaction.MutableInteractionSource
import androidx.compose.foundation.layout.Box
import androidx.compose.runtime.Composable
import androidx.compose.runtime.DisposableEffect
import androidx.compose.runtime.LaunchedEffect
import androidx.compose.runtime.getValue
import androidx.compose.runtime.mutableStateListOf
import androidx.compose.runtime.mutableStateOf
import androidx.compose.runtime.remember
import androidx.compose.runtime.setValue
import androidx.compose.ui.Modifier
import androidx.compose.ui.geometry.Offset
import androidx.compose.ui.geometry.Size
import androidx.compose.ui.graphics.Outline
import androidx.compose.ui.graphics.Path
import androidx.compose.ui.graphics.Shape
import androidx.compose.ui.graphics.graphicsLayer
import androidx.compose.ui.input.pointer.PointerIcon
import androidx.compose.ui.input.pointer.pointerHoverIcon
import androidx.compose.ui.layout.ParentDataModifier
import androidx.compose.ui.platform.LocalUriHandler
import androidx.compose.ui.platform.UriHandler
<<<<<<< HEAD
import androidx.compose.ui.semantics.invisibleToUser
=======
import androidx.compose.ui.semantics.SemanticsProperties.LinkTestMarker
>>>>>>> f83b2287
import androidx.compose.ui.semantics.semantics
import androidx.compose.ui.text.AnnotatedString
import androidx.compose.ui.text.LinkAnnotation
import androidx.compose.ui.text.SpanStyle
import androidx.compose.ui.text.TextLayoutResult
import androidx.compose.ui.text.TextLinkStyles
<<<<<<< HEAD
import androidx.compose.ui.text.buildAnnotatedString
=======
>>>>>>> f83b2287
import androidx.compose.ui.unit.Density
import androidx.compose.ui.unit.IntOffset
import androidx.compose.ui.unit.LayoutDirection
import androidx.compose.ui.unit.roundToIntRect
import androidx.compose.ui.util.fastForEach
import kotlin.math.min

internal typealias LinkRange = AnnotatedString.Range<LinkAnnotation>

/**
 * A scope that provides necessary information to attach a hyperlink to the text range.
 *
 * This class assumes that links exist and does not perform any additional check inside its methods.
 * Therefore this class initialisation should be guarded by the `hasLinks` check.
 */
internal class TextLinkScope(internal val initialText: AnnotatedString) {
    var textLayoutResult: TextLayoutResult? by mutableStateOf(null)

    /** [initialText] with applied links styling to it from [LinkAnnotation.styles] */
    internal var text: AnnotatedString

    init {
        text =
            initialText.flatMapAnnotations {
                // If link styles don't contain a non-null style for at least one of the states,
                // we don't add any additional style to the list of annotations
                if (
                    it.item is LinkAnnotation && !(it.item as LinkAnnotation).styles.isNullOrEmpty()
                ) {
                    arrayListOf(
                        // original link annotation
                        it,
                        // SpanStyle from the link styling object, or default SpanStyle otherwise
                        AnnotatedString.Range(
                            (it.item as LinkAnnotation).styles?.style ?: SpanStyle(),
                            it.start,
                            it.end
                        )
                    )
                } else {
                    arrayListOf(it)
                }
            }
    }

    // Additional span style annotations applied to the AnnotatedString. These SpanStyles are coming
    // from LinkAnnotation's style arguments
    private val annotators = mutableStateListOf<TextAnnotatorScope.() -> Unit>()

    // indicates whether the links should be measured or not. The latter needed to handle
    // case where translated string forces measurement before the recomposition. Recomposition in
    // this case will dispose the links altogether because translator returns plain text
    val shouldMeasureLinks: () -> Boolean
        get() = { text == textLayoutResult?.layoutInput?.text }

    /**
     * Causes the modified element to be measured with fixed constraints equal to the bounds of the
     * text range and placed over that range of text.
     */
    private fun Modifier.textRange(link: LinkRange): Modifier {
        return this.then(
            TextRangeLayoutModifier {
                val layoutResult =
                    textLayoutResult
                        ?: return@TextRangeLayoutModifier layout(0, 0) { IntOffset.Zero }
                val updatedRange =
                    calculateVisibleLinkRange(link, layoutResult)
                        ?: return@TextRangeLayoutModifier layout(0, 0) { IntOffset.Zero }
                val bounds =
                    layoutResult
                        .getPathForRange(updatedRange.start, updatedRange.end)
                        .getBounds()
                        .roundToIntRect()
                layout(bounds.width, bounds.height) { bounds.topLeft }
            }
        )
    }

    /**
     * Clips the Box representing the link to the path of the text range corresponding to that link
     */
    private fun Modifier.clipLink(link: LinkRange): Modifier =
        this.graphicsLayer {
            shapeForRange(link)?.let { linkShape ->
                shape = linkShape
                clip = true
            }
        }

    private fun shapeForRange(link: LinkRange): Shape? =
        pathForRangeInRangeCoordinates(link)?.let {
            object : Shape {
                override fun createOutline(
                    size: Size,
                    layoutDirection: LayoutDirection,
                    density: Density
                ): Outline {
                    return Outline.Generic(it)
                }
            }
        }

    private fun pathForRangeInRangeCoordinates(link: LinkRange): Path? {
        return if (!shouldMeasureLinks()) null
        else {
            textLayoutResult?.let {
                val range = calculateVisibleLinkRange(link, it) ?: return null
                val path = it.getPathForRange(range.start, range.end)

                val firstCharBoundingBox = it.getBoundingBox(range.start)
                val lastCharBoundingBox = it.getBoundingBox(range.end - 1)

                val rangeStartLine = it.getLineForOffset(range.start)
                val rangeEndLine = it.getLineForOffset(range.end - 1)

                val xOffset =
                    if (rangeStartLine == rangeEndLine) {
                        // if the link occupies a single line, we take the left most position of the
                        // link's range
                        minOf(lastCharBoundingBox.left, firstCharBoundingBox.left)
                    } else {
                        // if the link occupies more than one line, the left sides of the link node
                        // and
                        // text node match so we don't need to do anything
                        0f
                    }

                // the top of the top-most (first) character
                val yOffset = firstCharBoundingBox.top

                path.translate(-Offset(xOffset, yOffset))
                return path
            }
        }
    }

    /**
     * Conditionally updates [link]'s end based on [textLayoutResult] so the resulted link range is
     * within the visible bounds of text. Returns null if the link is fully outside visible text
     * bounds.
     *
     * Avoid calling this in the composition scope, instead call in layout or draw scope of the
     * modifier.
     */
    private fun calculateVisibleLinkRange(
        link: LinkRange,
        textLayoutResult: TextLayoutResult
    ): LinkRange? {
        // The paragraph with a link might not be added to the paragraphs list if it exceeds
        // the maxline. The Box will be measured (0, 0) in that case and some other modifier like
        // clip won't apply
        val lastOffset = textLayoutResult.getLineEnd(textLayoutResult.lineCount - 1)
        return if (link.start < lastOffset) {
            // The link might be clipped if we reach the maxLines so we adjust its end to be the
            // last visible offset.
            link.copy(end = min(link.end, lastOffset))
        } else null
    }

    /**
     * This composable responsible for creating layout nodes for each link annotation. Since
     * [TextLinkScope] object created *only* when there are links present in the text, we don't need
     * to do any additional guarding inside this composable function.
     */
    @Composable
    fun LinksComposables() {
        val uriHandler = LocalUriHandler.current

        val links = text.getLinkAnnotations(0, text.length)
        links.fastForEach { range ->
            if (range.start != range.end) {
                val interactionSource = remember { MutableInteractionSource() }

                Box(
                    Modifier.clipLink(range)
<<<<<<< HEAD
                        .textRange(range)
                        .hoverable(interactionSource)
                        .pointerHoverIcon(PointerIcon.Hand)
                        // make a11y not focus links, while still reporting the click action.
                        .semantics { invisibleToUser() }
=======
                        .semantics {
                            // adding this to identify links in tests, see performFirstLinkClick
                            this[LinkTestMarker] = Unit
                        }
                        .textRange(range)
                        .hoverable(interactionSource)
                        .pointerHoverIcon(PointerIcon.Hand)
>>>>>>> f83b2287
                        .combinedClickable(
                            indication = null,
                            interactionSource = interactionSource,
                            onClick = { handleLink(range.item, uriHandler) }
                        )
                )

                if (!range.item.styles.isNullOrEmpty()) {
<<<<<<< HEAD
                    val linkStateObserver = remember { LinkStateInteractionSourceObserver() }
                    LaunchedEffect(interactionSource) {
                      linkStateObserver.collectInteractionsForLinks(interactionSource)
                    }
=======
                    // the interaction source is not hoisted, we create and remember it in the
                    // code above. Therefore there's no need to pass it as a key to the remember and
                    // a
                    // launch effect.
                    val linkStateObserver = remember {
                        LinkStateInteractionSourceObserver(interactionSource)
                    }
                    LaunchedEffect(Unit) { linkStateObserver.collectInteractionsForLinks() }
>>>>>>> f83b2287

                    StyleAnnotation(
                        linkStateObserver.isHovered,
                        linkStateObserver.isFocused,
                        linkStateObserver.isPressed,
                        range.item.styles?.style,
                        range.item.styles?.focusedStyle,
                        range.item.styles?.hoveredStyle,
                        range.item.styles?.pressedStyle,
                    ) {
                        // we calculate the latest style based on the link state and apply it to the
                        // initialText's style. This allows us to merge the style with the original
                        // instead of fully replacing it
                        val mergedStyle =
                            range.item.styles
                                ?.style
                                .mergeOrUse(
                                    if (linkStateObserver.isFocused) range.item.styles?.focusedStyle
                                    else null
                                )
                                .mergeOrUse(
                                    if (linkStateObserver.isHovered) range.item.styles?.hoveredStyle
                                    else null
                                )
                                .mergeOrUse(
                                    if (linkStateObserver.isPressed) range.item.styles?.pressedStyle
                                    else null
                                )
<<<<<<< HEAD
                        mergedStyle?.let {
                            replaceStyle(it, range.start, range.end)
                        }
=======
                        replaceStyle(range, mergedStyle)
>>>>>>> f83b2287
                    }
                }
            }
        }
    }

    private fun SpanStyle?.mergeOrUse(other: SpanStyle?) = this?.merge(other) ?: other

    private fun handleLink(link: LinkAnnotation, uriHandler: UriHandler) {
        when (link) {
            is LinkAnnotation.Url ->
                link.linkInteractionListener?.onClick(link)
                    ?: try {
                        uriHandler.openUri(link.url)
                    } catch (_: IllegalArgumentException) {
                        // we choose to silently fail when the uri can't be opened to avoid crashes
                        // for users. This is the case where developer don't provide the link
                        // handlers themselves and therefore I suspect are less likely to test them
                        // manually.
                    }
            is LinkAnnotation.Clickable -> link.linkInteractionListener?.onClick(link)
        }
    }

    /** Returns [text] with additional styles from [LinkAnnotation] based on link's state */
    internal fun applyAnnotators(): AnnotatedString {
        val styledText =
            if (annotators.isEmpty()) text
            else {
                val scope = TextAnnotatorScope(text)
                annotators.fastForEach { it.invoke(scope) }
                scope.styledText
            }
        text = styledText
        return styledText
    }

    /** Adds style annotations to [text]. */
    @Composable
    private fun StyleAnnotation(vararg keys: Any?, block: TextAnnotatorScope.() -> Unit) {
        DisposableEffect(block, *keys) {
            annotators += block
            onDispose { annotators -= block }
        }
    }
}

private fun TextLinkStyles?.isNullOrEmpty(): Boolean {
    return this == null ||
        (style == null && focusedStyle == null && hoveredStyle == null && pressedStyle == null)
}

<<<<<<< HEAD
/**
 * Interface holding the width, height and positioning logic.
 */
internal class TextRangeLayoutMeasureResult internal constructor(
    val width: Int,
    val height: Int,
    val place: () -> IntOffset
)
=======
/** Interface holding the width, height and positioning logic. */
internal class TextRangeLayoutMeasureResult
internal constructor(val width: Int, val height: Int, val place: () -> IntOffset)
>>>>>>> f83b2287

/**
 * The receiver scope of a text range layout's measure lambda. The return value of the measure
 * lambda is [TextRangeLayoutMeasureResult], which should be returned by [layout]
 */
internal class TextRangeLayoutMeasureScope {
    fun layout(width: Int, height: Int, place: () -> IntOffset): TextRangeLayoutMeasureResult =
        TextRangeLayoutMeasureResult(width, height, place)
}

/** Provides the size and placement for an element inside a [TextLinkScope] */
internal fun interface TextRangeScopeMeasurePolicy {
    fun TextRangeLayoutMeasureScope.measure(): TextRangeLayoutMeasureResult
}

internal class TextRangeLayoutModifier(val measurePolicy: TextRangeScopeMeasurePolicy) :
    ParentDataModifier {
    override fun Density.modifyParentData(parentData: Any?) = this@TextRangeLayoutModifier
}

/**
 * Provides methods to update styles of the text inside a [TextLinkScope.StyleAnnotation] function.
 */
private class TextAnnotatorScope(private val initialText: AnnotatedString) {
    var styledText = initialText

    fun replaceStyle(linkRange: AnnotatedString.Range<LinkAnnotation>, newStyle: SpanStyle?) {
        var linkFound = false
        styledText =
            initialText.mapAnnotations {
                // if we found a link annotation on previous iteration, we need to update the
                // SpanStyle
                // on this iteration. This SpanStyle with the same range as the link annotation
                // coming right after the link annotation corresponds to the link styling
                val annotation =
                    if (
                        linkFound &&
                            it.item is SpanStyle &&
                            it.start == linkRange.start &&
                            it.end == linkRange.end
                    ) {
                        AnnotatedString.Range(newStyle ?: SpanStyle(), it.start, it.end)
                    } else {
                        it
                    }
                linkFound = linkRange == it
                annotation
            }
    }
}<|MERGE_RESOLUTION|>--- conflicted
+++ resolved
@@ -40,21 +40,13 @@
 import androidx.compose.ui.layout.ParentDataModifier
 import androidx.compose.ui.platform.LocalUriHandler
 import androidx.compose.ui.platform.UriHandler
-<<<<<<< HEAD
-import androidx.compose.ui.semantics.invisibleToUser
-=======
 import androidx.compose.ui.semantics.SemanticsProperties.LinkTestMarker
->>>>>>> f83b2287
 import androidx.compose.ui.semantics.semantics
 import androidx.compose.ui.text.AnnotatedString
 import androidx.compose.ui.text.LinkAnnotation
 import androidx.compose.ui.text.SpanStyle
 import androidx.compose.ui.text.TextLayoutResult
 import androidx.compose.ui.text.TextLinkStyles
-<<<<<<< HEAD
-import androidx.compose.ui.text.buildAnnotatedString
-=======
->>>>>>> f83b2287
 import androidx.compose.ui.unit.Density
 import androidx.compose.ui.unit.IntOffset
 import androidx.compose.ui.unit.LayoutDirection
@@ -230,13 +222,6 @@
 
                 Box(
                     Modifier.clipLink(range)
-<<<<<<< HEAD
-                        .textRange(range)
-                        .hoverable(interactionSource)
-                        .pointerHoverIcon(PointerIcon.Hand)
-                        // make a11y not focus links, while still reporting the click action.
-                        .semantics { invisibleToUser() }
-=======
                         .semantics {
                             // adding this to identify links in tests, see performFirstLinkClick
                             this[LinkTestMarker] = Unit
@@ -244,7 +229,6 @@
                         .textRange(range)
                         .hoverable(interactionSource)
                         .pointerHoverIcon(PointerIcon.Hand)
->>>>>>> f83b2287
                         .combinedClickable(
                             indication = null,
                             interactionSource = interactionSource,
@@ -253,12 +237,6 @@
                 )
 
                 if (!range.item.styles.isNullOrEmpty()) {
-<<<<<<< HEAD
-                    val linkStateObserver = remember { LinkStateInteractionSourceObserver() }
-                    LaunchedEffect(interactionSource) {
-                      linkStateObserver.collectInteractionsForLinks(interactionSource)
-                    }
-=======
                     // the interaction source is not hoisted, we create and remember it in the
                     // code above. Therefore there's no need to pass it as a key to the remember and
                     // a
@@ -267,7 +245,6 @@
                         LinkStateInteractionSourceObserver(interactionSource)
                     }
                     LaunchedEffect(Unit) { linkStateObserver.collectInteractionsForLinks() }
->>>>>>> f83b2287
 
                     StyleAnnotation(
                         linkStateObserver.isHovered,
@@ -296,13 +273,7 @@
                                     if (linkStateObserver.isPressed) range.item.styles?.pressedStyle
                                     else null
                                 )
-<<<<<<< HEAD
-                        mergedStyle?.let {
-                            replaceStyle(it, range.start, range.end)
-                        }
-=======
                         replaceStyle(range, mergedStyle)
->>>>>>> f83b2287
                     }
                 }
             }
@@ -355,20 +326,9 @@
         (style == null && focusedStyle == null && hoveredStyle == null && pressedStyle == null)
 }
 
-<<<<<<< HEAD
-/**
- * Interface holding the width, height and positioning logic.
- */
-internal class TextRangeLayoutMeasureResult internal constructor(
-    val width: Int,
-    val height: Int,
-    val place: () -> IntOffset
-)
-=======
 /** Interface holding the width, height and positioning logic. */
 internal class TextRangeLayoutMeasureResult
 internal constructor(val width: Int, val height: Int, val place: () -> IntOffset)
->>>>>>> f83b2287
 
 /**
  * The receiver scope of a text range layout's measure lambda. The return value of the measure
