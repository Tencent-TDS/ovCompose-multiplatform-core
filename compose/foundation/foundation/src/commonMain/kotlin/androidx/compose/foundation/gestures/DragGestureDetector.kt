/*
 * Copyright 2020 The Android Open Source Project
 *
 * Licensed under the Apache License, Version 2.0 (the "License");
 * you may not use this file except in compliance with the License.
 * You may obtain a copy of the License at
 *
 *      http://www.apache.org/licenses/LICENSE-2.0
 *
 * Unless required by applicable law or agreed to in writing, software
 * distributed under the License is distributed on an "AS IS" BASIS,
 * WITHOUT WARRANTIES OR CONDITIONS OF ANY KIND, either express or implied.
 * See the License for the specific language governing permissions and
 * limitations under the License.
 */

package androidx.compose.foundation.gestures

// Note, that there is a copy-paste version of this file (DragGestureDetectorCopy.kt), don't
// forget to change it too.
//
// We can't make *PointerSlop* functions public just yet because the new pointer API isn't ready.

// TODO(b/193549931): when the new pointer API will be ready we should make *PointerSlop*
//  functions public

import androidx.compose.foundation.ComposeFoundationFlags.DragGesturePickUpEnabled
import androidx.compose.foundation.ExperimentalFoundationApi
import androidx.compose.ui.geometry.Offset
import androidx.compose.ui.geometry.isSpecified
import androidx.compose.ui.input.pointer.AwaitPointerEventScope
import androidx.compose.ui.input.pointer.PointerEvent
import androidx.compose.ui.input.pointer.PointerEventPass
import androidx.compose.ui.input.pointer.PointerEventTimeoutCancellationException
import androidx.compose.ui.input.pointer.PointerId
import androidx.compose.ui.input.pointer.PointerInputChange
import androidx.compose.ui.input.pointer.PointerInputScope
import androidx.compose.ui.input.pointer.PointerType
import androidx.compose.ui.input.pointer.changedToUp
import androidx.compose.ui.input.pointer.changedToUpIgnoreConsumed
import androidx.compose.ui.input.pointer.isOutOfBounds
import androidx.compose.ui.input.pointer.positionChange
import androidx.compose.ui.input.pointer.positionChangeIgnoreConsumed
import androidx.compose.ui.input.pointer.positionChangedIgnoreConsumed
import androidx.compose.ui.platform.ViewConfiguration
import androidx.compose.ui.unit.dp
import androidx.compose.ui.util.fastAll
import androidx.compose.ui.util.fastAny
import androidx.compose.ui.util.fastFirstOrNull
import androidx.compose.ui.util.fastForEach
import kotlin.math.absoluteValue
import kotlin.math.sign
import kotlinx.coroutines.CancellationException

/**
 * Waits for drag motion to pass [touch slop][ViewConfiguration.touchSlop], using [pointerId] as the
 * pointer to examine. If [pointerId] is raised, another pointer from those that are down will be
 * chosen to lead the gesture, and if none are down, `null` is returned. If [pointerId] is not down
 * when [awaitTouchSlopOrCancellation] is called, then `null` is returned.
 *
 * [onTouchSlopReached] is called after [ViewConfiguration.touchSlop] motion in the any direction
 * with the change that caused the motion beyond touch slop and the [Offset] beyond touch slop that
 * has passed. [onTouchSlopReached] should consume the position change if it accepts the motion. If
 * it does, then the method returns that [PointerInputChange]. If not, touch slop detection will
 * continue.
 *
 * @return The [PointerInputChange] that was consumed in [onTouchSlopReached] or `null` if all
 *   pointers are raised before touch slop is detected or another gesture consumed the position
 *   change.
 *
 * Example Usage:
 *
 * @sample androidx.compose.foundation.samples.AwaitDragOrCancellationSample
 * @see awaitHorizontalTouchSlopOrCancellation
 * @see awaitVerticalTouchSlopOrCancellation
 */
suspend fun AwaitPointerEventScope.awaitTouchSlopOrCancellation(
    pointerId: PointerId,
    onTouchSlopReached: (change: PointerInputChange, overSlop: Offset) -> Unit
): PointerInputChange? {
    return awaitPointerSlopOrCancellation(
        pointerId,
        PointerType.Touch,
        onPointerSlopReached = onTouchSlopReached,
        orientation = null,
    )
}

/**
 * Reads position change events for [pointerId] and calls [onDrag] for every change in position. If
 * [pointerId] is raised, a new pointer is chosen from those that are down and if none exist, the
 * method returns. This does not wait for touch slop.
 *
 * @return `true` if the drag completed normally or `false` if the drag motion was canceled by
 *   another gesture detector consuming position change events.
 *
 * Example Usage:
 *
 * @sample androidx.compose.foundation.samples.DragSample
 * @see awaitTouchSlopOrCancellation
 * @see awaitDragOrCancellation
 * @see horizontalDrag
 * @see verticalDrag
 */
suspend fun AwaitPointerEventScope.drag(
    pointerId: PointerId,
    onDrag: (PointerInputChange) -> Unit
): Boolean {
    var pointer = pointerId
    while (true) {
        val change = awaitDragOrCancellation(pointer) ?: return false

        if (change.changedToUpIgnoreConsumed()) {
            return true
        }

        onDrag(change)
        pointer = change.id
    }
}

/**
 * Reads pointer input events until a drag is detected or all pointers are up. When the final
 * pointer is raised, the up event is returned. When a drag event is detected, the drag change will
 * be returned. Note that if [pointerId] has been raised, another pointer that is down will be used,
 * if available, so the returned [PointerInputChange.id] may differ from [pointerId]. If the
 * position change in the any direction has been consumed by the [PointerEventPass.Main] pass, then
 * the drag is considered canceled and `null` is returned. If [pointerId] is not down when
 * [awaitDragOrCancellation] is called, then `null` is returned.
 *
 * Example Usage:
 *
 * @sample androidx.compose.foundation.samples.AwaitDragOrCancellationSample
 * @see awaitVerticalDragOrCancellation
 * @see awaitHorizontalDragOrCancellation
 * @see drag
 */
suspend fun AwaitPointerEventScope.awaitDragOrCancellation(
    pointerId: PointerId,
): PointerInputChange? {
    if (currentEvent.isPointerUp(pointerId)) {
        return null // The pointer has already been lifted, so the gesture is canceled
    }
    val change = awaitDragOrUp(pointerId) { it.positionChangedIgnoreConsumed() }
    return if (change?.isConsumed == false) change else null
}

/**
 * Gesture detector that waits for pointer down and touch slop in any direction and then calls
 * [onDrag] for each drag event. It follows the touch slop detection of
 * [awaitTouchSlopOrCancellation] but will consume the position change automatically once the touch
 * slop has been crossed.
 *
 * [onDragStart] called when the touch slop has been passed and includes an [Offset] representing
 * the last known pointer position relative to the containing element. The [Offset] can be outside
 * the actual bounds of the element itself meaning the numbers can be negative or larger than the
 * element bounds if the touch target is smaller than the
 * [ViewConfiguration.minimumTouchTargetSize].
 *
 * [onDragEnd] is called after all pointers are up and [onDragCancel] is called if another gesture
 * has consumed pointer input, canceling this gesture.
 *
 * Example Usage:
 *
 * @sample androidx.compose.foundation.samples.DetectDragGesturesSample
 * @see detectVerticalDragGestures
 * @see detectHorizontalDragGestures
 * @see detectDragGesturesAfterLongPress to detect gestures after long press
 */
@OptIn(ExperimentalFoundationApi::class)
suspend fun PointerInputScope.detectDragGestures(
    onDragStart: (Offset) -> Unit = {},
    onDragEnd: () -> Unit = {},
    onDragCancel: () -> Unit = {},
    onDrag: (change: PointerInputChange, dragAmount: Offset) -> Unit
) =
    detectDragGestures(
        onDragStart = { _, slopTriggerChange, _ -> onDragStart(slopTriggerChange.position) },
        onDragEnd = { onDragEnd.invoke() },
        onDragCancel = onDragCancel,
        shouldAwaitTouchSlop = { true },
        orientationLock = null,
        onDrag = onDrag
    )

/**
 * A Gesture detector that waits for pointer down and touch slop in the direction specified by
 * [orientationLock] and then calls [onDrag] for each drag event. It follows the touch slop
 * detection of [awaitTouchSlopOrCancellation] but will consume the position change automatically
 * once the touch slop has been crossed, the amount of drag over the touch slop is reported as the
 * first drag event [onDrag] after the slop is crossed. If [shouldAwaitTouchSlop] returns true the
 * touch slop recognition phase will be ignored and the drag gesture will be recognized
 * immediately.The first [onDrag] in this case will report an [Offset.Zero].
 *
 * [onDragStart] is called when the touch slop has been passed and includes an [Offset] representing
 * the last known pointer position relative to the containing element as well as the initial down
 * event that triggered this gesture detection cycle. The [Offset] can be outside the actual bounds
 * of the element itself meaning the numbers can be negative or larger than the element bounds if
 * the touch target is smaller than the [ViewConfiguration.minimumTouchTargetSize].
 *
 * [onDragEnd] is called after all pointers are up with the event change of the up event and
 * [onDragCancel] is called if another gesture has consumed pointer input, canceling this gesture.
 *
 * @param onDragStart A lambda to be called when the drag gesture starts, it contains information
 *   about the last known [PointerInputChange] relative to the containing element and the post slop
 *   delta, slopTriggerChange. It also contains information about the down event where this gesture
 *   started and the overSlopOffset.
 * @param onDragEnd A lambda to be called when the gesture ends. It contains information about the
 *   up [PointerInputChange] that finished the gesture.
 * @param onDragCancel A lambda to be called when the gesture is cancelled either by an error or
 *   when it was consumed.
 * @param shouldAwaitTouchSlop Indicates if touch slop detection should be skipped.
 * @param orientationLock Optionally locks detection to this orientation, this means, when this is
 *   provided, touch slop detection and drag event detection will be conditioned to the given
 *   orientation axis. [onDrag] will still dispatch events on with information in both axis, but if
 *   orientation lock is provided, only events that happen on the given orientation will be
 *   considered. If no value is provided (i.e. null) touch slop and drag detection will happen on an
 *   "any" orientation basis, that is, touch slop will be detected if crossed in either direction
 *   and drag events will be dispatched if present in either direction.
 * @param onDrag A lambda to be called for each delta event in the gesture. It contains information
 *   about the [PointerInputChange] and the movement offset.
 *
 * Example Usage:
 *
 * @sample androidx.compose.foundation.samples.DetectDragGesturesSample
 * @see detectVerticalDragGestures
 * @see detectHorizontalDragGestures
 * @see detectDragGesturesAfterLongPress to detect gestures after long press
 */
@OptIn(ExperimentalFoundationApi::class)
internal suspend fun PointerInputScope.detectDragGestures(
<<<<<<< HEAD
    onDragStart: (
         down: PointerInputChange,
         slopTriggerChange: PointerInputChange,
         overSlopOffset: Offset
    ) -> Unit,
=======
    onDragStart:
        (
            down: PointerInputChange, slopTriggerChange: PointerInputChange, overSlopOffset: Offset
        ) -> Unit,
>>>>>>> f83b2287
    onDragEnd: (change: PointerInputChange) -> Unit,
    onDragCancel: () -> Unit,
    shouldAwaitTouchSlop: () -> Boolean,
    orientationLock: Orientation?,
    onDrag: (change: PointerInputChange, dragAmount: Offset) -> Unit
) {
<<<<<<< HEAD

=======
>>>>>>> f83b2287
    var overSlop: Offset

    awaitEachGesture {
        val initialDown = awaitFirstDown(requireUnconsumed = false, pass = PointerEventPass.Initial)
        val awaitTouchSlop = shouldAwaitTouchSlop()

        if (!awaitTouchSlop) {
            initialDown.consume()
        }
        val down = awaitFirstDown(requireUnconsumed = false)
        var drag: PointerInputChange?
        overSlop = Offset.Zero
<<<<<<< HEAD

=======
>>>>>>> f83b2287
        if (awaitTouchSlop) {
            do {
                drag =
                    awaitPointerSlopOrCancellation(
                        down.id,
                        down.type,
                        orientation = orientationLock
                    ) { change, over ->
                        change.consume()
                        overSlop = over
                    }
            } while (drag != null && !drag.isConsumed)
        } else {
            drag = initialDown
        }

        // if the pointer is still down, keep reading events in case we need to pick up the gesture.
        while (
            DragGesturePickUpEnabled && drag == null && currentEvent.changes.fastAny { it.pressed }
        ) {
            var event: PointerEvent
            do {
                // use final pass so we only pick up a gesture if it was really ignored by
                // everyone else
                event = awaitPointerEvent(pass = PointerEventPass.Final)
            } while (
                event.changes.fastAny { it.isConsumed } && event.changes.fastAny { it.pressed }
            )

            // an event was not consumed and there's still a pointer in the screen
            if (event.changes.fastAny { it.pressed }) {
                // await touch slop again, using the initial down as starting point.
                // For most cases this should return immediately since we probably moved
                // far enough from the initial down event.
                val initialPositionChange =
                    (event.changes.firstOrNull()?.position ?: Offset.Zero) - down.position
                drag =
                    awaitPointerSlopOrCancellation(
                        down.id,
                        down.type,
                        orientation = orientationLock,
                        initialPositionChange = initialPositionChange,
                    ) { change, _ ->
                        change.consume()
                        // the triggering event will be used as over slop
                        overSlop = change.positionChange()
                    }
            }
        }

        if (drag != null) {
            onDragStart.invoke(down, drag, overSlop)
            onDrag(drag, overSlop)
            val upEvent =
                drag(
                    pointerId = drag.id,
                    onDrag = {
                        onDrag(it, it.positionChange())
                        it.consume()
                    },
                    orientation = orientationLock,
                    motionConsumed = { it.isConsumed }
                )
            if (upEvent == null) {
                onDragCancel()
            } else {
                onDragEnd(upEvent)
            }
        }
    }
}

/**
 * Gesture detector that waits for pointer down and long press, after which it calls [onDrag] for
 * each drag event.
 *
 * [onDragStart] called when a long press is detected and includes an [Offset] representing the last
 * known pointer position relative to the containing element. The [Offset] can be outside the actual
 * bounds of the element itself meaning the numbers can be negative or larger than the element
 * bounds if the touch target is smaller than the [ViewConfiguration.minimumTouchTargetSize].
 *
 * [onDragEnd] is called after all pointers are up and [onDragCancel] is called if another gesture
 * has consumed pointer input, canceling this gesture. This function will automatically consume all
 * the position change after the long press.
 *
 * Example Usage:
 *
 * @sample androidx.compose.foundation.samples.DetectDragWithLongPressGesturesSample
 * @see detectVerticalDragGestures
 * @see detectHorizontalDragGestures
 * @see detectDragGestures
 */
suspend fun PointerInputScope.detectDragGesturesAfterLongPress(
    onDragStart: (Offset) -> Unit = {},
    onDragEnd: () -> Unit = {},
    onDragCancel: () -> Unit = {},
    onDrag: (change: PointerInputChange, dragAmount: Offset) -> Unit
) {
    awaitEachGesture {
        try {
            val down = awaitFirstDown(requireUnconsumed = false)
            val drag = awaitLongPressOrCancellation(down.id)
            if (drag != null) {
                onDragStart.invoke(drag.position)

                if (
                    drag(drag.id) {
                        onDrag(it, it.positionChange())
                        it.consume()
                    }
                ) {
                    // consume up if we quit drag gracefully with the up
                    currentEvent.changes.fastForEach { if (it.changedToUp()) it.consume() }
                    onDragEnd()
                } else {
                    onDragCancel()
                }
            }
        } catch (c: CancellationException) {
            onDragCancel()
            throw c
        }
    }
}

/**
 * Waits for vertical drag motion to pass [touch slop][ViewConfiguration.touchSlop], using
 * [pointerId] as the pointer to examine. If [pointerId] is raised, another pointer from those that
 * are down will be chosen to lead the gesture, and if none are down, `null` is returned. If
 * [pointerId] is not down when [awaitVerticalTouchSlopOrCancellation] is called, then `null` is
 * returned.
 *
 * [onTouchSlopReached] is called after [ViewConfiguration.touchSlop] motion in the vertical
 * direction with the change that caused the motion beyond touch slop and the pixels beyond touch
 * slop. [onTouchSlopReached] should consume the position change if it accepts the motion. If it
 * does, then the method returns that [PointerInputChange]. If not, touch slop detection will
 * continue.
 *
 * @return The [PointerInputChange] that was consumed in [onTouchSlopReached] or `null` if all
 *   pointers are raised before touch slop is detected or another gesture consumed the position
 *   change.
 *
 * Example Usage:
 *
 * @sample androidx.compose.foundation.samples.AwaitVerticalDragOrCancellationSample
 * @see awaitHorizontalTouchSlopOrCancellation
 * @see awaitTouchSlopOrCancellation
 */
suspend fun AwaitPointerEventScope.awaitVerticalTouchSlopOrCancellation(
    pointerId: PointerId,
    onTouchSlopReached: (change: PointerInputChange, overSlop: Float) -> Unit
) =
    awaitPointerSlopOrCancellation(
        pointerId = pointerId,
        pointerType = PointerType.Touch,
        onPointerSlopReached = { change, overSlop -> onTouchSlopReached(change, overSlop.y) },
        orientation = Orientation.Vertical
    )

internal suspend fun AwaitPointerEventScope.awaitVerticalPointerSlopOrCancellation(
    pointerId: PointerId,
    pointerType: PointerType,
    onTouchSlopReached: (change: PointerInputChange, overSlop: Float) -> Unit
) =
    awaitPointerSlopOrCancellation(
        pointerId = pointerId,
        pointerType = pointerType,
        onPointerSlopReached = { change, overSlop -> onTouchSlopReached(change, overSlop.y) },
        orientation = Orientation.Vertical
    )

/**
 * Reads vertical position change events for [pointerId] and calls [onDrag] for every change in
 * position. If [pointerId] is raised, a new pointer is chosen from those that are down and if none
 * exist, the method returns. This does not wait for touch slop
 *
 * @return `true` if the vertical drag completed normally or `false` if the drag motion was canceled
 *   by another gesture detector consuming position change events.
 *
 * Example Usage:
 *
 * @sample androidx.compose.foundation.samples.VerticalDragSample
 * @see awaitVerticalTouchSlopOrCancellation
 * @see awaitVerticalDragOrCancellation
 * @see horizontalDrag
 * @see drag
 */
suspend fun AwaitPointerEventScope.verticalDrag(
    pointerId: PointerId,
    onDrag: (PointerInputChange) -> Unit
): Boolean =
    drag(
        pointerId = pointerId,
        onDrag = onDrag,
        orientation = Orientation.Vertical,
        motionConsumed = { it.isConsumed }
    ) != null

/**
 * Reads pointer input events until a vertical drag is detected or all pointers are up. When the
 * final pointer is raised, the up event is returned. When a drag event is detected, the drag change
 * will be returned. Note that if [pointerId] has been raised, another pointer that is down will be
 * used, if available, so the returned [PointerInputChange.id] may differ from [pointerId]. If the
 * position change has been consumed by the [PointerEventPass.Main] pass, then the drag is
 * considered canceled and `null` is returned. If [pointerId] is not down when
 * [awaitVerticalDragOrCancellation] is called, then `null` is returned.
 *
 * Example Usage:
 *
 * @sample androidx.compose.foundation.samples.AwaitVerticalDragOrCancellationSample
 * @see awaitHorizontalDragOrCancellation
 * @see awaitDragOrCancellation
 * @see verticalDrag
 */
suspend fun AwaitPointerEventScope.awaitVerticalDragOrCancellation(
    pointerId: PointerId,
): PointerInputChange? {
    if (currentEvent.isPointerUp(pointerId)) {
        return null // The pointer has already been lifted, so the gesture is canceled
    }
    val change = awaitDragOrUp(pointerId) { it.positionChangeIgnoreConsumed().y != 0f }
    return if (change?.isConsumed == false) change else null
}

/**
 * Gesture detector that waits for pointer down and touch slop in the vertical direction and then
 * calls [onVerticalDrag] for each vertical drag event. It follows the touch slop detection of
 * [awaitVerticalTouchSlopOrCancellation], but will consume the position change automatically once
 * the touch slop has been crossed.
 *
 * [onDragStart] called when the touch slop has been passed and includes an [Offset] representing
 * the last known pointer position relative to the containing element. The [Offset] can be outside
 * the actual bounds of the element itself meaning the numbers can be negative or larger than the
 * element bounds if the touch target is smaller than the
 * [ViewConfiguration.minimumTouchTargetSize].
 *
 * [onDragEnd] is called after all pointers are up and [onDragCancel] is called if another gesture
 * has consumed pointer input, canceling this gesture.
 *
 * This gesture detector will coordinate with [detectHorizontalDragGestures] and
 * [awaitHorizontalTouchSlopOrCancellation] to ensure only vertical or horizontal dragging is
 * locked, but not both.
 *
 * Example Usage:
 *
 * @sample androidx.compose.foundation.samples.DetectVerticalDragGesturesSample
 * @see detectDragGestures
 * @see detectHorizontalDragGestures
 */
suspend fun PointerInputScope.detectVerticalDragGestures(
    onDragStart: (Offset) -> Unit = {},
    onDragEnd: () -> Unit = {},
    onDragCancel: () -> Unit = {},
    onVerticalDrag: (change: PointerInputChange, dragAmount: Float) -> Unit
) {
    awaitEachGesture {
        val down = awaitFirstDown(requireUnconsumed = false)
        var overSlop = 0f
        val drag =
            awaitVerticalPointerSlopOrCancellation(down.id, down.type) { change, over ->
                change.consume()
                overSlop = over
            }
        if (drag != null) {
            onDragStart.invoke(drag.position)
            onVerticalDrag.invoke(drag, overSlop)
            if (
                verticalDrag(drag.id) {
                    onVerticalDrag(it, it.positionChange().y)
                    it.consume()
                }
            ) {
                onDragEnd()
            } else {
                onDragCancel()
            }
        }
    }
}

/**
 * Waits for horizontal drag motion to pass [touch slop][ViewConfiguration.touchSlop], using
 * [pointerId] as the pointer to examine. If [pointerId] is raised, another pointer from those that
 * are down will be chosen to lead the gesture, and if none are down, `null` is returned.
 *
 * [onTouchSlopReached] is called after [ViewConfiguration.touchSlop] motion in the horizontal
 * direction with the change that caused the motion beyond touch slop and the pixels beyond touch
 * slop. [onTouchSlopReached] should consume the position change if it accepts the motion. If it
 * does, then the method returns that [PointerInputChange]. If not, touch slop detection will
 * continue. If [pointerId] is not down when [awaitHorizontalTouchSlopOrCancellation] is called,
 * then `null` is returned.
 *
 * @return The [PointerInputChange] that was consumed in [onTouchSlopReached] or `null` if all
 *   pointers are raised before touch slop is detected or another gesture consumed the position
 *   change.
 *
 * Example Usage:
 *
 * @sample androidx.compose.foundation.samples.AwaitHorizontalDragOrCancellationSample
 * @see awaitVerticalTouchSlopOrCancellation
 * @see awaitTouchSlopOrCancellation
 */
suspend fun AwaitPointerEventScope.awaitHorizontalTouchSlopOrCancellation(
    pointerId: PointerId,
    onTouchSlopReached: (change: PointerInputChange, overSlop: Float) -> Unit
) =
    awaitPointerSlopOrCancellation(
        pointerId = pointerId,
        pointerType = PointerType.Touch,
        onPointerSlopReached = { change, overSlop -> onTouchSlopReached(change, overSlop.x) },
        orientation = Orientation.Horizontal
    )

internal suspend fun AwaitPointerEventScope.awaitHorizontalPointerSlopOrCancellation(
    pointerId: PointerId,
    pointerType: PointerType,
    onPointerSlopReached: (change: PointerInputChange, overSlop: Float) -> Unit
) =
    awaitPointerSlopOrCancellation(
        pointerId = pointerId,
        pointerType = pointerType,
        onPointerSlopReached = { change, overSlop -> onPointerSlopReached(change, overSlop.x) },
        orientation = Orientation.Horizontal
    )

/**
 * Reads horizontal position change events for [pointerId] and calls [onDrag] for every change in
 * position. If [pointerId] is raised, a new pointer is chosen from those that are down and if none
 * exist, the method returns. This does not wait for touch slop.
 *
 * Example Usage:
 *
 * @sample androidx.compose.foundation.samples.HorizontalDragSample
 * @see awaitHorizontalTouchSlopOrCancellation
 * @see awaitDragOrCancellation
 * @see verticalDrag
 * @see drag
 */
suspend fun AwaitPointerEventScope.horizontalDrag(
    pointerId: PointerId,
    onDrag: (PointerInputChange) -> Unit
): Boolean =
    drag(
        pointerId = pointerId,
        onDrag = onDrag,
        orientation = Orientation.Horizontal,
        motionConsumed = { it.isConsumed }
    ) != null

/**
 * Reads pointer input events until a horizontal drag is detected or all pointers are up. When the
 * final pointer is raised, the up event is returned. When a drag event is detected, the drag change
 * will be returned. Note that if [pointerId] has been raised, another pointer that is down will be
 * used, if available, so the returned [PointerInputChange.id] may differ from [pointerId]. If the
 * position change has been consumed by the [PointerEventPass.Main] pass, then the drag is
 * considered canceled and `null` is returned. If [pointerId] is not down when
 * [awaitHorizontalDragOrCancellation] is called, then `null` is returned.
 *
 * Example Usage:
 *
 * @sample androidx.compose.foundation.samples.AwaitHorizontalDragOrCancellationSample
 * @see horizontalDrag
 * @see awaitVerticalDragOrCancellation
 * @see awaitDragOrCancellation
 */
suspend fun AwaitPointerEventScope.awaitHorizontalDragOrCancellation(
    pointerId: PointerId,
): PointerInputChange? {
    if (currentEvent.isPointerUp(pointerId)) {
        return null // The pointer has already been lifted, so the gesture is canceled
    }
    val change = awaitDragOrUp(pointerId) { it.positionChangeIgnoreConsumed().x != 0f }
    return if (change?.isConsumed == false) change else null
}

/**
 * Gesture detector that waits for pointer down and touch slop in the horizontal direction and then
 * calls [onHorizontalDrag] for each horizontal drag event. It follows the touch slop detection of
 * [awaitHorizontalTouchSlopOrCancellation], but will consume the position change automatically once
 * the touch slop has been crossed.
 *
 * [onDragStart] called when the touch slop has been passed and includes an [Offset] representing
 * the last known pointer position relative to the containing element. The [Offset] can be outside
 * the actual bounds of the element itself meaning the numbers can be negative or larger than the
 * element bounds if the touch target is smaller than the
 * [ViewConfiguration.minimumTouchTargetSize].
 *
 * [onDragEnd] is called after all pointers are up and [onDragCancel] is called if another gesture
 * has consumed pointer input, canceling this gesture.
 *
 * This gesture detector will coordinate with [detectVerticalDragGestures] and
 * [awaitVerticalTouchSlopOrCancellation] to ensure only vertical or horizontal dragging is locked,
 * but not both.
 *
 * Example Usage:
 *
 * @sample androidx.compose.foundation.samples.DetectHorizontalDragGesturesSample
 * @see detectVerticalDragGestures
 * @see detectDragGestures
 */
suspend fun PointerInputScope.detectHorizontalDragGestures(
    onDragStart: (Offset) -> Unit = {},
    onDragEnd: () -> Unit = {},
    onDragCancel: () -> Unit = {},
    onHorizontalDrag: (change: PointerInputChange, dragAmount: Float) -> Unit
) {
    awaitEachGesture {
        val down = awaitFirstDown(requireUnconsumed = false)
        var overSlop = 0f
        val drag =
            awaitHorizontalPointerSlopOrCancellation(down.id, down.type) { change, over ->
                change.consume()
                overSlop = over
            }
        if (drag != null) {
            onDragStart.invoke(drag.position)
            onHorizontalDrag(drag, overSlop)
            if (
                horizontalDrag(drag.id) {
                    onHorizontalDrag(it, it.positionChange().x)
                    it.consume()
                }
            ) {
                onDragEnd()
            } else {
                onDragCancel()
            }
        }
    }
}

/**
 * Continues to read drag events until all pointers are up or the drag event is canceled. The
 * initial pointer to use for driving the drag is [pointerId]. [onDrag] is called whenever the
 * pointer moves. The up event is returned at the end of the drag gesture.
 *
 * @param pointerId The pointer where that is driving the gesture.
 * @param onDrag Callback for every new drag event.
 * @param motionConsumed If the PointerInputChange should be considered as consumed.
 * @return The last pointer input event change when gesture ended with all pointers up and null when
 *   the gesture was canceled.
 */
internal suspend inline fun AwaitPointerEventScope.drag(
    pointerId: PointerId,
    onDrag: (PointerInputChange) -> Unit,
    orientation: Orientation?,
    motionConsumed: (PointerInputChange) -> Boolean
): PointerInputChange? {
    if (currentEvent.isPointerUp(pointerId)) {
        return null // The pointer has already been lifted, so the gesture is canceled
    }
    var pointer = pointerId
    while (true) {
        val change =
            awaitDragOrUp(pointer) {
                val positionChange = it.positionChangeIgnoreConsumed()
                val motionChange =
                    if (orientation == null) {
                        positionChange.getDistance()
                    } else {
                        if (orientation == Orientation.Vertical) positionChange.y
                        else positionChange.x
                    }
                motionChange != 0.0f
            } ?: return null

        if (motionConsumed(change)) {
            return null
        }

        if (change.changedToUpIgnoreConsumed()) {
            return change
        }

        onDrag(change)
        pointer = change.id
    }
}

/**
 * Waits for a single drag in one axis, final pointer up, or all pointers are up. When [pointerId]
 * has lifted, another pointer that is down is chosen to be the finger governing the drag. When the
 * final pointer is lifted, that [PointerInputChange] is returned. When a drag is detected, that
 * [PointerInputChange] is returned. A drag is only detected when [hasDragged] returns `true`.
 *
 * `null` is returned if there was an error in the pointer input stream and the pointer that was
 * down was dropped before the 'up' was received.
 */
private suspend inline fun AwaitPointerEventScope.awaitDragOrUp(
    pointerId: PointerId,
    hasDragged: (PointerInputChange) -> Boolean
): PointerInputChange? {
    var pointer = pointerId
    while (true) {
        val event = awaitPointerEvent()
        val dragEvent = event.changes.fastFirstOrNull { it.id == pointer } ?: return null
        if (dragEvent.changedToUpIgnoreConsumed()) {
            val otherDown = event.changes.fastFirstOrNull { it.pressed }
            if (otherDown == null) {
                // This is the last "up"
                return dragEvent
            } else {
                pointer = otherDown.id
            }
        } else if (hasDragged(dragEvent)) {
            return dragEvent
        }
    }
}

/**
 * Waits for drag motion and uses [orientation] to detect the direction of touch slop detection. It
 * passes [pointerId] as the pointer to examine. If [pointerId] is raised, another pointer from
 * those that are down will be chosen to lead the gesture, and if none are down, `null` is returned.
 * If [pointerId] is not down when [awaitPointerSlopOrCancellation] is called, then `null` is
 * returned.
 *
 * When pointer slop is detected, [onPointerSlopReached] is called with the change and the distance
 * beyond the pointer slop. If [onPointerSlopReached] does not consume the position change, pointer
 * slop will not have been considered detected and the detection will continue or, if it is
 * consumed, the [PointerInputChange] that was consumed will be returned.
 *
 * This works with [awaitTouchSlopOrCancellation] for the other axis to ensure that only horizontal
 * or vertical dragging is done, but not both. It also works for dragging in two ways when using
 * [awaitTouchSlopOrCancellation]
 *
 * We use [initialPositionChange] to consider any amount of initial movement in this gesture before
 * the slop detector is called.
 *
 * @return The [PointerInputChange] of the event that was consumed in [onPointerSlopReached] or
 *   `null` if all pointers are raised or the position change was consumed by another gesture
 *   detector.
 */
internal suspend inline fun AwaitPointerEventScope.awaitPointerSlopOrCancellation(
    pointerId: PointerId,
    pointerType: PointerType,
    orientation: Orientation?,
    initialPositionChange: Offset = Offset.Zero,
    onPointerSlopReached: (PointerInputChange, Offset) -> Unit,
): PointerInputChange? {
    if (currentEvent.isPointerUp(pointerId)) {
        return null // The pointer has already been lifted, so the gesture is canceled
    }

    val touchSlop = viewConfiguration.pointerSlop(pointerType)
    var pointer: PointerId = pointerId
    val touchSlopDetector = TouchSlopDetector(orientation, initialPositionChange)
    while (true) {
        val event = awaitPointerEvent()
        val dragEvent = event.changes.fastFirstOrNull { it.id == pointer } ?: return null
        if (dragEvent.isConsumed) {
            return null
        } else if (dragEvent.changedToUpIgnoreConsumed()) {
            val otherDown = event.changes.fastFirstOrNull { it.pressed }
            if (otherDown == null) {
                // This is the last "up"
                return null
            } else {
                pointer = otherDown.id
            }
        } else {
            val postSlopOffset = touchSlopDetector.addPointerInputChange(dragEvent, touchSlop)
            if (postSlopOffset.isSpecified) {
                onPointerSlopReached(dragEvent, postSlopOffset)
                if (dragEvent.isConsumed) {
                    return dragEvent
                } else {
                    touchSlopDetector.reset()
                }
            } else {
                // verify that nothing else consumed the drag event
                awaitPointerEvent(PointerEventPass.Final)
                if (dragEvent.isConsumed) {
                    return null
                }
            }
        }
    }
}

/**
 * Similar to [awaitAllPointersUp], but additionally tracks if during current gesture there was any
 * dragging without consuming it.
 */
internal suspend fun AwaitPointerEventScope.awaitAllPointersUpWithSlopDetection(
    initialPositionChange: PointerInputChange,
    pass: PointerEventPass = PointerEventPass.Main
): Boolean {
    if (allPointersUp()) {
        return false
    }

    var pointer: PointerId = initialPositionChange.id
    var pointerSlopReached = false
    val touchSlop = viewConfiguration.pointerSlop(initialPositionChange.type)
    val touchSlopDetector = TouchSlopDetector()
    do {
        val event = awaitPointerEvent(pass)
        val dragEvent = event.changes.fastFirstOrNull { it.id == pointer }
        if (dragEvent == null || dragEvent.changedToUpIgnoreConsumed()) {
            val otherDown = event.changes.fastFirstOrNull { it.pressed }
            if (otherDown == null) {
                // This is the last "up"
                return pointerSlopReached
            } else {
                pointer = otherDown.id
            }
        } else {
            val postSlopOffset = touchSlopDetector.addPointerInputChange(dragEvent, touchSlop)
            if (postSlopOffset.isSpecified) {
                pointerSlopReached = true
            }
        }
    } while (event.changes.fastAny { it.pressed })
    return pointerSlopReached
}

/**
 * Detects if touch slop has been crossed after adding a series of [PointerInputChange]. For every
 * new [PointerInputChange] one should add it to this detector using [addPointerInputChange]. If the
 * position change causes the touch slop to be crossed, [addPointerInputChange] will return true.
 */
internal class TouchSlopDetector(
    val orientation: Orientation? = null,
    initialPositionChange: Offset = Offset.Zero
) {

    fun Offset.mainAxis() = if (orientation == Orientation.Horizontal) x else y

    fun Offset.crossAxis() = if (orientation == Orientation.Horizontal) y else x

    /** The accumulation of drag deltas in this detector. */
    private var totalPositionChange: Offset = initialPositionChange

    /**
     * Adds [dragEvent] to this detector. If the accumulated position changes crosses the touch slop
     * provided by [touchSlop], this method will return the post slop offset, that is the total
     * accumulated delta change minus the touch slop value, otherwise this should return null.
     */
    fun addPointerInputChange(dragEvent: PointerInputChange, touchSlop: Float): Offset {
        val currentPosition = dragEvent.position
        val previousPosition = dragEvent.previousPosition
        val positionChange = currentPosition - previousPosition
        totalPositionChange += positionChange

        val inDirection =
            if (orientation == null) {
                totalPositionChange.getDistance()
            } else {
                totalPositionChange.mainAxis().absoluteValue
            }

        val hasCrossedSlop = inDirection >= touchSlop

        return if (hasCrossedSlop) {
            calculatePostSlopOffset(touchSlop)
        } else {
            Offset.Unspecified
        }
    }

    /** Resets the accumulator associated with this detector. */
    fun reset() {
        totalPositionChange = Offset.Zero
    }

    private fun calculatePostSlopOffset(touchSlop: Float): Offset {
        return if (orientation == null) {
            val touchSlopOffset =
                totalPositionChange / totalPositionChange.getDistance() * touchSlop
            // update postSlopOffset
            totalPositionChange - touchSlopOffset
        } else {
            val finalMainAxisChange =
                totalPositionChange.mainAxis() - (sign(totalPositionChange.mainAxis()) * touchSlop)
            val finalCrossAxisChange = totalPositionChange.crossAxis()
            if (orientation == Orientation.Horizontal) {
                Offset(finalMainAxisChange, finalCrossAxisChange)
            } else {
                Offset(finalCrossAxisChange, finalMainAxisChange)
            }
        }
    }
}

/**
 * Waits for a long press by examining [pointerId].
 *
 * If that [pointerId] is raised (that is, the user lifts their finger), but another finger
 * ([PointerId]) is down at that time, another pointer will be chosen as the lead for the gesture,
 * and if none are down, `null` is returned.
 *
 * @return The latest [PointerInputChange] associated with a long press or `null` if all pointers
 *   are raised before a long press is detected or another gesture consumed the change.
 *
 * Example Usage:
 *
 * @sample androidx.compose.foundation.samples.AwaitLongPressOrCancellationSample
 */
suspend fun AwaitPointerEventScope.awaitLongPressOrCancellation(
    pointerId: PointerId
): PointerInputChange? {
    if (currentEvent.isPointerUp(pointerId)) {
        return null // The pointer has already been lifted, so the long press is cancelled.
    }

    val initialDown = currentEvent.changes.fastFirstOrNull { it.id == pointerId } ?: return null

    var longPress: PointerInputChange? = null
    var currentDown = initialDown
    val longPressTimeout = viewConfiguration.longPressTimeoutMillis
    return try {
        var deepPress = false
        // wait for first tap up or long press
        withTimeout(longPressTimeout) {
            var finished = false
            while (!finished) {
                val event = awaitPointerEvent(PointerEventPass.Main)
                if (event.changes.fastAll { it.changedToUpIgnoreConsumed() }) {
                    // All pointers are up
                    finished = true
                }

                if (
                    event.changes.fastAny {
                        it.isConsumed || it.isOutOfBounds(size, extendedTouchPadding)
                    }
                ) {
                    finished = true // Canceled
                }

                if (event.isDeepPress) {
                    deepPress = true
                    finished = true
                }

                // Check for cancel by position consumption. We can look on the Final pass of
                // the existing pointer event because it comes after the Main pass we checked
                // above.
                val consumeCheck = awaitPointerEvent(PointerEventPass.Final)
                if (consumeCheck.changes.fastAny { it.isConsumed }) {
                    finished = true
                }
                if (event.isPointerUp(currentDown.id)) {
                    val newPressed = event.changes.fastFirstOrNull { it.pressed }
                    if (newPressed != null) {
                        currentDown = newPressed
                        longPress = currentDown
                    } else {
                        // should technically never happen as we checked it above
                        finished = true
                    }
                    // Pointer (id) stayed down.
                } else {
                    longPress = event.changes.fastFirstOrNull { it.id == currentDown.id }
                }
            }
        }
        // If we finished early because of a deep press, return the relevant change as this counts
        // as a long press
        if (deepPress) {
            longPress ?: initialDown
        } else {
            null
        }
    } catch (_: PointerEventTimeoutCancellationException) {
        longPress ?: initialDown
    }
}

private fun PointerEvent.isPointerUp(pointerId: PointerId): Boolean =
    changes.fastFirstOrNull { it.id == pointerId }?.pressed != true

// This value was determined using experiments and common sense.
// We can't use zero slop, because some hypothetical desktop/mobile devices can send
// pointer events with a very high precision (but I haven't encountered any that send
// events with less than 1px precision)
private val mouseSlop = 0.125.dp
private val defaultTouchSlop = 18.dp // The default touch slop on Android devices
private val mouseToTouchSlopRatio = mouseSlop / defaultTouchSlop

// TODO(demin): consider this as part of ViewConfiguration class after we make *PointerSlop*
//  functions public (see the comment at the top of the file).
//  After it will be a public API, we should get rid of `touchSlop / 144` and return absolute
//  value 0.125.dp.toPx(). It is not possible right now, because we can't access density.
internal fun ViewConfiguration.pointerSlop(pointerType: PointerType): Float {
    return when (pointerType) {
        PointerType.Mouse -> touchSlop * mouseToTouchSlopRatio
        else -> touchSlop
    }
}<|MERGE_RESOLUTION|>--- conflicted
+++ resolved
@@ -229,28 +229,16 @@
  */
 @OptIn(ExperimentalFoundationApi::class)
 internal suspend fun PointerInputScope.detectDragGestures(
-<<<<<<< HEAD
-    onDragStart: (
-         down: PointerInputChange,
-         slopTriggerChange: PointerInputChange,
-         overSlopOffset: Offset
-    ) -> Unit,
-=======
     onDragStart:
         (
             down: PointerInputChange, slopTriggerChange: PointerInputChange, overSlopOffset: Offset
         ) -> Unit,
->>>>>>> f83b2287
     onDragEnd: (change: PointerInputChange) -> Unit,
     onDragCancel: () -> Unit,
     shouldAwaitTouchSlop: () -> Boolean,
     orientationLock: Orientation?,
     onDrag: (change: PointerInputChange, dragAmount: Offset) -> Unit
 ) {
-<<<<<<< HEAD
-
-=======
->>>>>>> f83b2287
     var overSlop: Offset
 
     awaitEachGesture {
@@ -263,10 +251,6 @@
         val down = awaitFirstDown(requireUnconsumed = false)
         var drag: PointerInputChange?
         overSlop = Offset.Zero
-<<<<<<< HEAD
-
-=======
->>>>>>> f83b2287
         if (awaitTouchSlop) {
             do {
                 drag =
