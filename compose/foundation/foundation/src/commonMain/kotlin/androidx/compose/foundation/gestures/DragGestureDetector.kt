--- conflicted
+++ resolved
@@ -873,14 +873,10 @@
  * new [PointerInputChange] one should add it to this detector using [addPointerInputChange]. If the
  * position change causes the touch slop to be crossed, [addPointerInputChange] will return true.
  */
-<<<<<<< HEAD
-internal class TouchSlopDetector(val orientation: Orientation? = null) {
-=======
 internal class TouchSlopDetector(
     val orientation: Orientation? = null,
     initialPositionChange: Offset = Offset.Zero
 ) {
->>>>>>> c80a82c4
 
     fun Offset.mainAxis() = if (orientation == Orientation.Horizontal) x else y
 
