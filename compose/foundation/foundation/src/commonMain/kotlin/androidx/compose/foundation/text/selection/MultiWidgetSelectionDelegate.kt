/*
 * Copyright 2020 The Android Open Source Project
 *
 * Licensed under the Apache License, Version 2.0 (the "License");
 * you may not use this file except in compliance with the License.
 * You may obtain a copy of the License at
 *
 *      http://www.apache.org/licenses/LICENSE-2.0
 *
 * Unless required by applicable law or agreed to in writing, software
 * distributed under the License is distributed on an "AS IS" BASIS,
 * WITHOUT WARRANTIES OR CONDITIONS OF ANY KIND, either express or implied.
 * See the License for the specific language governing permissions and
 * limitations under the License.
 */

package androidx.compose.foundation.text.selection

import androidx.compose.foundation.platform.makeSynchronizedObject
import androidx.compose.foundation.platform.synchronized
import androidx.compose.foundation.text.getLineHeight
import androidx.compose.ui.geometry.Offset
import androidx.compose.ui.geometry.Rect
import androidx.compose.ui.geometry.isUnspecified
import androidx.compose.ui.layout.LayoutCoordinates
import androidx.compose.ui.text.AnnotatedString
import androidx.compose.ui.text.TextLayoutResult
import androidx.compose.ui.text.TextRange
import kotlin.math.max

internal class MultiWidgetSelectionDelegate(
    override val selectableId: Long,
    private val coordinatesCallback: () -> LayoutCoordinates?,
    private val layoutResultCallback: () -> TextLayoutResult?
) : Selectable {
    private val lock = makeSynchronizedObject(this)

    private var _previousTextLayoutResult: TextLayoutResult? = null

    // previously calculated `lastVisibleOffset` for the `_previousTextLayoutResult`
    private var _previousLastVisibleOffset: Int = -1

    /**
     * TextLayoutResult is not expected to change repeatedly in a BasicText composable. At least
     * most TextLayoutResult changes would likely affect Selection logic in some way. Therefore,
     * this value only caches the last visible offset calculation for the latest seen
     * TextLayoutResult instance. Object equality check is not worth the extra calculation as
     * instance check is enough to accomplish whether a text layout has changed in a meaningful way.
     */
    private val TextLayoutResult.lastVisibleOffset: Int
<<<<<<< HEAD
        @Synchronized
        get() {
            if (_previousTextLayoutResult !== this) {
                val lastVisibleLine =
                    when {
                        !didOverflowHeight || multiParagraph.didExceedMaxLines -> lineCount - 1
                        else -> { // size.height < multiParagraph.height
                            var finalVisibleLine =
                                getLineForVerticalPosition(size.height.toFloat())
                                    .coerceAtMost(lineCount - 1)
                            // if final visible line's top is equal to or larger than text layout
                            // result's height, we need to check above lines one by one until we
                            // find
                            // a line that fits in boundaries.
                            while (
                                finalVisibleLine >= 0 && getLineTop(finalVisibleLine) >= size.height
                            ) finalVisibleLine--
                            finalVisibleLine.coerceAtLeast(0)
                        }
                    }
                _previousLastVisibleOffset = getLineEnd(lastVisibleLine, true)
                _previousTextLayoutResult = this
=======
        get() =
            synchronized(lock) {
                if (_previousTextLayoutResult !== this) {
                    val lastVisibleLine =
                        when {
                            !didOverflowHeight || multiParagraph.didExceedMaxLines -> lineCount - 1
                            else -> { // size.height < multiParagraph.height
                                var finalVisibleLine =
                                    getLineForVerticalPosition(size.height.toFloat())
                                        .coerceAtMost(lineCount - 1)
                                // if final visible line's top is equal to or larger than text
                                // layout
                                // result's height, we need to check above lines one by one until we
                                // find
                                // a line that fits in boundaries.
                                while (
                                    finalVisibleLine >= 0 &&
                                        getLineTop(finalVisibleLine) >= size.height
                                ) finalVisibleLine--
                                finalVisibleLine.coerceAtLeast(0)
                            }
                        }
                    _previousLastVisibleOffset = getLineEnd(lastVisibleLine, true)
                    _previousTextLayoutResult = this
                }
                _previousLastVisibleOffset
>>>>>>> 3d4510a6
            }

    override fun appendSelectableInfoToBuilder(builder: SelectionLayoutBuilder) {
        val layoutCoordinates = getLayoutCoordinates() ?: return
        val textLayoutResult = layoutResultCallback() ?: return

        val relativePosition =
            builder.containerCoordinates.localPositionOf(layoutCoordinates, Offset.Zero)
        val localPosition = builder.currentPosition - relativePosition
        val localPreviousHandlePosition =
            if (builder.previousHandlePosition.isUnspecified) {
                Offset.Unspecified
            } else {
                builder.previousHandlePosition - relativePosition
            }

        builder.appendSelectableInfo(
            textLayoutResult = textLayoutResult,
            localPosition = localPosition,
            previousHandlePosition = localPreviousHandlePosition,
            selectableId = selectableId,
        )
    }

    override fun getSelectAllSelection(): Selection? {
        val textLayoutResult = layoutResultCallback() ?: return null
        val start = 0
        val end = textLayoutResult.layoutInput.text.length

        return Selection(
            start =
                Selection.AnchorInfo(
                    direction = textLayoutResult.getBidiRunDirection(start),
                    offset = start,
                    selectableId = selectableId
                ),
            end =
                Selection.AnchorInfo(
                    direction = textLayoutResult.getBidiRunDirection(max(end - 1, 0)),
                    offset = end,
                    selectableId = selectableId
                ),
            handlesCrossed = false
        )
    }

    override fun getHandlePosition(selection: Selection, isStartHandle: Boolean): Offset {
        // Check if the selection handle's selectable is the current selectable.
        if (
            isStartHandle && selection.start.selectableId != this.selectableId ||
                !isStartHandle && selection.end.selectableId != this.selectableId
        ) {
            return Offset.Unspecified
        }

        if (getLayoutCoordinates() == null) return Offset.Unspecified

        val textLayoutResult = layoutResultCallback() ?: return Offset.Unspecified
        val offset = if (isStartHandle) selection.start.offset else selection.end.offset
        val coercedOffset = offset.coerceIn(0, textLayoutResult.lastVisibleOffset)
        return getSelectionHandleCoordinates(
            textLayoutResult = textLayoutResult,
            offset = coercedOffset,
            isStart = isStartHandle,
            areHandlesCrossed = selection.handlesCrossed
        )
    }

    override fun getLayoutCoordinates(): LayoutCoordinates? {
        val layoutCoordinates = coordinatesCallback()
        if (layoutCoordinates == null || !layoutCoordinates.isAttached) return null
        return layoutCoordinates
    }

    override fun textLayoutResult(): TextLayoutResult? {
        return layoutResultCallback()
    }

    override fun getText(): AnnotatedString {
        val textLayoutResult = layoutResultCallback() ?: return AnnotatedString("")
        return textLayoutResult.layoutInput.text
    }

    override fun getBoundingBox(offset: Int): Rect {
        val textLayoutResult = layoutResultCallback() ?: return Rect.Zero
        val textLength = textLayoutResult.layoutInput.text.length
        if (textLength < 1) return Rect.Zero
        return textLayoutResult.getBoundingBox(offset.coerceIn(0, textLength - 1))
    }

    override fun getLineLeft(offset: Int): Float {
        val textLayoutResult = layoutResultCallback() ?: return -1f
        val line = textLayoutResult.getLineForOffset(offset)
        if (line >= textLayoutResult.lineCount) return -1f
        return textLayoutResult.getLineLeft(line)
    }

    override fun getLineRight(offset: Int): Float {
        val textLayoutResult = layoutResultCallback() ?: return -1f
        val line = textLayoutResult.getLineForOffset(offset)
        if (line >= textLayoutResult.lineCount) return -1f
        return textLayoutResult.getLineRight(line)
    }

    override fun getCenterYForOffset(offset: Int): Float {
        val textLayoutResult = layoutResultCallback() ?: return -1f
        val line = textLayoutResult.getLineForOffset(offset)
        if (line >= textLayoutResult.lineCount) return -1f
        val top = textLayoutResult.getLineTop(line)
        val bottom = textLayoutResult.getLineBottom(line)
        return ((bottom - top) / 2) + top
    }

    override fun getRangeOfLineContaining(offset: Int): TextRange {
        val textLayoutResult = layoutResultCallback() ?: return TextRange.Zero
        val visibleTextLength = textLayoutResult.lastVisibleOffset
        if (visibleTextLength < 1) return TextRange.Zero
        val line = textLayoutResult.getLineForOffset(offset.coerceIn(0, visibleTextLength - 1))
        return TextRange(
            start = textLayoutResult.getLineStart(line),
            end = textLayoutResult.getLineEnd(line, visibleEnd = true)
        )
    }

    override fun getLastVisibleOffset(): Int {
        val textLayoutResult = layoutResultCallback() ?: return 0
        return textLayoutResult.lastVisibleOffset
    }

    override fun getLineHeight(offset: Int): Float {
        return layoutResultCallback()?.getLineHeight(offset) ?: 0f
    }
}

/**
 * Appends a [SelectableInfo] to this [SelectionLayoutBuilder].
 *
 * @param textLayoutResult the [TextLayoutResult] for the selectable
 * @param localPosition the position of the current handle if not being dragged or the drag position
 *   if it is
 * @param previousHandlePosition the position of the previous handle
 * @param selectableId the selectableId for the selectable
 */
internal fun SelectionLayoutBuilder.appendSelectableInfo(
    textLayoutResult: TextLayoutResult,
    localPosition: Offset,
    previousHandlePosition: Offset,
    selectableId: Long,
) {
    val bounds =
        Rect(
            0.0f,
            0.0f,
            textLayoutResult.size.width.toFloat(),
            textLayoutResult.size.height.toFloat()
        )

    val currentXDirection = getXDirection(localPosition, bounds)
    val currentYDirection = getYDirection(localPosition, bounds)

    fun otherDirection(anchor: Selection.AnchorInfo?): Direction =
        anchor?.let { getDirectionById(it.selectableId, selectableId) }
            ?: resolve2dDirection(currentXDirection, currentYDirection)

    val otherDirection: Direction
    val startXHandleDirection: Direction
    val startYHandleDirection: Direction
    val endXHandleDirection: Direction
    val endYHandleDirection: Direction
    if (isStartHandle) {
        otherDirection = otherDirection(previousSelection?.end)
        startXHandleDirection = currentXDirection
        startYHandleDirection = currentYDirection
        endXHandleDirection = otherDirection
        endYHandleDirection = otherDirection
    } else {
        otherDirection = otherDirection(previousSelection?.start)
        startXHandleDirection = otherDirection
        startYHandleDirection = otherDirection
        endXHandleDirection = currentXDirection
        endYHandleDirection = currentYDirection
    }

    if (!isSelected(resolve2dDirection(currentXDirection, currentYDirection), otherDirection)) {
        return
    }

    val textLength = textLayoutResult.layoutInput.text.length
    val rawStartHandleOffset: Int
    val rawEndHandleOffset: Int
    if (isStartHandle) {
        rawStartHandleOffset = getOffsetForPosition(localPosition, textLayoutResult)
        rawEndHandleOffset =
            previousSelection
                ?.end
                ?.getPreviousAdjustedOffset(
                    selectableIdOrderingComparator,
                    selectableId,
                    textLength
                ) ?: rawStartHandleOffset
    } else {
        rawEndHandleOffset = getOffsetForPosition(localPosition, textLayoutResult)
        rawStartHandleOffset =
            previousSelection
                ?.start
                ?.getPreviousAdjustedOffset(
                    selectableIdOrderingComparator,
                    selectableId,
                    textLength
                ) ?: rawEndHandleOffset
    }

    val rawPreviousHandleOffset =
        if (previousHandlePosition.isUnspecified) -1
        else {
            getOffsetForPosition(previousHandlePosition, textLayoutResult)
        }

    appendInfo(
        selectableId = selectableId,
        rawStartHandleOffset = rawStartHandleOffset,
        startXHandleDirection = startXHandleDirection,
        startYHandleDirection = startYHandleDirection,
        rawEndHandleOffset = rawEndHandleOffset,
        endXHandleDirection = endXHandleDirection,
        endYHandleDirection = endYHandleDirection,
        rawPreviousHandleOffset = rawPreviousHandleOffset,
        textLayoutResult = textLayoutResult,
    )
}

private fun Selection.AnchorInfo.getPreviousAdjustedOffset(
    selectableIdOrderingComparator: Comparator<Long>,
    currentSelectableId: Long,
    currentTextLength: Int
): Int {
    val compareResult =
        selectableIdOrderingComparator.compare(this.selectableId, currentSelectableId)

    return when {
        compareResult < 0 -> 0
        compareResult > 0 -> currentTextLength
        else -> offset
    }
}

private fun getXDirection(position: Offset, bounds: Rect): Direction =
    when {
        position.x < bounds.left -> Direction.BEFORE
        position.x > bounds.right -> Direction.AFTER
        else -> Direction.ON
    }

private fun getYDirection(position: Offset, bounds: Rect): Direction =
    when {
        position.y < bounds.top -> Direction.BEFORE
        position.y > bounds.bottom -> Direction.AFTER
        else -> Direction.ON
    }

private fun SelectionLayoutBuilder.getDirectionById(
    anchorSelectableId: Long,
    currentSelectableId: Long,
): Direction {
    val compareResult =
        selectableIdOrderingComparator.compare(anchorSelectableId, currentSelectableId)

    return when {
        compareResult < 0 -> Direction.BEFORE
        compareResult > 0 -> Direction.AFTER
        else -> Direction.ON
    }
}

/**
 * Returns true if either of the directions are [Direction.ON] or if the directions are not both
 * [Direction.BEFORE] or [Direction.AFTER].
 */
private fun isSelected(currentDirection: Direction, otherDirection: Direction): Boolean =
    currentDirection == Direction.ON || currentDirection != otherDirection

// map offsets above/below the text to 0/length respectively
private fun getOffsetForPosition(position: Offset, textLayoutResult: TextLayoutResult): Int =
    when {
        position.y <= 0f -> 0
        position.y >= textLayoutResult.multiParagraph.height ->
            textLayoutResult.layoutInput.text.length
        else -> textLayoutResult.getOffsetForPosition(position)
    }<|MERGE_RESOLUTION|>--- conflicted
+++ resolved
@@ -48,30 +48,6 @@
      * instance check is enough to accomplish whether a text layout has changed in a meaningful way.
      */
     private val TextLayoutResult.lastVisibleOffset: Int
-<<<<<<< HEAD
-        @Synchronized
-        get() {
-            if (_previousTextLayoutResult !== this) {
-                val lastVisibleLine =
-                    when {
-                        !didOverflowHeight || multiParagraph.didExceedMaxLines -> lineCount - 1
-                        else -> { // size.height < multiParagraph.height
-                            var finalVisibleLine =
-                                getLineForVerticalPosition(size.height.toFloat())
-                                    .coerceAtMost(lineCount - 1)
-                            // if final visible line's top is equal to or larger than text layout
-                            // result's height, we need to check above lines one by one until we
-                            // find
-                            // a line that fits in boundaries.
-                            while (
-                                finalVisibleLine >= 0 && getLineTop(finalVisibleLine) >= size.height
-                            ) finalVisibleLine--
-                            finalVisibleLine.coerceAtLeast(0)
-                        }
-                    }
-                _previousLastVisibleOffset = getLineEnd(lastVisibleLine, true)
-                _previousTextLayoutResult = this
-=======
         get() =
             synchronized(lock) {
                 if (_previousTextLayoutResult !== this) {
@@ -98,7 +74,6 @@
                     _previousTextLayoutResult = this
                 }
                 _previousLastVisibleOffset
->>>>>>> 3d4510a6
             }
 
     override fun appendSelectableInfoToBuilder(builder: SelectionLayoutBuilder) {
