--- conflicted
+++ resolved
@@ -317,12 +317,6 @@
                 val itemInfo = keyToItemInfoMap[item.key]!!
                 val accumulatedOffset = accumulatedOffsetPerLane.updateAndReturnOffsetFor(item)
                 val mainAxisOffset =
-<<<<<<< HEAD
-                    if (isLookingAhead) positionedItems.last().let { it.mainAxisOffset }
-                    else {
-                        itemInfo.layoutMaxOffset - item.mainAxisSizeWithSpacings
-                    } + accumulatedOffset
-=======
                     if (isLookingAhead) {
                         // Position the moving away items starting from the end of the last
                         // visible item.
@@ -331,7 +325,6 @@
                     } else {
                         itemInfo.layoutMaxOffset
                     } - item.mainAxisSizeWithSpacings + accumulatedOffset
->>>>>>> 3d4510a6
 
                 item.position(
                     mainAxisOffset = mainAxisOffset,
