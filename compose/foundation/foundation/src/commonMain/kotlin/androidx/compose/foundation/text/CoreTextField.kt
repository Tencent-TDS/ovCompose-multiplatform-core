/*
 * Copyright 2020 The Android Open Source Project
 *
 * Licensed under the Apache License, Version 2.0 (the "License");
 * you may not use this file except in compliance with the License.
 * You may obtain a copy of the License at
 *
 *      http://www.apache.org/licenses/LICENSE-2.0
 *
 * Unless required by applicable law or agreed to in writing, software
 * distributed under the License is distributed on an "AS IS" BASIS,
 * WITHOUT WARRANTIES OR CONDITIONS OF ANY KIND, either express or implied.
 * See the License for the specific language governing permissions and
 * limitations under the License.
 */

@file:Suppress("DEPRECATION")

package androidx.compose.foundation.text

import androidx.compose.foundation.gestures.Orientation
import androidx.compose.foundation.gestures.detectTapGestures
import androidx.compose.foundation.interaction.Interaction
import androidx.compose.foundation.interaction.MutableInteractionSource
import androidx.compose.foundation.layout.Box
import androidx.compose.foundation.layout.heightIn
import androidx.compose.foundation.overscroll
import androidx.compose.foundation.relocation.BringIntoViewRequester
import androidx.compose.foundation.relocation.bringIntoViewRequester
import androidx.compose.foundation.text.handwriting.stylusHandwriting
import androidx.compose.foundation.text.input.internal.CoreTextFieldSemanticsModifier
import androidx.compose.foundation.text.input.internal.legacyTextInputAdapter
import androidx.compose.foundation.text.input.internal.legacyTextInputServiceAdapterAndService
import androidx.compose.foundation.text.selection.LocalTextSelectionColors
import androidx.compose.foundation.text.selection.OffsetProvider
import androidx.compose.foundation.text.selection.SelectionHandleAnchor
import androidx.compose.foundation.text.selection.SelectionHandleInfo
import androidx.compose.foundation.text.selection.SelectionHandleInfoKey
import androidx.compose.foundation.text.selection.SimpleLayout
import androidx.compose.foundation.text.selection.TextFieldSelectionHandle
import androidx.compose.foundation.text.selection.TextFieldSelectionManager
import androidx.compose.foundation.text.selection.isSelectionHandleInVisibleBound
import androidx.compose.foundation.text.selection.selectionGestureInput
import androidx.compose.foundation.text.selection.textFieldMagnifier
import androidx.compose.foundation.text.selection.updateSelectionTouchMode
import androidx.compose.runtime.Composable
import androidx.compose.runtime.DisposableEffect
import androidx.compose.runtime.DontMemoize
import androidx.compose.runtime.LaunchedEffect
import androidx.compose.runtime.MutableState
import androidx.compose.runtime.RecomposeScope
import androidx.compose.runtime.currentRecomposeScope
import androidx.compose.runtime.getValue
import androidx.compose.runtime.mutableStateOf
import androidx.compose.runtime.remember
import androidx.compose.runtime.rememberCoroutineScope
import androidx.compose.runtime.rememberUpdatedState
import androidx.compose.runtime.saveable.rememberSaveable
import androidx.compose.runtime.setValue
import androidx.compose.runtime.snapshotFlow
import androidx.compose.runtime.snapshots.Snapshot
import androidx.compose.ui.Modifier
import androidx.compose.ui.draw.drawBehind
import androidx.compose.ui.focus.FocusManager
import androidx.compose.ui.focus.FocusRequester
import androidx.compose.ui.geometry.Rect
import androidx.compose.ui.graphics.Brush
import androidx.compose.ui.graphics.Color
import androidx.compose.ui.graphics.Paint
import androidx.compose.ui.graphics.SolidColor
import androidx.compose.ui.graphics.drawscope.drawIntoCanvas
import androidx.compose.ui.input.key.onPreviewKeyEvent
import androidx.compose.ui.input.pointer.pointerHoverIcon
import androidx.compose.ui.input.pointer.pointerInput
import androidx.compose.ui.layout.FirstBaseline
import androidx.compose.ui.layout.IntrinsicMeasurable
import androidx.compose.ui.layout.IntrinsicMeasureScope
import androidx.compose.ui.layout.LastBaseline
import androidx.compose.ui.layout.Layout
import androidx.compose.ui.layout.LayoutCoordinates
import androidx.compose.ui.layout.Measurable
import androidx.compose.ui.layout.MeasurePolicy
import androidx.compose.ui.layout.MeasureResult
import androidx.compose.ui.layout.MeasureScope
import androidx.compose.ui.layout.onGloballyPositioned
import androidx.compose.ui.platform.LocalClipboard
import androidx.compose.ui.platform.LocalDensity
import androidx.compose.ui.platform.LocalFocusManager
import androidx.compose.ui.platform.LocalFontFamilyResolver
import androidx.compose.ui.platform.LocalHapticFeedback
import androidx.compose.ui.platform.LocalSoftwareKeyboardController
import androidx.compose.ui.platform.LocalTextToolbar
import androidx.compose.ui.platform.LocalWindowInfo
import androidx.compose.ui.platform.SoftwareKeyboardController
import androidx.compose.ui.semantics.semantics
import androidx.compose.ui.text.AnnotatedString
import androidx.compose.ui.text.TextLayoutResult
import androidx.compose.ui.text.TextRange
import androidx.compose.ui.text.TextStyle
import androidx.compose.ui.text.font.FontFamily
import androidx.compose.ui.text.input.EditProcessor
import androidx.compose.ui.text.input.ImeAction
import androidx.compose.ui.text.input.ImeOptions
import androidx.compose.ui.text.input.KeyboardType
import androidx.compose.ui.text.input.OffsetMapping
import androidx.compose.ui.text.input.PasswordVisualTransformation
import androidx.compose.ui.text.input.TextFieldValue
import androidx.compose.ui.text.input.TextInputService
import androidx.compose.ui.text.input.TextInputSession
import androidx.compose.ui.text.input.VisualTransformation
import androidx.compose.ui.unit.Constraints
import androidx.compose.ui.unit.Density
import androidx.compose.ui.unit.DpSize
import androidx.compose.ui.unit.dp
import androidx.compose.ui.util.fastRoundToInt
import kotlin.math.max
import kotlinx.coroutines.CoroutineStart
import kotlinx.coroutines.coroutineScope
import kotlinx.coroutines.launch

/**
 * Base composable that enables users to edit text via hardware or software keyboard.
 *
 * This composable provides basic text editing functionality, however does not include any
 * decorations such as borders, hints/placeholder.
 *
 * If the editable text is larger than the size of the container, the vertical scrolling behaviour
 * will be automatically applied. To enable a single line behaviour with horizontal scrolling
 * instead, set the [maxLines] parameter to 1, [softWrap] to false, and [ImeOptions.singleLine] to
 * true.
 *
 * Whenever the user edits the text, [onValueChange] is called with the most up to date state
 * represented by [TextFieldValue]. [TextFieldValue] contains the text entered by user, as well as
 * selection, cursor and text composition information. Please check [TextFieldValue] for the
 * description of its contents.
 *
 * It is crucial that the value provided in the [onValueChange] is fed back into [CoreTextField] in
 * order to have the final state of the text being displayed. Example usage:
 *
 * Please keep in mind that [onValueChange] is useful to be informed about the latest state of the
 * text input by users, however it is generally not recommended to modify the values in the
 * [TextFieldValue] that you get via [onValueChange] callback. Any change to the values in
 * [TextFieldValue] may result in a context reset and end up with input session restart. Such a
 * scenario would cause glitches in the UI or text input experience for users.
 *
 * @param value The [androidx.compose.ui.text.input.TextFieldValue] to be shown in the
 *   [CoreTextField].
 * @param onValueChange Called when the input service updates the values in [TextFieldValue].
 * @param modifier optional [Modifier] for this text field.
 * @param textStyle Style configuration that applies at character level such as color, font etc.
 * @param visualTransformation The visual transformation filter for changing the visual
 *   representation of the input. By default no visual transformation is applied.
 * @param onTextLayout Callback that is executed when a new text layout is calculated. A
 *   [TextLayoutResult] object that callback provides contains paragraph information, size of the
 *   text, baselines and other details. The callback can be used to add additional decoration or
 *   functionality to the text. For example, to draw a cursor or selection around the text.
 * @param interactionSource the [MutableInteractionSource] representing the stream of [Interaction]s
 *   for this CoreTextField. You can create and pass in your own remembered
 *   [MutableInteractionSource] if you want to observe [Interaction]s and customize the appearance /
 *   behavior of this CoreTextField in different [Interaction]s.
 * @param cursorBrush [Brush] to paint cursor with. If [SolidColor] with [Color.Unspecified]
 *   provided, there will be no cursor drawn
 * @param softWrap Whether the text should break at soft line breaks. If false, the glyphs in the
 *   text will be positioned as if there was unlimited horizontal space.
 * @param maxLines The maximum height in terms of maximum number of visible lines. It is required
 *   that 1 <= [minLines] <= [maxLines].
 * @param minLines The minimum height in terms of minimum number of visible lines. It is required
 *   that 1 <= [minLines] <= [maxLines].
 * @param imeOptions Contains different IME configuration options.
 * @param keyboardActions when the input service emits an IME action, the corresponding callback is
 *   called. Note that this IME action may be different from what you specified in
 *   [KeyboardOptions.imeAction].
 * @param enabled controls the enabled state of the text field. When `false`, the text field will be
 *   neither editable nor focusable, the input of the text field will not be selectable
 * @param readOnly controls the editable state of the [CoreTextField]. When `true`, the text field
 *   can not be modified, however, a user can focus it and copy text from it. Read-only text fields
 *   are usually used to display pre-filled forms that user can not edit
 * @param decorationBox Composable lambda that allows to add decorations around text field, such as
 *   icon, placeholder, helper messages or similar, and automatically increase the hit target area
 *   of the text field. To allow you to control the placement of the inner text field relative to
 *   your decorations, the text field implementation will pass in a framework-controlled composable
 *   parameter "innerTextField" to the decorationBox lambda you provide. You must call
 *   innerTextField exactly once.
 */
@Composable
internal fun CoreTextField(
    value: TextFieldValue,
    onValueChange: (TextFieldValue) -> Unit,
    modifier: Modifier = Modifier,
    textStyle: TextStyle = TextStyle.Default,
    visualTransformation: VisualTransformation = VisualTransformation.None,
    onTextLayout: (TextLayoutResult) -> Unit = {},
    interactionSource: MutableInteractionSource? = null,
    cursorBrush: Brush = SolidColor(Color.Unspecified),
    softWrap: Boolean = true,
    maxLines: Int = Int.MAX_VALUE,
    minLines: Int = DefaultMinLines,
    imeOptions: ImeOptions = ImeOptions.Default,
    keyboardActions: KeyboardActions = KeyboardActions.Default,
    enabled: Boolean = true,
    readOnly: Boolean = false,
    @Suppress("ComposableLambdaParameterPosition")
    decorationBox: @Composable (innerTextField: @Composable () -> Unit) -> Unit =
        @Composable { innerTextField -> innerTextField() },
    textScrollerPosition: TextFieldScrollerPosition? = null,
) {
    val focusRequester = remember { FocusRequester() }
    val (legacyTextInputServiceAdapter, textInputService) =
        legacyTextInputServiceAdapterAndService()

    // CompositionLocals
    val density = LocalDensity.current
    val fontFamilyResolver = LocalFontFamilyResolver.current
    val selectionBackgroundColor = LocalTextSelectionColors.current.backgroundColor
    val focusManager = LocalFocusManager.current
    val windowInfo = LocalWindowInfo.current
    val keyboardController = LocalSoftwareKeyboardController.current

    // Scroll state
    val singleLine = maxLines == 1 && !softWrap && imeOptions.singleLine
    val orientation = if (singleLine) Orientation.Horizontal else Orientation.Vertical
    val scrollerPosition =
        textScrollerPosition
            ?: rememberSaveable(orientation, saver = TextFieldScrollerPosition.Saver) {
                TextFieldScrollerPosition(orientation)
            }
    if (scrollerPosition.orientation != orientation) {
        throw IllegalArgumentException(
            "Mismatching scroller orientation; " +
                (if (orientation == Orientation.Vertical)
                    "only single-line, non-wrap text fields can scroll horizontally"
                else "single-line, non-wrap text fields can only scroll horizontally")
        )
    }

    // State
    val transformedText =
        remember(value, visualTransformation) {
            val transformed = visualTransformation.filterWithValidation(value.annotatedString)

            value.composition?.let { TextFieldDelegate.applyCompositionDecoration(it, transformed) }
                ?: transformed
        }

    val visualText = transformedText.text
    val offsetMapping = transformedText.offsetMapping

    // If developer doesn't pass new value to TextField, recompose won't happen but internal state
    // and IME may think it is updated. To fix this inconsistent state, enforce recompose.
    val scope = currentRecomposeScope
    val state =
        remember(keyboardController) {
            LegacyTextFieldState(
                TextDelegate(
                    text = visualText,
                    style = textStyle,
                    softWrap = softWrap,
                    density = density,
                    fontFamilyResolver = fontFamilyResolver
                ),
                recomposeScope = scope,
                keyboardController = keyboardController
            )
        }
    state.update(
        value.annotatedString,
        visualText,
        textStyle,
        softWrap,
        density,
        fontFamilyResolver,
        onValueChange,
        keyboardActions,
        focusManager,
        selectionBackgroundColor
    )

    // notify the EditProcessor of value every recomposition
    state.processor.reset(value, state.inputSession)

    val undoManager = remember { UndoManager() }
    undoManager.snapshotIfNeeded(value)

    val coroutineScope = rememberCoroutineScope()
    val bringIntoViewRequester = remember { BringIntoViewRequester() }

    val manager = remember { TextFieldSelectionManager(undoManager) }
    manager.offsetMapping = offsetMapping
    manager.visualTransformation = visualTransformation
    manager.onValueChange = state.onValueChange
    manager.state = state
    manager.value = value
    manager.clipboard = LocalClipboard.current
    manager.coroutineScope = coroutineScope
    manager.textToolbar = LocalTextToolbar.current
    manager.hapticFeedBack = LocalHapticFeedback.current
    manager.focusRequester = focusRequester
    manager.editable = !readOnly
    manager.enabled = enabled

    // TODO: upstreaming https://youtrack.jetbrains.com/issue/CMP-7517/Upstream-rememberClipboardEventsHandler
    rememberClipboardEventsHandler(
        isEnabled = state.hasFocus,
        onCopy = { manager.onCopyWithResult() },
        onCut = { manager.onCutWithResult() },
        onPaste = { manager.paste(AnnotatedString(it)) }
    )

    // Focus
    val focusModifier =
        Modifier.textFieldFocusModifier(
            enabled = enabled,
            focusRequester = focusRequester,
            interactionSource = interactionSource
        ) {
            if (state.hasFocus == it.isFocused) {
                return@textFieldFocusModifier
            }
            state.hasFocus = it.isFocused

            if (state.hasFocus && enabled && !readOnly) {
                startInputSession(textInputService, state, value, imeOptions, offsetMapping)
            } else {
                endInputSession(state)
            }

            // The focusable modifier itself will request the entire focusable be brought into view
            // when it gains focus – in this case, that's the decoration box. However, since text
            // fields may have their own internal scrolling, and the decoration box can do anything,
            // we also need to specifically request that the cursor itself be brought into view.
            // TODO(b/216790855) If this request happens after the focusable's request, the field
            //  will only be scrolled far enough to show the cursor, _not_ the entire decoration
            //  box.
            if (it.isFocused) {
                state.layoutResult?.let { layoutResult ->
                    coroutineScope.launch {
                        bringIntoViewRequester.bringSelectionEndIntoView(
                            value,
                            state.textDelegate,
                            layoutResult.value,
                            offsetMapping
                        )
                    }
                }
            }
            if (!it.isFocused) manager.deselect()
        }

    // Hide the keyboard if made disabled or read-only while focused (b/237308379).
    val writeable by rememberUpdatedState(enabled && !readOnly && windowInfo.isWindowFocused)
    LaunchedEffect(Unit) {
        try {
            snapshotFlow { writeable }
                .collect { writeable ->
                    // When hasFocus changes, the session will be stopped/started in the focus
                    // handler so we don't need to handle its changes here.
                    if (writeable && state.hasFocus) {
                        startInputSession(
                            textInputService,
                            state,
                            manager.value,
                            imeOptions,
                            manager.offsetMapping
                        )
                    } else {
                        endInputSession(state)
                    }
                }
        } finally {
            // TODO(b/230536793) This is a workaround since we don't get an explicit focus blur
            //  event when the text field is removed from the composition entirely.
            endInputSession(state)
        }
    }

    val pointerModifier = Modifier.textFieldPointer(
        manager, enabled, interactionSource, state, focusRequester, readOnly, offsetMapping
    )

    val drawModifier =
        Modifier.drawBehind {
            state.layoutResult?.let { layoutResult ->
                drawIntoCanvas { canvas ->
                    TextFieldDelegate.draw(
                        canvas,
                        value,
                        state.selectionPreviewHighlightRange,
                        state.deletionPreviewHighlightRange,
                        offsetMapping,
                        layoutResult.value,
                        state.highlightPaint,
                        state.selectionBackgroundColor
                    )
<<<<<<< HEAD
                }
            }
        }

    val onPositionedModifier =
        Modifier.onGloballyPositioned {
            state.layoutCoordinates = it
            state.layoutResult?.innerTextFieldCoordinates = it
            if (enabled) {
                if (state.handleState == HandleState.Selection) {
                    if (state.showFloatingToolbar && windowInfo.isWindowFocused) {
                        manager.showSelectionToolbar()
                    } else {
                        manager.hideSelectionToolbar()
                    }
                    state.showSelectionHandleStart =
                        manager.isSelectionHandleInVisibleBound(isStartHandle = true)
                    state.showSelectionHandleEnd =
                        manager.isSelectionHandleInVisibleBound(isStartHandle = false)
                    state.showCursorHandle = value.selection.collapsed
                } else if (state.handleState == HandleState.Cursor) {
                    state.showCursorHandle =
                        manager.isSelectionHandleInVisibleBound(isStartHandle = true)
                }
                notifyFocusedRect(state, value, offsetMapping)
                state.layoutResult?.let { layoutResult ->
                    state.inputSession?.let { inputSession ->
                        if (state.hasFocus) {
                            TextFieldDelegate.updateTextLayoutResult(
                                inputSession,
                                value,
                                offsetMapping,
                                layoutResult
                            )
                        }
                    }
                }
            }
        }

    val isPassword = visualTransformation is PasswordVisualTransformation
    val semanticsModifier =
        Modifier.semantics(true) {
            // focused semantics are handled by Modifier.focusable()
            this.editableText = transformedText.text
            this.textSelectionRange = value.selection
            if (!enabled) this.disabled()
            if (isPassword) this.password()
            isEditable = enabled && !readOnly
            getTextLayoutResult {
                if (state.layoutResult != null) {
                    it.add(state.layoutResult!!.value)
                    true
                } else {
                    false
                }
            }
            setText { text ->
                if (readOnly || !enabled) return@setText false

                // If the action is performed while in an active text editing session, treat this
                // like
                // an IME command and update the text by going through the buffer. This keeps the
                // buffer
                // state consistent if other IME commands are performed before the next
                // recomposition,
                // and is used for the testing code path.
                state.inputSession?.let { session ->
                    TextFieldDelegate.onEditCommand(
                        ops = listOf(DeleteAllCommand(), CommitTextCommand(text, 1)),
                        editProcessor = state.processor,
                        state.onValueChange,
                        session
                    )
                }
                    ?: run {
                        state.onValueChange(TextFieldValue(text.text, TextRange(text.text.length)))
                    }
                true
            }
            insertTextAtCursor { text ->
                if (readOnly || !enabled) return@insertTextAtCursor false

                // If the action is performed while in an active text editing session, treat this
                // like
                // an IME command and update the text by going through the buffer. This keeps the
                // buffer
                // state consistent if other IME commands are performed before the next
                // recomposition,
                // and is used for the testing code path.
                state.inputSession?.let { session ->
                    TextFieldDelegate.onEditCommand(
                        // Finish composing text first because when the field is focused the IME
                        // might
                        // set composition.
                        ops = listOf(FinishComposingTextCommand(), CommitTextCommand(text, 1)),
                        editProcessor = state.processor,
                        state.onValueChange,
                        session
                    )
                }
                    ?: run {
                        val newText =
                            value.text.replaceRange(
                                value.selection.start,
                                value.selection.end,
                                text
                            )
                        val newCursor = TextRange(value.selection.start + text.length)
                        state.onValueChange(TextFieldValue(newText, newCursor))
                    }
                true
            }
            setSelection { selectionStart, selectionEnd, relativeToOriginalText ->
                // in traversal mode we get selection from the `textSelectionRange` semantics which
                // is
                // selection in original text. In non-traversal mode selection comes from the
                // Talkback
                // and indices are relative to the transformed text
                val start =
                    if (relativeToOriginalText) {
                        selectionStart
                    } else {
                        offsetMapping.transformedToOriginal(selectionStart)
                    }
                val end =
                    if (relativeToOriginalText) {
                        selectionEnd
                    } else {
                        offsetMapping.transformedToOriginal(selectionEnd)
                    }
=======
                }
            }
        }
>>>>>>> 3d4510a6

    val onPositionedModifier =
        Modifier.onGloballyPositioned {
            state.layoutCoordinates = it
            state.layoutResult?.innerTextFieldCoordinates = it
            if (enabled) {
                if (state.handleState == HandleState.Selection) {
                    if (state.showFloatingToolbar && windowInfo.isWindowFocused) {
                        manager.showSelectionToolbar()
                    } else {
                        manager.hideSelectionToolbar()
                    }
                    state.showSelectionHandleStart =
                        manager.isSelectionHandleInVisibleBound(isStartHandle = true)
                    state.showSelectionHandleEnd =
                        manager.isSelectionHandleInVisibleBound(isStartHandle = false)
                    state.showCursorHandle = value.selection.collapsed
                } else if (state.handleState == HandleState.Cursor) {
                    state.showCursorHandle =
                        manager.isSelectionHandleInVisibleBound(isStartHandle = true)
                }
                notifyFocusedRect(state, value, offsetMapping)
                state.layoutResult?.let { layoutResult ->
                    state.inputSession?.let { inputSession ->
                        if (state.hasFocus) {
                            TextFieldDelegate.updateTextLayoutResult(
                                inputSession,
                                value,
                                offsetMapping,
                                layoutResult
                            )
                        }
                    }
                }
            }
        }

    val isPassword = visualTransformation is PasswordVisualTransformation
    val semanticsModifier =
        CoreTextFieldSemanticsModifier(
            transformedText,
            value,
            state,
            readOnly,
            enabled,
            isPassword,
            offsetMapping,
            manager,
            imeOptions,
            focusRequester
        )

    val showCursor = enabled && !readOnly && windowInfo.isWindowFocused && !state.hasHighlight()
    val cursorModifier = Modifier.cursor(state, value, offsetMapping, cursorBrush, showCursor)

    DisposableEffect(manager) { onDispose { manager.hideSelectionToolbar() } }

    DisposableEffect(imeOptions) {
        if (state.hasFocus) {
            state.inputSession =
                TextFieldDelegate.restartInput(
                    textInputService = textInputService,
                    value = value,
                    editProcessor = state.processor,
                    imeOptions = imeOptions,
                    onValueChange = state.onValueChange,
                    onImeActionPerformed = state.onImeActionPerformed
                )
        }
        onDispose { /* do nothing */ }
    }

    val textKeyInputModifier =
        Modifier.textFieldKeyInput(
            state = state,
            manager = manager,
            value = value,
            onValueChange = state.onValueChange,
            editable = !readOnly,
            singleLine = maxLines == 1,
            offsetMapping = offsetMapping,
            undoManager = undoManager,
            imeAction = imeOptions.imeAction,
        )

<<<<<<< HEAD
    val stylusHandwritingModifier =
        Modifier.stylusHandwriting(writeable) {
            if (!state.hasFocus) {
                focusRequester.requestFocus()
            }
=======
    val handwritingEnabled =
        imeOptions.keyboardType != KeyboardType.Password &&
            imeOptions.keyboardType != KeyboardType.NumberPassword
    val stylusHandwritingModifier =
        Modifier.stylusHandwriting(writeable, handwritingEnabled) {
>>>>>>> 3d4510a6
            // If this is a password field, we can't trigger handwriting.
            // The expected behavior is 1) request focus 2) show software keyboard.
            // Note: TextField will show software keyboard automatically when it
            // gain focus. 3) show a toast message telling that handwriting is not
            // supported for password fields. TODO(b/335294152)
<<<<<<< HEAD
            if (
                imeOptions.keyboardType != KeyboardType.Password &&
                    imeOptions.keyboardType != KeyboardType.NumberPassword
            ) {
=======
            if (handwritingEnabled) {
>>>>>>> 3d4510a6
                // TextInputService is calling LegacyTextInputServiceAdapter under the
                // hood.  And because it's a public API, startStylusHandwriting is added
                // to legacyTextInputServiceAdapter instead.
                // startStylusHandwriting may be called before the actual input
                // session starts when the editor is not focused, this is handled
                // internally by the LegacyTextInputServiceAdapter.
                legacyTextInputServiceAdapter.startStylusHandwriting()
            }
<<<<<<< HEAD
            true
=======
        }

    val autofillHighlightColor = LocalAutofillHighlightColor.current
    val drawDecorationModifier =
        Modifier.drawBehind {
            if (state.autofillHighlightOn || state.justAutofilled) {
                drawRect(color = autofillHighlightColor)
            }
>>>>>>> 3d4510a6
        }

    val overscrollEffect = rememberTextFieldOverscrollEffect()

    // Modifiers that should be applied to the outer text field container. Usually those include
    // gesture and semantics modifiers.
    val decorationBoxModifier =
        modifier
<<<<<<< HEAD
=======
            .then(drawDecorationModifier)
>>>>>>> 3d4510a6
            .legacyTextInputAdapter(legacyTextInputServiceAdapter, state, manager)
            .then(stylusHandwritingModifier)
            .then(focusModifier)
            .interceptDPadAndMoveFocus(state, focusManager)
            .previewKeyEventToDeselectOnBack(state, manager)
            .then(textKeyInputModifier)
            .textFieldScrollable(scrollerPosition, interactionSource, enabled, overscrollEffect)
            .then(pointerModifier)
            .then(semanticsModifier)
            .onGloballyPositioned @DontMemoize { state.layoutResult?.decorationBoxCoordinates = it }

    val showHandleAndMagnifier =
        enabled && state.hasFocus && state.isInTouchMode && windowInfo.isWindowFocused
    val magnifierModifier =
        if (showHandleAndMagnifier) {
            Modifier.textFieldMagnifier(manager)
        } else {
            Modifier
        }

    CoreTextFieldRootBox(decorationBoxModifier, manager) {
        decorationBox {
            // Modifiers applied directly to the internal input field implementation. In general,
            // these will most likely include draw, layout and IME related modifiers.
            val coreTextFieldModifier =
                Modifier
                    // min height is set for maxLines == 1 in order to prevent text cuts for single
                    // line
                    // TextFields
                    .heightIn(min = state.minHeightForSingleLineField)
                    .heightInLines(textStyle = textStyle, minLines = minLines, maxLines = maxLines)
<<<<<<< HEAD
                    .overscroll()
=======
                    .overscroll(overscrollEffect)
>>>>>>> 3d4510a6
                    .textFieldScroll(
                        scrollerPosition = scrollerPosition,
                        textFieldValue = value,
                        visualTransformation = visualTransformation,
                        textLayoutResultProvider = { state.layoutResult },
                    )
                    .then(cursorModifier)
                    .then(drawModifier)
                    .textFieldMinSize(textStyle)
                    .then(onPositionedModifier)
                    .then(magnifierModifier)
                    .bringIntoViewRequester(bringIntoViewRequester)

            SimpleLayout(coreTextFieldModifier) {
                Layout(
                    content = {},
                    measurePolicy =
                        object : MeasurePolicy {
                            override fun MeasureScope.measure(
                                measurables: List<Measurable>,
                                constraints: Constraints
                            ): MeasureResult {
                                val prevProxy =
                                    Snapshot.withoutReadObservation { state.layoutResult }
                                val prevResult = prevProxy?.value
                                val (width, height, result) =
                                    TextFieldDelegate.layout(
                                        state.textDelegate,
                                        constraints,
                                        layoutDirection,
                                        prevResult
                                    )
                                if (prevResult != result) {
                                    state.layoutResult =
                                        TextLayoutResultProxy(
                                            value = result,
                                            decorationBoxCoordinates =
                                                prevProxy?.decorationBoxCoordinates,
                                        )
                                    onTextLayout(result)
                                    notifyFocusedRect(state, value, offsetMapping)
                                }

                                // calculate the min height for single line text to prevent text
                                // cuts.
                                // for single line text maxLines puts in max height constraint based
                                // on
                                // constant characters therefore if the user enters a character that
                                // is
                                // longer (i.e. emoji or a tall script) the text is cut
                                state.minHeightForSingleLineField =
                                    with(density) {
                                        when (maxLines) {
                                            1 -> result.getLineBottom(0).ceilToIntPx()
                                            else -> 0
                                        }.toDp()
                                    }

                                return layout(
                                    width = width,
                                    height = height,
                                    alignmentLines =
                                        mapOf(
                                            FirstBaseline to result.firstBaseline.fastRoundToInt(),
                                            LastBaseline to result.lastBaseline.fastRoundToInt()
                                        )
                                ) {}
                            }

                            override fun IntrinsicMeasureScope.maxIntrinsicWidth(
                                measurables: List<IntrinsicMeasurable>,
                                height: Int
                            ): Int {
                                state.textDelegate.layoutIntrinsics(layoutDirection)
                                return state.textDelegate.maxIntrinsicWidth
                            }
                        }
                )

                SelectionToolbarAndHandles(
                    manager = manager,
                    show =
                        state.handleState != HandleState.None &&
                            state.layoutCoordinates != null &&
                            state.layoutCoordinates!!.isAttached &&
                            showHandleAndMagnifier
                )

                if (
                    state.handleState == HandleState.Cursor && !readOnly && showHandleAndMagnifier
                ) {
                    TextFieldCursorHandle(manager = manager)
                }
            }
        }
    }
}

@Composable
private fun CoreTextFieldRootBox(
    modifier: Modifier,
    manager: TextFieldSelectionManager,
    content: @Composable () -> Unit
) {
    Box(modifier, propagateMinConstraints = true) { ContextMenuArea(manager, content) }
}

/**
 * The selection handle state of the TextField. It can be None, Selection or Cursor. It determines
 * whether the selection handle, cursor handle or only cursor is shown. And how TextField handles
 * gestures.
 */
internal enum class HandleState {
    /**
     * No selection is active in this TextField. This is the initial state of the TextField. If the
     * user long click on the text and start selection, the TextField will exit this state and
     * enters [HandleState.Selection] state. If the user tap on the text, the TextField will exit
     * this state and enters [HandleState.Cursor] state.
     */
    None,

    /**
     * Selection handle is displayed for this TextField. User can drag the selection handle to
     * change the selected text. If the user start editing the text, the TextField will exit this
     * state and enters [HandleState.None] state. If the user tap on the text, the TextField will
     * exit this state and enters [HandleState.Cursor] state.
     */
    Selection,

    /**
     * Cursor handle is displayed for this TextField. User can drag the cursor handle to change the
     * cursor position. If the user start editing the text, the TextField will exit this state and
     * enters [HandleState.None] state. If the user long click on the text and start selection, the
     * TextField will exit this state and enters [HandleState.Selection] state. Also notice that
     * TextField won't enter this state if the current input text is empty.
     */
    Cursor
}

/**
 * Indicates which handle is being dragged when the user is dragging on a text field handle.
 *
 * @see LegacyTextFieldState.handleState
 */
internal enum class Handle {
    Cursor,
    SelectionStart,
    SelectionEnd
}

/**
 * Modifier to intercept back key presses, when supported by the platform, and deselect selected
 * text and clear selection popups.
 */
private fun Modifier.previewKeyEventToDeselectOnBack(
    state: LegacyTextFieldState,
    manager: TextFieldSelectionManager
) = onPreviewKeyEvent { keyEvent ->
    if (state.handleState == HandleState.Selection && keyEvent.cancelsTextSelection()) {
        manager.deselect()
        true
    } else {
        false
    }
}

internal class LegacyTextFieldState(
    var textDelegate: TextDelegate,
    val recomposeScope: RecomposeScope,
    val keyboardController: SoftwareKeyboardController?,
) {
    val processor = EditProcessor()
    var inputSession: TextInputSession? = null

    /**
     * This should be a state as every time we update the value we need to redraw it. state
     * observation during onDraw callback will make it work.
     */
    var hasFocus by mutableStateOf(false)

    /** Set to a non-zero value for single line TextFields in order to prevent text cuts. */
    var minHeightForSingleLineField by mutableStateOf(0.dp)

    /**
     * The last layout coordinates for the inner text field LayoutNode, used by selection and
     * notifyFocusedRect. Since this layoutCoordinates only used for relative position calculation,
     * we are guarding ourselves from using it when it's not attached.
     */
    private var _layoutCoordinates: LayoutCoordinates? = null
    var layoutCoordinates: LayoutCoordinates?
        get() = _layoutCoordinates?.takeIf { it.isAttached }
        set(value) {
            _layoutCoordinates = value
        }

    /**
     * You should be using proxy type [TextLayoutResultProxy] if you need to translate touch offset
     * into text's coordinate system. For example, if you add a gesture on top of the decoration box
     * and want to know the character in text for the given touch offset on decoration box. When you
     * don't need to shift the touch offset, you should be using `layoutResult.value` which omits
     * the proxy and calls the layout result directly. This is needed when you work with the text
     * directly, and not the decoration box. For example, cursor modifier gets position using the
     * [TextFieldValue.selection] value which corresponds to the text directly, and therefore does
     * not require the translation.
     */
    private val layoutResultState: MutableState<TextLayoutResultProxy?> = mutableStateOf(null)
    var layoutResult: TextLayoutResultProxy?
        get() = layoutResultState.value
        set(value) {
            layoutResultState.value = value
            isLayoutResultStale = false
        }

    /**
     * [textDelegate] keeps a reference to the visually transformed text that is visible to the
     * user. TextFieldState needs to have access to the underlying value that is not transformed
     * while making comparisons that test whether the user input actually changed.
     *
     * This field contains the real value that is passed by the user before it was visually
     * transformed.
     */
    var untransformedText: AnnotatedString? = null

    /**
     * The gesture detector state, to indicate whether current state is selection, cursor or
     * editing.
     *
     * In the none state, no selection or cursor handle is shown, only the cursor is shown.
     * TextField is initially in this state. To enter this state, input anything from the keyboard
     * and modify the text.
     *
     * In the selection state, there is no cursor shown, only selection is shown. To enter the
     * selection mode, just long press on the screen. In this mode, finger movement on the screen
     * changes selection instead of moving the cursor.
     *
     * In the cursor state, no selection is shown, and the cursor and the cursor handle are shown.
     * To enter the cursor state, tap anywhere within the TextField.(The TextField will stay in the
     * edit state if the current text is empty.) In this mode, finger movement on the screen moves
     * the cursor.
     */
    var handleState by mutableStateOf(HandleState.None)

    /**
     * A flag to check if the floating toolbar should show.
     *
     * This state is meant to represent the floating toolbar status regardless of if all touch
     * behaviors are disabled (like if the user is using a mouse). This is so that when touch
     * behaviors are re-enabled, the toolbar status will still reflect whether it should be shown at
     * that point.
     */
    var showFloatingToolbar by mutableStateOf(false)

    /**
     * True if the position of the selection start handle is within a visible part of the window
     * (i.e. not scrolled out of view) and the handle should be drawn.
     */
    var showSelectionHandleStart by mutableStateOf(false)

    /**
     * True if the position of the selection end handle is within a visible part of the window (i.e.
     * not scrolled out of view) and the handle should be drawn.
     */
    var showSelectionHandleEnd by mutableStateOf(false)

    /**
     * True if the position of the cursor is within a visible part of the window (i.e. not scrolled
     * out of view) and the handle should be drawn.
     */
    var showCursorHandle by mutableStateOf(false)

    /**
     * TextFieldState holds both TextDelegate and layout result. However, these two values are not
     * updated at the same time. TextDelegate is updated during composition according to new
     * arguments while layoutResult is updated during layout phase. Therefore, [layoutResult] might
     * not indicate the result of [textDelegate] at a given time during composition. This variable
     * indicates whether layout result is lacking behind the latest TextDelegate.
     */
    var isLayoutResultStale: Boolean = true
        private set

    var isInTouchMode: Boolean by mutableStateOf(true)

    private val keyboardActionRunner: KeyboardActionRunner =
        KeyboardActionRunner(keyboardController)

    /** Autofill related values we need to save between */
    var autofillHighlightOn by mutableStateOf(false)
    var justAutofilled by mutableStateOf(false)

    /**
     * DO NOT USE, use [onValueChange] instead. This is original callback provided to the TextField.
     * In order the CoreTextField to work, the recompose.invalidate() has to be called when we call
     * the callback and [onValueChange] is a wrapper that mainly does that.
     */
    private var onValueChangeOriginal: (TextFieldValue) -> Unit = {}

    val onValueChange: (TextFieldValue) -> Unit = {
        if (it.text != untransformedText?.text) {
            // Text has been changed, enter the HandleState.None and hide the cursor handle.
            handleState = HandleState.None

            // Autofill logic
            if (justAutofilled) {
                justAutofilled = false
            } else {
                autofillHighlightOn = false
            }
        }
        selectionPreviewHighlightRange = TextRange.Zero
        deletionPreviewHighlightRange = TextRange.Zero
        onValueChangeOriginal(it)
        recomposeScope.invalidate()
    }

    val onImeActionPerformed: (ImeAction) -> Unit = { imeAction ->
        keyboardActionRunner.runAction(imeAction)
    }

    /** The paint used to draw highlight backgrounds. */
    val highlightPaint: Paint = Paint()
    var selectionBackgroundColor = Color.Unspecified

    /** Range of text to be highlighted to display handwriting gesture previews from the IME. */
    var selectionPreviewHighlightRange: TextRange by mutableStateOf(TextRange.Zero)
    var deletionPreviewHighlightRange: TextRange by mutableStateOf(TextRange.Zero)

    fun hasHighlight() =
        !selectionPreviewHighlightRange.collapsed || !deletionPreviewHighlightRange.collapsed

    fun update(
        untransformedText: AnnotatedString,
        visualText: AnnotatedString,
        textStyle: TextStyle,
        softWrap: Boolean,
        density: Density,
        fontFamilyResolver: FontFamily.Resolver,
        onValueChange: (TextFieldValue) -> Unit,
        keyboardActions: KeyboardActions,
        focusManager: FocusManager,
        selectionBackgroundColor: Color
    ) {
        this.onValueChangeOriginal = onValueChange
        this.selectionBackgroundColor = selectionBackgroundColor
        this.keyboardActionRunner.apply {
            this.keyboardActions = keyboardActions
            this.focusManager = focusManager
        }
        this.untransformedText = untransformedText

        val newTextDelegate =
            updateTextDelegate(
                current = textDelegate,
                text = visualText,
                style = textStyle,
                softWrap = softWrap,
                density = density,
                fontFamilyResolver = fontFamilyResolver,
                placeholders = emptyList(),
            )

        if (textDelegate !== newTextDelegate) isLayoutResultStale = true
        textDelegate = newTextDelegate
    }
}

/** Request focus on tap. If already focused, makes sure the keyboard is requested. */
internal fun requestFocusAndShowKeyboardIfNeeded(
    state: LegacyTextFieldState,
    focusRequester: FocusRequester,
    allowKeyboard: Boolean
) {
    if (!state.hasFocus) {
        focusRequester.requestFocus()
    } else if (allowKeyboard) {
        state.keyboardController?.show()
    }
}

private fun startInputSession(
    textInputService: TextInputService,
    state: LegacyTextFieldState,
    value: TextFieldValue,
    imeOptions: ImeOptions,
    offsetMapping: OffsetMapping
) {
    state.inputSession =
        TextFieldDelegate.onFocus(
            textInputService,
            value,
            state.processor,
            imeOptions,
            state.onValueChange,
            state.onImeActionPerformed
        )
    notifyFocusedRect(state, value, offsetMapping)
}

private fun endInputSession(state: LegacyTextFieldState) {
    state.inputSession?.let { session ->
        TextFieldDelegate.onBlur(session, state.processor, state.onValueChange)
    }
    state.inputSession = null
}

/**
 * Calculates the location of the end of the current selection and requests that it be brought into
 * view using [bringCursorIntoView][BringIntoViewRequester.bringIntoView].
 *
 * Text fields have a lot of different edge cases where they need to make sure they stay visible:
 * 1. Focusable node newly receives focus – always bring entire node into view.
 * 2. Unfocused text field is tapped – always bring cursor area into view (conflicts with above, see
 *    b/216790855).
 * 3. Focused text field is tapped – always bring cursor area into view.
 * 4. Text input occurs – always bring cursor area into view.
 * 5. Scrollable parent resizes and the currently-focused item is now hidden – bring entire node
 *    into view if it was also in view before the resize. This handles the case of
 *    `softInputMode=ADJUST_RESIZE`. See b/216842427.
 * 6. Entire window is panned due to `softInputMode=ADJUST_PAN` – report the correct focused rect to
 *    the view system, and the view system itself will keep the focused area in view. See
 *    aosp/1964580.
 *
 * This function is used to handle 2, 3, and 4, and the others are automatically handled by the
 * focus system.
 */
internal suspend fun BringIntoViewRequester.bringSelectionEndIntoView(
    value: TextFieldValue,
    textDelegate: TextDelegate,
    textLayoutResult: TextLayoutResult,
    offsetMapping: OffsetMapping
) {
    val selectionEndInTransformed = offsetMapping.originalToTransformed(value.selection.max)
    val selectionEndBounds =
        when {
            selectionEndInTransformed < textLayoutResult.layoutInput.text.length -> {
                textLayoutResult.getBoundingBox(selectionEndInTransformed)
            }
            selectionEndInTransformed != 0 -> {
                textLayoutResult.getBoundingBox(selectionEndInTransformed - 1)
            }
            else -> { // empty text.
                val defaultSize =
                    computeSizeForDefaultText(
                        textDelegate.style,
                        textDelegate.density,
                        textDelegate.fontFamilyResolver
                    )
                Rect(0f, 0f, 1.0f, defaultSize.height.toFloat())
            }
        }
    bringIntoView(selectionEndBounds)
}

@Composable
private fun SelectionToolbarAndHandles(manager: TextFieldSelectionManager, show: Boolean) {
    with(manager) {
        if (show) {
            // Check whether text layout result became stale. A stale text layout might be
            // completely unrelated to current TextFieldValue, causing offset errors.
            state
                ?.layoutResult
                ?.value
                ?.takeIf { !(state?.isLayoutResultStale ?: true) }
                ?.let {
                    if (!value.selection.collapsed) {
                        val startOffset = offsetMapping.originalToTransformed(value.selection.start)
                        val endOffset = offsetMapping.originalToTransformed(value.selection.end)
                        val startDirection = it.getBidiRunDirection(startOffset)
                        val endDirection = it.getBidiRunDirection(max(endOffset - 1, 0))
                        if (manager.state?.showSelectionHandleStart == true) {
                            TextFieldSelectionHandle(
                                isStartHandle = true,
                                direction = startDirection,
                                manager = manager
                            )
                        }
                        if (manager.state?.showSelectionHandleEnd == true) {
                            TextFieldSelectionHandle(
                                isStartHandle = false,
                                direction = endDirection,
                                manager = manager
                            )
                        }
                    }

                    state?.let { textFieldState ->
                        // If in selection mode (when the floating toolbar is shown) a new symbol
                        // from the keyboard is entered, text field should enter the editing mode
                        // instead.
                        if (isTextChanged()) textFieldState.showFloatingToolbar = false
                        if (textFieldState.hasFocus) {
                            if (textFieldState.showFloatingToolbar) showSelectionToolbar()
                            else hideSelectionToolbar()
                        }
                    }
                }
        } else hideSelectionToolbar()
    }
}

@Composable
internal fun TextFieldCursorHandle(manager: TextFieldSelectionManager) {
    if (manager.state?.showCursorHandle == true && manager.transformedText?.isNotEmpty() == true) {
        val observer = remember(manager) { manager.cursorDragObserver() }
        val position = manager.getCursorPosition(LocalDensity.current)
        CursorHandle(
            offsetProvider = { position },
            modifier =
                Modifier.pointerInput(observer) {
                        coroutineScope {
                            // UNDISPATCHED because this runs upon first pointer event and
                            // without it the event would pass before the handler is ready
                            launch(start = CoroutineStart.UNDISPATCHED) {
                                detectDownAndDragGesturesWithObserver(observer)
                            }
                            launch(start = CoroutineStart.UNDISPATCHED) {
                                detectTapGestures { manager.showSelectionToolbar() }
                            }
                        }
                    }
                    .semantics {
                        this[SelectionHandleInfoKey] =
                            SelectionHandleInfo(
                                handle = Handle.Cursor,
                                position = position,
                                anchor = SelectionHandleAnchor.Middle,
                                visible = true,
                            )
                    }
        )
    }
}

@Composable
internal expect fun CursorHandle(
    offsetProvider: OffsetProvider,
    modifier: Modifier,
    minTouchTargetSize: DpSize = DpSize.Unspecified
)

// TODO(b/262648050) Try to find a better API.
private fun notifyFocusedRect(
    state: LegacyTextFieldState,
    value: TextFieldValue,
    offsetMapping: OffsetMapping
) {
    // If this reports state reads it causes an invalidation cycle.
    // This function doesn't need to be invalidated anyway because it's already explicitly called
    // after updating text layout or position.
    Snapshot.withoutReadObservation {
        val layoutResult = state.layoutResult ?: return
        val inputSession = state.inputSession ?: return
        val layoutCoordinates = state.layoutCoordinates ?: return
        TextFieldDelegate.notifyFocusedRect(
            value,
            state.textDelegate,
            layoutResult.value,
            layoutCoordinates,
            inputSession,
            state.hasFocus,
            offsetMapping
        )
    }
}<|MERGE_RESOLUTION|>--- conflicted
+++ resolved
@@ -347,7 +347,7 @@
         }
 
     // Hide the keyboard if made disabled or read-only while focused (b/237308379).
-    val writeable by rememberUpdatedState(enabled && !readOnly && windowInfo.isWindowFocused)
+    val writeable by rememberUpdatedState(enabled && !readOnly)
     LaunchedEffect(Unit) {
         try {
             snapshotFlow { writeable }
@@ -391,7 +391,6 @@
                         state.highlightPaint,
                         state.selectionBackgroundColor
                     )
-<<<<<<< HEAD
                 }
             }
         }
@@ -434,139 +433,6 @@
 
     val isPassword = visualTransformation is PasswordVisualTransformation
     val semanticsModifier =
-        Modifier.semantics(true) {
-            // focused semantics are handled by Modifier.focusable()
-            this.editableText = transformedText.text
-            this.textSelectionRange = value.selection
-            if (!enabled) this.disabled()
-            if (isPassword) this.password()
-            isEditable = enabled && !readOnly
-            getTextLayoutResult {
-                if (state.layoutResult != null) {
-                    it.add(state.layoutResult!!.value)
-                    true
-                } else {
-                    false
-                }
-            }
-            setText { text ->
-                if (readOnly || !enabled) return@setText false
-
-                // If the action is performed while in an active text editing session, treat this
-                // like
-                // an IME command and update the text by going through the buffer. This keeps the
-                // buffer
-                // state consistent if other IME commands are performed before the next
-                // recomposition,
-                // and is used for the testing code path.
-                state.inputSession?.let { session ->
-                    TextFieldDelegate.onEditCommand(
-                        ops = listOf(DeleteAllCommand(), CommitTextCommand(text, 1)),
-                        editProcessor = state.processor,
-                        state.onValueChange,
-                        session
-                    )
-                }
-                    ?: run {
-                        state.onValueChange(TextFieldValue(text.text, TextRange(text.text.length)))
-                    }
-                true
-            }
-            insertTextAtCursor { text ->
-                if (readOnly || !enabled) return@insertTextAtCursor false
-
-                // If the action is performed while in an active text editing session, treat this
-                // like
-                // an IME command and update the text by going through the buffer. This keeps the
-                // buffer
-                // state consistent if other IME commands are performed before the next
-                // recomposition,
-                // and is used for the testing code path.
-                state.inputSession?.let { session ->
-                    TextFieldDelegate.onEditCommand(
-                        // Finish composing text first because when the field is focused the IME
-                        // might
-                        // set composition.
-                        ops = listOf(FinishComposingTextCommand(), CommitTextCommand(text, 1)),
-                        editProcessor = state.processor,
-                        state.onValueChange,
-                        session
-                    )
-                }
-                    ?: run {
-                        val newText =
-                            value.text.replaceRange(
-                                value.selection.start,
-                                value.selection.end,
-                                text
-                            )
-                        val newCursor = TextRange(value.selection.start + text.length)
-                        state.onValueChange(TextFieldValue(newText, newCursor))
-                    }
-                true
-            }
-            setSelection { selectionStart, selectionEnd, relativeToOriginalText ->
-                // in traversal mode we get selection from the `textSelectionRange` semantics which
-                // is
-                // selection in original text. In non-traversal mode selection comes from the
-                // Talkback
-                // and indices are relative to the transformed text
-                val start =
-                    if (relativeToOriginalText) {
-                        selectionStart
-                    } else {
-                        offsetMapping.transformedToOriginal(selectionStart)
-                    }
-                val end =
-                    if (relativeToOriginalText) {
-                        selectionEnd
-                    } else {
-                        offsetMapping.transformedToOriginal(selectionEnd)
-                    }
-=======
-                }
-            }
-        }
->>>>>>> 3d4510a6
-
-    val onPositionedModifier =
-        Modifier.onGloballyPositioned {
-            state.layoutCoordinates = it
-            state.layoutResult?.innerTextFieldCoordinates = it
-            if (enabled) {
-                if (state.handleState == HandleState.Selection) {
-                    if (state.showFloatingToolbar && windowInfo.isWindowFocused) {
-                        manager.showSelectionToolbar()
-                    } else {
-                        manager.hideSelectionToolbar()
-                    }
-                    state.showSelectionHandleStart =
-                        manager.isSelectionHandleInVisibleBound(isStartHandle = true)
-                    state.showSelectionHandleEnd =
-                        manager.isSelectionHandleInVisibleBound(isStartHandle = false)
-                    state.showCursorHandle = value.selection.collapsed
-                } else if (state.handleState == HandleState.Cursor) {
-                    state.showCursorHandle =
-                        manager.isSelectionHandleInVisibleBound(isStartHandle = true)
-                }
-                notifyFocusedRect(state, value, offsetMapping)
-                state.layoutResult?.let { layoutResult ->
-                    state.inputSession?.let { inputSession ->
-                        if (state.hasFocus) {
-                            TextFieldDelegate.updateTextLayoutResult(
-                                inputSession,
-                                value,
-                                offsetMapping,
-                                layoutResult
-                            )
-                        }
-                    }
-                }
-            }
-        }
-
-    val isPassword = visualTransformation is PasswordVisualTransformation
-    val semanticsModifier =
         CoreTextFieldSemanticsModifier(
             transformedText,
             value,
@@ -613,32 +479,17 @@
             imeAction = imeOptions.imeAction,
         )
 
-<<<<<<< HEAD
-    val stylusHandwritingModifier =
-        Modifier.stylusHandwriting(writeable) {
-            if (!state.hasFocus) {
-                focusRequester.requestFocus()
-            }
-=======
     val handwritingEnabled =
         imeOptions.keyboardType != KeyboardType.Password &&
             imeOptions.keyboardType != KeyboardType.NumberPassword
     val stylusHandwritingModifier =
         Modifier.stylusHandwriting(writeable, handwritingEnabled) {
->>>>>>> 3d4510a6
             // If this is a password field, we can't trigger handwriting.
             // The expected behavior is 1) request focus 2) show software keyboard.
             // Note: TextField will show software keyboard automatically when it
             // gain focus. 3) show a toast message telling that handwriting is not
             // supported for password fields. TODO(b/335294152)
-<<<<<<< HEAD
-            if (
-                imeOptions.keyboardType != KeyboardType.Password &&
-                    imeOptions.keyboardType != KeyboardType.NumberPassword
-            ) {
-=======
             if (handwritingEnabled) {
->>>>>>> 3d4510a6
                 // TextInputService is calling LegacyTextInputServiceAdapter under the
                 // hood.  And because it's a public API, startStylusHandwriting is added
                 // to legacyTextInputServiceAdapter instead.
@@ -647,9 +498,6 @@
                 // internally by the LegacyTextInputServiceAdapter.
                 legacyTextInputServiceAdapter.startStylusHandwriting()
             }
-<<<<<<< HEAD
-            true
-=======
         }
 
     val autofillHighlightColor = LocalAutofillHighlightColor.current
@@ -658,7 +506,6 @@
             if (state.autofillHighlightOn || state.justAutofilled) {
                 drawRect(color = autofillHighlightColor)
             }
->>>>>>> 3d4510a6
         }
 
     val overscrollEffect = rememberTextFieldOverscrollEffect()
@@ -667,10 +514,7 @@
     // gesture and semantics modifiers.
     val decorationBoxModifier =
         modifier
-<<<<<<< HEAD
-=======
             .then(drawDecorationModifier)
->>>>>>> 3d4510a6
             .legacyTextInputAdapter(legacyTextInputServiceAdapter, state, manager)
             .then(stylusHandwritingModifier)
             .then(focusModifier)
@@ -702,11 +546,7 @@
                     // TextFields
                     .heightIn(min = state.minHeightForSingleLineField)
                     .heightInLines(textStyle = textStyle, minLines = minLines, maxLines = maxLines)
-<<<<<<< HEAD
-                    .overscroll()
-=======
                     .overscroll(overscrollEffect)
->>>>>>> 3d4510a6
                     .textFieldScroll(
                         scrollerPosition = scrollerPosition,
                         textFieldValue = value,
