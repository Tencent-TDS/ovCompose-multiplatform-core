--- conflicted
+++ resolved
@@ -61,12 +61,8 @@
             textFieldState = textFieldState,
             textStyle = textStyle,
             singleLine = singleLine,
-<<<<<<< HEAD
-            onTextLayout = onTextLayout
-=======
             onTextLayout = onTextLayout,
             keyboardOptions = keyboardOptions,
->>>>>>> 3d4510a6
         )
 
     override fun update(node: TextFieldTextLayoutModifierNode) {
@@ -90,12 +86,8 @@
     textFieldState: TransformedTextFieldState,
     textStyle: TextStyle,
     private var singleLine: Boolean,
-<<<<<<< HEAD
-    onTextLayout: (Density.(getResult: () -> TextLayoutResult?) -> Unit)?
-=======
     onTextLayout: (Density.(getResult: () -> TextLayoutResult?) -> Unit)?,
     keyboardOptions: KeyboardOptions,
->>>>>>> 3d4510a6
 ) :
     Modifier.Node(),
     LayoutModifierNode,
@@ -151,8 +143,6 @@
                 layoutDirection = layoutDirection,
                 fontFamilyResolver = currentValueOf(LocalFontFamilyResolver),
                 constraints = constraints,
-<<<<<<< HEAD
-=======
             )
 
         val placeable =
@@ -163,10 +153,7 @@
                     minHeight = result.size.height,
                     maxHeight = result.size.height
                 )
->>>>>>> 3d4510a6
             )
-
-        val placeable = measurable.measure(Constraints.fixed(result.size.width, result.size.height))
 
         // calculate the min height for single line text to prevent text cuts.
         // for single line text maxLines puts in max height constraint based on
