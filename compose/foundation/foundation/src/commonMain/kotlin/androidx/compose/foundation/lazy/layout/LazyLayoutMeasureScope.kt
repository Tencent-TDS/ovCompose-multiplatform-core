--- conflicted
+++ resolved
@@ -98,11 +98,7 @@
         }
 }
 
-<<<<<<< HEAD
-@ExperimentalFoundationApi
-=======
 @OptIn(ExperimentalFoundationApi::class)
->>>>>>> 3d4510a6
 internal class LazyLayoutMeasureScopeImpl
 internal constructor(
     private val itemContentFactory: LazyLayoutItemContentFactory,
