--- conflicted
+++ resolved
@@ -72,67 +72,4 @@
     }
 
     companion object TraverseKey
-<<<<<<< HEAD
-}
-
-/**
- * Modifier used by [Modifier.focusable] to publish the location of the focused element. Should only
- * be applied to the node when it is actually focused. Right now this will keep this node around,
- * but once the un-delegate API lands we can remove this node entirely if it is not focused.
- * (b/276790428)
- */
-internal class FocusedBoundsNode :
-    Modifier.Node(), TraversableNode, GlobalPositionAwareModifierNode {
-    private var isFocused: Boolean = false
-
-    override val traverseKey: Any
-        get() = TraverseKey
-
-    override val shouldAutoInvalidate: Boolean = false
-
-    private val observer: FocusedBoundsObserverNode?
-        get() =
-            if (isAttached) {
-                findNearestAncestor(FocusedBoundsObserverNode.TraverseKey)
-                    as? FocusedBoundsObserverNode
-            } else {
-                null
-            }
-
-    private var layoutCoordinates: LayoutCoordinates? = null
-
-    /**
-     * This should be called from a [androidx.compose.ui.focus.FocusEventModifierNode.onFocusEvent]
-     * where it is guarantee that an event will be dispatched during the lifecycle of the node. This
-     * means that when the node is detached (and we should warn observers) we'll receive an event.
-     */
-    fun setFocus(focused: Boolean) {
-        if (focused == isFocused) return
-        if (!focused) {
-            observer?.onFocusBoundsChanged(null)
-        } else {
-            notifyObserverWhenAttached()
-        }
-        isFocused = focused
-    }
-
-    override fun onGloballyPositioned(coordinates: LayoutCoordinates) {
-        layoutCoordinates = coordinates
-        if (!isFocused) return
-        if (coordinates.isAttached) {
-            notifyObserverWhenAttached()
-        } else {
-            observer?.onFocusBoundsChanged(null)
-        }
-    }
-
-    private fun notifyObserverWhenAttached() {
-        if (layoutCoordinates != null && layoutCoordinates!!.isAttached) {
-            observer?.onFocusBoundsChanged(layoutCoordinates)
-        }
-    }
-
-    companion object TraverseKey
-=======
->>>>>>> 3d4510a6
 }