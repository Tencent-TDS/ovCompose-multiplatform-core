/*
 * Copyright 2023 The Android Open Source Project
 *
 * Licensed under the Apache License, Version 2.0 (the "License");
 * you may not use this file except in compliance with the License.
 * You may obtain a copy of the License at
 *
 *      http://www.apache.org/licenses/LICENSE-2.0
 *
 * Unless required by applicable law or agreed to in writing, software
 * distributed under the License is distributed on an "AS IS" BASIS,
 * WITHOUT WARRANTIES OR CONDITIONS OF ANY KIND, either express or implied.
 * See the License for the specific language governing permissions and
 * limitations under the License.
 */

package androidx.compose.foundation.text.modifiers

import androidx.compose.foundation.text.DefaultMinLines
import androidx.compose.foundation.text.TextAutoSize
import androidx.compose.foundation.text.ceilToIntPx
import androidx.compose.ui.text.AnnotatedString
import androidx.compose.ui.text.MultiParagraph
import androidx.compose.ui.text.MultiParagraphIntrinsics
import androidx.compose.ui.text.Placeholder
import androidx.compose.ui.text.TextLayoutInput
import androidx.compose.ui.text.TextLayoutResult
import androidx.compose.ui.text.TextStyle
import androidx.compose.ui.text.font.FontFamily
import androidx.compose.ui.text.resolveDefaults
import androidx.compose.ui.text.style.TextOverflow
import androidx.compose.ui.unit.Constraints
import androidx.compose.ui.unit.Density
import androidx.compose.ui.unit.IntSize
import androidx.compose.ui.unit.LayoutDirection
import androidx.compose.ui.unit.TextUnit
import androidx.compose.ui.unit.constrain
import androidx.compose.ui.unit.isUnspecified
import androidx.compose.ui.unit.sp
import kotlin.math.min

/**
 * Performs text layout using [MultiParagraph].
 *
 * Results are cached whenever possible, for example when only constraints change in a way that
 * cannot reflow text.
 *
 * All measurements are cached.
 */
internal class MultiParagraphLayoutCache(
    private var text: AnnotatedString,
    style: TextStyle,
    private var fontFamilyResolver: FontFamily.Resolver,
    private var overflow: TextOverflow = TextOverflow.Clip,
    private var softWrap: Boolean = true,
    private var maxLines: Int = Int.MAX_VALUE,
    private var minLines: Int = DefaultMinLines,
    private var placeholders: List<AnnotatedString.Range<Placeholder>>? = null,
    private var autoSize: TextAutoSize? = null
) {
    /** Convert min max lines into actual constraints */
    private var mMinLinesConstrainer: MinLinesConstrainer? = null

    /**
     * Density is an interface which makes it behave like a provider, rather than a final class.
     * Whenever Density changes, the object itself may remain the same, making the below density
     * variable mutate internally. This value holds the last seen density whenever Compose sends us
     * a Density may have changed notification via layout or draw phase.
     */
    private var lastDensity: InlineDensity = InlineDensity.Unspecified

    /** Density that text layout is performed in */
    internal var density: Density? = null
        set(value) {
            val localField = field
            val newDensity = value?.let { InlineDensity(it) } ?: InlineDensity.Unspecified
            if (localField == null) {
                field = value
                lastDensity = newDensity
                return
            }

            if (value == null || lastDensity != newDensity) {
                field = value
                lastDensity = newDensity
                markDirty()
            }
        }

<<<<<<< HEAD
=======
    /**
     * The style used for layout. Marks style-affected cache properties dirty if the new style's
     * layout-affecting attributes are different.
     */
    private var style: TextStyle = style
        set(value) {
            val newStyleHasSameLayoutAffectingAttrs = value.hasSameLayoutAffectingAttributes(field)
            field = value
            if (!newStyleHasSameLayoutAffectingAttrs) {
                markStyleAffectedDirty()
            }
        }

>>>>>>> 3d4510a6
    /** [MultiParagraphIntrinsics] will be initialized lazily */
    private var paragraphIntrinsics: MultiParagraphIntrinsics? = null

    /** [LayoutDirection] used to compute [MultiParagraphIntrinsics] */
    private var intrinsicsLayoutDirection: LayoutDirection? = null

    /** Cached value of final [TextLayoutResult] */
    private var layoutCache: TextLayoutResult? = null

    /** Input width for the last call to [intrinsicHeight] */
    private var cachedIntrinsicHeightInputWidth: Int = -1

    /** Output height for last call to [intrinsicHeight] at [cachedIntrinsicHeightInputWidth] */
    private var cachedIntrinsicHeight: Int = -1

<<<<<<< HEAD
=======
    /** Backing property for [fontSizeSearchScope] */
    private var _textAutoSizeLayoutScope: TextAutoSizeLayoutScopeImpl? = null

    /** Used to get the font size if AutoSize is enabled and perform layout with many font sizes */
    private val fontSizeSearchScope: TextAutoSizeLayoutScopeImpl
        get() {
            if (_textAutoSizeLayoutScope == null)
                _textAutoSizeLayoutScope = TextAutoSizeLayoutScopeImpl()
            return _textAutoSizeLayoutScope!!
        }

>>>>>>> 3d4510a6
    /** The last computed TextLayoutResult, or throws if not initialized. */
    val textLayoutResult: TextLayoutResult
        get() =
            layoutCache ?: throw IllegalStateException("You must call layoutWithConstraints first")

    /** The last computed TextLayoutResult, or null if not initialized. */
    val layoutOrNull: TextLayoutResult?
        get() = layoutCache

    /**
     * Update layout constraints for this text
     *
     * @return true if constraints caused a text layout invalidation
     */
    fun layoutWithConstraints(constraints: Constraints, layoutDirection: LayoutDirection): Boolean {
        val finalConstraints =
            if (minLines > 1) {
<<<<<<< HEAD
                val localMin =
                    MinLinesConstrainer.from(
                            mMinLinesConstrainer,
                            layoutDirection,
                            style,
                            density!!,
                            fontFamilyResolver
                        )
                        .also { mMinLinesConstrainer = it }
                localMin.coerceMinLines(inConstraints = constraints, minLines = minLines)
            } else {
                constraints
            }
=======
                useMinLinesConstrainer(constraints, layoutDirection)
            } else {
                constraints
            }

>>>>>>> 3d4510a6
        if (!layoutCache.newLayoutWillBeDifferent(finalConstraints, layoutDirection)) {
            if (finalConstraints == layoutCache!!.layoutInput.constraints) return false
            // we need to regen the input, constraints aren't the same
            layoutCache =
                textLayoutResult(
                    layoutDirection = layoutDirection,
                    finalConstraints = finalConstraints,
                    multiParagraph = layoutCache!!.multiParagraph
                )
            return true
        }
        if (autoSize != null) {
            intrinsicsLayoutDirection = layoutDirection
            val fontSizeBeforeLayout = style.fontSize
            // Here's where we perform auto size layout
            val optimalFontSize =
                with(autoSize!!) {
                    with(fontSizeSearchScope) {
                        var autoSizeFontSize = getFontSize(constraints, text)
                        if (autoSizeFontSize.isEm) {
                            autoSizeFontSize = fontSizeBeforeLayout * autoSizeFontSize
                        }
                        autoSizeFontSize
                    }
                }
            val autoSizeLayoutCache = fontSizeSearchScope.lastLayoutResult
            // After auto size layout, check if we have a cached result with the same font size.
            // If we do, we can populate the layoutCache and return early
            if (
                autoSizeLayoutCache != null &&
                    optimalFontSize == autoSizeLayoutCache.layoutInput.style.fontSize &&
                    autoSizeLayoutCache.layoutInput.overflow == overflow
            ) {
                layoutCache = autoSizeLayoutCache
                return true
            }
            // If our cache doesn't match the layout input, we need to update the style to mark the
            // relevant caches dirty and perform another layout pass
            style = style.copy(fontSize = optimalFontSize)
        }

        val multiParagraph = layoutText(finalConstraints, layoutDirection)

        layoutCache = textLayoutResult(layoutDirection, finalConstraints, multiParagraph)
        return true
    }

    private fun useMinLinesConstrainer(
        constraints: Constraints,
        layoutDirection: LayoutDirection
    ): Constraints {
        val localMin =
            MinLinesConstrainer.from(
                    mMinLinesConstrainer,
                    layoutDirection,
                    style,
                    density!!,
                    fontFamilyResolver
                )
                .also { mMinLinesConstrainer = it }
        return localMin.coerceMinLines(inConstraints = constraints, minLines = minLines)
    }

    private fun textLayoutResult(
        layoutDirection: LayoutDirection,
        finalConstraints: Constraints,
        multiParagraph: MultiParagraph
    ): TextLayoutResult {
        val layoutWidth = min(multiParagraph.intrinsics.maxIntrinsicWidth, multiParagraph.width)
        return TextLayoutResult(
            TextLayoutInput(
                text,
                style,
                placeholders.orEmpty(),
                maxLines,
                softWrap,
                overflow,
                density!!,
                layoutDirection,
                fontFamilyResolver,
                finalConstraints
            ),
            multiParagraph,
            finalConstraints.constrain(
                IntSize(layoutWidth.ceilToIntPx(), multiParagraph.height.ceilToIntPx())
            )
        )
    }

    /** The natural height of text at [width] in [layoutDirection] */
    fun intrinsicHeight(width: Int, layoutDirection: LayoutDirection): Int {
        val localWidth = cachedIntrinsicHeightInputWidth
        val localHeght = cachedIntrinsicHeight
        if (width == localWidth && localWidth != -1) return localHeght
<<<<<<< HEAD
        val result =
            layoutText(Constraints(0, width, 0, Constraints.Infinity), layoutDirection)
                .height
                .ceilToIntPx()
=======
        val constraints = Constraints(0, width, 0, Constraints.Infinity)
        val finalConstraints =
            if (minLines > 1) {
                useMinLinesConstrainer(constraints, layoutDirection)
            } else {
                constraints
            }
        val result =
            layoutText(finalConstraints, layoutDirection)
                .height
                .ceilToIntPx()
                .coerceAtLeast(finalConstraints.minHeight)
>>>>>>> 3d4510a6

        cachedIntrinsicHeightInputWidth = width
        cachedIntrinsicHeight = result
        return result
    }

    /** Call when any parameters change, invalidation is a result of calling this method. */
    fun update(
        text: AnnotatedString,
        style: TextStyle,
        fontFamilyResolver: FontFamily.Resolver,
        overflow: TextOverflow,
        softWrap: Boolean,
        maxLines: Int,
        minLines: Int,
        placeholders: List<AnnotatedString.Range<Placeholder>>?,
        autoSize: TextAutoSize?
    ) {
        this.text = text
        this.style = style
        this.fontFamilyResolver = fontFamilyResolver
        this.overflow = overflow
        this.softWrap = softWrap
        this.maxLines = maxLines
        this.minLines = minLines
        this.placeholders = placeholders
        this.autoSize = autoSize
        markDirty()
    }

    /**
     * Minimum information required to compute [MultiParagraphIntrinsics].
     *
     * After calling paragraphIntrinsics is cached.
     */
    private fun setLayoutDirection(layoutDirection: LayoutDirection): MultiParagraphIntrinsics {
        val localIntrinsics = paragraphIntrinsics
        val intrinsics =
            if (
                localIntrinsics == null ||
                    layoutDirection != intrinsicsLayoutDirection ||
                    localIntrinsics.hasStaleResolvedFonts
            ) {
                intrinsicsLayoutDirection = layoutDirection
                MultiParagraphIntrinsics(
                    annotatedString = text,
                    style = resolveDefaults(style, layoutDirection),
                    density = density!!,
                    fontFamilyResolver = fontFamilyResolver,
                    placeholders = placeholders.orEmpty()
                )
            } else {
                localIntrinsics
            }

        paragraphIntrinsics = intrinsics
        return intrinsics
    }

    /**
     * Computes the visual position of the glyphs for painting the text.
     *
     * The text will layout with a width that's as close to its max intrinsic width as possible
     * while still being greater than or equal to `minWidth` and less than or equal to `maxWidth`.
     */
    private fun layoutText(
        constraints: Constraints,
        layoutDirection: LayoutDirection,
        overflow: TextOverflow = this.overflow
    ): MultiParagraph {
        val localParagraphIntrinsics = setLayoutDirection(layoutDirection)

        return MultiParagraph(
            intrinsics = localParagraphIntrinsics,
            constraints =
                finalConstraints(
                    constraints,
                    softWrap,
                    overflow,
                    localParagraphIntrinsics.maxIntrinsicWidth
                ),
<<<<<<< HEAD
            // This is a fallback behavior for ellipsis. Native
=======
>>>>>>> 3d4510a6
            maxLines = finalMaxLines(softWrap, overflow, maxLines),
            overflow = overflow
        )
    }

    /**
     * Attempt to compute if the new layout will be the same for the given constraints and
     * layoutDirection.
     */
    private fun TextLayoutResult?.newLayoutWillBeDifferent(
        constraints: Constraints,
        layoutDirection: LayoutDirection
    ): Boolean {
        // no layout yet
        if (this == null) return true

        // async typeface changes
        if (this.multiParagraph.intrinsics.hasStaleResolvedFonts) return true

        // layout direction changed
        if (layoutDirection != layoutInput.layoutDirection) return true

        // if we were passed identical constraints just skip more work
        if (constraints == layoutInput.constraints) return false

        if (constraints.maxWidth != layoutInput.constraints.maxWidth) return true

        // if we get here width won't change, height may be clipped
        if (constraints.maxHeight < multiParagraph.height || multiParagraph.didExceedMaxLines) {
            // vertical clip changes
            return true
        }

        // breaks can't change, height can't change
        return false
    }

<<<<<<< HEAD
    /**
     * Compute the maxWidth for text layout from [Constraints]
     *
     * Falls back to [paragraphIntrinsics.maxIntrinsicWidth] when not exact constraints.
     */
    private fun maxWidth(constraints: Constraints): Int =
        finalMaxWidth(constraints, softWrap, overflow, paragraphIntrinsics!!.maxIntrinsicWidth)

=======
>>>>>>> 3d4510a6
    private fun markDirty() {
        paragraphIntrinsics = null
        layoutCache = null
        cachedIntrinsicHeight = -1
        cachedIntrinsicHeightInputWidth = -1
        _textAutoSizeLayoutScope = null
    }

<<<<<<< HEAD
=======
    private fun markStyleAffectedDirty() {
        paragraphIntrinsics = null
        layoutCache = null
        cachedIntrinsicHeight = -1
        cachedIntrinsicHeightInputWidth = -1
    }

>>>>>>> 3d4510a6
    /** The width at which increasing the width of the text no longer decreases the height. */
    fun maxIntrinsicWidth(layoutDirection: LayoutDirection): Int {
        return setLayoutDirection(layoutDirection).maxIntrinsicWidth.ceilToIntPx()
    }

    /** The width for text if all soft wrap opportunities were taken. */
    fun minIntrinsicWidth(layoutDirection: LayoutDirection): Int {
        return setLayoutDirection(layoutDirection).minIntrinsicWidth.ceilToIntPx()
    }

    /** [MultiParagraph] specific implementation of [TextAutoSizeLayoutScope] */
    private inner class TextAutoSizeLayoutScopeImpl : TextAutoSizeLayoutScope {

        // override Density attributes
        override val density
            get() = this@MultiParagraphLayoutCache.density!!.density

        override val fontScale
            get() = this@MultiParagraphLayoutCache.density!!.fontScale

        /** The last [TextLayoutResult] from measuring the text */
        var lastLayoutResult: TextLayoutResult? = null
            private set

        override fun performLayout(
            constraints: Constraints,
            text: AnnotatedString,
            fontSize: TextUnit
        ): TextLayoutResult {
            val styleBeforeLayout = style
            // If the cache is populated with a SP [TextUnit] and [performLayout]'s requested
            // fontSize is in EM, we want to scale the EM value to the SP value.
            val scaledFontSize =
                if (fontSize.isEm) {
                    style.fontSize * fontSize
                } else fontSize
            if (scaledFontSize != style.fontSize) {
                style = style.copy(fontSize = scaledFontSize)
            }

            val layoutConstraints =
                if (minLines > 1) useMinLinesConstrainer(constraints, intrinsicsLayoutDirection!!)
                else constraints

            val multiParagraph =
                layoutText(
                    layoutConstraints,
                    intrinsicsLayoutDirection!!,
                    // We use TextOverflow.Clip for auto size layout as ellipsize won't overflow for
                    // even the largest font size. The layout pass after will measure with ellipsize
                    TextOverflow.Clip
                )
            val layoutResult =
                textLayoutResult(
                    intrinsicsLayoutDirection!!,
                    layoutConstraints,
                    multiParagraph,
                )
            lastLayoutResult = layoutResult
            style = styleBeforeLayout
            return layoutResult
        }

        override fun TextUnit.toPx(): Float {
            if (isEm) {
                check(!style.fontSize.isEm) {
                    "InternalAutoSize -> toPx(): Cannot convert Em to Px when style.fontSize is Em\n" +
                        "Declare the composable's style.fontSize with Sp units instead."
                }
                check(style.fontSize != TextUnit.Unspecified) {
                    "InternalAutoSize -> toPx(): Cannot convert Em to Px when style.fontSize is " +
                        "not set. Please specify a font size."
                }
                return style.fontSize.toPx() * value
            }
            return toDp().toPx()
        }
    }
}

/**
 * Multiply [this] text unit by the [other] EM value.
 *
 * @return The multiplied text unit, or [DefaultFontSize] if [this] is [TextUnit.Unspecified]
 * @throws IllegalStateException If both [this] and the [other] are EM
 * @throws IllegalArgumentException If the [other] is not in EM
 */
private operator fun TextUnit.times(other: TextUnit): TextUnit {
    if (other.isEm) {
        if (this.isEm) {
            throw IllegalStateException(
                "Cannot convert Em to Px when style.fontSize is" +
                    " Em ($other). Please declare the style.fontSize" +
                    " with Sp units instead."
            )
        }
        if (this.isUnspecified) {
            // hardcoded here as DefaultFontSize is private in SpanStyle
            // TODO(b/364858402): Make DefaultFontSize public
            return DefaultFontSize * other.value
        }
        return this * other.value
    } else {
        throw IllegalArgumentException("The multiplier must be in em, but was $other.")
    }
}

private val DefaultFontSize = 14.sp<|MERGE_RESOLUTION|>--- conflicted
+++ resolved
@@ -87,8 +87,6 @@
             }
         }
 
-<<<<<<< HEAD
-=======
     /**
      * The style used for layout. Marks style-affected cache properties dirty if the new style's
      * layout-affecting attributes are different.
@@ -102,7 +100,6 @@
             }
         }
 
->>>>>>> 3d4510a6
     /** [MultiParagraphIntrinsics] will be initialized lazily */
     private var paragraphIntrinsics: MultiParagraphIntrinsics? = null
 
@@ -118,8 +115,6 @@
     /** Output height for last call to [intrinsicHeight] at [cachedIntrinsicHeightInputWidth] */
     private var cachedIntrinsicHeight: Int = -1
 
-<<<<<<< HEAD
-=======
     /** Backing property for [fontSizeSearchScope] */
     private var _textAutoSizeLayoutScope: TextAutoSizeLayoutScopeImpl? = null
 
@@ -131,7 +126,6 @@
             return _textAutoSizeLayoutScope!!
         }
 
->>>>>>> 3d4510a6
     /** The last computed TextLayoutResult, or throws if not initialized. */
     val textLayoutResult: TextLayoutResult
         get() =
@@ -149,27 +143,11 @@
     fun layoutWithConstraints(constraints: Constraints, layoutDirection: LayoutDirection): Boolean {
         val finalConstraints =
             if (minLines > 1) {
-<<<<<<< HEAD
-                val localMin =
-                    MinLinesConstrainer.from(
-                            mMinLinesConstrainer,
-                            layoutDirection,
-                            style,
-                            density!!,
-                            fontFamilyResolver
-                        )
-                        .also { mMinLinesConstrainer = it }
-                localMin.coerceMinLines(inConstraints = constraints, minLines = minLines)
-            } else {
-                constraints
-            }
-=======
                 useMinLinesConstrainer(constraints, layoutDirection)
             } else {
                 constraints
             }
 
->>>>>>> 3d4510a6
         if (!layoutCache.newLayoutWillBeDifferent(finalConstraints, layoutDirection)) {
             if (finalConstraints == layoutCache!!.layoutInput.constraints) return false
             // we need to regen the input, constraints aren't the same
@@ -264,12 +242,6 @@
         val localWidth = cachedIntrinsicHeightInputWidth
         val localHeght = cachedIntrinsicHeight
         if (width == localWidth && localWidth != -1) return localHeght
-<<<<<<< HEAD
-        val result =
-            layoutText(Constraints(0, width, 0, Constraints.Infinity), layoutDirection)
-                .height
-                .ceilToIntPx()
-=======
         val constraints = Constraints(0, width, 0, Constraints.Infinity)
         val finalConstraints =
             if (minLines > 1) {
@@ -282,7 +254,6 @@
                 .height
                 .ceilToIntPx()
                 .coerceAtLeast(finalConstraints.minHeight)
->>>>>>> 3d4510a6
 
         cachedIntrinsicHeightInputWidth = width
         cachedIntrinsicHeight = result
@@ -364,10 +335,6 @@
                     overflow,
                     localParagraphIntrinsics.maxIntrinsicWidth
                 ),
-<<<<<<< HEAD
-            // This is a fallback behavior for ellipsis. Native
-=======
->>>>>>> 3d4510a6
             maxLines = finalMaxLines(softWrap, overflow, maxLines),
             overflow = overflow
         )
@@ -405,17 +372,6 @@
         return false
     }
 
-<<<<<<< HEAD
-    /**
-     * Compute the maxWidth for text layout from [Constraints]
-     *
-     * Falls back to [paragraphIntrinsics.maxIntrinsicWidth] when not exact constraints.
-     */
-    private fun maxWidth(constraints: Constraints): Int =
-        finalMaxWidth(constraints, softWrap, overflow, paragraphIntrinsics!!.maxIntrinsicWidth)
-
-=======
->>>>>>> 3d4510a6
     private fun markDirty() {
         paragraphIntrinsics = null
         layoutCache = null
@@ -424,8 +380,6 @@
         _textAutoSizeLayoutScope = null
     }
 
-<<<<<<< HEAD
-=======
     private fun markStyleAffectedDirty() {
         paragraphIntrinsics = null
         layoutCache = null
@@ -433,7 +387,6 @@
         cachedIntrinsicHeightInputWidth = -1
     }
 
->>>>>>> 3d4510a6
     /** The width at which increasing the width of the text no longer decreases the height. */
     fun maxIntrinsicWidth(layoutDirection: LayoutDirection): Int {
         return setLayoutDirection(layoutDirection).maxIntrinsicWidth.ceilToIntPx()
