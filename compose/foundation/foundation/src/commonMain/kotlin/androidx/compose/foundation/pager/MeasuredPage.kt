--- conflicted
+++ resolved
@@ -85,11 +85,7 @@
 
     fun place(scope: Placeable.PlacementScope) =
         with(scope) {
-<<<<<<< HEAD
-            require(mainAxisLayoutSize != Unset) { "position() should be called first" }
-=======
             requirePrecondition(mainAxisLayoutSize != Unset) { "position() should be called first" }
->>>>>>> 3d4510a6
             repeat(placeables.size) { index ->
                 val placeable = placeables[index]
                 var offset = getOffset(index)
