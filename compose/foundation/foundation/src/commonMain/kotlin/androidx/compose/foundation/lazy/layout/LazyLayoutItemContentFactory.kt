--- conflicted
+++ resolved
@@ -93,11 +93,7 @@
                     if (index != -1) this.index = index
                 }
 
-<<<<<<< HEAD
-                ReusableContentHost(active = index != -1) {
-=======
                 if (index != -1) {
->>>>>>> 3d4510a6
                     SkippableItem(
                         itemProvider,
                         StableValue(saveableStateHolder),
