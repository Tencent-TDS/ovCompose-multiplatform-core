/*
 * Copyright 2024 The Android Open Source Project
 *
 * Licensed under the Apache License, Version 2.0 (the "License");
 * you may not use this file except in compliance with the License.
 * You may obtain a copy of the License at
 *
 *      http://www.apache.org/licenses/LICENSE-2.0
 *
 * Unless required by applicable law or agreed to in writing, software
 * distributed under the License is distributed on an "AS IS" BASIS,
 * WITHOUT WARRANTIES OR CONDITIONS OF ANY KIND, either express or implied.
 * See the License for the specific language governing permissions and
 * limitations under the License.
 */

package androidx.compose.foundation.content

import androidx.compose.foundation.ExperimentalFoundationApi
import androidx.compose.foundation.content.internal.DynamicReceiveContentConfiguration
import androidx.compose.foundation.content.internal.ModifierLocalReceiveContent
import androidx.compose.foundation.content.internal.ReceiveContentConfiguration
import androidx.compose.foundation.content.internal.ReceiveContentDragAndDropNode
import androidx.compose.foundation.content.internal.dragAndDropRequestPermission
import androidx.compose.ui.Modifier
import androidx.compose.ui.modifier.ModifierLocalMap
import androidx.compose.ui.modifier.ModifierLocalModifierNode
import androidx.compose.ui.modifier.modifierLocalMapOf
import androidx.compose.ui.node.CompositionLocalConsumerModifierNode
import androidx.compose.ui.node.DelegatingNode
import androidx.compose.ui.node.ModifierNodeElement
import androidx.compose.ui.platform.InspectorInfo

/**
 * Configures the current node and any children nodes as a Content Receiver.
 *
 * Content in this context refers to a [TransferableContent] that could be received from another app
 * through Drag-and-Drop, Copy/Paste, or from the Software Keyboard.
 *
 * There is no pre-filtering for the received content by media type, e.g. software Keyboard would
 * assume that the app can handle any content that's sent to it. Therefore, it's crucial to check
 * the received content's type and other related information before reading and processing it.
 * Please refer to [TransferableContent.hasMediaType] and [TransferableContent.clipMetadata] to
 * learn more about how to do proper checks on the received item.
 *
 * @param receiveContentListener Listener to respond to the receive event. This interface also
 *   includes a set of callbacks for certain Drag-and-Drop state changes. Please checkout
 *   [ReceiveContentListener] docs for an explanation of each callback.
 * @see TransferableContent
 * @see hasMediaType
 *
 * @sample androidx.compose.foundation.samples.ReceiveContentFullSample
 */
@Suppress("ExecutorRegistration")
@ExperimentalFoundationApi
<<<<<<< HEAD
fun Modifier.contentReceiver(
    receiveContentListener: ReceiveContentListener
): Modifier {
    // TODO https://youtrack.jetbrains.com/issue/COMPOSE-1263/Implement-Modifier.receiveContent
    println("Modifier.receiveContent isn't supported in Compose Multiplatform yet")

    return then(
        ReceiveContentElement(
            receiveContentListener = receiveContentListener
        )
    )
}
=======
fun Modifier.contentReceiver(receiveContentListener: ReceiveContentListener): Modifier =
    then(ReceiveContentElement(receiveContentListener = receiveContentListener))
>>>>>>> f5541f29

@OptIn(ExperimentalFoundationApi::class)
internal data class ReceiveContentElement(val receiveContentListener: ReceiveContentListener) :
    ModifierNodeElement<ReceiveContentNode>() {
    override fun create(): ReceiveContentNode {
        return ReceiveContentNode(receiveContentListener)
    }

    override fun update(node: ReceiveContentNode) {
        node.updateNode(receiveContentListener)
    }

    override fun InspectorInfo.inspectableProperties() {
        name = "receiveContent"
    }
}

// This node uses ModifierLocals instead of TraversableNode to find ancestor due to b/311181532.
// Since the usage of modifier locals are minimal and exactly correspond to how we would use
// TraversableNode if it was available, the switch should be fairly easy when the bug is fixed.
@OptIn(ExperimentalFoundationApi::class)
internal class ReceiveContentNode(var receiveContentListener: ReceiveContentListener) :
    DelegatingNode(), ModifierLocalModifierNode, CompositionLocalConsumerModifierNode {

    private val receiveContentConfiguration: ReceiveContentConfiguration =
        DynamicReceiveContentConfiguration(this)

    // The default provided configuration is the one supplied to this node. Once the node is
    // attached, it should provide a delegating version to ancestor nodes.
    override val providedValues: ModifierLocalMap =
        modifierLocalMapOf(ModifierLocalReceiveContent to receiveContentConfiguration)

    init {
        delegate(
            ReceiveContentDragAndDropNode(
                receiveContentConfiguration = receiveContentConfiguration,
                dragAndDropRequestPermission = { dragAndDropRequestPermission(it) }
            )
        )
    }

    fun updateNode(receiveContentListener: ReceiveContentListener) {
        this.receiveContentListener = receiveContentListener
    }
}<|MERGE_RESOLUTION|>--- conflicted
+++ resolved
@@ -53,23 +53,11 @@
  */
 @Suppress("ExecutorRegistration")
 @ExperimentalFoundationApi
-<<<<<<< HEAD
-fun Modifier.contentReceiver(
-    receiveContentListener: ReceiveContentListener
-): Modifier {
+fun Modifier.contentReceiver(receiveContentListener: ReceiveContentListener): Modifier {
     // TODO https://youtrack.jetbrains.com/issue/COMPOSE-1263/Implement-Modifier.receiveContent
     println("Modifier.receiveContent isn't supported in Compose Multiplatform yet")
-
-    return then(
-        ReceiveContentElement(
-            receiveContentListener = receiveContentListener
-        )
-    )
+    return then(ReceiveContentElement(receiveContentListener = receiveContentListener))
 }
-=======
-fun Modifier.contentReceiver(receiveContentListener: ReceiveContentListener): Modifier =
-    then(ReceiveContentElement(receiveContentListener = receiveContentListener))
->>>>>>> f5541f29
 
 @OptIn(ExperimentalFoundationApi::class)
 internal data class ReceiveContentElement(val receiveContentListener: ReceiveContentListener) :
