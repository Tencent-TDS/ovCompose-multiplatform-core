/*
 * Copyright 2021 The Android Open Source Project
 *
 * Licensed under the Apache License, Version 2.0 (the "License");
 * you may not use this file except in compliance with the License.
 * You may obtain a copy of the License at
 *
 *      http://www.apache.org/licenses/LICENSE-2.0
 *
 * Unless required by applicable law or agreed to in writing, software
 * distributed under the License is distributed on an "AS IS" BASIS,
 * WITHOUT WARRANTIES OR CONDITIONS OF ANY KIND, either express or implied.
 * See the License for the specific language governing permissions and
 * limitations under the License.
 */

package androidx.compose.foundation.lazy.layout

import androidx.collection.mutableScatterMapOf
import androidx.compose.foundation.ExperimentalFoundationApi
import androidx.compose.foundation.internal.checkPrecondition
import androidx.compose.foundation.internal.requirePrecondition
import androidx.compose.foundation.internal.requirePreconditionNotNull
import androidx.compose.foundation.lazy.layout.LazyLayoutPrefetchState.PrefetchHandle
import androidx.compose.runtime.Stable
import androidx.compose.ui.Modifier
import androidx.compose.ui.layout.SubcomposeLayoutState
import androidx.compose.ui.node.ModifierNodeElement
import androidx.compose.ui.node.TraversableNode
import androidx.compose.ui.node.TraversableNode.Companion.TraverseDescendantsAction
import androidx.compose.ui.platform.InspectorInfo
import androidx.compose.ui.unit.Constraints
import androidx.compose.ui.util.trace
<<<<<<< HEAD
=======
import kotlin.time.TimeSource.Monotonic.markNow
>>>>>>> f83b2287

/**
 * State for lazy items prefetching, used by lazy layouts to instruct the prefetcher.
 *
 * Note: this class is a part of [LazyLayout] harness that allows for building custom lazy layouts.
 * LazyLayout and all corresponding APIs are still under development and are subject to change.
 *
 * @param prefetchScheduler the [PrefetchScheduler] implementation to use to execute prefetch
 *   requests. If null is provided, the default [PrefetchScheduler] for the platform will be used.
 * @param onNestedPrefetch a callback which will be invoked when this LazyLayout is prefetched in
 *   context of a parent LazyLayout, giving a chance to recursively prefetch its own children. See
 *   [NestedPrefetchScope].
 */
@ExperimentalFoundationApi
@Stable
class LazyLayoutPrefetchState(
    internal val prefetchScheduler: PrefetchScheduler? = null,
    private val onNestedPrefetch: (NestedPrefetchScope.() -> Unit)? = null
) {

    private val prefetchMetrics: PrefetchMetrics = PrefetchMetrics()
    internal var prefetchHandleProvider: PrefetchHandleProvider? = null

    /**
     * Schedules precomposition for the new item. If you also want to premeasure the item please use
     * a second overload accepting a [Constraints] param.
     *
     * @param index item index to prefetch.
     */
    fun schedulePrefetch(index: Int): PrefetchHandle = schedulePrefetch(index, ZeroConstraints)

    /**
     * Schedules precomposition and premeasure for the new item.
     *
     * @param index item index to prefetch.
     * @param constraints [Constraints] to use for premeasuring.
     */
    fun schedulePrefetch(index: Int, constraints: Constraints): PrefetchHandle {
        return prefetchHandleProvider?.schedulePrefetch(index, constraints, prefetchMetrics)
            ?: DummyHandle
    }

    internal fun collectNestedPrefetchRequests(): List<PrefetchRequest> {
        val onNestedPrefetch = onNestedPrefetch ?: return emptyList()

        return NestedPrefetchScopeImpl().run {
            onNestedPrefetch()
            requests
        }
    }

    sealed interface PrefetchHandle {
        /**
         * Notifies the prefetcher that previously scheduled item is no longer needed. If the item
         * was precomposed already it will be disposed.
         */
        fun cancel()

        /**
         * Marks this prefetch request as urgent, which is a way to communicate that the requested
         * item is expected to be needed during the next frame.
         *
         * For urgent requests we can proceed with doing the prefetch even if the available time in
         * the frame is less than we spend on similar prefetch requests on average.
         */
        fun markAsUrgent()
    }

    private inner class NestedPrefetchScopeImpl : NestedPrefetchScope {

        val requests: List<PrefetchRequest>
            get() = _requests

        private val _requests: MutableList<PrefetchRequest> = mutableListOf()

        override fun schedulePrefetch(index: Int) {
            schedulePrefetch(index, ZeroConstraints)
        }

        override fun schedulePrefetch(index: Int, constraints: Constraints) {
            val prefetchHandleProvider = prefetchHandleProvider ?: return
            _requests.add(
                prefetchHandleProvider.createNestedPrefetchRequest(
                    index,
                    constraints,
                    prefetchMetrics
                )
            )
        }
    }
}

/**
 * A scope which allows nested prefetches to be requested for the precomposition of a LazyLayout.
 */
@ExperimentalFoundationApi
sealed interface NestedPrefetchScope {

    /**
     * Requests a child index to be prefetched as part of the prefetch of a parent LazyLayout.
     *
     * The prefetch will only do the precomposition for the new item. If you also want to premeasure
     * please use a second overload accepting a [Constraints] param.
     *
     * @param index item index to prefetch.
     */
    fun schedulePrefetch(index: Int)

    /**
     * Requests a child index to be prefetched as part of the prefetch of a parent LazyLayout.
     *
     * @param index the index of the child to prefetch.
     * @param constraints [Constraints] to use for premeasuring. If null, the child will not be
     *   premeasured.
     */
    fun schedulePrefetch(index: Int, constraints: Constraints)
}

/**
 * [PrefetchMetrics] tracks timings for subcompositions so that they can be used to estimate whether
 * we can fit prefetch work into idle time without delaying the start of the next frame.
 */
internal class PrefetchMetrics {

    /**
     * We keep the overall average numbers and averages for each content type separately. the idea
     * is once we encounter a new content type we don't want to start with no averages, instead we
     * use the overall averages initially until we collected more data.
     */
    private fun getAverage(contentType: Any?): Averages {
        val lastUsedAverage = this@PrefetchMetrics.lastUsedAverage
        return if (lastUsedContentType === contentType && lastUsedAverage != null) {
            lastUsedAverage
        } else {
            averagesByContentType
                .getOrPut(contentType) { overallAverage.copy() }
                .also {
                    this.lastUsedContentType = contentType
                    this.lastUsedAverage = it
                }
        }
    }

    private val overallAverage = Averages()
    private val averagesByContentType = mutableScatterMapOf<Any?, Averages>()

    private var lastUsedContentType: Any? = null
    private var lastUsedAverage: Averages? = null

    fun getCompositionTimeNanos(contentType: Any?) = getAverage(contentType).compositionTimeNanos

    fun getMeasureTimeNanos(contentType: Any?) = getAverage(contentType).measureTimeNanos

    fun saveCompositionTime(contentType: Any?, timeNanos: Long) {
        overallAverage.saveCompositionTimeNanos(timeNanos)
        getAverage(contentType).saveCompositionTimeNanos(timeNanos)
    }

    fun saveMeasureTime(contentType: Any?, timeNanos: Long) {
        overallAverage.saveMeasureTimeNanos(timeNanos)
        getAverage(contentType).saveMeasureTimeNanos(timeNanos)
    }
}

private class Averages {
    /** Average time the full composition phase has taken. */
    var compositionTimeNanos: Long = 0L
    /** Average time the measure phase has taken. */
    var measureTimeNanos: Long = 0L

    fun saveCompositionTimeNanos(timeNanos: Long) {
        compositionTimeNanos = calculateAverageTime(timeNanos, compositionTimeNanos)
    }

    fun saveMeasureTimeNanos(timeNanos: Long) {
        measureTimeNanos = calculateAverageTime(timeNanos, measureTimeNanos)
    }

    fun copy() =
        Averages().also {
            it.compositionTimeNanos = compositionTimeNanos
            it.measureTimeNanos = measureTimeNanos
        }

    private fun calculateAverageTime(new: Long, current: Long): Long {
        // Calculate a weighted moving average of time taken to compose an item. We use weighted
        // moving average to bias toward more recent measurements, and to minimize storage /
        // computation cost. (the idea is taken from RecycledViewPool)
        return if (current == 0L) {
            new
        } else {
            // dividing first to avoid a potential overflow
            current / 4 * 3 + new / 4
        }
    }
}

internal expect inline fun measureNanoTime(doMeasure: () -> Unit): Long

@ExperimentalFoundationApi
private object DummyHandle : PrefetchHandle {
    override fun cancel() {}

    override fun markAsUrgent() {}
}

/**
 * PrefetchHandleProvider is used to connect the [LazyLayoutPrefetchState], which provides the API
 * to schedule prefetches, to a [LazyLayoutItemContentFactory] which resolves key and content from
 * an index, [SubcomposeLayoutState] which knows how to precompose/premeasure, and a specific
 * [PrefetchScheduler] used to execute a request.
 */
@ExperimentalFoundationApi
internal class PrefetchHandleProvider(
    private val itemContentFactory: LazyLayoutItemContentFactory,
    private val subcomposeLayoutState: SubcomposeLayoutState,
    private val executor: PrefetchScheduler
) {
    fun schedulePrefetch(
        index: Int,
        constraints: Constraints,
        prefetchMetrics: PrefetchMetrics
    ): PrefetchHandle =
        HandleAndRequestImpl(index, constraints, prefetchMetrics).also {
            executor.schedulePrefetch(it)
        }

    fun createNestedPrefetchRequest(
        index: Int,
        constraints: Constraints,
        prefetchMetrics: PrefetchMetrics,
    ): PrefetchRequest = HandleAndRequestImpl(index, constraints = constraints, prefetchMetrics)

    @ExperimentalFoundationApi
    private inner class HandleAndRequestImpl(
        private val index: Int,
        private val constraints: Constraints,
        private val prefetchMetrics: PrefetchMetrics,
    ) : PrefetchHandle, PrefetchRequest {

        private var precomposeHandle: SubcomposeLayoutState.PrecomposedSlotHandle? = null
        private var isMeasured = false
        private var isCanceled = false
        private val isComposed
            get() = precomposeHandle != null

        private var hasResolvedNestedPrefetches = false
        private var nestedPrefetchController: NestedPrefetchController? = null
        private var isUrgent = false

        override fun cancel() {
            if (!isCanceled) {
                isCanceled = true
                precomposeHandle?.dispose()
                precomposeHandle = null
            }
        }

        override fun markAsUrgent() {
            isUrgent = true
        }

        private fun shouldExecute(available: Long, average: Long): Boolean {
            // even for urgent request we only do the work if we have time available, as otherwise
            // it is better to just return early to allow the next frame to start and do the work.
            return (isUrgent && available > 0) || average < available
        }

        private var availableTimeNanos = 0L
        private var elapsedTimeNanos = 0L
        private var startTime = markNow()

        private fun resetAvailableTimeTo(availableTimeNanos: Long) {
            this.availableTimeNanos = availableTimeNanos
            startTime = markNow()
            elapsedTimeNanos = 0L
        }

        private fun updateElapsedAndAvailableTime() {
            val now = markNow()
            elapsedTimeNanos = (now - startTime).inWholeNanoseconds
            availableTimeNanos -= elapsedTimeNanos
            startTime = now
        }

        override fun PrefetchRequestScope.execute(): Boolean {
            val itemProvider = itemContentFactory.itemProvider()

            val isValid = !isCanceled && index in 0 until itemProvider.itemCount
            if (!isValid) {
                return false
            }

            val contentType = itemProvider.getContentType(index)

            // we save the value we get from availableTimeNanos() into a local variable once
            // and manually update it later by calling updateElapsedAndAvailableTime()
            resetAvailableTimeTo(availableTimeNanos())

            if (!isComposed) {
                if (
                    shouldExecute(
                        availableTimeNanos,
                        prefetchMetrics.getCompositionTimeNanos(contentType)
                    )
                ) {
                    trace("compose:lazy:prefetch:compose") {
                        performFullComposition(itemProvider, contentType)
                    }
                    updateElapsedAndAvailableTime()
                    prefetchMetrics.saveCompositionTime(contentType, elapsedTimeNanos)
                } else {
                    return true
                }
            }

            // if the request is urgent we better proceed with the measuring straight away instead
            // of spending time trying to split the work more via nested prefetch. nested prefetch
            // is always an estimation and it could potentially do work we will not need in the end,
            // but the measuring will only do exactly the needed work (including composing nested
            // lazy layouts)
            if (!isUrgent) {
                // Nested prefetch logic is best-effort: if nested LazyLayout children are
                // added/removed/updated after we've resolved nested prefetch states here or
                // resolved
                // nestedPrefetchRequests below, those changes won't be taken into account.
                if (!hasResolvedNestedPrefetches) {
                    if (availableTimeNanos > 0) {
                        trace("compose:lazy:prefetch:resolve-nested") {
                            nestedPrefetchController = resolveNestedPrefetchStates()
                            hasResolvedNestedPrefetches = true
                        }
                    } else {
                        return true
                    }
                }

                val hasMoreWork =
                    nestedPrefetchController?.run { executeNestedPrefetches() } ?: false
                if (hasMoreWork) {
                    return true
                }
                updateElapsedAndAvailableTime()
            }

            if (!isMeasured && !constraints.isZero) {
                if (
                    shouldExecute(
                        availableTimeNanos,
                        prefetchMetrics.getMeasureTimeNanos(contentType)
                    )
                ) {
                    trace("compose:lazy:prefetch:measure") { performMeasure(constraints) }
                    updateElapsedAndAvailableTime()
                    prefetchMetrics.saveMeasureTime(contentType, elapsedTimeNanos)
                } else {
                    return true
                }
            }

            // All our work is done
            return false
        }

        private fun performFullComposition(
            itemProvider: LazyLayoutItemProvider,
            contentType: Any?
        ) {
            requirePrecondition(precomposeHandle == null) { "Request was already composed!" }
            val key = itemProvider.getKey(index)
            val content = itemContentFactory.getContent(index, key, contentType)
            precomposeHandle = subcomposeLayoutState.precompose(key, content)
        }

        private fun performMeasure(constraints: Constraints) {
            requirePrecondition(!isCanceled) {
                "Callers should check whether the request is still valid before calling " +
                    "performMeasure()"
            }
            requirePrecondition(!isMeasured) { "Request was already measured!" }
            isMeasured = true
            val handle =
                requirePreconditionNotNull(precomposeHandle) {
                    "performComposition() must be called before performMeasure()"
                }
            repeat(handle.placeablesCount) { placeableIndex ->
                handle.premeasure(placeableIndex, constraints)
            }
        }

        private fun resolveNestedPrefetchStates(): NestedPrefetchController? {
            val precomposedSlotHandle =
                requirePreconditionNotNull(precomposeHandle) {
                    "Should precompose before resolving nested prefetch states"
                }

            var nestedStates: MutableList<LazyLayoutPrefetchState>? = null
            precomposedSlotHandle.traverseDescendants(TraversablePrefetchStateNodeKey) {
                val prefetchState = (it as TraversablePrefetchStateNode).prefetchState
                nestedStates =
                    nestedStates?.apply { add(prefetchState) } ?: mutableListOf(prefetchState)
                TraverseDescendantsAction.SkipSubtreeAndContinueTraversal
            }
            return nestedStates?.let { NestedPrefetchController(it) }
        }

        override fun toString(): String =
            "HandleAndRequestImpl { index = $index, constraints = $constraints, " +
                "isComposed = $isComposed, isMeasured = $isMeasured, isCanceled = $isCanceled }"

        private inner class NestedPrefetchController(
            private val states: List<LazyLayoutPrefetchState>
        ) {

            // This array is parallel to nestedPrefetchStates, so index 0 in nestedPrefetchStates
            // corresponds to index 0 in this array, etc.
            private val requestsByState: Array<List<PrefetchRequest>?> = arrayOfNulls(states.size)
            private var stateIndex: Int = 0
            private var requestIndex: Int = 0

            init {
                requirePrecondition(states.isNotEmpty()) {
                    "NestedPrefetchController shouldn't be created with no states"
                }
            }

            fun PrefetchRequestScope.executeNestedPrefetches(): Boolean {
                if (stateIndex >= states.size) {
                    return false
                }
                checkPrecondition(!isCanceled) {
                    "Should not execute nested prefetch on canceled request"
                }

                trace("compose:lazy:prefetch:nested") {
                    while (stateIndex < states.size) {
                        if (requestsByState[stateIndex] == null) {
                            if (availableTimeNanos() <= 0) {
                                // When we have time again, we'll resolve nested requests for this
                                // state
                                return true
                            }

                            requestsByState[stateIndex] =
                                states[stateIndex].collectNestedPrefetchRequests()
                        }

                        val nestedRequests = requestsByState[stateIndex]!!
                        while (requestIndex < nestedRequests.size) {
                            val hasMoreWork = with(nestedRequests[requestIndex]) { execute() }
                            if (hasMoreWork) {
                                return true
                            } else {
                                requestIndex++
                            }
                        }

                        requestIndex = 0
                        stateIndex++
                    }
                }

                return false
            }
        }
    }
}

private const val TraversablePrefetchStateNodeKey =
    "androidx.compose.foundation.lazy.layout.TraversablePrefetchStateNode"

/**
 * A modifier which lets the [LazyLayoutPrefetchState] for a [LazyLayout] to be discoverable via
 * [TraversableNode] traversal.
 */
@ExperimentalFoundationApi
internal fun Modifier.traversablePrefetchState(
    lazyLayoutPrefetchState: LazyLayoutPrefetchState?
): Modifier {
    return lazyLayoutPrefetchState?.let { this then TraversablePrefetchStateModifierElement(it) }
        ?: this
}

@ExperimentalFoundationApi
private class TraversablePrefetchStateNode(
    var prefetchState: LazyLayoutPrefetchState,
) : Modifier.Node(), TraversableNode {

    override val traverseKey: String = TraversablePrefetchStateNodeKey
}

@ExperimentalFoundationApi
private data class TraversablePrefetchStateModifierElement(
    private val prefetchState: LazyLayoutPrefetchState,
) : ModifierNodeElement<TraversablePrefetchStateNode>() {
    override fun create() = TraversablePrefetchStateNode(prefetchState)

    override fun update(node: TraversablePrefetchStateNode) {
        node.prefetchState = prefetchState
    }

    override fun InspectorInfo.inspectableProperties() {
        name = "traversablePrefetchState"
        value = prefetchState
    }
}

private val ZeroConstraints = Constraints(maxWidth = 0, maxHeight = 0)<|MERGE_RESOLUTION|>--- conflicted
+++ resolved
@@ -31,10 +31,7 @@
 import androidx.compose.ui.platform.InspectorInfo
 import androidx.compose.ui.unit.Constraints
 import androidx.compose.ui.util.trace
-<<<<<<< HEAD
-=======
 import kotlin.time.TimeSource.Monotonic.markNow
->>>>>>> f83b2287
 
 /**
  * State for lazy items prefetching, used by lazy layouts to instruct the prefetcher.
@@ -231,8 +228,6 @@
         }
     }
 }
-
-internal expect inline fun measureNanoTime(doMeasure: () -> Unit): Long
 
 @ExperimentalFoundationApi
 private object DummyHandle : PrefetchHandle {
