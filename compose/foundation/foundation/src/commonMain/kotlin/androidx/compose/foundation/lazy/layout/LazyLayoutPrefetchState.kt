/*
 * Copyright 2021 The Android Open Source Project
 *
 * Licensed under the Apache License, Version 2.0 (the "License");
 * you may not use this file except in compliance with the License.
 * You may obtain a copy of the License at
 *
 *      http://www.apache.org/licenses/LICENSE-2.0
 *
 * Unless required by applicable law or agreed to in writing, software
 * distributed under the License is distributed on an "AS IS" BASIS,
 * WITHOUT WARRANTIES OR CONDITIONS OF ANY KIND, either express or implied.
 * See the License for the specific language governing permissions and
 * limitations under the License.
 */

package androidx.compose.foundation.lazy.layout

import androidx.collection.mutableScatterMapOf
import androidx.compose.foundation.ExperimentalFoundationApi
import androidx.compose.foundation.internal.checkPrecondition
import androidx.compose.foundation.internal.requirePrecondition
import androidx.compose.foundation.internal.requirePreconditionNotNull
import androidx.compose.foundation.lazy.layout.LazyLayoutPrefetchState.PrefetchHandle
import androidx.compose.runtime.Stable
import androidx.compose.ui.Modifier
import androidx.compose.ui.layout.SubcomposeLayoutState
import androidx.compose.ui.node.ModifierNodeElement
import androidx.compose.ui.node.TraversableNode
import androidx.compose.ui.node.TraversableNode.Companion.TraverseDescendantsAction
import androidx.compose.ui.platform.InspectorInfo
import androidx.compose.ui.unit.Constraints
import androidx.compose.ui.util.trace
import kotlin.time.TimeSource.Monotonic.markNow

/**
 * State for lazy items prefetching, used by lazy layouts to instruct the prefetcher.
 *
 * Note: this class is a part of [LazyLayout] harness that allows for building custom lazy layouts.
 * LazyLayout and all corresponding APIs are still under development and are subject to change.
 *
 * @param prefetchScheduler the [PrefetchScheduler] implementation to use to execute prefetch
 *   requests. If null is provided, the default [PrefetchScheduler] for the platform will be used.
 * @param onNestedPrefetch a callback which will be invoked when this LazyLayout is prefetched in
 *   context of a parent LazyLayout, giving a chance to recursively prefetch its own children. See
 *   [NestedPrefetchScope].
 */
@ExperimentalFoundationApi
@Stable
class LazyLayoutPrefetchState(
    internal val prefetchScheduler: PrefetchScheduler? = null,
    private val onNestedPrefetch: (NestedPrefetchScope.() -> Unit)? = null
) {

    private val prefetchMetrics: PrefetchMetrics = PrefetchMetrics()
    internal var prefetchHandleProvider: PrefetchHandleProvider? = null

    /**
     * Schedules precomposition for the new item. If you also want to premeasure the item please use
     * a second overload accepting a [Constraints] param.
     *
     * @param index item index to prefetch.
     */
    fun schedulePrefetch(index: Int): PrefetchHandle = schedulePrefetch(index, ZeroConstraints)

    /**
     * Schedules precomposition and premeasure for the new item.
     *
     * @param index item index to prefetch.
     * @param constraints [Constraints] to use for premeasuring.
     */
    fun schedulePrefetch(index: Int, constraints: Constraints): PrefetchHandle {
        return prefetchHandleProvider?.schedulePrefetch(index, constraints, prefetchMetrics)
            ?: DummyHandle
    }

    internal fun collectNestedPrefetchRequests(): List<PrefetchRequest> {
        val onNestedPrefetch = onNestedPrefetch ?: return emptyList()

        return NestedPrefetchScopeImpl().run {
            onNestedPrefetch()
            requests
        }
    }

    sealed interface PrefetchHandle {
        /**
         * Notifies the prefetcher that previously scheduled item is no longer needed. If the item
         * was precomposed already it will be disposed.
         */
        fun cancel()

        /**
         * Marks this prefetch request as urgent, which is a way to communicate that the requested
         * item is expected to be needed during the next frame.
         *
         * For urgent requests we can proceed with doing the prefetch even if the available time in
         * the frame is less than we spend on similar prefetch requests on average.
         */
        fun markAsUrgent()
    }

    private inner class NestedPrefetchScopeImpl : NestedPrefetchScope {

        val requests: List<PrefetchRequest>
            get() = _requests

        private val _requests: MutableList<PrefetchRequest> = mutableListOf()

        override fun schedulePrefetch(index: Int) {
            schedulePrefetch(index, ZeroConstraints)
        }

        override fun schedulePrefetch(index: Int, constraints: Constraints) {
            val prefetchHandleProvider = prefetchHandleProvider ?: return
            _requests.add(
                prefetchHandleProvider.createNestedPrefetchRequest(
                    index,
                    constraints,
                    prefetchMetrics
                )
            )
        }
    }
}

/**
 * A scope which allows nested prefetches to be requested for the precomposition of a LazyLayout.
 */
@ExperimentalFoundationApi
sealed interface NestedPrefetchScope {

    /**
     * Requests a child index to be prefetched as part of the prefetch of a parent LazyLayout.
     *
     * The prefetch will only do the precomposition for the new item. If you also want to premeasure
     * please use a second overload accepting a [Constraints] param.
     *
     * @param index item index to prefetch.
     */
    fun schedulePrefetch(index: Int)

    /**
     * Requests a child index to be prefetched as part of the prefetch of a parent LazyLayout.
     *
     * @param index the index of the child to prefetch.
     * @param constraints [Constraints] to use for premeasuring. If null, the child will not be
     *   premeasured.
     */
    fun schedulePrefetch(index: Int, constraints: Constraints)
}

/**
 * [PrefetchMetrics] tracks timings for subcompositions so that they can be used to estimate whether
 * we can fit prefetch work into idle time without delaying the start of the next frame.
 */
internal class PrefetchMetrics {

<<<<<<< HEAD
    val averageCompositionTimeNanosByContentType = mutableObjectLongMapOf<Any>()
    val averageMeasureTimeNanosByContentType = mutableObjectLongMapOf<Any>()

    /** The current average time composition has taken during prefetches of this LazyLayout. */
    var averageCompositionTimeNanos: Long = 0L
        private set

    /** The current average time measure has taken during prefetches of this LazyLayout. */
    var averageMeasureTimeNanos: Long = 0L
        private set
=======
    /**
     * We keep the overall average numbers and averages for each content type separately. the idea
     * is once we encounter a new content type we don't want to start with no averages, instead we
     * use the overall averages initially until we collected more data.
     */
    private fun getAverage(contentType: Any?): Averages {
        val lastUsedAverage = this@PrefetchMetrics.lastUsedAverage
        return if (lastUsedContentType === contentType && lastUsedAverage != null) {
            lastUsedAverage
        } else {
            averagesByContentType
                .getOrPut(contentType) { overallAverage.copy() }
                .also {
                    this.lastUsedContentType = contentType
                    this.lastUsedAverage = it
                }
        }
    }

    private val overallAverage = Averages()
    private val averagesByContentType = mutableScatterMapOf<Any?, Averages>()
>>>>>>> 3d4510a6

    private var lastUsedContentType: Any? = null
    private var lastUsedAverage: Averages? = null

    fun getCompositionTimeNanos(contentType: Any?) = getAverage(contentType).compositionTimeNanos

    fun getMeasureTimeNanos(contentType: Any?) = getAverage(contentType).measureTimeNanos

    fun saveCompositionTime(contentType: Any?, timeNanos: Long) {
        overallAverage.saveCompositionTimeNanos(timeNanos)
        getAverage(contentType).saveCompositionTimeNanos(timeNanos)
    }

    fun saveMeasureTime(contentType: Any?, timeNanos: Long) {
        overallAverage.saveMeasureTimeNanos(timeNanos)
        getAverage(contentType).saveMeasureTimeNanos(timeNanos)
    }
}

private class Averages {
    /** Average time the full composition phase has taken. */
    var compositionTimeNanos: Long = 0L
    /** Average time the measure phase has taken. */
    var measureTimeNanos: Long = 0L

    fun saveCompositionTimeNanos(timeNanos: Long) {
        compositionTimeNanos = calculateAverageTime(timeNanos, compositionTimeNanos)
    }

    fun saveMeasureTimeNanos(timeNanos: Long) {
        measureTimeNanos = calculateAverageTime(timeNanos, measureTimeNanos)
    }

    fun copy() =
        Averages().also {
            it.compositionTimeNanos = compositionTimeNanos
            it.measureTimeNanos = measureTimeNanos
        }

    private fun calculateAverageTime(new: Long, current: Long): Long {
        // Calculate a weighted moving average of time taken to compose an item. We use weighted
        // moving average to bias toward more recent measurements, and to minimize storage /
        // computation cost. (the idea is taken from RecycledViewPool)
        return if (current == 0L) {
            new
        } else {
            // dividing first to avoid a potential overflow
            current / 4 * 3 + new / 4
        }
    }
}

@ExperimentalFoundationApi
private object DummyHandle : PrefetchHandle {
    override fun cancel() {}

    override fun markAsUrgent() {}
}

/**
 * PrefetchHandleProvider is used to connect the [LazyLayoutPrefetchState], which provides the API
 * to schedule prefetches, to a [LazyLayoutItemContentFactory] which resolves key and content from
 * an index, [SubcomposeLayoutState] which knows how to precompose/premeasure, and a specific
 * [PrefetchScheduler] used to execute a request.
 */
@ExperimentalFoundationApi
internal class PrefetchHandleProvider(
    private val itemContentFactory: LazyLayoutItemContentFactory,
    private val subcomposeLayoutState: SubcomposeLayoutState,
    private val executor: PrefetchScheduler
) {
    fun schedulePrefetch(
        index: Int,
        constraints: Constraints,
        prefetchMetrics: PrefetchMetrics
    ): PrefetchHandle =
        HandleAndRequestImpl(index, constraints, prefetchMetrics).also {
            executor.schedulePrefetch(it)
        }

    fun createNestedPrefetchRequest(
        index: Int,
        constraints: Constraints,
        prefetchMetrics: PrefetchMetrics,
    ): PrefetchRequest = HandleAndRequestImpl(index, constraints = constraints, prefetchMetrics)

    @ExperimentalFoundationApi
    private inner class HandleAndRequestImpl(
        private val index: Int,
        private val constraints: Constraints,
        private val prefetchMetrics: PrefetchMetrics,
    ) : PrefetchHandle, PrefetchRequest {

        private var precomposeHandle: SubcomposeLayoutState.PrecomposedSlotHandle? = null
        private var isMeasured = false
        private var isCanceled = false
        private val isComposed
            get() = precomposeHandle != null

        private var hasResolvedNestedPrefetches = false
        private var nestedPrefetchController: NestedPrefetchController? = null
        private var isUrgent = false

<<<<<<< HEAD
        private val isValid
            get() = !isCanceled && index in 0 until itemContentFactory.itemProvider().itemCount

=======
>>>>>>> 3d4510a6
        override fun cancel() {
            if (!isCanceled) {
                isCanceled = true
                precomposeHandle?.dispose()
                precomposeHandle = null
            }
        }

        override fun markAsUrgent() {
            isUrgent = true
        }

        private fun shouldExecute(available: Long, average: Long): Boolean {
            // even for urgent request we only do the work if we have time available, as otherwise
            // it is better to just return early to allow the next frame to start and do the work.
            return (isUrgent && available > 0) || average < available
        }

        private var availableTimeNanos = 0L
        private var elapsedTimeNanos = 0L
        private var startTime = markNow()

        private fun resetAvailableTimeTo(availableTimeNanos: Long) {
            this.availableTimeNanos = availableTimeNanos
            startTime = markNow()
            elapsedTimeNanos = 0L
        }

        private fun updateElapsedAndAvailableTime() {
            val now = markNow()
            elapsedTimeNanos = (now - startTime).inWholeNanoseconds
            availableTimeNanos -= elapsedTimeNanos
            startTime = now
        }

        override fun PrefetchRequestScope.execute(): Boolean {
            val itemProvider = itemContentFactory.itemProvider()

            val isValid = !isCanceled && index in 0 until itemProvider.itemCount
            if (!isValid) {
                return false
            }

            val contentType = itemProvider.getContentType(index)

            // we save the value we get from availableTimeNanos() into a local variable once
            // and manually update it later by calling updateElapsedAndAvailableTime()
            resetAvailableTimeTo(availableTimeNanos())

            if (!isComposed) {
<<<<<<< HEAD
                val estimatedPrecomposeTime: Long =
                    if (
                        contentType != null &&
                            prefetchMetrics.averageCompositionTimeNanosByContentType.contains(
                                contentType
                            )
                    )
                        prefetchMetrics.averageCompositionTimeNanosByContentType[contentType]
                    else prefetchMetrics.averageCompositionTimeNanos
                if (shouldExecute(estimatedPrecomposeTime)) {
                    prefetchMetrics.recordCompositionTiming(contentType) {
                        trace("compose:lazy:prefetch:compose") { performComposition() }
=======
                if (
                    shouldExecute(
                        availableTimeNanos,
                        prefetchMetrics.getCompositionTimeNanos(contentType)
                    )
                ) {
                    trace("compose:lazy:prefetch:compose") {
                        performFullComposition(itemProvider, contentType)
>>>>>>> 3d4510a6
                    }
                    updateElapsedAndAvailableTime()
                    prefetchMetrics.saveCompositionTime(contentType, elapsedTimeNanos)
                } else {
                    return true
                }
            }

            // if the request is urgent we better proceed with the measuring straight away instead
            // of spending time trying to split the work more via nested prefetch. nested prefetch
            // is always an estimation and it could potentially do work we will not need in the end,
            // but the measuring will only do exactly the needed work (including composing nested
            // lazy layouts)
            if (!isUrgent) {
                // Nested prefetch logic is best-effort: if nested LazyLayout children are
                // added/removed/updated after we've resolved nested prefetch states here or
                // resolved
                // nestedPrefetchRequests below, those changes won't be taken into account.
                if (!hasResolvedNestedPrefetches) {
                    if (availableTimeNanos > 0) {
                        trace("compose:lazy:prefetch:resolve-nested") {
                            nestedPrefetchController = resolveNestedPrefetchStates()
                            hasResolvedNestedPrefetches = true
                        }
                    } else {
                        return true
                    }
                }

                val hasMoreWork =
                    nestedPrefetchController?.run { executeNestedPrefetches() } ?: false
                if (hasMoreWork) {
                    return true
                }
                updateElapsedAndAvailableTime()
            }

            if (!isMeasured && !constraints.isZero) {
<<<<<<< HEAD
                val estimatedPremeasureTime: Long =
                    if (
                        contentType != null &&
                            prefetchMetrics.averageMeasureTimeNanosByContentType.contains(
                                contentType
                            )
                    )
                        prefetchMetrics.averageMeasureTimeNanosByContentType[contentType]
                    else prefetchMetrics.averageMeasureTimeNanos
                if (shouldExecute(estimatedPremeasureTime)) {
                    prefetchMetrics.recordMeasureTiming(contentType) {
                        trace("compose:lazy:prefetch:measure") { performMeasure(constraints) }
                    }
=======
                if (
                    shouldExecute(
                        availableTimeNanos,
                        prefetchMetrics.getMeasureTimeNanos(contentType)
                    )
                ) {
                    trace("compose:lazy:prefetch:measure") { performMeasure(constraints) }
                    updateElapsedAndAvailableTime()
                    prefetchMetrics.saveMeasureTime(contentType, elapsedTimeNanos)
>>>>>>> 3d4510a6
                } else {
                    return true
                }
            }

            // All our work is done
            return false
        }

        private fun performFullComposition(
            itemProvider: LazyLayoutItemProvider,
            contentType: Any?
        ) {
            requirePrecondition(precomposeHandle == null) { "Request was already composed!" }
            val key = itemProvider.getKey(index)
            val content = itemContentFactory.getContent(index, key, contentType)
            precomposeHandle = subcomposeLayoutState.precompose(key, content)
        }

        private fun performMeasure(constraints: Constraints) {
            requirePrecondition(!isCanceled) {
                "Callers should check whether the request is still valid before calling " +
                    "performMeasure()"
            }
            requirePrecondition(!isMeasured) { "Request was already measured!" }
            isMeasured = true
            val handle =
<<<<<<< HEAD
                requireNotNull(precomposeHandle) {
=======
                requirePreconditionNotNull(precomposeHandle) {
>>>>>>> 3d4510a6
                    "performComposition() must be called before performMeasure()"
                }
            repeat(handle.placeablesCount) { placeableIndex ->
                handle.premeasure(placeableIndex, constraints)
            }
        }

        private fun resolveNestedPrefetchStates(): NestedPrefetchController? {
            val precomposedSlotHandle =
<<<<<<< HEAD
                requireNotNull(precomposeHandle) {
=======
                requirePreconditionNotNull(precomposeHandle) {
>>>>>>> 3d4510a6
                    "Should precompose before resolving nested prefetch states"
                }

            var nestedStates: MutableList<LazyLayoutPrefetchState>? = null
            precomposedSlotHandle.traverseDescendants(TraversablePrefetchStateNodeKey) {
                val prefetchState = (it as TraversablePrefetchStateNode).prefetchState
                nestedStates =
                    nestedStates?.apply { add(prefetchState) } ?: mutableListOf(prefetchState)
                TraverseDescendantsAction.SkipSubtreeAndContinueTraversal
            }
            return nestedStates?.let { NestedPrefetchController(it) }
        }

        override fun toString(): String =
            "HandleAndRequestImpl { index = $index, constraints = $constraints, " +
                "isComposed = $isComposed, isMeasured = $isMeasured, isCanceled = $isCanceled }"

        private inner class NestedPrefetchController(
            private val states: List<LazyLayoutPrefetchState>
        ) {

            // This array is parallel to nestedPrefetchStates, so index 0 in nestedPrefetchStates
            // corresponds to index 0 in this array, etc.
            private val requestsByState: Array<List<PrefetchRequest>?> = arrayOfNulls(states.size)
            private var stateIndex: Int = 0
            private var requestIndex: Int = 0

            init {
                requirePrecondition(states.isNotEmpty()) {
                    "NestedPrefetchController shouldn't be created with no states"
                }
            }

            fun PrefetchRequestScope.executeNestedPrefetches(): Boolean {
                if (stateIndex >= states.size) {
                    return false
                }
                checkPrecondition(!isCanceled) {
                    "Should not execute nested prefetch on canceled request"
                }

                trace("compose:lazy:prefetch:nested") {
                    while (stateIndex < states.size) {
                        if (requestsByState[stateIndex] == null) {
                            if (availableTimeNanos() <= 0) {
                                // When we have time again, we'll resolve nested requests for this
                                // state
                                return true
                            }

                            requestsByState[stateIndex] =
                                states[stateIndex].collectNestedPrefetchRequests()
                        }

                        val nestedRequests = requestsByState[stateIndex]!!
                        while (requestIndex < nestedRequests.size) {
                            val hasMoreWork = with(nestedRequests[requestIndex]) { execute() }
                            if (hasMoreWork) {
                                return true
                            } else {
                                requestIndex++
                            }
                        }

                        requestIndex = 0
                        stateIndex++
                    }
                }

                return false
            }
        }
    }
}

private const val TraversablePrefetchStateNodeKey =
    "androidx.compose.foundation.lazy.layout.TraversablePrefetchStateNode"

/**
 * A modifier which lets the [LazyLayoutPrefetchState] for a [LazyLayout] to be discoverable via
 * [TraversableNode] traversal.
 */
@ExperimentalFoundationApi
internal fun Modifier.traversablePrefetchState(
    lazyLayoutPrefetchState: LazyLayoutPrefetchState?
): Modifier {
    return lazyLayoutPrefetchState?.let { this then TraversablePrefetchStateModifierElement(it) }
        ?: this
}

@ExperimentalFoundationApi
private class TraversablePrefetchStateNode(
    var prefetchState: LazyLayoutPrefetchState,
) : Modifier.Node(), TraversableNode {

    override val traverseKey: String = TraversablePrefetchStateNodeKey
}

@ExperimentalFoundationApi
private data class TraversablePrefetchStateModifierElement(
    private val prefetchState: LazyLayoutPrefetchState,
) : ModifierNodeElement<TraversablePrefetchStateNode>() {
    override fun create() = TraversablePrefetchStateNode(prefetchState)

    override fun update(node: TraversablePrefetchStateNode) {
        node.prefetchState = prefetchState
    }

    override fun InspectorInfo.inspectableProperties() {
        name = "traversablePrefetchState"
        value = prefetchState
    }
}

private val ZeroConstraints = Constraints(maxWidth = 0, maxHeight = 0)<|MERGE_RESOLUTION|>--- conflicted
+++ resolved
@@ -156,18 +156,6 @@
  */
 internal class PrefetchMetrics {
 
-<<<<<<< HEAD
-    val averageCompositionTimeNanosByContentType = mutableObjectLongMapOf<Any>()
-    val averageMeasureTimeNanosByContentType = mutableObjectLongMapOf<Any>()
-
-    /** The current average time composition has taken during prefetches of this LazyLayout. */
-    var averageCompositionTimeNanos: Long = 0L
-        private set
-
-    /** The current average time measure has taken during prefetches of this LazyLayout. */
-    var averageMeasureTimeNanos: Long = 0L
-        private set
-=======
     /**
      * We keep the overall average numbers and averages for each content type separately. the idea
      * is once we encounter a new content type we don't want to start with no averages, instead we
@@ -189,7 +177,6 @@
 
     private val overallAverage = Averages()
     private val averagesByContentType = mutableScatterMapOf<Any?, Averages>()
->>>>>>> 3d4510a6
 
     private var lastUsedContentType: Any? = null
     private var lastUsedAverage: Averages? = null
@@ -293,12 +280,6 @@
         private var nestedPrefetchController: NestedPrefetchController? = null
         private var isUrgent = false
 
-<<<<<<< HEAD
-        private val isValid
-            get() = !isCanceled && index in 0 until itemContentFactory.itemProvider().itemCount
-
-=======
->>>>>>> 3d4510a6
         override fun cancel() {
             if (!isCanceled) {
                 isCanceled = true
@@ -349,20 +330,6 @@
             resetAvailableTimeTo(availableTimeNanos())
 
             if (!isComposed) {
-<<<<<<< HEAD
-                val estimatedPrecomposeTime: Long =
-                    if (
-                        contentType != null &&
-                            prefetchMetrics.averageCompositionTimeNanosByContentType.contains(
-                                contentType
-                            )
-                    )
-                        prefetchMetrics.averageCompositionTimeNanosByContentType[contentType]
-                    else prefetchMetrics.averageCompositionTimeNanos
-                if (shouldExecute(estimatedPrecomposeTime)) {
-                    prefetchMetrics.recordCompositionTiming(contentType) {
-                        trace("compose:lazy:prefetch:compose") { performComposition() }
-=======
                 if (
                     shouldExecute(
                         availableTimeNanos,
@@ -371,7 +338,6 @@
                 ) {
                     trace("compose:lazy:prefetch:compose") {
                         performFullComposition(itemProvider, contentType)
->>>>>>> 3d4510a6
                     }
                     updateElapsedAndAvailableTime()
                     prefetchMetrics.saveCompositionTime(contentType, elapsedTimeNanos)
@@ -410,21 +376,6 @@
             }
 
             if (!isMeasured && !constraints.isZero) {
-<<<<<<< HEAD
-                val estimatedPremeasureTime: Long =
-                    if (
-                        contentType != null &&
-                            prefetchMetrics.averageMeasureTimeNanosByContentType.contains(
-                                contentType
-                            )
-                    )
-                        prefetchMetrics.averageMeasureTimeNanosByContentType[contentType]
-                    else prefetchMetrics.averageMeasureTimeNanos
-                if (shouldExecute(estimatedPremeasureTime)) {
-                    prefetchMetrics.recordMeasureTiming(contentType) {
-                        trace("compose:lazy:prefetch:measure") { performMeasure(constraints) }
-                    }
-=======
                 if (
                     shouldExecute(
                         availableTimeNanos,
@@ -434,7 +385,6 @@
                     trace("compose:lazy:prefetch:measure") { performMeasure(constraints) }
                     updateElapsedAndAvailableTime()
                     prefetchMetrics.saveMeasureTime(contentType, elapsedTimeNanos)
->>>>>>> 3d4510a6
                 } else {
                     return true
                 }
@@ -462,11 +412,7 @@
             requirePrecondition(!isMeasured) { "Request was already measured!" }
             isMeasured = true
             val handle =
-<<<<<<< HEAD
-                requireNotNull(precomposeHandle) {
-=======
                 requirePreconditionNotNull(precomposeHandle) {
->>>>>>> 3d4510a6
                     "performComposition() must be called before performMeasure()"
                 }
             repeat(handle.placeablesCount) { placeableIndex ->
@@ -476,11 +422,7 @@
 
         private fun resolveNestedPrefetchStates(): NestedPrefetchController? {
             val precomposedSlotHandle =
-<<<<<<< HEAD
-                requireNotNull(precomposeHandle) {
-=======
                 requirePreconditionNotNull(precomposeHandle) {
->>>>>>> 3d4510a6
                     "Should precompose before resolving nested prefetch states"
                 }
 
