--- conflicted
+++ resolved
@@ -121,27 +121,11 @@
     fun layoutWithConstraints(constraints: Constraints, layoutDirection: LayoutDirection): Boolean {
         val finalConstraints =
             if (minLines > 1) {
-<<<<<<< HEAD
-                val localMin =
-                    MinLinesConstrainer.from(
-                            mMinLinesConstrainer,
-                            layoutDirection,
-                            style,
-                            density!!,
-                            fontFamilyResolver
-                        )
-                        .also { mMinLinesConstrainer = it }
-                localMin.coerceMinLines(inConstraints = constraints, minLines = minLines)
-            } else {
-                constraints
-            }
-=======
                 useMinLinesConstrainer(constraints, layoutDirection)
             } else {
                 constraints
             }
 
->>>>>>> 3d4510a6
         if (!newLayoutWillBeDifferent(finalConstraints, layoutDirection)) {
             if (finalConstraints != prevConstraints) {
                 // ensure size and overflow is still accurate
@@ -160,10 +144,7 @@
             }
             return false
         }
-<<<<<<< HEAD
-=======
-
->>>>>>> 3d4510a6
+
         paragraph =
             layoutText(finalConstraints, layoutDirection).also {
                 prevConstraints = finalConstraints
@@ -179,8 +160,6 @@
         return true
     }
 
-<<<<<<< HEAD
-=======
     private fun useMinLinesConstrainer(
         constraints: Constraints,
         layoutDirection: LayoutDirection,
@@ -198,18 +177,11 @@
         return localMin.coerceMinLines(inConstraints = constraints, minLines = minLines)
     }
 
->>>>>>> 3d4510a6
     /** The natural height of text at [width] in [layoutDirection] */
     fun intrinsicHeight(width: Int, layoutDirection: LayoutDirection): Int {
         val localWidth = cachedIntrinsicHeightInputWidth
         val localHeght = cachedIntrinsicHeight
         if (width == localWidth && localWidth != -1) return localHeght
-<<<<<<< HEAD
-        val result =
-            layoutText(Constraints(0, width, 0, Constraints.Infinity), layoutDirection)
-                .height
-                .ceilToIntPx()
-=======
         val constraints = Constraints(0, width, 0, Constraints.Infinity)
         val finalConstraints =
             if (minLines > 1) {
@@ -222,7 +194,6 @@
                 .height
                 .ceilToIntPx()
                 .coerceAtLeast(finalConstraints.minHeight)
->>>>>>> 3d4510a6
 
         cachedIntrinsicHeightInputWidth = width
         cachedIntrinsicHeight = result
@@ -266,15 +237,10 @@
                 ParagraphIntrinsics(
                     text = text,
                     style = resolveDefaults(style, layoutDirection),
-<<<<<<< HEAD
-                    density = density!!,
-                    fontFamilyResolver = fontFamilyResolver
-=======
                     annotations = listOf(),
                     density = density!!,
                     fontFamilyResolver = fontFamilyResolver,
                     placeholders = listOf()
->>>>>>> 3d4510a6
                 )
             } else {
                 localIntrinsics
@@ -289,11 +255,7 @@
      * The text will layout with a width that's as close to its max intrinsic width as possible
      * while still being greater than or equal to `minWidth` and less than or equal to `maxWidth`.
      */
-<<<<<<< HEAD
-    private fun layoutText(constraints: Constraints, layoutDirection: LayoutDirection): Paragraph {
-=======
     internal fun layoutText(constraints: Constraints, layoutDirection: LayoutDirection): Paragraph {
->>>>>>> 3d4510a6
         val localParagraphIntrinsics = setLayoutDirection(layoutDirection)
 
         return Paragraph(
@@ -305,10 +267,6 @@
                     overflow,
                     localParagraphIntrinsics.maxIntrinsicWidth
                 ),
-<<<<<<< HEAD
-            // This is a fallback behavior for ellipsis. Native
-=======
->>>>>>> 3d4510a6
             maxLines = finalMaxLines(softWrap, overflow, maxLines),
             overflow = overflow
         )
