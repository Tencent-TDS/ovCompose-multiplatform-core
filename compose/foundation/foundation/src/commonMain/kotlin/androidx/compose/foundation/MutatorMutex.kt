--- conflicted
+++ resolved
@@ -58,11 +58,7 @@
  * lookups to build the exception message and stack trace collection. Remove if these are changed in
  * kotlinx.coroutines.
  */
-<<<<<<< HEAD
-private class MutationInterruptedException :
-=======
 internal class MutationInterruptedException :
->>>>>>> 7a145e05
     PlatformOptimizedCancellationException("Mutation interrupted")
 
 /**
