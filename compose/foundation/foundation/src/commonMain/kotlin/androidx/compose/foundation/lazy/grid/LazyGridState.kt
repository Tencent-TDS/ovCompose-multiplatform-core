/*
 * Copyright 2022 The Android Open Source Project
 *
 * Licensed under the Apache License, Version 2.0 (the "License");
 * you may not use this file except in compliance with the License.
 * You may obtain a copy of the License at
 *
 *      http://www.apache.org/licenses/LICENSE-2.0
 *
 * Unless required by applicable law or agreed to in writing, software
 * distributed under the License is distributed on an "AS IS" BASIS,
 * WITHOUT WARRANTIES OR CONDITIONS OF ANY KIND, either express or implied.
 * See the License for the specific language governing permissions and
 * limitations under the License.
 */

package androidx.compose.foundation.lazy.grid

import androidx.annotation.IntRange as AndroidXIntRange
import androidx.compose.foundation.ExperimentalFoundationApi
import androidx.compose.foundation.MutatePriority
import androidx.compose.foundation.gestures.Orientation
import androidx.compose.foundation.gestures.ScrollScope
import androidx.compose.foundation.gestures.ScrollableState
import androidx.compose.foundation.gestures.stopScroll
import androidx.compose.foundation.interaction.InteractionSource
import androidx.compose.foundation.interaction.MutableInteractionSource
import androidx.compose.foundation.internal.checkPrecondition
import androidx.compose.foundation.lazy.layout.AwaitFirstLayoutModifier
import androidx.compose.foundation.lazy.layout.LazyLayoutBeyondBoundsInfo
import androidx.compose.foundation.lazy.layout.LazyLayoutItemAnimator
import androidx.compose.foundation.lazy.layout.LazyLayoutPinnedItemList
import androidx.compose.foundation.lazy.layout.LazyLayoutPrefetchState
import androidx.compose.foundation.lazy.layout.LazyLayoutScrollDeltaBetweenPasses
import androidx.compose.foundation.lazy.layout.ObservableScopeInvalidator
import androidx.compose.foundation.lazy.layout.animateScrollToItem
import androidx.compose.runtime.Composable
import androidx.compose.runtime.Stable
import androidx.compose.runtime.getValue
import androidx.compose.runtime.mutableStateOf
import androidx.compose.runtime.neverEqualPolicy
import androidx.compose.runtime.remember
import androidx.compose.runtime.saveable.Saver
import androidx.compose.runtime.saveable.listSaver
import androidx.compose.runtime.saveable.rememberSaveable
import androidx.compose.runtime.setValue
import androidx.compose.runtime.snapshots.Snapshot
import androidx.compose.ui.layout.AlignmentLine
import androidx.compose.ui.layout.MeasureResult
import androidx.compose.ui.layout.Remeasurement
import androidx.compose.ui.layout.RemeasurementModifier
import androidx.compose.ui.unit.Density
import androidx.compose.ui.util.fastForEach
import kotlin.coroutines.EmptyCoroutineContext
import kotlin.math.abs
import kotlin.math.roundToInt
import kotlin.ranges.IntRange
import kotlinx.coroutines.CoroutineScope
import kotlinx.coroutines.launch

/**
 * Creates a [LazyGridState] that is remembered across compositions.
 *
 * Changes to the provided initial values will **not** result in the state being recreated or
 * changed in any way if it has already been created.
 *
 * @param initialFirstVisibleItemIndex the initial value for [LazyGridState.firstVisibleItemIndex]
 * @param initialFirstVisibleItemScrollOffset the initial value for
 *   [LazyGridState.firstVisibleItemScrollOffset]
 */
@Composable
fun rememberLazyGridState(
    initialFirstVisibleItemIndex: Int = 0,
    initialFirstVisibleItemScrollOffset: Int = 0
): LazyGridState {
    return rememberSaveable(saver = LazyGridState.Saver) {
        LazyGridState(initialFirstVisibleItemIndex, initialFirstVisibleItemScrollOffset)
    }
}

/**
 * Creates a [LazyGridState] that is remembered across compositions.
 *
 * Changes to the provided initial values will **not** result in the state being recreated or
 * changed in any way if it has already been created.
 *
 * @param initialFirstVisibleItemIndex the initial value for [LazyGridState.firstVisibleItemIndex]
 * @param initialFirstVisibleItemScrollOffset the initial value for
 *   [LazyGridState.firstVisibleItemScrollOffset]
 * @param prefetchStrategy the [LazyGridPrefetchStrategy] to use for prefetching content in this
 *   grid
 */
@ExperimentalFoundationApi
@Composable
fun rememberLazyGridState(
    initialFirstVisibleItemIndex: Int = 0,
    initialFirstVisibleItemScrollOffset: Int = 0,
    prefetchStrategy: LazyGridPrefetchStrategy = remember { LazyGridPrefetchStrategy() },
): LazyGridState {
    return rememberSaveable(prefetchStrategy, saver = LazyGridState.saver(prefetchStrategy)) {
        LazyGridState(
            initialFirstVisibleItemIndex,
            initialFirstVisibleItemScrollOffset,
            prefetchStrategy,
        )
    }
}

/**
 * A state object that can be hoisted to control and observe scrolling.
 *
 * In most cases, this will be created via [rememberLazyGridState].
 *
 * @param firstVisibleItemIndex the initial value for [LazyGridState.firstVisibleItemIndex]
 * @param firstVisibleItemScrollOffset the initial value for
 *   [LazyGridState.firstVisibleItemScrollOffset]
 * @param prefetchStrategy the [LazyGridPrefetchStrategy] to use for prefetching content in this
 *   grid
 */
@OptIn(ExperimentalFoundationApi::class)
@Stable
class LazyGridState
@ExperimentalFoundationApi
constructor(
    firstVisibleItemIndex: Int = 0,
    firstVisibleItemScrollOffset: Int = 0,
    private val prefetchStrategy: LazyGridPrefetchStrategy = LazyGridPrefetchStrategy(),
) : ScrollableState {

    /**
     * @param firstVisibleItemIndex the initial value for [LazyGridState.firstVisibleItemIndex]
     * @param firstVisibleItemScrollOffset the initial value for
     *   [LazyGridState.firstVisibleItemScrollOffset]
     */
    constructor(
        firstVisibleItemIndex: Int = 0,
        firstVisibleItemScrollOffset: Int = 0
    ) : this(firstVisibleItemIndex, firstVisibleItemScrollOffset, LazyGridPrefetchStrategy())

<<<<<<< HEAD
=======
    internal var hasLookaheadOccurred: Boolean = false
        private set

    internal var approachLayoutInfo: LazyGridMeasureResult? = null
        private set

>>>>>>> 3d4510a6
    /** The holder class for the current scroll position. */
    private val scrollPosition =
        LazyGridScrollPosition(firstVisibleItemIndex, firstVisibleItemScrollOffset)

    /**
     * The index of the first item that is visible within the scrollable viewport area, this means,
     * not including items in the content padding region. For the first visible item that includes
     * items in the content padding please use [LazyGridLayoutInfo.visibleItemsInfo].
     *
     * Note that this property is observable and if you use it in the composable function it will be
     * recomposed on every change causing potential performance issues.
     *
     * If you want to run some side effects like sending an analytics event or updating a state
     * based on this value consider using "snapshotFlow":
     *
     * @sample androidx.compose.foundation.samples.UsingGridScrollPositionForSideEffectSample
     *
     * If you need to use it in the composition then consider wrapping the calculation into a
     * derived state in order to only have recompositions when the derived value changes:
     *
     * @sample androidx.compose.foundation.samples.UsingGridScrollPositionInCompositionSample
     */
    val firstVisibleItemIndex: Int
        get() = scrollPosition.index

    /**
     * The scroll offset of the first visible item. Scrolling forward is positive - i.e., the amount
     * that the item is offset backwards
     */
    val firstVisibleItemScrollOffset: Int
        get() = scrollPosition.scrollOffset

    /** Backing state for [layoutInfo] */
    private val layoutInfoState = mutableStateOf(EmptyLazyGridLayoutInfo, neverEqualPolicy())

    /**
     * The object of [LazyGridLayoutInfo] calculated during the last layout pass. For example, you
     * can use it to calculate what items are currently visible.
     *
     * Note that this property is observable and is updated after every scroll or remeasure. If you
     * use it in the composable function it will be recomposed on every change causing potential
     * performance issues including infinity recomposition loop. Therefore, avoid using it in the
     * composition.
     *
     * If you want to run some side effects like sending an analytics event or updating a state
     * based on this value consider using "snapshotFlow":
     *
     * @sample androidx.compose.foundation.samples.UsingGridLayoutInfoForSideEffectSample
     */
    val layoutInfo: LazyGridLayoutInfo
        get() = layoutInfoState.value

    /**
     * [InteractionSource] that will be used to dispatch drag events when this grid is being
     * dragged. If you want to know whether the fling (or animated scroll) is in progress, use
     * [isScrollInProgress].
     */
    val interactionSource: InteractionSource
        get() = internalInteractionSource

    internal val internalInteractionSource: MutableInteractionSource = MutableInteractionSource()

    /**
     * The amount of scroll to be consumed in the next layout pass. Scrolling forward is negative
     * - that is, it is the amount that the items are offset in y
     */
    internal var scrollToBeConsumed = 0f
        private set

    internal val slotsPerLine: Int
        get() = layoutInfoState.value.slotsPerLine

    internal val density: Density
        get() = layoutInfoState.value.density

    /**
     * The ScrollableController instance. We keep it as we need to call stopAnimation on it once we
     * reached the end of the grid.
     */
    private val scrollableState = ScrollableState { -onScroll(-it) }

    /** Only used for testing to confirm that we're not making too many measure passes */
    /*@VisibleForTesting*/
    internal var numMeasurePasses: Int = 0
        private set

    /** Only used for testing to disable prefetching when needed to test the main logic. */
    /*@VisibleForTesting*/
    internal var prefetchingEnabled: Boolean = true

    /**
     * The [Remeasurement] object associated with our layout. It allows us to remeasure
     * synchronously during scroll.
     */
    internal var remeasurement: Remeasurement? = null
        private set

    /** The modifier which provides [remeasurement]. */
    internal val remeasurementModifier =
        object : RemeasurementModifier {
            override fun onRemeasurementAvailable(remeasurement: Remeasurement) {
                this@LazyGridState.remeasurement = remeasurement
            }
        }

    /**
     * Provides a modifier which allows to delay some interactions (e.g. scroll) until layout is
     * ready.
     */
    internal val awaitLayoutModifier = AwaitFirstLayoutModifier()

    internal val itemAnimator = LazyLayoutItemAnimator<LazyGridMeasuredItem>()

    internal val beyondBoundsInfo = LazyLayoutBeyondBoundsInfo()

    internal val prefetchState =
        LazyLayoutPrefetchState(prefetchStrategy.prefetchScheduler) {
            with(prefetchStrategy) {
                onNestedPrefetch(Snapshot.withoutReadObservation { firstVisibleItemIndex })
            }
        }

    private val prefetchScope: LazyGridPrefetchScope =
        object : LazyGridPrefetchScope {
            override fun scheduleLinePrefetch(
                lineIndex: Int
            ): List<LazyLayoutPrefetchState.PrefetchHandle> {
                // Without read observation since this can be triggered from scroll - this will then
                // cause us to recompose when the measure result changes. We don't care since the
                // prefetch is best effort.
                val prefetchHandles = mutableListOf<LazyLayoutPrefetchState.PrefetchHandle>()
                Snapshot.withoutReadObservation {
<<<<<<< HEAD
                    layoutInfoState.value.prefetchInfoRetriever(lineIndex).fastForEach {
                        prefetchHandles.add(prefetchState.schedulePrefetch(it.first, it.second))
=======
                    val layoutInfo =
                        if (hasLookaheadOccurred) {
                            approachLayoutInfo
                        } else {
                            layoutInfoState.value
                        }

                    layoutInfo?.let {
                        it.prefetchInfoRetriever(lineIndex).fastForEach { lineInfo ->
                            prefetchHandles.add(
                                prefetchState.schedulePrefetch(lineInfo.first, lineInfo.second)
                            )
                        }
>>>>>>> 3d4510a6
                    }
                }
                return prefetchHandles
            }
        }
<<<<<<< HEAD

    private val animateScrollScope = LazyGridAnimateScrollScope(this)
=======
>>>>>>> 3d4510a6

    /** Stores currently pinned items which are always composed. */
    internal val pinnedItems = LazyLayoutPinnedItemList()

    internal val nearestRange: IntRange by scrollPosition.nearestRangeState

    internal val placementScopeInvalidator = ObservableScopeInvalidator()

    /**
     * Instantly brings the item at [index] to the top of the viewport, offset by [scrollOffset]
     * pixels.
     *
     * @param index the index to which to scroll. Must be non-negative.
     * @param scrollOffset the offset that the item should end up after the scroll. Note that
     *   positive offset refers to forward scroll, so in a top-to-bottom list, positive offset will
     *   scroll the item further upward (taking it partly offscreen).
     */
    suspend fun scrollToItem(@AndroidXIntRange(from = 0) index: Int, scrollOffset: Int = 0) {
        scroll { snapToItemIndexInternal(index, scrollOffset, forceRemeasure = true) }
    }

    internal val measurementScopeInvalidator = ObservableScopeInvalidator()

    /**
     * Requests the item at [index] to be at the start of the viewport during the next remeasure,
     * offset by [scrollOffset], and schedules a remeasure.
     *
     * The scroll position will be updated to the requested position rather than maintain the index
     * based on the first visible item key (when a data set change will also be applied during the
     * next remeasure), but *only* for the next remeasure.
     *
     * Any scroll in progress will be cancelled.
     *
     * @param index the index to which to scroll. Must be non-negative.
     * @param scrollOffset the offset that the item should end up after the scroll. Note that
     *   positive offset refers to forward scroll, so in a top-to-bottom list, positive offset will
     *   scroll the item further upward (taking it partly offscreen).
     */
    fun requestScrollToItem(@AndroidXIntRange(from = 0) index: Int, scrollOffset: Int = 0) {
        // Cancel any scroll in progress.
        if (isScrollInProgress) {
            layoutInfoState.value.coroutineScope.launch { stopScroll() }
        }

        snapToItemIndexInternal(index, scrollOffset, forceRemeasure = false)
    }

    internal fun snapToItemIndexInternal(index: Int, scrollOffset: Int, forceRemeasure: Boolean) {
        val positionChanged =
            scrollPosition.index != index || scrollPosition.scrollOffset != scrollOffset
        // sometimes this method is called not to scroll, but to stay on the same index when
        // the data changes, as by default we maintain the scroll position by key, not index.
        // when this happens we don't need to reset the animations as from the user perspective
        // we didn't scroll anywhere and if there is an offset change for an item, this change
        // should be animated.
        // however, when the request is to really scroll to a different position, we have to
        // reset previously known item positions as we don't want offset changes to be animated.
        // this offset should be considered as a scroll, not the placement change.
        if (positionChanged) {
            itemAnimator.reset()
        }
        scrollPosition.requestPositionAndForgetLastKnownKey(index, scrollOffset)
        if (forceRemeasure) {
            remeasurement?.forceRemeasure()
        } else {
            measurementScopeInvalidator.invalidateScope()
        }
    }

    /**
     * Call this function to take control of scrolling and gain the ability to send scroll events
     * via [ScrollScope.scrollBy]. All actions that change the logical scroll position must be
     * performed within a [scroll] block (even if they don't call any other methods on this object)
     * in order to guarantee that mutual exclusion is enforced.
     *
     * If [scroll] is called from elsewhere, this will be canceled.
     */
    override suspend fun scroll(
        scrollPriority: MutatePriority,
        block: suspend ScrollScope.() -> Unit
    ) {
        awaitLayoutModifier.waitForFirstLayout()
        scrollableState.scroll(scrollPriority, block)
    }

    override fun dispatchRawDelta(delta: Float): Float = scrollableState.dispatchRawDelta(delta)

    override val isScrollInProgress: Boolean
        get() = scrollableState.isScrollInProgress

    override var canScrollForward: Boolean by mutableStateOf(false)
        private set

    override var canScrollBackward: Boolean by mutableStateOf(false)
        private set

    @get:Suppress("GetterSetterNames")
    override val lastScrolledForward: Boolean
        get() = scrollableState.lastScrolledForward

    @get:Suppress("GetterSetterNames")
    override val lastScrolledBackward: Boolean
        get() = scrollableState.lastScrolledBackward

    // TODO: Coroutine scrolling APIs will allow this to be private again once we have more
    //  fine-grained control over scrolling
    /*@VisibleForTesting*/
    internal fun onScroll(distance: Float): Float {
        if (distance < 0 && !canScrollForward || distance > 0 && !canScrollBackward) {
            return 0f
        }
        checkPrecondition(abs(scrollToBeConsumed) <= 0.5f) {
            "entered drag with non-zero pending scroll"
        }
        scrollToBeConsumed += distance

        // scrollToBeConsumed will be consumed synchronously during the forceRemeasure invocation
        // inside measuring we do scrollToBeConsumed.roundToInt() so there will be no scroll if
        // we have less than 0.5 pixels
        if (abs(scrollToBeConsumed) > 0.5f) {
            val preScrollToBeConsumed = scrollToBeConsumed
            val intDelta = scrollToBeConsumed.roundToInt()
<<<<<<< HEAD
            if (layoutInfo.tryToApplyScrollWithoutRemeasure(intDelta)) {
                applyMeasureResult(result = layoutInfo, visibleItemsStayedTheSame = true)
                // we don't need to remeasure, so we only trigger re-placement:
                placementScopeInvalidator.invalidateScope()

                notifyPrefetchOnScroll(preScrollToBeConsumed - scrollToBeConsumed, layoutInfo)
=======
            var scrolledLayoutInfo =
                layoutInfoState.value.copyWithScrollDeltaWithoutRemeasure(
                    delta = intDelta,
                    updateAnimations = !hasLookaheadOccurred
                )
            if (scrolledLayoutInfo != null && this.approachLayoutInfo != null) {
                // if we were able to scroll the lookahead layout info without remeasure, lets
                // try to do the same for post lookahead layout info (sometimes they diverge).
                val scrolledApproachLayoutInfo =
                    approachLayoutInfo?.copyWithScrollDeltaWithoutRemeasure(
                        delta = intDelta,
                        updateAnimations = true
                    )
                if (scrolledApproachLayoutInfo != null) {
                    // we can apply scroll delta for both phases without remeasure
                    approachLayoutInfo = scrolledApproachLayoutInfo
                } else {
                    // we can't apply scroll delta for post lookahead, so we have to remeasure
                    scrolledLayoutInfo = null
                }
            }
            if (scrolledLayoutInfo != null) {
                applyMeasureResult(
                    result = scrolledLayoutInfo,
                    isLookingAhead = hasLookaheadOccurred,
                    visibleItemsStayedTheSame = true
                )
                // we don't need to remeasure, so we only trigger re-placement:
                placementScopeInvalidator.invalidateScope()

                notifyPrefetchOnScroll(
                    preScrollToBeConsumed - scrollToBeConsumed,
                    scrolledLayoutInfo
                )
>>>>>>> 3d4510a6
            } else {
                remeasurement?.forceRemeasure()
                notifyPrefetchOnScroll(preScrollToBeConsumed - scrollToBeConsumed, this.layoutInfo)
            }
        }

        // here scrollToBeConsumed is already consumed during the forceRemeasure invocation
        if (abs(scrollToBeConsumed) <= 0.5f) {
            // We consumed all of it - we'll hold onto the fractional scroll for later, so report
            // that we consumed the whole thing
            return distance
        } else {
            val scrollConsumed = distance - scrollToBeConsumed
            // We did not consume all of it - return the rest to be consumed elsewhere (e.g.,
            // nested scrolling)
            scrollToBeConsumed = 0f // We're not consuming the rest, give it back
            return scrollConsumed
        }
    }

    private fun notifyPrefetchOnScroll(delta: Float, layoutInfo: LazyGridLayoutInfo) {
        if (prefetchingEnabled) {
            with(prefetchStrategy) { prefetchScope.onScroll(delta, layoutInfo) }
        }
    }

    private val numOfItemsToTeleport: Int
        get() = 100 * slotsPerLine

    /**
     * Animate (smooth scroll) to the given item.
     *
     * @param index the index to which to scroll. Must be non-negative.
     * @param scrollOffset the offset that the item should end up after the scroll. Note that
     *   positive offset refers to forward scroll, so in a top-to-bottom list, positive offset will
     *   scroll the item further upward (taking it partly offscreen).
     */
    suspend fun animateScrollToItem(@AndroidXIntRange(from = 0) index: Int, scrollOffset: Int = 0) {
<<<<<<< HEAD
        animateScrollScope.animateScrollToItem(index, scrollOffset, numOfItemsToTeleport, density)
=======
        scroll {
            LazyLayoutScrollScope(this@LazyGridState, this)
                .animateScrollToItem(index, scrollOffset, numOfItemsToTeleport, density)
        }
>>>>>>> 3d4510a6
    }

    /** Updates the state with the new calculated scroll position and consumed scroll. */
    internal fun applyMeasureResult(
        result: LazyGridMeasureResult,
        isLookingAhead: Boolean,
        visibleItemsStayedTheSame: Boolean = false
    ) {
        if (!isLookingAhead && hasLookaheadOccurred) {
            // If there was already a lookahead pass, record this result as Approach result
            approachLayoutInfo = result
        } else {
            if (isLookingAhead) {
                hasLookaheadOccurred = true
            }
            scrollToBeConsumed -= result.consumedScroll
            layoutInfoState.value = result

            canScrollBackward = result.canScrollBackward
            canScrollForward = result.canScrollForward

<<<<<<< HEAD
        if (visibleItemsStayedTheSame) {
            scrollPosition.updateScrollOffset(result.firstVisibleLineScrollOffset)
        } else {
            scrollPosition.updateFromMeasureResult(result)
            if (prefetchingEnabled) {
                with(prefetchStrategy) { prefetchScope.onVisibleItemsUpdated(result) }
=======
            if (visibleItemsStayedTheSame) {
                scrollPosition.updateScrollOffset(result.firstVisibleLineScrollOffset)
            } else {
                scrollPosition.updateFromMeasureResult(result)
                if (prefetchingEnabled) {
                    with(prefetchStrategy) { prefetchScope.onVisibleItemsUpdated(result) }
                }
>>>>>>> 3d4510a6
            }

            if (isLookingAhead) {
                _lazyLayoutScrollDeltaBetweenPasses.updateScrollDeltaForApproach(
                    result.scrollBackAmount,
                    result.density,
                    result.coroutineScope
                )
            }
            numMeasurePasses++
        }
    }

    private val _lazyLayoutScrollDeltaBetweenPasses = LazyLayoutScrollDeltaBetweenPasses()

    internal val scrollDeltaBetweenPasses
        get() = _lazyLayoutScrollDeltaBetweenPasses.scrollDeltaBetweenPasses

    /**
     * When the user provided custom keys for the items we can try to detect when there were items
     * added or removed before our current first visible item and keep this item as the first
     * visible one even given that its index has been changed.
     */
    internal fun updateScrollPositionIfTheFirstItemWasMoved(
        itemProvider: LazyGridItemProvider,
        firstItemIndex: Int
    ): Int = scrollPosition.updateScrollPositionIfTheFirstItemWasMoved(itemProvider, firstItemIndex)

    companion object {
        /** The default [Saver] implementation for [LazyGridState]. */
        val Saver: Saver<LazyGridState, *> =
            listSaver(
                save = { listOf(it.firstVisibleItemIndex, it.firstVisibleItemScrollOffset) },
                restore = {
                    LazyGridState(
                        firstVisibleItemIndex = it[0],
                        firstVisibleItemScrollOffset = it[1]
                    )
                }
            )

        /**
         * A [Saver] implementation for [LazyGridState] that handles setting a custom
         * [LazyGridPrefetchStrategy].
         */
        @ExperimentalFoundationApi
        internal fun saver(prefetchStrategy: LazyGridPrefetchStrategy): Saver<LazyGridState, *> =
            listSaver(
                save = { listOf(it.firstVisibleItemIndex, it.firstVisibleItemScrollOffset) },
                restore = {
                    LazyGridState(
                        firstVisibleItemIndex = it[0],
                        firstVisibleItemScrollOffset = it[1],
                        prefetchStrategy
                    )
                }
            )
    }
}

private val EmptyLazyGridLayoutInfo =
    LazyGridMeasureResult(
        firstVisibleLine = null,
        firstVisibleLineScrollOffset = 0,
        canScrollForward = false,
        consumedScroll = 0f,
        measureResult =
            object : MeasureResult {
                override val width: Int = 0
                override val height: Int = 0

                @Suppress("PrimitiveInCollection")
                override val alignmentLines: Map<AlignmentLine, Int> = emptyMap()

                override fun placeChildren() {}
            },
<<<<<<< HEAD
=======
        scrollBackAmount = 0f,
>>>>>>> 3d4510a6
        visibleItemsInfo = emptyList(),
        viewportStartOffset = 0,
        viewportEndOffset = 0,
        totalItemsCount = 0,
        reverseLayout = false,
        orientation = Orientation.Vertical,
        afterContentPadding = 0,
        mainAxisItemSpacing = 0,
        remeasureNeeded = false,
        density = Density(1f),
        slotsPerLine = 0,
        coroutineScope = CoroutineScope(EmptyCoroutineContext),
        prefetchInfoRetriever = { emptyList() }
    )<|MERGE_RESOLUTION|>--- conflicted
+++ resolved
@@ -137,15 +137,12 @@
         firstVisibleItemScrollOffset: Int = 0
     ) : this(firstVisibleItemIndex, firstVisibleItemScrollOffset, LazyGridPrefetchStrategy())
 
-<<<<<<< HEAD
-=======
     internal var hasLookaheadOccurred: Boolean = false
         private set
 
     internal var approachLayoutInfo: LazyGridMeasureResult? = null
         private set
 
->>>>>>> 3d4510a6
     /** The holder class for the current scroll position. */
     private val scrollPosition =
         LazyGridScrollPosition(firstVisibleItemIndex, firstVisibleItemScrollOffset)
@@ -278,10 +275,6 @@
                 // prefetch is best effort.
                 val prefetchHandles = mutableListOf<LazyLayoutPrefetchState.PrefetchHandle>()
                 Snapshot.withoutReadObservation {
-<<<<<<< HEAD
-                    layoutInfoState.value.prefetchInfoRetriever(lineIndex).fastForEach {
-                        prefetchHandles.add(prefetchState.schedulePrefetch(it.first, it.second))
-=======
                     val layoutInfo =
                         if (hasLookaheadOccurred) {
                             approachLayoutInfo
@@ -295,17 +288,11 @@
                                 prefetchState.schedulePrefetch(lineInfo.first, lineInfo.second)
                             )
                         }
->>>>>>> 3d4510a6
                     }
                 }
                 return prefetchHandles
             }
         }
-<<<<<<< HEAD
-
-    private val animateScrollScope = LazyGridAnimateScrollScope(this)
-=======
->>>>>>> 3d4510a6
 
     /** Stores currently pinned items which are always composed. */
     internal val pinnedItems = LazyLayoutPinnedItemList()
@@ -428,14 +415,6 @@
         if (abs(scrollToBeConsumed) > 0.5f) {
             val preScrollToBeConsumed = scrollToBeConsumed
             val intDelta = scrollToBeConsumed.roundToInt()
-<<<<<<< HEAD
-            if (layoutInfo.tryToApplyScrollWithoutRemeasure(intDelta)) {
-                applyMeasureResult(result = layoutInfo, visibleItemsStayedTheSame = true)
-                // we don't need to remeasure, so we only trigger re-placement:
-                placementScopeInvalidator.invalidateScope()
-
-                notifyPrefetchOnScroll(preScrollToBeConsumed - scrollToBeConsumed, layoutInfo)
-=======
             var scrolledLayoutInfo =
                 layoutInfoState.value.copyWithScrollDeltaWithoutRemeasure(
                     delta = intDelta,
@@ -470,7 +449,6 @@
                     preScrollToBeConsumed - scrollToBeConsumed,
                     scrolledLayoutInfo
                 )
->>>>>>> 3d4510a6
             } else {
                 remeasurement?.forceRemeasure()
                 notifyPrefetchOnScroll(preScrollToBeConsumed - scrollToBeConsumed, this.layoutInfo)
@@ -509,14 +487,10 @@
      *   scroll the item further upward (taking it partly offscreen).
      */
     suspend fun animateScrollToItem(@AndroidXIntRange(from = 0) index: Int, scrollOffset: Int = 0) {
-<<<<<<< HEAD
-        animateScrollScope.animateScrollToItem(index, scrollOffset, numOfItemsToTeleport, density)
-=======
         scroll {
             LazyLayoutScrollScope(this@LazyGridState, this)
                 .animateScrollToItem(index, scrollOffset, numOfItemsToTeleport, density)
         }
->>>>>>> 3d4510a6
     }
 
     /** Updates the state with the new calculated scroll position and consumed scroll. */
@@ -538,14 +512,6 @@
             canScrollBackward = result.canScrollBackward
             canScrollForward = result.canScrollForward
 
-<<<<<<< HEAD
-        if (visibleItemsStayedTheSame) {
-            scrollPosition.updateScrollOffset(result.firstVisibleLineScrollOffset)
-        } else {
-            scrollPosition.updateFromMeasureResult(result)
-            if (prefetchingEnabled) {
-                with(prefetchStrategy) { prefetchScope.onVisibleItemsUpdated(result) }
-=======
             if (visibleItemsStayedTheSame) {
                 scrollPosition.updateScrollOffset(result.firstVisibleLineScrollOffset)
             } else {
@@ -553,7 +519,6 @@
                 if (prefetchingEnabled) {
                     with(prefetchStrategy) { prefetchScope.onVisibleItemsUpdated(result) }
                 }
->>>>>>> 3d4510a6
             }
 
             if (isLookingAhead) {
@@ -630,10 +595,7 @@
 
                 override fun placeChildren() {}
             },
-<<<<<<< HEAD
-=======
         scrollBackAmount = 0f,
->>>>>>> 3d4510a6
         visibleItemsInfo = emptyList(),
         viewportStartOffset = 0,
         viewportEndOffset = 0,
