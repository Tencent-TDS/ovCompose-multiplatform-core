--- conflicted
+++ resolved
@@ -65,11 +65,7 @@
     }
 }
 
-<<<<<<< HEAD
-@ExperimentalFoundationApi
-=======
 @OptIn(ExperimentalFoundationApi::class)
->>>>>>> 3d4510a6
 private class LazyListItemProviderImpl
 constructor(
     private val state: LazyListState,
@@ -95,11 +91,7 @@
 
     override fun getContentType(index: Int): Any? = intervalContent.getContentType(index)
 
-<<<<<<< HEAD
-    override val headerIndexes: List<Int>
-=======
     override val headerIndexes: IntList
->>>>>>> 3d4510a6
         get() = intervalContent.headerIndexes
 
     override fun getIndex(key: Any): Int = keyIndexMap.getIndex(key)
