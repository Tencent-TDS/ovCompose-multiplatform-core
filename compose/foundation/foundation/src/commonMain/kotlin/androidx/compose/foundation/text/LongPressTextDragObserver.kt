--- conflicted
+++ resolved
@@ -75,17 +75,6 @@
     observer: TextDragObserver
 ) {
     coroutineScope {
-<<<<<<< HEAD
-        launch(start = CoroutineStart.UNDISPATCHED) {
-            detectPreDragGesturesWithObserver(observer)
-        }
-        launch(start = CoroutineStart.UNDISPATCHED) {
-            detectDragGesturesWithObserver(observer)
-        }.invokeOnCompletion {
-            // b/288931376: detectDragGestures do not call onDragCancel when composable is disposed.
-            if (it is CancellationException){
-                observer.onCancel()
-=======
         launch(start = CoroutineStart.UNDISPATCHED) { detectPreDragGesturesWithObserver(observer) }
         launch(start = CoroutineStart.UNDISPATCHED) { detectDragGesturesWithObserver(observer) }
             .invokeOnCompletion {
@@ -94,7 +83,6 @@
                 if (it is CancellationException){
                     observer.onCancel()
                 }
->>>>>>> 79e82693
             }
     }
 }
