--- conflicted
+++ resolved
@@ -59,12 +59,8 @@
             placeholders,
             onPlaceholderLayout,
             selectionController,
-<<<<<<< HEAD
-            color
-=======
             color,
             autoSize
->>>>>>> 3d4510a6
         )
 
     override fun update(node: SelectableTextAnnotatedStringNode) {
