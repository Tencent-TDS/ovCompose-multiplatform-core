/*
 * Copyright 2024 The Android Open Source Project
 *
 * Licensed under the Apache License, Version 2.0 (the "License");
 * you may not use this file except in compliance with the License.
 * You may obtain a copy of the License at
 *
 *      http://www.apache.org/licenses/LICENSE-2.0
 *
 * Unless required by applicable law or agreed to in writing, software
 * distributed under the License is distributed on an "AS IS" BASIS,
 * WITHOUT WARRANTIES OR CONDITIONS OF ANY KIND, either express or implied.
 * See the License for the specific language governing permissions and
 * limitations under the License.
 */

package androidx.compose.foundation.text.input.internal

import androidx.compose.foundation.ExperimentalFoundationApi
import androidx.compose.foundation.content.MediaType
import androidx.compose.foundation.content.TransferableContent
import androidx.compose.foundation.content.internal.ReceiveContentConfiguration
import androidx.compose.foundation.content.internal.dragAndDropRequestPermission
import androidx.compose.foundation.content.internal.getReceiveContentConfiguration
import androidx.compose.foundation.content.readPlainText
import androidx.compose.foundation.interaction.HoverInteraction
import androidx.compose.foundation.interaction.MutableInteractionSource
import androidx.compose.foundation.text.BasicTextField
import androidx.compose.foundation.text.Handle
import androidx.compose.foundation.text.KeyCommand
import androidx.compose.foundation.text.KeyboardActionScope
import androidx.compose.foundation.text.KeyboardOptions
import androidx.compose.foundation.text.LocalAutofillHighlightColor
import androidx.compose.foundation.text.input.InputTransformation
import androidx.compose.foundation.text.input.KeyboardActionHandler
import androidx.compose.foundation.text.input.internal.selection.TextFieldSelectionState
import androidx.compose.foundation.text.input.internal.selection.TextToolbarState
import androidx.compose.runtime.getValue
import androidx.compose.runtime.mutableStateOf
import androidx.compose.runtime.setValue
import androidx.compose.runtime.snapshotFlow
import androidx.compose.ui.autofill.ContentDataType
import androidx.compose.ui.focus.FocusDirection
import androidx.compose.ui.focus.FocusEventModifierNode
import androidx.compose.ui.focus.FocusManager
import androidx.compose.ui.focus.FocusRequesterModifierNode
import androidx.compose.ui.focus.FocusState
import androidx.compose.ui.focus.requestFocus
import androidx.compose.ui.graphics.drawscope.ContentDrawScope
import androidx.compose.ui.input.key.KeyEvent
import androidx.compose.ui.input.key.KeyInputModifierNode
import androidx.compose.ui.input.pointer.PointerEvent
import androidx.compose.ui.input.pointer.PointerEventPass
import androidx.compose.ui.input.pointer.SuspendingPointerInputModifierNode
import androidx.compose.ui.layout.LayoutCoordinates
import androidx.compose.ui.modifier.ModifierLocalModifierNode
import androidx.compose.ui.node.CompositionLocalConsumerModifierNode
import androidx.compose.ui.node.DelegatingNode
import androidx.compose.ui.node.DrawModifierNode
import androidx.compose.ui.node.GlobalPositionAwareModifierNode
import androidx.compose.ui.node.LayoutAwareModifierNode
import androidx.compose.ui.node.ModifierNodeElement
import androidx.compose.ui.node.ObserverModifierNode
import androidx.compose.ui.node.PointerInputModifierNode
import androidx.compose.ui.node.SemanticsModifierNode
import androidx.compose.ui.node.currentValueOf
import androidx.compose.ui.node.invalidateSemantics
import androidx.compose.ui.node.observeReads
import androidx.compose.ui.node.requestAutofill
import androidx.compose.ui.platform.InspectorInfo
import androidx.compose.ui.platform.LocalFocusManager
import androidx.compose.ui.platform.LocalSoftwareKeyboardController
import androidx.compose.ui.platform.LocalViewConfiguration
import androidx.compose.ui.platform.LocalWindowInfo
import androidx.compose.ui.platform.PlatformTextInputModifierNode
import androidx.compose.ui.platform.PlatformTextInputSession
import androidx.compose.ui.platform.SoftwareKeyboardController
import androidx.compose.ui.platform.ViewConfiguration
import androidx.compose.ui.platform.WindowInfo
import androidx.compose.ui.platform.establishTextInputSession
import androidx.compose.ui.semantics.SemanticsPropertyReceiver
import androidx.compose.ui.semantics.contentDataType
import androidx.compose.ui.semantics.copyText
import androidx.compose.ui.semantics.cutText
import androidx.compose.ui.semantics.disabled
import androidx.compose.ui.semantics.editableText
import androidx.compose.ui.semantics.getTextLayoutResult
import androidx.compose.ui.semantics.insertTextAtCursor
import androidx.compose.ui.semantics.isEditable
import androidx.compose.ui.semantics.onAutofillText
import androidx.compose.ui.semantics.onClick
import androidx.compose.ui.semantics.onImeAction
import androidx.compose.ui.semantics.onLongClick
import androidx.compose.ui.semantics.password
import androidx.compose.ui.semantics.pasteText
import androidx.compose.ui.semantics.setSelection
import androidx.compose.ui.semantics.setText
import androidx.compose.ui.semantics.textSelectionRange
import androidx.compose.ui.text.AnnotatedString
import androidx.compose.ui.text.TextRange
import androidx.compose.ui.text.input.ImeAction
import androidx.compose.ui.text.input.ImeOptions
import androidx.compose.ui.unit.IntSize
import kotlinx.coroutines.CoroutineStart
import kotlinx.coroutines.ExperimentalCoroutinesApi
import kotlinx.coroutines.Job
import kotlinx.coroutines.coroutineScope
import kotlinx.coroutines.flow.MutableSharedFlow
import kotlinx.coroutines.flow.drop
import kotlinx.coroutines.flow.take
import kotlinx.coroutines.launch

@OptIn(ExperimentalFoundationApi::class) private val MediaTypesText = setOf(MediaType.Text)

@OptIn(ExperimentalFoundationApi::class) private val MediaTypesAll = setOf(MediaType.All)

/**
 * Modifier element for most of the functionality of [BasicTextField] that is attached to the
 * decoration box. This is only half the actual modifiers for the field, the other half are only
 * attached to the internal text field.
 *
 * This modifier handles input events (both key and pointer), semantics, and focus.
 */
internal data class TextFieldDecoratorModifier(
    private val textFieldState: TransformedTextFieldState,
    private val textLayoutState: TextLayoutState,
    private val textFieldSelectionState: TextFieldSelectionState,
    private val filter: InputTransformation?,
    private val enabled: Boolean,
    private val readOnly: Boolean,
    private val keyboardOptions: KeyboardOptions,
    private val keyboardActionHandler: KeyboardActionHandler?,
    private val singleLine: Boolean,
    private val interactionSource: MutableInteractionSource,
    private val isPassword: Boolean,
    private val stylusHandwritingTrigger: MutableSharedFlow<Unit>?
) : ModifierNodeElement<TextFieldDecoratorModifierNode>() {
    override fun create(): TextFieldDecoratorModifierNode =
        TextFieldDecoratorModifierNode(
            textFieldState = textFieldState,
            textLayoutState = textLayoutState,
            textFieldSelectionState = textFieldSelectionState,
            filter = filter,
            enabled = enabled,
            readOnly = readOnly,
            keyboardOptions = keyboardOptions,
            keyboardActionHandler = keyboardActionHandler,
            singleLine = singleLine,
            interactionSource = interactionSource,
            isPassword = isPassword,
            stylusHandwritingTrigger = stylusHandwritingTrigger
        )

    override fun update(node: TextFieldDecoratorModifierNode) {
        node.updateNode(
            textFieldState = textFieldState,
            textLayoutState = textLayoutState,
            textFieldSelectionState = textFieldSelectionState,
            filter = filter,
            enabled = enabled,
            readOnly = readOnly,
            keyboardOptions = keyboardOptions,
            keyboardActionHandler = keyboardActionHandler,
            singleLine = singleLine,
            interactionSource = interactionSource,
            isPassword = isPassword,
            stylusHandwritingTrigger = stylusHandwritingTrigger
        )
    }

    override fun InspectorInfo.inspectableProperties() {
        // Show nothing in the inspector.
    }
}

/** Modifier node for [TextFieldDecoratorModifier]. */
@OptIn(ExperimentalFoundationApi::class)
internal class TextFieldDecoratorModifierNode(
    var textFieldState: TransformedTextFieldState,
    var textLayoutState: TextLayoutState,
    var textFieldSelectionState: TextFieldSelectionState,
    var filter: InputTransformation?,
    var enabled: Boolean,
    var readOnly: Boolean,
    var keyboardOptions: KeyboardOptions,
    var keyboardActionHandler: KeyboardActionHandler?,
    var singleLine: Boolean,
    var interactionSource: MutableInteractionSource,
    var isPassword: Boolean,
    var stylusHandwritingTrigger: MutableSharedFlow<Unit>?
) :
    DelegatingNode(),
    DrawModifierNode,
    PlatformTextInputModifierNode,
    SemanticsModifierNode,
    FocusRequesterModifierNode,
    FocusEventModifierNode,
    GlobalPositionAwareModifierNode,
    PointerInputModifierNode,
    KeyInputModifierNode,
    CompositionLocalConsumerModifierNode,
    ModifierLocalModifierNode,
    ObserverModifierNode,
    LayoutAwareModifierNode {

    init {
        textFieldSelectionState.requestAutofillAction = { requestAutofill() }
    }

    private val pointerInputNode =
        delegate(
            SuspendingPointerInputModifierNode {
                coroutineScope {
                    with(textFieldSelectionState) {
                        val requestFocus = { if (!isFocused) requestFocus() }

                        launch(start = CoroutineStart.UNDISPATCHED) { detectTouchMode() }
                        launch(start = CoroutineStart.UNDISPATCHED) {
                            detectTextFieldTapGestures(
                                requestFocus = requestFocus,
                                showKeyboard = {
                                    if (inputSessionJob != null) {
                                        // just reshow the keyboard in existing session
                                        requireKeyboardController().show()
                                    } else {
                                        startInputSession(fromTap = true)
                                    }
                                },
                                interactionSource = interactionSource
                            )
                        }
                        launch(start = CoroutineStart.UNDISPATCHED) {
                            textFieldSelectionGestures(requestFocus)
                        }
                    }
                }
            }
        )

    /**
     * The last enter event that was submitted to [interactionSource] from [dragAndDropNode]. We
     * need to keep a reference to this event to send a follow-up exit event.
     *
     * We are using interaction source hover state as a hacky capsule to carry dragging events to
     * core modifier node which draws the cursor and shows the magnifier. TextFields are not really
     * focused when a dragging text hovers over them. Focused TextFields should have active input
     * connections that is not required in a drag and drop scenario.
     *
     * When proper hover events are implemented for [interactionSource], the below code in
     * [dragAndDropNode] should be revised.
     */
    private var dragEnterEvent: HoverInteraction.Enter? = null

    /** Special Drag and Drop node for BasicTextField that is also aware of `receiveContent` API. */
    private val dragAndDropNode =
        delegate(
            textFieldDragAndDropNode(
                hintMediaTypes = {
                    val receiveContentConfiguration = getReceiveContentConfiguration()
                    // if ReceiveContentConfiguration is set, all drag events should be accepted.
                    // ContentReceiver handler should evaluate the incoming content.
                    if (receiveContentConfiguration != null) {
                        MediaTypesAll
                    } else {
                        MediaTypesText
                    }
                },
                dragAndDropRequestPermission = {
                    if (getReceiveContentConfiguration() != null) {
                        dragAndDropRequestPermission(it)
                    }
                },
                onEntered = {
                    dragEnterEvent = HoverInteraction.Enter().also { interactionSource.tryEmit(it) }
                    // Although BasicTextField itself is not a `receiveContent` node, it should
                    // behave like one. Delegate the enter event to the ancestor nodes just like
                    // `receiveContent` itself would.
                    getReceiveContentConfiguration()?.receiveContentListener?.onDragEnter()
                },
                onMoved = { position ->
                    val positionOnTextField = textLayoutState.fromWindowToDecoration(position)
                    val cursorPosition = textLayoutState.getOffsetForPosition(positionOnTextField)
                    textFieldState.selectCharsIn(TextRange(cursorPosition))
                    textFieldSelectionState.updateHandleDragging(Handle.Cursor, positionOnTextField)
                },
                onDrop = { clipEntry, clipMetadata ->
                    emitDragExitEvent()
                    textFieldSelectionState.clearHandleDragging()
                    var plainText = clipEntry.readPlainText()

                    val receiveContentConfiguration = getReceiveContentConfiguration()
                    // if receiveContent configuration is set, all drag operations should be
                    // accepted. ReceiveContent handler should evaluate the incoming content.
                    if (receiveContentConfiguration != null) {
                        val transferableContent =
                            TransferableContent(
                                clipEntry,
                                clipMetadata,
                                TransferableContent.Source.DragAndDrop
                            )

                        val remaining =
                            receiveContentConfiguration.receiveContentListener.onReceive(
                                transferableContent
                            )
                        plainText = remaining?.clipEntry?.readPlainText()
                    }
                    plainText?.let(textFieldState::replaceSelectedText)
                    true
                },
                onExited = {
                    emitDragExitEvent()
                    textFieldSelectionState.clearHandleDragging()
                    // Although BasicTextField itself is not a `receiveContent` node, it should
                    // behave like one. Delegate the exit event to the ancestor nodes just like
                    // `receiveContent` itself would.
                    getReceiveContentConfiguration()?.receiveContentListener?.onDragExit()
                },
                onEnded = { emitDragExitEvent() }
            )
        )

    /**
     * Needs to be kept separate from a window focus so we can restart an input session when the
     * window receives the focus back. Element can stay focused even if the window loses its focus.
     */
    private var isElementFocused: Boolean = false

    /** Keeps focus state of the window */
    private var windowInfo: WindowInfo? = null

    private val isFocused: Boolean
        get() {
            // make sure that we read both window focus and element focus for snapshot aware
            // callers to successfully update when either one changes
            val isWindowFocused = windowInfo?.isWindowFocused == true
            return isElementFocused && isWindowFocused
        }

    /**
     * We observe text changes to show/hide text toolbar and cursor handles. This job is only run
     * when [isFocused] is true, and cancels when focus is lost.
     */
    private var observeChangesJob: Job? = null

    /**
     * Manages key events. These events often are sourced by a hardware keyboard but it's also
     * possible that IME or some other platform system simulates a KeyEvent.
     */
    private val textFieldKeyEventHandler = createTextFieldKeyEventHandler()

    private val keyboardActionScope =
        object : KeyboardActionScope {
            private val focusManager: FocusManager
                get() = currentValueOf(LocalFocusManager)

            override fun defaultKeyboardAction(imeAction: ImeAction) {
                when (imeAction) {
                    ImeAction.Next -> {
                        focusManager.moveFocus(FocusDirection.Next)
                    }
                    ImeAction.Previous -> {
                        focusManager.moveFocus(FocusDirection.Previous)
                    }
                    ImeAction.Done -> {
                        requireKeyboardController().hide()
                    }
                    else -> Unit
                }
            }
        }

    /**
     * A handler dedicated for Clipboard related key commands. We extracted it from
     * [textFieldKeyEventHandler] because Clipboard actions require a [coroutineScope] which is
     * available here.
     */
    private val clipboardKeyCommandsHandler = ClipboardKeyCommandsHandler { keyCommand ->
        coroutineScope.launch(start = CoroutineStart.UNDISPATCHED) {
            when (keyCommand) {
                KeyCommand.COPY -> textFieldSelectionState.copy(false)
                KeyCommand.CUT -> textFieldSelectionState.cut()
                KeyCommand.PASTE -> textFieldSelectionState.paste()
                else -> Unit
            }
        }
    }

    /**
     * A coroutine job that observes text and layout changes in selection state to react to those
     * changes.
     */
    private var inputSessionJob: Job? = null

    private val receiveContentConfigurationProvider: () -> ReceiveContentConfiguration? = {
        getReceiveContentConfiguration()
    }

    // Mutable state to hold the autofillHighlightOn value
    private var autofillHighlightOn by mutableStateOf(false)

    override fun ContentDrawScope.draw() {
        drawContent()

        // Autofill highlight is drawn on top of the content — this way the coloring appears over
        // any Material background applied.
        if (autofillHighlightOn) {
            drawRect(color = currentValueOf(LocalAutofillHighlightColor))
        }
    }

    private suspend fun observeUntransformedTextChanges() {
        snapshotFlow { textFieldState.untransformedText.toString() }
            .drop(1)
            .take(1)
            .collect { autofillHighlightOn = false }
    }

    /** Updates all the related properties and invalidates internal state based on the changes. */
    fun updateNode(
        textFieldState: TransformedTextFieldState,
        textLayoutState: TextLayoutState,
        textFieldSelectionState: TextFieldSelectionState,
        filter: InputTransformation?,
        enabled: Boolean,
        readOnly: Boolean,
        keyboardOptions: KeyboardOptions,
        keyboardActionHandler: KeyboardActionHandler?,
        singleLine: Boolean,
        interactionSource: MutableInteractionSource,
        isPassword: Boolean,
        stylusHandwritingTrigger: MutableSharedFlow<Unit>?
    ) {
        // Find the diff: current previous and new values before updating current.
        val previousEditable = this.enabled && !this.readOnly
        val previousEnabled = this.enabled
        val previousTextFieldState = this.textFieldState
        val previousKeyboardOptions = this.keyboardOptions
        val previousTextFieldSelectionState = this.textFieldSelectionState
        val previousInteractionSource = this.interactionSource
        val previousIsPassword = this.isPassword
        val previousStylusHandwritingTrigger = this.stylusHandwritingTrigger
        val editable = enabled && !readOnly

        // Apply the diff.
        this.textFieldState = textFieldState
        this.textLayoutState = textLayoutState
        this.textFieldSelectionState = textFieldSelectionState
        this.filter = filter
        this.enabled = enabled
        this.readOnly = readOnly
        this.keyboardOptions = keyboardOptions
        this.keyboardActionHandler = keyboardActionHandler
        this.singleLine = singleLine
        this.interactionSource = interactionSource
        this.isPassword = isPassword
        this.stylusHandwritingTrigger = stylusHandwritingTrigger

        // React to diff.
        // Something about the session changed, restart the session.
        if (
            editable != previousEditable ||
                textFieldState != previousTextFieldState ||
                keyboardOptions != previousKeyboardOptions ||
                stylusHandwritingTrigger != previousStylusHandwritingTrigger
        ) {
            if (editable && isFocused) {
                // The old session will be implicitly disposed.
                startInputSession(fromTap = false)
            } else if (!editable) {
                // We were made read-only or disabled, hide the keyboard.
                disposeInputSession()
            }
        }

        if (
            enabled != previousEnabled ||
                editable != previousEditable ||
                keyboardOptions.imeActionOrDefault != previousKeyboardOptions.imeActionOrDefault ||
                isPassword != previousIsPassword
        ) {
            invalidateSemantics()
        }

        if (textFieldSelectionState != previousTextFieldSelectionState) {
            pointerInputNode.resetPointerInputHandler()
            if (isAttached) {
                textFieldSelectionState.receiveContentConfiguration =
                    receiveContentConfigurationProvider
            }
            textFieldSelectionState.requestAutofillAction = { requestAutofill() }
        }

        if (interactionSource != previousInteractionSource) {
            pointerInputNode.resetPointerInputHandler()
        }
    }

    override val shouldMergeDescendantSemantics: Boolean
        get() = true

    // This function is called inside a snapshot observer.
    override fun SemanticsPropertyReceiver.applySemantics() {
        val text = textFieldState.outputText
        val selection = text.selection
        editableText = AnnotatedString(text.toString())
        textSelectionRange = selection

        if (!enabled) disabled()
        if (isPassword) password()

        val editable = enabled && !readOnly
        isEditable = editable

        // The developer will set `contentType`. TF populates the other autofill-related
        // semantics. And since we're in a TextField, set the `contentDataType` to be "Text".
        this.contentDataType = ContentDataType.Text

        onAutofillText { newText ->
            if (!editable) return@onAutofillText false
            textFieldState.replaceAll(newText)
            autofillHighlightOn = true
            coroutineScope.launch { observeUntransformedTextChanges() }
            true
        }

        getTextLayoutResult {
            textLayoutState.layoutResult?.let { result -> it.add(result) } ?: false
        }
        if (editable) {
            setText { newText ->
                if (!editable) return@setText false

                textFieldState.replaceAll(newText)
                true
            }
            insertTextAtCursor { newText ->
                if (!editable) return@insertTextAtCursor false

                // Finish composing text first because when the field is focused the IME
                // might set composition.
                textFieldState.replaceSelectedText(newText, clearComposition = true)
                true
            }
        }
        @Suppress("NAME_SHADOWING")
        setSelection { start, end, relativeToOriginal ->
            // in traversal mode (relativeToOriginal=true) we get selection from the
            // `textSelectionRange` semantics which is selection in original text. In non-traversal
            // mode selection comes from the Talkback and indices are relative to the transformed
            // text
            val text =
                if (relativeToOriginal) {
                    textFieldState.untransformedText
                } else {
                    textFieldState.visualText
                }
            val selection = text.selection

            if (!enabled || minOf(start, end) < 0 || maxOf(start, end) > text.length) {
                return@setSelection false
            }

            // Selection is already selected, don't need to do any work.
            if (start == selection.start && end == selection.end) {
                return@setSelection true
            }

            val selectionRange = TextRange(start, end)
            // Do not show toolbar if it's a traversal mode (with the volume keys), or if the
            // selection is collapsed.
            if (relativeToOriginal || start == end) {
                textFieldSelectionState.updateTextToolbarState(TextToolbarState.None)
            } else {
                textFieldSelectionState.updateTextToolbarState(TextToolbarState.Selection)
            }
            if (relativeToOriginal) {
                textFieldState.selectUntransformedCharsIn(selectionRange)
            } else {
                textFieldState.selectCharsIn(selectionRange)
            }
            return@setSelection true
        }

        val effectiveImeAction = keyboardOptions.imeActionOrDefault
        onImeAction(effectiveImeAction) {
            onImeActionPerformed(effectiveImeAction)
            true
        }
        onClick {
            // according to the documentation, we still need to provide proper semantics actions
            // even if the state is 'disabled'
            if (!isFocused) {
                requestFocus()
            } else if (!readOnly) {
                requireKeyboardController().show()
            }
            true
        }
        onLongClick {
            if (!isFocused) {
                requestFocus()
            }
            textFieldSelectionState.updateTextToolbarState(TextToolbarState.Selection)
            true
        }
        if (!selection.collapsed && !isPassword) {
            copyText {
                coroutineScope.launch { textFieldSelectionState.copy() }
                true
            }
            if (enabled && !readOnly) {
                cutText {
                    coroutineScope.launch { textFieldSelectionState.cut() }
                    true
                }
            }
        }
        if (editable) {
            pasteText {
                coroutineScope.launch { textFieldSelectionState.paste() }
                true
            }
        }

        filter?.let { with(it) { applySemantics() } }
    }

    override fun onFocusEvent(focusState: FocusState) {
        if (isElementFocused == focusState.isFocused) {
            return
        }
        isElementFocused = focusState.isFocused
        onFocusChange()

        val editable = enabled && !readOnly
        if (focusState.isFocused) {
            // Deselect when losing focus even if readonly.
            if (editable) {
                startInputSession(fromTap = false)
            }
        } else {
            disposeInputSession()
            // only clear the composing region when element loses focus. Window focus lost should
            // not clear the composing region.
<<<<<<< HEAD
            textFieldState.editUntransformedTextAsUser { finishComposingText() }
=======
            textFieldState.editUntransformedTextAsUser { commitComposition() }
>>>>>>> 8b9e74df
            textFieldState.collapseSelectionToMax()
        }
    }

    /**
     * Should be called when either [isElementFocused] or [WindowInfo.isWindowFocused] change since
     * they are used in evaluation of [isFocused].
     */
    private fun onFocusChange() {
        textFieldSelectionState.isFocused = this.isFocused
        if (isFocused && observeChangesJob == null) {
            // only start a new job is there's not an ongoing one.
            observeChangesJob = coroutineScope.launch { textFieldSelectionState.observeChanges() }
        } else if (!isFocused) {
            observeChangesJob?.cancel()
            observeChangesJob = null
        }
    }

    /**
     * Should be called when either [isElementFocused] or [WindowInfo.isWindowFocused] change since
     * they are used in evaluation of [isFocused].
     */
    private fun onFocusChange() {
        textFieldSelectionState.isFocused = this.isFocused
        if (isFocused && observeChangesJob == null) {
            // only start a new job is there's not an ongoing one.
            observeChangesJob = coroutineScope.launch {
                textFieldSelectionState.observeChanges()
            }
        } else if (!isFocused) {
            observeChangesJob?.cancel()
            observeChangesJob = null
        }
    }

    override fun onAttach() {
        onObservedReadsChanged()
        textFieldSelectionState.receiveContentConfiguration = receiveContentConfigurationProvider
    }

    override fun onDetach() {
        disposeInputSession()
        textFieldSelectionState.receiveContentConfiguration = null
    }

    override fun onGloballyPositioned(coordinates: LayoutCoordinates) {
        textLayoutState.decoratorNodeCoordinates = coordinates
    }

    override fun onPointerEvent(
        pointerEvent: PointerEvent,
        pass: PointerEventPass,
        bounds: IntSize
    ) {
        pointerInputNode.onPointerEvent(pointerEvent, pass, bounds)
    }

    override fun onCancelPointerInput() {
        pointerInputNode.onCancelPointerInput()
    }

    override fun onPreKeyEvent(event: KeyEvent): Boolean {
        return textFieldKeyEventHandler.onPreKeyEvent(
            event = event,
            textFieldState = textFieldState,
            textFieldSelectionState = textFieldSelectionState,
            focusManager = currentValueOf(LocalFocusManager),
            keyboardController = requireKeyboardController()
        )
    }

    override fun onKeyEvent(event: KeyEvent): Boolean {
        return textFieldKeyEventHandler.onKeyEvent(
            event = event,
            textFieldState = textFieldState,
            textLayoutState = textLayoutState,
            textFieldSelectionState = textFieldSelectionState,
            clipboardKeyCommandsHandler = clipboardKeyCommandsHandler,
            editable = enabled && !readOnly,
            singleLine = singleLine,
            onSubmit = { onImeActionPerformed(keyboardOptions.imeActionOrDefault) },
        )
    }

    override fun onObservedReadsChanged() {
        observeReads {
            windowInfo = currentValueOf(LocalWindowInfo)
            onFocusChange()
        }
    }

    override fun onPlaced(coordinates: LayoutCoordinates) {
        // If the node implements the same interface, it must manually forward calls to
        //  all its delegatable nodes.
        dragAndDropNode.onPlaced(coordinates)
    }

    override fun onRemeasured(size: IntSize) {
        // If the node implements the same interface, it must manually forward calls to
        //  all its delegatable nodes.
        dragAndDropNode.onRemeasured(size)
    }

    private fun startInputSession(fromTap: Boolean) {
        if (!fromTap && !keyboardOptions.showKeyboardOnFocusOrDefault) return

        val receiveContentConfiguration = getReceiveContentConfiguration()

<<<<<<< HEAD
        inputSessionJob = coroutineScope.launch {
            // This will automatically cancel the previous session, if any, so we don't need to
            // cancel the inputSessionJob ourselves.
            establishTextInputSession {
                platformSpecificTextInputSession(
                    state = textFieldState,
                    layoutState = textLayoutState,
                    imeOptions = keyboardOptions.toImeOptions(singleLine),
                    receiveContentConfiguration = receiveContentConfiguration,
                    onImeAction = ::onImeActionPerformed,
                    stylusHandwritingTrigger = stylusHandwritingTrigger,
                    viewConfiguration = currentValueOf(LocalViewConfiguration)
                )
=======
        inputSessionJob =
            coroutineScope.launch {
                // This will automatically cancel the previous session, if any, so we don't need to
                // cancel the inputSessionJob ourselves.
                establishTextInputSession {
                    platformSpecificTextInputSession(
                        state = textFieldState,
                        layoutState = textLayoutState,
                        imeOptions = keyboardOptions.toImeOptions(singleLine),
                        receiveContentConfiguration = receiveContentConfiguration,
                        onImeAction = ::onImeActionPerformed,
                        updateSelectionState = {
                            textFieldSelectionState.updateTextToolbarState(
                                TextToolbarState.Selection
                            )
                        },
                        stylusHandwritingTrigger = stylusHandwritingTrigger,
                        viewConfiguration = currentValueOf(LocalViewConfiguration)
                    )
                }
>>>>>>> 8b9e74df
            }
    }

    @OptIn(ExperimentalCoroutinesApi::class)
    private fun disposeInputSession() {
        inputSessionJob?.cancel()
        inputSessionJob = null
        stylusHandwritingTrigger?.resetReplayCache()
    }

    private fun requireKeyboardController(): SoftwareKeyboardController =
        currentValueOf(LocalSoftwareKeyboardController) ?: error("No software keyboard controller")

    private fun emitDragExitEvent() {
        dragEnterEvent?.let {
            interactionSource.tryEmit(HoverInteraction.Exit(it))
            dragEnterEvent = null
        }
    }

    private fun onImeActionPerformed(imeAction: ImeAction) {
        if (
            imeAction == ImeAction.None ||
                imeAction == ImeAction.Default ||
                keyboardActionHandler == null
        ) {
            // this should never happen but better be safe
            keyboardActionScope.defaultKeyboardAction(imeAction)
            return
        }

        keyboardActionHandler?.onKeyboardAction(
            performDefaultAction = { keyboardActionScope.defaultKeyboardAction(imeAction) }
        )
    }
}

/** Runs platform-specific text input logic. */
internal expect suspend fun PlatformTextInputSession.platformSpecificTextInputSession(
    state: TransformedTextFieldState,
    layoutState: TextLayoutState,
    imeOptions: ImeOptions,
    receiveContentConfiguration: ReceiveContentConfiguration?,
    onImeAction: ((ImeAction) -> Unit)?,
    updateSelectionState: (() -> Unit)? = null,
    stylusHandwritingTrigger: MutableSharedFlow<Unit>? = null,
    viewConfiguration: ViewConfiguration? = null
): Nothing<|MERGE_RESOLUTION|>--- conflicted
+++ resolved
@@ -643,11 +643,7 @@
             disposeInputSession()
             // only clear the composing region when element loses focus. Window focus lost should
             // not clear the composing region.
-<<<<<<< HEAD
-            textFieldState.editUntransformedTextAsUser { finishComposingText() }
-=======
             textFieldState.editUntransformedTextAsUser { commitComposition() }
->>>>>>> 8b9e74df
             textFieldState.collapseSelectionToMax()
         }
     }
@@ -667,23 +663,6 @@
         }
     }
 
-    /**
-     * Should be called when either [isElementFocused] or [WindowInfo.isWindowFocused] change since
-     * they are used in evaluation of [isFocused].
-     */
-    private fun onFocusChange() {
-        textFieldSelectionState.isFocused = this.isFocused
-        if (isFocused && observeChangesJob == null) {
-            // only start a new job is there's not an ongoing one.
-            observeChangesJob = coroutineScope.launch {
-                textFieldSelectionState.observeChanges()
-            }
-        } else if (!isFocused) {
-            observeChangesJob?.cancel()
-            observeChangesJob = null
-        }
-    }
-
     override fun onAttach() {
         onObservedReadsChanged()
         textFieldSelectionState.receiveContentConfiguration = receiveContentConfigurationProvider
@@ -757,21 +736,6 @@
 
         val receiveContentConfiguration = getReceiveContentConfiguration()
 
-<<<<<<< HEAD
-        inputSessionJob = coroutineScope.launch {
-            // This will automatically cancel the previous session, if any, so we don't need to
-            // cancel the inputSessionJob ourselves.
-            establishTextInputSession {
-                platformSpecificTextInputSession(
-                    state = textFieldState,
-                    layoutState = textLayoutState,
-                    imeOptions = keyboardOptions.toImeOptions(singleLine),
-                    receiveContentConfiguration = receiveContentConfiguration,
-                    onImeAction = ::onImeActionPerformed,
-                    stylusHandwritingTrigger = stylusHandwritingTrigger,
-                    viewConfiguration = currentValueOf(LocalViewConfiguration)
-                )
-=======
         inputSessionJob =
             coroutineScope.launch {
                 // This will automatically cancel the previous session, if any, so we don't need to
@@ -792,7 +756,6 @@
                         viewConfiguration = currentValueOf(LocalViewConfiguration)
                     )
                 }
->>>>>>> 8b9e74df
             }
     }
 
