--- conflicted
+++ resolved
@@ -115,17 +115,6 @@
     var isFocused: Boolean,
     private var isPassword: Boolean,
 ) {
-<<<<<<< HEAD
-    /** [HapticFeedback] handle to perform haptic feedback. */
-    private var hapticFeedBack: HapticFeedback? = null
-
-    /** [TextToolbar] to show floating toolbar(post-M) or primary toolbar(pre-M). */
-    private var textToolbar: TextToolbar? = null
-
-    /** [ClipboardManager] to perform clipboard features. */
-    private var clipboardManager: ClipboardManager? = null
-
-=======
     var enabled: Boolean = enabled
         private set
 
@@ -141,7 +130,6 @@
     /** [Clipboard] to perform clipboard features. */
     private var clipboard: Clipboard? = null
 
->>>>>>> 3d4510a6
     /** Whether user is interacting with the UI in touch mode. */
     var isInTouchMode: Boolean by mutableStateOf(true)
 
@@ -227,11 +215,7 @@
     var directDragGestureInitiator: InputType by mutableStateOf(InputType.None)
 
     /** Whether to show the cursor handle below cursor indicator when the TextField is focused. */
-<<<<<<< HEAD
-    private var showCursorHandle by mutableStateOf(false)
-=======
     var showCursorHandle by mutableStateOf(false)
->>>>>>> 3d4510a6
 
     /**
      * Whether to show the TextToolbar according to current selection state. This is not the final
@@ -352,8 +336,6 @@
                 // than the maximum value.
                 .coerceAtMost(layoutResult.size.width - cursorWidth / 2)
                 .coerceAtLeast(cursorWidth / 2)
-<<<<<<< HEAD
-=======
                 .let {
                     // When cursor width is odd, draw it in the middle of a pixel,
                     // to avoid blurring due to antialiasing.
@@ -361,7 +343,6 @@
                         floor(it) + 0.5f // round to nearest n+0.5
                     } else round(it)
                 }
->>>>>>> 3d4510a6
 
         return Rect(
             left = coercedCursorCenterX - cursorWidth / 2,
@@ -488,65 +469,7 @@
         interactionSource: MutableInteractionSource?,
         requestFocus: () -> Unit,
         showKeyboard: () -> Unit
-<<<<<<< HEAD
-    ) {
-        detectTapAndPress(
-            onTap = { offset ->
-                logDebug { "onTapTextField" }
-                requestFocus()
-
-                if (enabled && isFocused) {
-                    if (!readOnly) {
-                        showKeyboard()
-                        if (textFieldState.visualText.isNotEmpty()) {
-                            showCursorHandle = true
-                        }
-                    }
-
-                    // do not show any TextToolbar.
-                    updateTextToolbarState(None)
-
-                    val coercedOffset = textLayoutState.coercedInVisibleBoundsOfInputText(offset)
-
-                    placeCursorAtNearestOffset(
-                        textLayoutState.fromDecorationToTextLayout(coercedOffset)
-                    )
-                }
-            },
-            onPress = { offset ->
-                interactionSource?.let { interactionSource ->
-                    coroutineScope {
-                        launch {
-                            // Remove any old interactions if we didn't fire stop / cancel properly
-                            pressInteraction?.let { oldValue ->
-                                val interaction = PressInteraction.Cancel(oldValue)
-                                interactionSource.emit(interaction)
-                                pressInteraction = null
-                            }
-
-                            val press = PressInteraction.Press(offset)
-                            interactionSource.emit(press)
-                            pressInteraction = press
-                        }
-                        val success = tryAwaitRelease()
-                        pressInteraction?.let { pressInteraction ->
-                            val endInteraction =
-                                if (success) {
-                                    PressInteraction.Release(pressInteraction)
-                                } else {
-                                    PressInteraction.Cancel(pressInteraction)
-                                }
-                            interactionSource.emit(endInteraction)
-                        }
-                        pressInteraction = null
-                    }
-                }
-            }
-        )
-    }
-=======
     ) = detectTextFieldTapGestures(this@TextFieldSelectionState, interactionSource, requestFocus, showKeyboard)
->>>>>>> 3d4510a6
 
     /**
      * Calculates the valid cursor position nearest to [offset] and sets the cursor to it. Takes
@@ -737,14 +660,6 @@
             layoutResult: TextLayoutResult,
             isStartOfSelection: Boolean,
         ): TextRange {
-<<<<<<< HEAD
-            val startOffset: Int =
-                dragBeginOffsetInText.takeIf { it >= 0 }
-                    ?: textLayoutState.getOffsetForPosition(
-                        position = dragBeginPosition,
-                        coerceInVisibleBounds = false
-                    )
-=======
             val textLength = layoutResult.layoutInput.text.length
             val startOffset: Int =
                 if (0 <= dragBeginOffsetInText && dragBeginOffsetInText <= textLength) {
@@ -755,7 +670,6 @@
                         coerceInVisibleBounds = false
                     )
                 }
->>>>>>> 3d4510a6
 
             val endOffset: Int =
                 textLayoutState.getOffsetForPosition(
@@ -1165,11 +1079,7 @@
                 if (rect == Rect.Zero) {
                     hideTextToolbar()
                 } else {
-<<<<<<< HEAD
-                    showTextToolbar(rect)
-=======
                     textToolbarHandler?.showTextToolbar(this, rect)
->>>>>>> 3d4510a6
                 }
             }
     }
@@ -1261,10 +1171,7 @@
             } else {
                 Offset.Unspecified
             }
-<<<<<<< HEAD
-=======
         val handleOffset = if (isStartHandle) selection.start else selection.end
->>>>>>> 3d4510a6
         return TextFieldHandleState(
             visible = true,
             position = coercedPosition,
@@ -1330,16 +1237,9 @@
     /**
      * The method for cutting text.
      *
-<<<<<<< HEAD
-     * If there is no selection, return. Put the selected text into the [ClipboardManager]. The new
-     * text should be the text before the selection plus the text after the selection. And the new
-     * cursor offset should be between the text before the selection, and the text after the
-     * selection.
-=======
      * If there is no selection, return. Put the selected text into the [Clipboard]. The new text
      * should be the text before the selection plus the text after the selection. And the new cursor
      * offset should be between the text before the selection, and the text after the selection.
->>>>>>> 3d4510a6
      */
     suspend fun cut() {
         val text = textFieldState.visualText
@@ -1367,17 +1267,10 @@
     /**
      * The method for copying text.
      *
-<<<<<<< HEAD
-     * If there is no selection, return. Put the selected text into the [ClipboardManager], and
-     * cancel the selection, if [cancelSelection] is true. The text in the text field should be
-     * unchanged. If [cancelSelection] is true, the new cursor offset should be at the end of the
-     * previous selected text.
-=======
      * If there is no selection, return. Put the selected text into the [Clipboard], and cancel the
      * selection, if [cancelSelection] is true. The text in the text field should be unchanged. If
      * [cancelSelection] is true, the new cursor offset should be at the end of the previous
      * selected text.
->>>>>>> 3d4510a6
      */
     suspend fun copy(cancelSelection: Boolean = true) {
         val text = textFieldState.visualText
@@ -1411,11 +1304,7 @@
         return receiveContentConfiguration?.invoke() != null && clipboard?.getClipEntry() != null
     }
 
-<<<<<<< HEAD
-    fun paste() {
-=======
     suspend fun paste() {
->>>>>>> 3d4510a6
         val receiveContentConfiguration =
             receiveContentConfiguration?.invoke() ?: return pasteAsPlainText()
 
@@ -1444,17 +1333,10 @@
     /**
      * The method for pasting text.
      *
-<<<<<<< HEAD
-     * Get the text from [ClipboardManager]. If it's null, return. The new content should be the
-     * text before the selected text, plus the text from the [ClipboardManager], and plus the text
-     * after the selected text. Then the selection should collapse, and the new cursor offset should
-     * be at the end of the newly added text.
-=======
      * Get the text from [Clipboard]. If it's null, return. The new content should be the text
      * before the selected text, plus the text from the [Clipboard], and plus the text after the
      * selected text. Then the selection should collapse, and the new cursor offset should be at the
      * end of the newly added text.
->>>>>>> 3d4510a6
      */
     private suspend fun pasteAsPlainText() {
         val clipboardText = clipboard?.getClipEntry()?.readText() ?: return
@@ -1489,37 +1371,6 @@
     }
 
     /**
-<<<<<<< HEAD
-     * This function get the selected region as a Rectangle region, and pass it to [TextToolbar] to
-     * make the FloatingToolbar show up in the proper place. In addition, this function passes the
-     * copy, paste and cut method as callbacks when "copy", "cut" or "paste" is clicked.
-     *
-     * @param contentRect Rectangle region where the toolbar will be anchored.
-     */
-    private fun showTextToolbar(contentRect: Rect) {
-        // TODO(halilibo): Add a new TextToolbar option "paste as plain text".
-        textToolbar?.showMenu(
-            rect = contentRect,
-            onCopyRequested = menuItem(canCopy(), None) { copy() },
-            onPasteRequested = menuItem(canPaste(), None) { paste() },
-            onCutRequested = menuItem(canCut(), None) { cut() },
-            onSelectAllRequested = menuItem(canSelectAll(), Selection) { selectAll() },
-        )
-    }
-
-    private inline fun menuItem(
-        enabled: Boolean,
-        desiredState: TextToolbarState,
-        crossinline operation: () -> Unit
-    ): (() -> Unit)? =
-        if (!enabled) null
-        else {
-            {
-                operation()
-                updateTextToolbarState(desiredState)
-            }
-        }
-=======
      * Whether autofill can execute upon this text field. The autofill action only appears when the
      * text field is editable and no text is currently selected.
      */
@@ -1533,7 +1384,6 @@
     fun autofill() {
         requestAutofillAction?.invoke()
     }
->>>>>>> 3d4510a6
 
     fun deselect() {
         if (!textFieldState.visualText.selection.collapsed) {
