--- conflicted
+++ resolved
@@ -1324,21 +1324,20 @@
         textFieldState.collapseSelectionToMax()
     }
 
-<<<<<<< HEAD
     fun copyWithResult(cancelSelection: Boolean = true): String? {
         val text = textFieldState.visualText
         if (text.selection.collapsed) return null
 
         if (cancelSelection) textFieldState.collapseSelectionToMax()
         return text.getSelectedText().toString()
-=======
+    }
+
     // TODO(grantapher) android ClipboardManager has a way to notify primary clip changes.
     //  That could possibly be used so that this doesn't have to be updated manually.
     private var clipEntry: ClipEntry? by mutableStateOf(null)
 
     suspend fun updateClipboardEntry() {
         clipEntry = clipboard?.getClipEntry()
->>>>>>> 78132378
     }
 
     /**
