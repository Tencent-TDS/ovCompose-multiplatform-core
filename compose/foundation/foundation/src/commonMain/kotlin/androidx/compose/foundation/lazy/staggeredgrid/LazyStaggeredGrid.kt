--- conflicted
+++ resolved
@@ -79,14 +79,6 @@
         )
     val semanticState = rememberLazyStaggeredGridSemanticState(state, reverseLayout)
 
-<<<<<<< HEAD
-    val reverseDirection =
-        ScrollableDefaults.reverseDirection(
-            LocalLayoutDirection.current,
-            orientation,
-            reverseLayout
-        )
-=======
     val beyondBoundsModifier =
         if (userScrollEnabled) {
             Modifier.lazyLayoutBeyondBoundsModifier(
@@ -98,7 +90,6 @@
         } else {
             Modifier
         }
->>>>>>> 3d4510a6
 
     LazyLayout(
         modifier =
@@ -112,35 +103,17 @@
                     userScrollEnabled = userScrollEnabled,
                     reverseScrolling = reverseLayout,
                 )
-<<<<<<< HEAD
-                .lazyLayoutBeyondBoundsModifier(
-                    state = rememberLazyStaggeredGridBeyondBoundsState(state = state),
-                    beyondBoundsInfo = state.beyondBoundsInfo,
-                    reverseLayout = reverseLayout,
-                    layoutDirection = LocalLayoutDirection.current,
-                    orientation = orientation,
-                    enabled = userScrollEnabled
-                )
-=======
                 .then(beyondBoundsModifier)
->>>>>>> 3d4510a6
                 .then(state.itemAnimator.modifier)
                 .scrollingContainer(
                     state = state,
                     orientation = orientation,
                     enabled = userScrollEnabled,
-<<<<<<< HEAD
-                    reverseDirection = reverseDirection,
-                    flingBehavior = flingBehavior,
-                    interactionSource = state.mutableInteractionSource,
-                    overscrollEffect = ScrollableDefaults.overscrollEffect()
-=======
                     reverseScrolling = reverseLayout,
                     flingBehavior = flingBehavior,
                     interactionSource = state.mutableInteractionSource,
                     useLocalOverscrollFactory = false,
                     overscrollEffect = overscrollEffect
->>>>>>> 3d4510a6
                 ),
         prefetchState = state.prefetchState,
         itemProvider = itemProviderLambda,
