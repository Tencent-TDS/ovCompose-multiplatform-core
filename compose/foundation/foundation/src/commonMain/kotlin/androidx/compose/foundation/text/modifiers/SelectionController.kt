/*
 * Copyright 2023 The Android Open Source Project
 *
 * Licensed under the Apache License, Version 2.0 (the "License");
 * you may not use this file except in compliance with the License.
 * You may obtain a copy of the License at
 *
 *      http://www.apache.org/licenses/LICENSE-2.0
 *
 * Unless required by applicable law or agreed to in writing, software
 * distributed under the License is distributed on an "AS IS" BASIS,
 * WITHOUT WARRANTIES OR CONDITIONS OF ANY KIND, either express or implied.
 * See the License for the specific language governing permissions and
 * limitations under the License.
 */

package androidx.compose.foundation.text.modifiers

import androidx.compose.foundation.text.TextDragObserver
import androidx.compose.foundation.text.selection.MouseSelectionObserver
import androidx.compose.foundation.text.selection.MultiWidgetSelectionDelegate
import androidx.compose.foundation.text.selection.Selectable
import androidx.compose.foundation.text.selection.SelectionAdjustment
import androidx.compose.foundation.text.selection.SelectionRegistrar
import androidx.compose.foundation.text.selection.hasSelection
import androidx.compose.foundation.text.selection.selectionGestureInput
import androidx.compose.foundation.text.textPointerHoverIcon
import androidx.compose.runtime.RememberObserver
import androidx.compose.runtime.getValue
import androidx.compose.runtime.rememberUpdatedState
import androidx.compose.ui.Modifier
import androidx.compose.ui.composed
import androidx.compose.ui.geometry.Offset
import androidx.compose.ui.graphics.Color
import androidx.compose.ui.graphics.Path
import androidx.compose.ui.graphics.drawscope.DrawScope
import androidx.compose.ui.graphics.drawscope.clipRect
import androidx.compose.ui.layout.LayoutCoordinates
import androidx.compose.ui.text.TextLayoutResult
import androidx.compose.ui.text.style.TextOverflow

internal open class StaticTextSelectionParams(
    val layoutCoordinates: LayoutCoordinates?,
    val textLayoutResult: TextLayoutResult?
) {
    companion object {
        val Empty = StaticTextSelectionParams(null, null)
    }

    open fun getPathForRange(start: Int, end: Int): Path? {
        return textLayoutResult?.getPathForRange(start, end)
    }

    open val shouldClip: Boolean
        get() = textLayoutResult?.layoutInput?.overflow == TextOverflow.Visible

    // if this copy shows up in traces, this class may become mutable
    fun copy(
        layoutCoordinates: LayoutCoordinates? = this.layoutCoordinates,
        textLayoutResult: TextLayoutResult? = this.textLayoutResult
    ): StaticTextSelectionParams {
        return StaticTextSelectionParams(
            layoutCoordinates,
            textLayoutResult
        )
    }
}

/**
 * Holder for selection modifiers while we wait for pointerInput to be ported to new modifiers.
 */
// This is _basically_ a Modifier.Node but moved into remember because we need to do pointerInput
internal class SelectionController(
    private val selectableId: Long,
    private val selectionRegistrar: SelectionRegistrar,
    private val backgroundSelectionColor: Color,
    // TODO: Move these into Modifer.element eventually
    private var params: StaticTextSelectionParams = StaticTextSelectionParams.Empty
) : RememberObserver {
    private var selectable: Selectable? = null

    val modifier: Modifier = selectionRegistrar
        .makeSelectionModifier(
            selectableId = selectableId,
            layoutCoordinates = { params.layoutCoordinates },
        )
        .textPointerHoverIcon(selectionRegistrar)

    override fun onRemembered() {
        selectable = selectionRegistrar.subscribe(
            MultiWidgetSelectionDelegate(
                selectableId = selectableId,
                coordinatesCallback = { params.layoutCoordinates },
                layoutResultCallback = { params.textLayoutResult }
            )
        )
    }

    override fun onForgotten() {
        val localSelectable = selectable
        if (localSelectable != null) {
            selectionRegistrar.unsubscribe(localSelectable)
            selectable = null
        }
    }

    override fun onAbandoned() {
        val localSelectable = selectable
        if (localSelectable != null) {
            selectionRegistrar.unsubscribe(localSelectable)
            selectable = null
        }
    }

    fun updateTextLayout(textLayoutResult: TextLayoutResult) {
        params = params.copy(textLayoutResult = textLayoutResult)
    }

    fun updateGlobalPosition(coordinates: LayoutCoordinates) {
        params = params.copy(layoutCoordinates = coordinates)
    }

    fun draw(drawScope: DrawScope) {
        val selection = selectionRegistrar.subselections[selectableId] ?: return

        val start = if (!selection.handlesCrossed) {
            selection.start.offset
        } else {
            selection.end.offset
        }
        val end = if (!selection.handlesCrossed) {
            selection.end.offset
        } else {
            selection.start.offset
        }

        if (start == end) return

        val lastOffset = selectable?.getLastVisibleOffset() ?: 0
        val clippedStart = start.coerceAtMost(lastOffset)
        val clippedEnd = end.coerceAtMost(lastOffset)

        val selectionPath = params.getPathForRange(clippedStart, clippedEnd) ?: return

        with(drawScope) {
            if (params.shouldClip) {
                clipRect {
                    drawPath(selectionPath, backgroundSelectionColor)
                }
            } else {
                drawPath(selectionPath, backgroundSelectionColor)
            }
        }
    }
}

// this is not chained, but is a standalone factory
@Suppress("ModifierFactoryExtensionFunction")
private fun SelectionRegistrar.makeSelectionModifier(
    selectableId: Long,
    layoutCoordinates: () -> LayoutCoordinates?,
): Modifier {
        val longPressDragObserver = object : TextDragObserver {
            /**
             * The beginning position of the drag gesture. Every time a new drag gesture starts, it wil be
             * recalculated.
             */
            var lastPosition = Offset.Zero

            /**
             * The total distance being dragged of the drag gesture. Every time a new drag gesture starts,
             * it will be zeroed out.
             */
            var dragTotalDistance = Offset.Zero

            override fun onDown(point: Offset) {
                // Not supported for long-press-drag.
            }

            override fun onUp() {
                // Nothing to do.
            }

            override fun onStart(startPoint: Offset) {
                layoutCoordinates()?.let {
                    if (!it.isAttached) return

                    notifySelectionUpdateStart(
                        layoutCoordinates = it,
                        startPosition = startPoint,
                        adjustment = SelectionAdjustment.Word,
                        isInTouchMode = true
                    )

                    lastPosition = startPoint
                }
                // selection never started
                if (!hasSelection(selectableId)) return
                // Zero out the total distance that being dragged.
                dragTotalDistance = Offset.Zero
            }

            override fun onDrag(delta: Offset) {
                layoutCoordinates()?.let {
                    if (!it.isAttached) return
                    // selection never started, did not consume any drag
                    if (!hasSelection(selectableId)) return

                    dragTotalDistance += delta
                    val newPosition = lastPosition + dragTotalDistance

                    // Notice that only the end position needs to be updated here.
                    // Start position is left unchanged. This is typically important when
                    // long-press is using SelectionAdjustment.WORD or
                    // SelectionAdjustment.PARAGRAPH that updates the start handle position from
                    // the dragBeginPosition.
                    val consumed = notifySelectionUpdate(
                        layoutCoordinates = it,
                        previousPosition = lastPosition,
                        newPosition = newPosition,
                        isStartHandle = false,
                        adjustment = SelectionAdjustment.CharacterWithWordAccelerate,
                        isInTouchMode = true
                    )
                    if (consumed) {
                        lastPosition = newPosition
                        dragTotalDistance = Offset.Zero
                    }
                }
            }

            override fun onStop() {
                if (hasSelection(selectableId)) {
                    notifySelectionUpdateEnd()
                }
            }

            override fun onCancel() {
                if (hasSelection(selectableId)) {
                    notifySelectionUpdateEnd()
                }
            }
        }

        val mouseSelectionObserver = object : MouseSelectionObserver {
            var lastPosition = Offset.Zero

            override fun onExtend(downPosition: Offset): Boolean {
                layoutCoordinates()?.let { layoutCoordinates ->
                    if (!layoutCoordinates.isAttached) return false
                    val consumed = notifySelectionUpdate(
                        layoutCoordinates = layoutCoordinates,
                        newPosition = downPosition,
                        previousPosition = lastPosition,
                        isStartHandle = false,
                        adjustment = SelectionAdjustment.None,
                        isInTouchMode = false
                    )
                    if (consumed) {
                        lastPosition = downPosition
                    }
                    return hasSelection(selectableId)
                }
                return false
            }

            override fun onExtendDrag(dragPosition: Offset): Boolean {
                layoutCoordinates()?.let { layoutCoordinates ->
                    if (!layoutCoordinates.isAttached) return false
                    if (!hasSelection(selectableId)) return false

                    val consumed = notifySelectionUpdate(
                        layoutCoordinates = layoutCoordinates,
                        newPosition = dragPosition,
                        previousPosition = lastPosition,
                        isStartHandle = false,
                        adjustment = SelectionAdjustment.None,
                        isInTouchMode = false
                    )

                    if (consumed) {
                        lastPosition = dragPosition
                    }
                }
                return true
            }

            override fun onStart(
                downPosition: Offset,
                adjustment: SelectionAdjustment
            ): Boolean {
                layoutCoordinates()?.let {
                    if (!it.isAttached) return false

                    notifySelectionUpdateStart(
                        layoutCoordinates = it,
                        startPosition = downPosition,
                        adjustment = adjustment,
                        isInTouchMode = false
                    )

                    lastPosition = downPosition
                    return hasSelection(selectableId)
                }

                return false
            }

            override fun onDrag(
                dragPosition: Offset,
                adjustment: SelectionAdjustment
            ): Boolean {
                layoutCoordinates()?.let {
                    if (!it.isAttached) return false
                    if (!hasSelection(selectableId)) return false

                    val consumed = notifySelectionUpdate(
                        layoutCoordinates = it,
                        previousPosition = lastPosition,
                        newPosition = dragPosition,
                        isStartHandle = false,
                        adjustment = adjustment,
                        isInTouchMode = false
                    )
                    if (consumed) {
                        lastPosition = dragPosition
                    }
                }
                return true
            }
<<<<<<< HEAD
        }
        Modifier.composed {
            // TODO(https://youtrack.jetbrains.com/issue/COMPOSE-79) how we can rewrite this without `composed`?
            val currentMouseSelectionObserver by rememberUpdatedState(mouseSelectionObserver)
            pointerInput(Unit) {
                mouseSelectionDetector(currentMouseSelectionObserver)
            }
        }.pointerHoverIcon(textPointerIcon)
    }
}

private fun TextLayoutResult?.outOfBoundary(start: Offset, end: Offset): Boolean {
    this ?: return false
=======
>>>>>>> 96900c9f

            override fun onDragDone() {
                notifySelectionUpdateEnd()
            }
        }

    return Modifier.selectionGestureInput(mouseSelectionObserver, longPressDragObserver)
}<|MERGE_RESOLUTION|>--- conflicted
+++ resolved
@@ -328,22 +328,6 @@
                 }
                 return true
             }
-<<<<<<< HEAD
-        }
-        Modifier.composed {
-            // TODO(https://youtrack.jetbrains.com/issue/COMPOSE-79) how we can rewrite this without `composed`?
-            val currentMouseSelectionObserver by rememberUpdatedState(mouseSelectionObserver)
-            pointerInput(Unit) {
-                mouseSelectionDetector(currentMouseSelectionObserver)
-            }
-        }.pointerHoverIcon(textPointerIcon)
-    }
-}
-
-private fun TextLayoutResult?.outOfBoundary(start: Offset, end: Offset): Boolean {
-    this ?: return false
-=======
->>>>>>> 96900c9f
 
             override fun onDragDone() {
                 notifySelectionUpdateEnd()
