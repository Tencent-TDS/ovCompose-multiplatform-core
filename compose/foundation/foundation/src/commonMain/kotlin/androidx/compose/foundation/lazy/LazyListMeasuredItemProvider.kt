/*
 * Copyright 2020 The Android Open Source Project
 *
 * Licensed under the Apache License, Version 2.0 (the "License");
 * you may not use this file except in compliance with the License.
 * You may obtain a copy of the License at
 *
 *      http://www.apache.org/licenses/LICENSE-2.0
 *
 * Unless required by applicable law or agreed to in writing, software
 * distributed under the License is distributed on an "AS IS" BASIS,
 * WITHOUT WARRANTIES OR CONDITIONS OF ANY KIND, either express or implied.
 * See the License for the specific language governing permissions and
 * limitations under the License.
 */

package androidx.compose.foundation.lazy

import androidx.collection.IntList
import androidx.compose.foundation.ExperimentalFoundationApi
import androidx.compose.foundation.lazy.layout.LazyLayoutKeyIndexMap
import androidx.compose.foundation.lazy.layout.LazyLayoutMeasureScope
import androidx.compose.foundation.lazy.layout.LazyLayoutMeasuredItemProvider
import androidx.compose.ui.layout.Placeable
import androidx.compose.ui.unit.Constraints

/** Abstracts away the subcomposition from the measuring logic. */
@OptIn(ExperimentalFoundationApi::class)
<<<<<<< HEAD
internal abstract class LazyListMeasuredItemProvider
@ExperimentalFoundationApi
constructor(
=======
internal abstract class LazyListMeasuredItemProvider(
>>>>>>> 3d4510a6
    constraints: Constraints,
    isVertical: Boolean,
    private val itemProvider: LazyListItemProvider,
    private val measureScope: LazyLayoutMeasureScope
) : LazyLayoutMeasuredItemProvider<LazyListMeasuredItem> {
    // the constraints we will measure child with. the main axis is not restricted
    val childConstraints =
        Constraints(
            maxWidth = if (isVertical) constraints.maxWidth else Constraints.Infinity,
            maxHeight = if (!isVertical) constraints.maxHeight else Constraints.Infinity
        )

    override fun getAndMeasure(index: Int, lane: Int, span: Int, constraints: Constraints) =
        getAndMeasure(index, constraints)

    /**
     * Used to subcompose items of lazy lists. Composed placeables will be measured with the correct
     * constraints and wrapped into [LazyListMeasuredItem].
     */
    fun getAndMeasure(
        index: Int,
        constraints: Constraints = childConstraints
    ): LazyListMeasuredItem {
        val key = itemProvider.getKey(index)
        val contentType = itemProvider.getContentType(index)
        val placeables = measureScope.measure(index, constraints)
        return createItem(index, key, contentType, placeables, constraints)
    }

    /**
     * Contains the mapping between the key and the index. It could contain not all the items of the
     * list as an optimization.
     */
    val keyIndexMap: LazyLayoutKeyIndexMap
        get() = itemProvider.keyIndexMap
<<<<<<< HEAD
=======

    val headerIndexes: IntList
        get() = itemProvider.headerIndexes
>>>>>>> 3d4510a6

    abstract fun createItem(
        index: Int,
        key: Any,
        contentType: Any?,
        placeables: List<Placeable>,
        constraints: Constraints
    ): LazyListMeasuredItem
}<|MERGE_RESOLUTION|>--- conflicted
+++ resolved
@@ -26,13 +26,7 @@
 
 /** Abstracts away the subcomposition from the measuring logic. */
 @OptIn(ExperimentalFoundationApi::class)
-<<<<<<< HEAD
-internal abstract class LazyListMeasuredItemProvider
-@ExperimentalFoundationApi
-constructor(
-=======
 internal abstract class LazyListMeasuredItemProvider(
->>>>>>> 3d4510a6
     constraints: Constraints,
     isVertical: Boolean,
     private val itemProvider: LazyListItemProvider,
@@ -68,12 +62,9 @@
      */
     val keyIndexMap: LazyLayoutKeyIndexMap
         get() = itemProvider.keyIndexMap
-<<<<<<< HEAD
-=======
 
     val headerIndexes: IntList
         get() = itemProvider.headerIndexes
->>>>>>> 3d4510a6
 
     abstract fun createItem(
         index: Int,
