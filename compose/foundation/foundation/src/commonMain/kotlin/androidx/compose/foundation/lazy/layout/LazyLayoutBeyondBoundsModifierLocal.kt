/*
 * Copyright 2023 The Android Open Source Project
 *
 * Licensed under the Apache License, Version 2.0 (the "License");
 * you may not use this file except in compliance with the License.
 * You may obtain a copy of the License at
 *
 *      http://www.apache.org/licenses/LICENSE-2.0
 *
 * Unless required by applicable law or agreed to in writing, software
 * distributed under the License is distributed on an "AS IS" BASIS,
 * WITHOUT WARRANTIES OR CONDITIONS OF ANY KIND, either express or implied.
 * See the License for the specific language governing permissions and
 * limitations under the License.
 */

package androidx.compose.foundation.lazy.layout

import androidx.compose.foundation.gestures.Orientation
import androidx.compose.foundation.lazy.layout.LazyLayoutBeyondBoundsInfo.Interval
import androidx.compose.ui.Modifier
import androidx.compose.ui.layout.BeyondBoundsLayout
import androidx.compose.ui.layout.BeyondBoundsLayout.BeyondBoundsScope
import androidx.compose.ui.layout.BeyondBoundsLayout.LayoutDirection.Companion.Above
import androidx.compose.ui.layout.BeyondBoundsLayout.LayoutDirection.Companion.After
import androidx.compose.ui.layout.BeyondBoundsLayout.LayoutDirection.Companion.Before
import androidx.compose.ui.layout.BeyondBoundsLayout.LayoutDirection.Companion.Below
import androidx.compose.ui.layout.BeyondBoundsLayout.LayoutDirection.Companion.Left
import androidx.compose.ui.layout.BeyondBoundsLayout.LayoutDirection.Companion.Right
import androidx.compose.ui.layout.Measurable
import androidx.compose.ui.layout.MeasureResult
import androidx.compose.ui.layout.MeasureScope
import androidx.compose.ui.layout.ModifierLocalBeyondBoundsLayout
import androidx.compose.ui.modifier.ModifierLocalMap
import androidx.compose.ui.modifier.ModifierLocalModifierNode
import androidx.compose.ui.modifier.modifierLocalMapOf
import androidx.compose.ui.node.LayoutModifierNode
import androidx.compose.ui.node.ModifierNodeElement
import androidx.compose.ui.node.remeasureSync
import androidx.compose.ui.node.requireLayoutDirection
import androidx.compose.ui.platform.InspectorInfo
import androidx.compose.ui.unit.Constraints
import androidx.compose.ui.unit.LayoutDirection.Ltr
import androidx.compose.ui.unit.LayoutDirection.Rtl

/**
 * This modifier is used to measure and place additional items when the lazy layout receives a
 * request to layout items beyond the visible bounds.
 *
 * We will layout a limited number of items (currently the number of items in the viewport times a
 * constant) so the focus search may give up if focusable items are too far apart.
 */
internal fun Modifier.lazyLayoutBeyondBoundsModifier(
    state: LazyLayoutBeyondBoundsState,
    beyondBoundsInfo: LazyLayoutBeyondBoundsInfo,
    reverseLayout: Boolean,
<<<<<<< HEAD
    layoutDirection: LayoutDirection,
    orientation: Orientation,
    enabled: Boolean
): Modifier =
    if (!enabled) {
        this
    } else {
        this then
            remember(state, beyondBoundsInfo, reverseLayout, layoutDirection, orientation) {
                LazyLayoutBeyondBoundsModifierLocal(
                    state,
                    beyondBoundsInfo,
                    reverseLayout,
                    layoutDirection,
                    orientation
                )
            }
    }

internal class LazyLayoutBeyondBoundsModifierLocal(
    private val state: LazyLayoutBeyondBoundsState,
    private val beyondBoundsInfo: LazyLayoutBeyondBoundsInfo,
    private val reverseLayout: Boolean,
    private val layoutDirection: LayoutDirection,
    private val orientation: Orientation
) : ModifierLocalProvider<BeyondBoundsLayout?>, BeyondBoundsLayout {
    override val key: ProvidableModifierLocal<BeyondBoundsLayout?>
        get() = ModifierLocalBeyondBoundsLayout

    override val value: BeyondBoundsLayout
        get() = this
=======
    orientation: Orientation
): Modifier =
    this then
        LazyLayoutBeyondBoundsModifierElement(state, beyondBoundsInfo, reverseLayout, orientation)

private class LazyLayoutBeyondBoundsModifierElement(
    val state: LazyLayoutBeyondBoundsState,
    val beyondBoundsInfo: LazyLayoutBeyondBoundsInfo,
    val reverseLayout: Boolean,
    val orientation: Orientation
) : ModifierNodeElement<LazyLayoutBeyondBoundsModifierNode>() {
    override fun create(): LazyLayoutBeyondBoundsModifierNode {
        return LazyLayoutBeyondBoundsModifierNode(
            state,
            beyondBoundsInfo,
            reverseLayout,
            orientation
        )
    }

    override fun update(node: LazyLayoutBeyondBoundsModifierNode) {
        node.update(state, beyondBoundsInfo, reverseLayout, orientation)
    }

    override fun hashCode(): Int {
        var result = state.hashCode()
        result = 31 * result + beyondBoundsInfo.hashCode()
        result = 31 * result + reverseLayout.hashCode()
        result = 31 * result + orientation.hashCode()
        return result
    }

    override fun equals(other: Any?): Boolean {
        if (this === other) return true

        if (other !is LazyLayoutBeyondBoundsModifierElement) return false

        if (state != other.state) return false
        if (beyondBoundsInfo != other.beyondBoundsInfo) return false
        if (reverseLayout != other.reverseLayout) return false
        if (orientation != other.orientation) return false

        return true
    }

    override fun InspectorInfo.inspectableProperties() {
        // no op
    }
}

internal class LazyLayoutBeyondBoundsModifierNode(
    private var state: LazyLayoutBeyondBoundsState,
    private var beyondBoundsInfo: LazyLayoutBeyondBoundsInfo,
    private var reverseLayout: Boolean,
    private var orientation: Orientation
) : Modifier.Node(), ModifierLocalModifierNode, BeyondBoundsLayout, LayoutModifierNode {

    override fun MeasureScope.measure(
        measurable: Measurable,
        constraints: Constraints
    ): MeasureResult {
        val placeable = measurable.measure(constraints)
        return layout(placeable.width, placeable.height) { placeable.place(0, 0) }
    }

    override val providedValues: ModifierLocalMap
        get() = modifierLocalMapOf(ModifierLocalBeyondBoundsLayout to this)
>>>>>>> 3d4510a6

    companion object {
        private val emptyBeyondBoundsScope =
            object : BeyondBoundsScope {
                override val hasMoreContent = false
            }
    }

    override fun <T> layout(
        direction: BeyondBoundsLayout.LayoutDirection,
        block: BeyondBoundsScope.() -> T?
    ): T? {
        // If the lazy list is empty, or if it does not have any visible items (Which implies
        // that there isn't space to add a single item), we don't attempt to layout any more items.
        // if the node is not yet attached or we haven't completed at least one layout pass..
        if (state.itemCount <= 0 || !state.hasVisibleItems || !isAttached) {
            return block.invoke(emptyBeyondBoundsScope)
        }

        // We use a new interval each time because this function is re-entrant.
        val startIndex =
            if (direction.isForward()) {
                state.lastPlacedIndex
            } else {
                state.firstPlacedIndex
            }
        var interval = beyondBoundsInfo.addInterval(startIndex, startIndex)
        var found: T? = null
        // Layout at most one viewport worth of items (times BeyondBoundsViewportFactor).
        val maxItemsToLayout =
            (BeyondBoundsViewportFactor * state.itemsPerViewport()).coerceAtMost(state.itemCount)
        var itemsCreatedSoFar = 0
        while (
            found == null &&
                interval.hasMoreContent(direction) &&
                itemsCreatedSoFar < maxItemsToLayout
        ) {
            // Add one extra beyond bounds item.
            interval =
                addNextInterval(interval, direction).also {
                    beyondBoundsInfo.removeInterval(interval)
                }
<<<<<<< HEAD
            state.remeasure()
=======
            itemsCreatedSoFar++
            remeasureSync()
>>>>>>> 3d4510a6

            // When we invoke this block, the beyond bounds items are present.
            found =
                block.invoke(
                    object : BeyondBoundsScope {
                        override val hasMoreContent: Boolean
                            get() = interval.hasMoreContent(direction)
                    }
                )
        }

        // Dispose the items that are beyond the visible bounds.
        beyondBoundsInfo.removeInterval(interval)
        remeasureSync()
        return found
    }

    private fun BeyondBoundsLayout.LayoutDirection.isForward(): Boolean =
        when (this) {
            Before -> false
            After -> true
            Above -> reverseLayout
            Below -> !reverseLayout
            Left ->
<<<<<<< HEAD
                when (layoutDirection) {
=======
                when (requireLayoutDirection()) {
>>>>>>> 3d4510a6
                    Ltr -> reverseLayout
                    Rtl -> !reverseLayout
                }
            Right ->
<<<<<<< HEAD
                when (layoutDirection) {
=======
                when (requireLayoutDirection()) {
>>>>>>> 3d4510a6
                    Ltr -> !reverseLayout
                    Rtl -> reverseLayout
                }
            else -> unsupportedDirection()
        }

    private fun addNextInterval(
        currentInterval: Interval,
        direction: BeyondBoundsLayout.LayoutDirection
    ): Interval {
        var start = currentInterval.start
        var end = currentInterval.end
        if (direction.isForward()) {
            end++
        } else {
            start--
        }
        return beyondBoundsInfo.addInterval(start, end)
    }

    private fun Interval.hasMoreContent(direction: BeyondBoundsLayout.LayoutDirection): Boolean {
        if (direction.isOppositeToOrientation()) return false
        return if (direction.isForward()) end < state.itemCount - 1 else start > 0
    }

    private fun BeyondBoundsLayout.LayoutDirection.isOppositeToOrientation(): Boolean {
        return when (this) {
            Above,
            Below -> orientation == Orientation.Horizontal
            Left,
            Right -> orientation == Orientation.Vertical
            Before,
            After -> false
            else -> unsupportedDirection()
        }
    }

    fun update(
        state: LazyLayoutBeyondBoundsState,
        beyondBoundsInfo: LazyLayoutBeyondBoundsInfo,
        reverseLayout: Boolean,
        orientation: Orientation
    ) {
        this.state = state
        this.beyondBoundsInfo = beyondBoundsInfo
        this.reverseLayout = reverseLayout
        this.orientation = orientation
    }
}

private fun unsupportedDirection(): Nothing =
<<<<<<< HEAD
    error("Lazy list does not support beyond bounds layout for the specified direction")
=======
    error("Lazy list does not support beyond bounds layout for the specified direction")

private const val BeyondBoundsViewportFactor = 2
>>>>>>> 3d4510a6
<|MERGE_RESOLUTION|>--- conflicted
+++ resolved
@@ -54,39 +54,6 @@
     state: LazyLayoutBeyondBoundsState,
     beyondBoundsInfo: LazyLayoutBeyondBoundsInfo,
     reverseLayout: Boolean,
-<<<<<<< HEAD
-    layoutDirection: LayoutDirection,
-    orientation: Orientation,
-    enabled: Boolean
-): Modifier =
-    if (!enabled) {
-        this
-    } else {
-        this then
-            remember(state, beyondBoundsInfo, reverseLayout, layoutDirection, orientation) {
-                LazyLayoutBeyondBoundsModifierLocal(
-                    state,
-                    beyondBoundsInfo,
-                    reverseLayout,
-                    layoutDirection,
-                    orientation
-                )
-            }
-    }
-
-internal class LazyLayoutBeyondBoundsModifierLocal(
-    private val state: LazyLayoutBeyondBoundsState,
-    private val beyondBoundsInfo: LazyLayoutBeyondBoundsInfo,
-    private val reverseLayout: Boolean,
-    private val layoutDirection: LayoutDirection,
-    private val orientation: Orientation
-) : ModifierLocalProvider<BeyondBoundsLayout?>, BeyondBoundsLayout {
-    override val key: ProvidableModifierLocal<BeyondBoundsLayout?>
-        get() = ModifierLocalBeyondBoundsLayout
-
-    override val value: BeyondBoundsLayout
-        get() = this
-=======
     orientation: Orientation
 ): Modifier =
     this then
@@ -154,7 +121,6 @@
 
     override val providedValues: ModifierLocalMap
         get() = modifierLocalMapOf(ModifierLocalBeyondBoundsLayout to this)
->>>>>>> 3d4510a6
 
     companion object {
         private val emptyBeyondBoundsScope =
@@ -197,12 +163,8 @@
                 addNextInterval(interval, direction).also {
                     beyondBoundsInfo.removeInterval(interval)
                 }
-<<<<<<< HEAD
-            state.remeasure()
-=======
             itemsCreatedSoFar++
             remeasureSync()
->>>>>>> 3d4510a6
 
             // When we invoke this block, the beyond bounds items are present.
             found =
@@ -227,20 +189,12 @@
             Above -> reverseLayout
             Below -> !reverseLayout
             Left ->
-<<<<<<< HEAD
-                when (layoutDirection) {
-=======
                 when (requireLayoutDirection()) {
->>>>>>> 3d4510a6
                     Ltr -> reverseLayout
                     Rtl -> !reverseLayout
                 }
             Right ->
-<<<<<<< HEAD
-                when (layoutDirection) {
-=======
                 when (requireLayoutDirection()) {
->>>>>>> 3d4510a6
                     Ltr -> !reverseLayout
                     Rtl -> reverseLayout
                 }
@@ -292,10 +246,6 @@
 }
 
 private fun unsupportedDirection(): Nothing =
-<<<<<<< HEAD
     error("Lazy list does not support beyond bounds layout for the specified direction")
-=======
-    error("Lazy list does not support beyond bounds layout for the specified direction")
-
-private const val BeyondBoundsViewportFactor = 2
->>>>>>> 3d4510a6
+
+private const val BeyondBoundsViewportFactor = 2