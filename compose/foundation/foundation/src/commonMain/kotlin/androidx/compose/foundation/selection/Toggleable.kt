--- conflicted
+++ resolved
@@ -152,6 +152,13 @@
         role = role,
         onValueChange = onValueChange
     )
+}.onKeyEvent {
+    if (enabled && it.isToggle) {
+        onClick()
+        true
+    } else {
+        false
+    }
 }
 
 private class ToggleableElement(
@@ -375,41 +382,6 @@
     enabled: Boolean = true,
     role: Role? = null,
     onClick: () -> Unit
-<<<<<<< HEAD
-) = inspectable(
-    inspectorInfo = debugInspectorInfo {
-        name = "triStateToggleable"
-        properties["state"] = state
-        properties["interactionSource"] = interactionSource
-        properties["indication"] = indication
-        properties["enabled"] = enabled
-        properties["role"] = role
-        properties["onClick"] = onClick
-    }
-) {
-    fun Modifier.detectToggleFromKey() = this.onKeyEvent {
-        if (enabled && it.isToggle) {
-            onClick()
-            true
-        } else {
-            false
-        }
-    }
-    clickableWithIndicationIfNeeded(
-        enabled = enabled,
-        interactionSource = interactionSource,
-        indication = indication
-    ) { interactionSource, indicationNodeFactory ->
-        TriStateToggleableElement(
-            state = state,
-            interactionSource = interactionSource,
-            indicationNodeFactory = indicationNodeFactory,
-            enabled = enabled,
-            role = role,
-            onClick = onClick
-        )
-    }.detectToggleFromKey()
-=======
 ) = clickableWithIndicationIfNeeded(
     enabled = enabled,
     interactionSource = interactionSource,
@@ -423,7 +395,13 @@
         role = role,
         onClick = onClick
     )
->>>>>>> 24205d80
+}.onKeyEvent {
+    if (enabled && it.isToggle) {
+        onClick()
+        true
+    } else {
+        false
+    }
 }
 
 private class TriStateToggleableElement(
