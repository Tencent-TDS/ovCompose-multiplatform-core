--- conflicted
+++ resolved
@@ -47,10 +47,6 @@
  * information see the documentation on the other overload.
  *
  * @sample androidx.compose.foundation.samples.ToggleableSample
-<<<<<<< HEAD
- *
-=======
->>>>>>> 3d4510a6
  * @param value whether Toggleable is on or off
  * @param enabled whether or not this [toggleable] will handle input events and appear enabled for
  *   semantics purposes
@@ -114,10 +110,6 @@
  * cannot be lazily created inside toggleable.
  *
  * @sample androidx.compose.foundation.samples.ToggleableSample
-<<<<<<< HEAD
- *
-=======
->>>>>>> 3d4510a6
  * @param value whether Toggleable is on or off
  * @param interactionSource [MutableInteractionSource] that will be used to dispatch
  *   [PressInteraction.Press] when this toggleable is pressed. If `null`, an internal
@@ -153,17 +145,6 @@
             role = role,
             onValueChange = onValueChange
         )
-<<<<<<< HEAD
-    }
-    .onKeyEvent {
-        if (enabled && it.isToggle) {
-            onValueChange(!value)
-            true
-        } else {
-            false
-        }
-=======
->>>>>>> 3d4510a6
     }
 
 private class ToggleableElement(
@@ -301,10 +282,6 @@
  * more information see the documentation on the other overload.
  *
  * @sample androidx.compose.foundation.samples.TriStateToggleableSample
-<<<<<<< HEAD
- *
-=======
->>>>>>> 3d4510a6
  * @param state current value for the component
  * @param enabled whether or not this [triStateToggleable] will handle input events and appear
  *   enabled for semantics purposes
@@ -372,10 +349,6 @@
  * cannot be lazily created inside triStateToggleable.
  *
  * @sample androidx.compose.foundation.samples.TriStateToggleableSample
-<<<<<<< HEAD
- *
-=======
->>>>>>> 3d4510a6
  * @param state current value for the component
  * @param interactionSource [MutableInteractionSource] that will be used to dispatch
  *   [PressInteraction.Press] when this triStateToggleable is pressed. If `null`, an internal
@@ -410,17 +383,6 @@
             role = role,
             onClick = onClick
         )
-<<<<<<< HEAD
-    }
-    .onKeyEvent {
-        if (enabled && it.isToggle) {
-            onClick()
-            true
-        } else {
-            false
-        }
-=======
->>>>>>> 3d4510a6
     }
 
 private class TriStateToggleableElement(
