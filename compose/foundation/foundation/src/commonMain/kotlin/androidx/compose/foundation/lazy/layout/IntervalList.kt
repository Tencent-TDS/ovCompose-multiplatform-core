/*
 * Copyright 2022 The Android Open Source Project
 *
 * Licensed under the Apache License, Version 2.0 (the "License");
 * you may not use this file except in compliance with the License.
 * You may obtain a copy of the License at
 *
 *      http://www.apache.org/licenses/LICENSE-2.0
 *
 * Unless required by applicable law or agreed to in writing, software
 * distributed under the License is distributed on an "AS IS" BASIS,
 * WITHOUT WARRANTIES OR CONDITIONS OF ANY KIND, either express or implied.
 * See the License for the specific language governing permissions and
 * limitations under the License.
 */

package androidx.compose.foundation.lazy.layout

import androidx.compose.foundation.internal.requirePrecondition
import androidx.compose.foundation.internal.throwIndexOutOfBoundsException
import androidx.compose.runtime.collection.MutableVector
import androidx.compose.runtime.collection.mutableVectorOf

/**
 * The list consisting of multiple intervals.
 *
 * It is useful when you want to define your own dsl similar to the one used by LazyColumn where
 * list items can be defined via multiple item/items calls.
 *
 * This interface is read only, in order to create a list you need to use [MutableIntervalList].
 *
 * @param T type of values each interval contains in [Interval.value].
 *
 * Note: this class is a part of [LazyLayout] harness that allows for building custom lazy layouts.
 * LazyLayout and all corresponding APIs are still under development and are subject to change.
 */
sealed interface IntervalList<out T> {

    /**
     * The total amount of items in all the intervals.
     *
     * Note that it is not the amount of intervals, but the sum of [Interval.size] for all the
     * intervals added into this list.
     */
    val size: Int

    /**
     * Returns the interval containing the given [index].
     *
     * @throws IndexOutOfBoundsException if the index is not within 0..[size] - 1 range.
     */
    operator fun get(index: Int): Interval<T>

    /**
     * Iterates through all the intervals starting from the one containing [fromIndex] until the one
     * containing [toIndex].
     *
     * @param fromIndex we will start iterating from the interval containing this index.
     * @param toIndex the last interval we iterate through will contain this index. This index
     *   should be not smaller than [fromIndex].
<<<<<<< HEAD
=======
     * @param block will be invoked on each interval within the defined indexes
>>>>>>> 3d4510a6
     * @throws IndexOutOfBoundsException if the indexes are not within 0..[size] - 1 range.
     */
    fun forEach(fromIndex: Int = 0, toIndex: Int = size - 1, block: (Interval<T>) -> Unit)

    /**
     * The interval holder.
     *
     * @see get
     */
    class Interval<out T>
    internal constructor(
        /** The index of the first item in the interval. */
        val startIndex: Int,
        /** The amount of items in the interval. */
        val size: Int,
        /** The value representing this interval. */
        val value: T
    ) {
        init {
            requirePrecondition(startIndex >= 0) { "startIndex should be >= 0" }
            requirePrecondition(size > 0) { "size should be > 0" }
        }
    }
}

/**
 * Mutable version of [IntervalList]. It allows you to add new intervals via [addInterval].
 *
 * Note: this class is a part of [LazyLayout] harness that allows for building custom lazy layouts.
 * LazyLayout and all corresponding APIs are still under development and are subject to change.
 */
class MutableIntervalList<T> : IntervalList<T> {
    private val intervals = mutableVectorOf<IntervalList.Interval<T>>()

    override var size = 0
        private set

    /**
     * Caches the last interval we binary searched for. We might not need to recalculate for
     * subsequent queries, as they tend to be localised.
     */
    private var lastInterval: IntervalList.Interval<T>? = null

    /**
     * Adds a new interval into this list.
     *
     * @param size the amount of items in the new interval.
     * @param value the value representing this interval.
     */
    fun addInterval(size: Int, value: T) {
<<<<<<< HEAD
        require(size >= 0) { "size should be >=0, but was $size" }
=======
        requirePrecondition(size >= 0) { "size should be >=0" }
>>>>>>> 3d4510a6
        if (size == 0) {
            return
        }

        val interval = IntervalList.Interval(startIndex = this.size, size = size, value = value)
        this.size += size
        intervals.add(interval)
    }

    /**
     * Allows to iterate through all the intervals starting from the one containing [fromIndex]
     * until the one containing [toIndex].
     *
     * @param fromIndex we will start iterating from the interval containing this index.
     * @param toIndex the last interval we iterate through will contain this index. This index
     *   should be not smaller than [fromIndex].
<<<<<<< HEAD
=======
     * @param block will be invoked on each interval within the defined indexes
>>>>>>> 3d4510a6
     * @throws IndexOutOfBoundsException if the indexes are not within 0..[size] - 1 range.
     */
    override fun forEach(fromIndex: Int, toIndex: Int, block: (IntervalList.Interval<T>) -> Unit) {
        checkIndexBounds(fromIndex)
        checkIndexBounds(toIndex)
        requirePrecondition(toIndex >= fromIndex) {
            "toIndex ($toIndex) should be not smaller than fromIndex ($fromIndex)"
        }

        var intervalIndex = intervals.binarySearch(fromIndex)
        var itemIndex = intervals[intervalIndex].startIndex
        while (itemIndex <= toIndex) {
            val interval = intervals[intervalIndex]
            block(interval)
            itemIndex += interval.size
            intervalIndex++
        }
    }

    override fun get(index: Int): IntervalList.Interval<T> {
        checkIndexBounds(index)
        return getIntervalForIndex(index)
    }

    private fun getIntervalForIndex(itemIndex: Int): IntervalList.Interval<T> {
        val lastInterval = lastInterval
        return if (lastInterval != null && lastInterval.contains(itemIndex)) {
            lastInterval
        } else {
            intervals[intervals.binarySearch(itemIndex)].also { this.lastInterval = it }
        }
    }

    @Suppress("NOTHING_TO_INLINE")
    private inline fun checkIndexBounds(index: Int) {
        if (index !in 0 until size) {
            throwIndexOutOfBoundsException("Index $index, size $size")
        }
    }

    private fun IntervalList.Interval<T>.contains(index: Int) =
        index in startIndex until startIndex + size
}

/**
 * Finds the index of the interval which contains the highest value of
 * [IntervalList.Interval.startIndex] that is less than or equal to the given [itemIndex].
 */
private fun <T> MutableVector<IntervalList.Interval<T>>.binarySearch(itemIndex: Int): Int {
    var left = 0
    var right = lastIndex

    while (left < right) {
        val middle = left + (right - left) / 2

        val middleValue = get(middle).startIndex
        if (middleValue == itemIndex) {
            return middle
        }

        if (middleValue < itemIndex) {
            left = middle + 1

            // Verify that the left will not be bigger than our value
            if (itemIndex < get(left).startIndex) {
                return middle
            }
        } else {
            right = middle - 1
        }
    }

    return left
}<|MERGE_RESOLUTION|>--- conflicted
+++ resolved
@@ -58,10 +58,7 @@
      * @param fromIndex we will start iterating from the interval containing this index.
      * @param toIndex the last interval we iterate through will contain this index. This index
      *   should be not smaller than [fromIndex].
-<<<<<<< HEAD
-=======
      * @param block will be invoked on each interval within the defined indexes
->>>>>>> 3d4510a6
      * @throws IndexOutOfBoundsException if the indexes are not within 0..[size] - 1 range.
      */
     fun forEach(fromIndex: Int = 0, toIndex: Int = size - 1, block: (Interval<T>) -> Unit)
@@ -112,11 +109,7 @@
      * @param value the value representing this interval.
      */
     fun addInterval(size: Int, value: T) {
-<<<<<<< HEAD
-        require(size >= 0) { "size should be >=0, but was $size" }
-=======
         requirePrecondition(size >= 0) { "size should be >=0" }
->>>>>>> 3d4510a6
         if (size == 0) {
             return
         }
@@ -133,10 +126,7 @@
      * @param fromIndex we will start iterating from the interval containing this index.
      * @param toIndex the last interval we iterate through will contain this index. This index
      *   should be not smaller than [fromIndex].
-<<<<<<< HEAD
-=======
      * @param block will be invoked on each interval within the defined indexes
->>>>>>> 3d4510a6
      * @throws IndexOutOfBoundsException if the indexes are not within 0..[size] - 1 range.
      */
     override fun forEach(fromIndex: Int, toIndex: Int, block: (IntervalList.Interval<T>) -> Unit) {
