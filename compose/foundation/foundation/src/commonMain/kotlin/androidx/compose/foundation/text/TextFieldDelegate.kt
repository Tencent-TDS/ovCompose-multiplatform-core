/*
 * Copyright 2020 The Android Open Source Project
 *
 * Licensed under the Apache License, Version 2.0 (the "License");
 * you may not use this file except in compliance with the License.
 * You may obtain a copy of the License at
 *
 *      http://www.apache.org/licenses/LICENSE-2.0
 *
 * Unless required by applicable law or agreed to in writing, software
 * distributed under the License is distributed on an "AS IS" BASIS,
 * WITHOUT WARRANTIES OR CONDITIONS OF ANY KIND, either express or implied.
 * See the License for the specific language governing permissions and
 * limitations under the License.
 */

@file:Suppress("DEPRECATION")

package androidx.compose.foundation.text

import androidx.compose.foundation.text.selection.visibleBounds
import androidx.compose.ui.geometry.Offset
import androidx.compose.ui.geometry.Rect
import androidx.compose.ui.geometry.Size
import androidx.compose.ui.graphics.Canvas
import androidx.compose.ui.graphics.Color
import androidx.compose.ui.graphics.Paint
import androidx.compose.ui.graphics.isUnspecified
import androidx.compose.ui.layout.LayoutCoordinates
import androidx.compose.ui.layout.findRootCoordinates
import androidx.compose.ui.text.AnnotatedString
import androidx.compose.ui.text.Paragraph
import androidx.compose.ui.text.SpanStyle
import androidx.compose.ui.text.TextLayoutResult
import androidx.compose.ui.text.TextPainter
import androidx.compose.ui.text.TextRange
import androidx.compose.ui.text.TextStyle
import androidx.compose.ui.text.font.FontFamily
import androidx.compose.ui.text.input.EditCommand
import androidx.compose.ui.text.input.EditProcessor
import androidx.compose.ui.text.input.ImeAction
import androidx.compose.ui.text.input.ImeOptions
import androidx.compose.ui.text.input.OffsetMapping
import androidx.compose.ui.text.input.TextFieldValue
import androidx.compose.ui.text.input.TextInputService
import androidx.compose.ui.text.input.TextInputSession
import androidx.compose.ui.text.input.TransformedText
import androidx.compose.ui.text.style.TextDecoration
import androidx.compose.ui.unit.Constraints
import androidx.compose.ui.unit.Density
import androidx.compose.ui.unit.IntSize
import androidx.compose.ui.unit.LayoutDirection
import kotlin.jvm.JvmStatic
import kotlin.math.max
import kotlin.math.min

// visible for testing
internal const val DefaultWidthCharCount = 10 // min width for TextField is 10 chars long
internal val EmptyTextReplacement = "H".repeat(DefaultWidthCharCount) // just a reference character.

/**
 * Computed the default width and height for TextField.
 *
 * The bounding box or x-advance of the empty text is empty, i.e. 0x0 box or 0px advance. However
 * this is not useful for TextField since text field want to reserve some amount of height for
 * accepting touch for starting text input. In Android, uses FontMetrics of the first font in the
 * fallback chain to compute this height, this is because custom font may have different
 * ascender/descender from the default font in Android.
 *
 * Until we have font metrics APIs, use the height of reference text as a workaround.
 */
internal fun computeSizeForDefaultText(
    style: TextStyle,
    density: Density,
    fontFamilyResolver: FontFamily.Resolver,
    text: String = EmptyTextReplacement,
    maxLines: Int = 1
): IntSize {
    val paragraph =
        Paragraph(
            text = text,
            style = style,
            spanStyles = listOf(),
            maxLines = maxLines,
            ellipsis = false,
            density = density,
            fontFamilyResolver = fontFamilyResolver,
            constraints = Constraints()
        )
    return IntSize(paragraph.minIntrinsicWidth.ceilToIntPx(), paragraph.height.ceilToIntPx())
}

internal class TextFieldDelegate {
    companion object {
        /**
         * Process text layout with given constraint.
         *
         * @param textDelegate The text painter
         * @param constraints The layout constraints
         * @return the bounding box size(width and height) of the layout result
         */
        @JvmStatic
        internal fun layout(
            textDelegate: TextDelegate,
            constraints: Constraints,
            layoutDirection: LayoutDirection,
            prevResultText: TextLayoutResult? = null
        ): Triple<Int, Int, TextLayoutResult> {
            val layoutResult = textDelegate.layout(constraints, layoutDirection, prevResultText)
            return Triple(layoutResult.size.width, layoutResult.size.height, layoutResult)
        }

        /**
         * Draw the text content to the canvas
         *
         * @param canvas The target canvas.
         * @param value The editor state
         * @param selectionPreviewHighlightRange Range to be highlighted to preview a handwriting
         *   selection gesture
         * @param deletionPreviewHighlightRange Range to be highlighted to preview a handwriting
         *   deletion gesture
         * @param offsetMapping The offset map
         * @param textLayoutResult The text layout result
         * @param highlightPaint Paint used to draw highlight backgrounds
         * @param selectionBackgroundColor The selection highlight background color
         */
        @JvmStatic
        internal fun draw(
            canvas: Canvas,
            value: TextFieldValue,
            selectionPreviewHighlightRange: TextRange,
            deletionPreviewHighlightRange: TextRange,
            offsetMapping: OffsetMapping,
            textLayoutResult: TextLayoutResult,
            highlightPaint: Paint,
            selectionBackgroundColor: Color
        ) {
            if (!selectionPreviewHighlightRange.collapsed) {
                highlightPaint.color = selectionBackgroundColor
                drawHighlight(
                    canvas,
                    selectionPreviewHighlightRange,
                    offsetMapping,
                    textLayoutResult,
                    highlightPaint
                )
            } else if (!deletionPreviewHighlightRange.collapsed) {
                val textColor =
                    textLayoutResult.layoutInput.style.color.takeUnless { it.isUnspecified }
                        ?: Color.Black
                highlightPaint.color = textColor.copy(alpha = textColor.alpha * 0.2f)
                drawHighlight(
                    canvas,
                    deletionPreviewHighlightRange,
                    offsetMapping,
                    textLayoutResult,
                    highlightPaint
                )
            } else if (!value.selection.collapsed) {
                highlightPaint.color = selectionBackgroundColor
                drawHighlight(
                    canvas,
                    value.selection,
                    offsetMapping,
                    textLayoutResult,
                    highlightPaint
                )
            }
            TextPainter.paint(canvas, textLayoutResult)
        }

        private fun drawHighlight(
            canvas: Canvas,
            range: TextRange,
            offsetMapping: OffsetMapping,
            textLayoutResult: TextLayoutResult,
            paint: Paint
        ) {
            val start = offsetMapping.originalToTransformed(range.min)
            val end = offsetMapping.originalToTransformed(range.max)
            if (start != end) {
                val selectionPath = textLayoutResult.getPathForRange(start, end)
                canvas.drawPath(selectionPath, paint)
            }
        }

        /**
         * Notify system that focused input area.
         *
         * @param value The editor model
         * @param textDelegate The text delegate
         * @param layoutCoordinates The layout coordinates
         * @param textInputSession The current input session.
         * @param hasFocus True if focus is gained.
         * @param offsetMapping The mapper from/to editing buffer to/from visible text.
         */
        // TODO(b/262648050) Try to find a better API.
        @JvmStatic
        internal fun notifyFocusedRect(
            value: TextFieldValue,
            textDelegate: TextDelegate,
            textLayoutResult: TextLayoutResult,
            layoutCoordinates: LayoutCoordinates,
            textInputSession: TextInputSession,
            hasFocus: Boolean,
            offsetMapping: OffsetMapping
        ) {
            if (!hasFocus) {
                return
            }
            val focusOffsetInTransformed = offsetMapping.originalToTransformed(value.selection.max)
            val bbox =
                when {
                    focusOffsetInTransformed < textLayoutResult.layoutInput.text.length -> {
                        textLayoutResult.getBoundingBox(focusOffsetInTransformed)
                    }
                    focusOffsetInTransformed != 0 -> {
                        textLayoutResult.getBoundingBox(focusOffsetInTransformed - 1)
                    }
                    else -> { // empty text.
                        val defaultSize =
                            computeSizeForDefaultText(
                                textDelegate.style,
                                textDelegate.density,
                                textDelegate.fontFamilyResolver
                            )
                        Rect(0f, 0f, 1.0f, defaultSize.height.toFloat())
                    }
                }
            val globalLT = layoutCoordinates.localToRoot(Offset(bbox.left, bbox.top))

            textInputSession.notifyFocusedRect(
                Rect(Offset(globalLT.x, globalLT.y), Size(bbox.width, bbox.height))
            )
        }

        /**
         * Notify the input service of layout and position changes.
         *
         * @param textInputSession the current input session
         * @param textFieldValue the editor state
         * @param offsetMapping the offset mapping for the visual transformation
         * @param textLayoutResult the layout result
         */
        @JvmStatic
        internal fun updateTextLayoutResult(
            textInputSession: TextInputSession,
            textFieldValue: TextFieldValue,
            offsetMapping: OffsetMapping,
            textLayoutResult: TextLayoutResultProxy
        ) {
            textLayoutResult.innerTextFieldCoordinates?.let { innerTextFieldCoordinates ->
                if (!innerTextFieldCoordinates.isAttached) return
                textLayoutResult.decorationBoxCoordinates?.let { decorationBoxCoordinates ->
                    textInputSession.updateTextLayoutResult(
                        textFieldValue,
                        offsetMapping,
                        textLayoutResult.value,
                        { matrix ->
<<<<<<< HEAD
                            innerTextFieldCoordinates
                                .findRootCoordinates()
                                .transformFrom(innerTextFieldCoordinates, matrix)
=======
                            if (innerTextFieldCoordinates.isAttached) {
                                innerTextFieldCoordinates
                                    .findRootCoordinates()
                                    .transformFrom(innerTextFieldCoordinates, matrix)
                            }
>>>>>>> 6ececab7
                        },
                        innerTextFieldCoordinates.visibleBounds(),
                        innerTextFieldCoordinates.localBoundingBoxOf(
                            decorationBoxCoordinates,
                            clipBounds = false
                        )
                    )
                }
            }
        }

        /**
         * Called when edit operations are passed from TextInputService
         *
         * @param ops A list of edit operations.
         * @param editProcessor The edit processor
         * @param onValueChange The callback called when the new editor state arrives.
         */
        @JvmStatic
        internal fun onEditCommand(
            ops: List<EditCommand>,
            editProcessor: EditProcessor,
            onValueChange: (TextFieldValue) -> Unit,
            session: TextInputSession?
        ) {
            val newValue = editProcessor.apply(ops)

            // Android: Some IME calls getTextBeforeCursor API just after the setComposingText. The
            // getTextBeforeCursor may return the text without a text set by setComposingText
            // because the text field state in the application code is updated on the next time
            // composition. On the other hand, some IME gets confused and cancel the composition
            // because the text set by setComposingText is not available.
            // To avoid this problem, update the state in the TextInputService to the latest
            // plausible state. When the real state comes, the TextInputService will compare and
            // update the state if it is modified by developers.
            session?.updateState(null, newValue)
            onValueChange(newValue)
        }

        /**
         * Sets the cursor position. Should be called when TextField has focus.
         *
         * @param position The event position in composable coordinate.
         * @param textLayoutResult The text layout result proxy
         * @param editProcessor The edit processor
         * @param offsetMapping The offset map
         * @param onValueChange The callback called when the new editor state arrives.
         */
        @JvmStatic
        internal fun setCursorOffset(
            position: Offset,
            textLayoutResult: TextLayoutResultProxy,
            editProcessor: EditProcessor,
            offsetMapping: OffsetMapping,
            onValueChange: (TextFieldValue) -> Unit
        ) {
            val offset =
                offsetMapping.transformedToOriginal(textLayoutResult.getOffsetForPosition(position))
            onValueChange(editProcessor.toTextFieldValue().copy(selection = TextRange(offset)))
        }

        /**
         * Starts a new input connection.
         *
         * @param textInputService The text input service
         * @param value The editor state
         * @param editProcessor The edit processor
         * @param onValueChange The callback called when the new editor state arrives.
         * @param onImeActionPerformed The callback called when the editor action arrives.
         * @param imeOptions Keyboard configuration such as single line, auto correct etc.
         */
        @JvmStatic
        internal fun restartInput(
            textInputService: TextInputService,
            value: TextFieldValue,
            editProcessor: EditProcessor,
            imeOptions: ImeOptions,
            onValueChange: (TextFieldValue) -> Unit,
            onImeActionPerformed: (ImeAction) -> Unit
        ): TextInputSession {
            var session: TextInputSession? = null
            session =
                textInputService.startInput(
                    value = value,
                    imeOptions = imeOptions,
                    onEditCommand = { onEditCommand(it, editProcessor, onValueChange, session) },
                    onImeActionPerformed = onImeActionPerformed
                )
            return session
        }

        /**
         * Called when the composable gained input focus
         *
         * @param textInputService The text input service
         * @param value The editor state
         * @param editProcessor The edit processor
         * @param onValueChange The callback called when the new editor state arrives.
         * @param onImeActionPerformed The callback called when the editor action arrives.
         * @param imeOptions Keyboard configuration such as single line, auto correct etc.
         */
        @JvmStatic
        internal fun onFocus(
            textInputService: TextInputService,
            value: TextFieldValue,
            editProcessor: EditProcessor,
            imeOptions: ImeOptions,
            onValueChange: (TextFieldValue) -> Unit,
            onImeActionPerformed: (ImeAction) -> Unit
        ): TextInputSession {
            // The keyboard will automatically be shown when the new IME connection is started.
            return restartInput(
                textInputService = textInputService,
                value = value,
                editProcessor = editProcessor,
                imeOptions = imeOptions,
                onValueChange = onValueChange,
                onImeActionPerformed = onImeActionPerformed
            )
        }

        /**
         * Called when the composable loses input focus
         *
         * @param textInputSession The current input session.
         * @param editProcessor The edit processor
         * @param onValueChange The callback called when the new editor state arrives.
         */
        @JvmStatic
        internal fun onBlur(
            textInputSession: TextInputSession,
            editProcessor: EditProcessor,
            onValueChange: (TextFieldValue) -> Unit
        ) {
            onValueChange(editProcessor.toTextFieldValue().copy(composition = null))
            // Don't hide the keyboard when losing focus. If the target system needs that behavior,
            // it can be implemented in the PlatformTextInputService.
            textInputSession.dispose()
        }

        /**
         * Apply the composition text decoration (undeline) to the transformed text.
         *
         * @param compositionRange An input state
         * @param transformed A transformed text
         * @return The transformed text with composition decoration.
         */
        fun applyCompositionDecoration(
            compositionRange: TextRange,
            transformed: TransformedText
        ): TransformedText {
            val startPositionTransformed =
                transformed.offsetMapping.originalToTransformed(compositionRange.start)
            val endPositionTransformed =
                transformed.offsetMapping.originalToTransformed(compositionRange.end)

            // coerce into a valid range with start <= end
            val start = min(startPositionTransformed, endPositionTransformed)
            val coercedEnd = max(startPositionTransformed, endPositionTransformed)
            return TransformedText(
                AnnotatedString.Builder(transformed.text)
                    .apply {
                        addStyle(
                            SpanStyle(textDecoration = TextDecoration.Underline),
                            start,
                            coercedEnd
                        )
                    }
                    .toAnnotatedString(),
                transformed.offsetMapping
            )
        }
    }
}<|MERGE_RESOLUTION|>--- conflicted
+++ resolved
@@ -257,17 +257,11 @@
                         offsetMapping,
                         textLayoutResult.value,
                         { matrix ->
-<<<<<<< HEAD
-                            innerTextFieldCoordinates
-                                .findRootCoordinates()
-                                .transformFrom(innerTextFieldCoordinates, matrix)
-=======
                             if (innerTextFieldCoordinates.isAttached) {
                                 innerTextFieldCoordinates
                                     .findRootCoordinates()
                                     .transformFrom(innerTextFieldCoordinates, matrix)
                             }
->>>>>>> 6ececab7
                         },
                         innerTextFieldCoordinates.visibleBounds(),
                         innerTextFieldCoordinates.localBoundingBoxOf(
