--- conflicted
+++ resolved
@@ -83,10 +83,7 @@
  * most cases, it should be created via [rememberLazyStaggeredGridState].
  */
 @OptIn(ExperimentalFoundationApi::class)
-<<<<<<< HEAD
-=======
 @Stable
->>>>>>> 3d4510a6
 class LazyStaggeredGridState
 internal constructor(
     initialFirstVisibleItems: IntArray,
@@ -278,10 +275,6 @@
         if (abs(scrollToBeConsumed) > 0.5f) {
             val preScrollToBeConsumed = scrollToBeConsumed
             val intDelta = scrollToBeConsumed.roundToInt()
-<<<<<<< HEAD
-            if (layoutInfo.tryToApplyScrollWithoutRemeasure(intDelta)) {
-                applyMeasureResult(result = layoutInfo, visibleItemsStayedTheSame = true)
-=======
             var scrolledLayoutInfo =
                 layoutInfoState.value.copyWithScrollDeltaWithoutRemeasure(
                     delta = intDelta,
@@ -309,7 +302,6 @@
                     isLookingAhead = hasLookaheadOccurred,
                     visibleItemsStayedTheSame = true
                 )
->>>>>>> 3d4510a6
                 // we don't need to remeasure, so we only trigger re-placement:
                 placementScopeInvalidator.invalidateScope()
 
