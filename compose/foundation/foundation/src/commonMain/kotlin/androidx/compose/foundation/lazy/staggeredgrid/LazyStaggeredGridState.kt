/*
 * Copyright 2022 The Android Open Source Project
 *
 * Licensed under the Apache License, Version 2.0 (the "License");
 * you may not use this file except in compliance with the License.
 * You may obtain a copy of the License at
 *
 *      http://www.apache.org/licenses/LICENSE-2.0
 *
 * Unless required by applicable law or agreed to in writing, software
 * distributed under the License is distributed on an "AS IS" BASIS,
 * WITHOUT WARRANTIES OR CONDITIONS OF ANY KIND, either express or implied.
 * See the License for the specific language governing permissions and
 * limitations under the License.
 */

package androidx.compose.foundation.lazy.staggeredgrid

import androidx.compose.foundation.ExperimentalFoundationApi
import androidx.compose.foundation.MutatePriority
import androidx.compose.foundation.gestures.ScrollScope
import androidx.compose.foundation.gestures.ScrollableState
import androidx.compose.foundation.interaction.InteractionSource
import androidx.compose.foundation.interaction.MutableInteractionSource
import androidx.compose.foundation.lazy.layout.AwaitFirstLayoutModifier
import androidx.compose.foundation.lazy.layout.LazyLayoutAnimateScrollScope
import androidx.compose.foundation.lazy.layout.LazyLayoutBeyondBoundsInfo
import androidx.compose.foundation.lazy.layout.LazyLayoutItemProvider
import androidx.compose.foundation.lazy.layout.LazyLayoutPinnedItemList
import androidx.compose.foundation.lazy.layout.LazyLayoutPrefetchState
import androidx.compose.foundation.lazy.layout.LazyLayoutPrefetchState.PrefetchHandle
import androidx.compose.foundation.lazy.layout.animateScrollToItem
import androidx.compose.foundation.lazy.staggeredgrid.LazyStaggeredGridLaneInfo.Companion.FullSpan
import androidx.compose.foundation.lazy.staggeredgrid.LazyStaggeredGridLaneInfo.Companion.Unset
import androidx.compose.runtime.Composable
import androidx.compose.runtime.MutableState
import androidx.compose.runtime.derivedStateOf
import androidx.compose.runtime.getValue
import androidx.compose.runtime.mutableStateOf
import androidx.compose.runtime.saveable.listSaver
import androidx.compose.runtime.saveable.rememberSaveable
import androidx.compose.runtime.setValue
import androidx.compose.runtime.snapshots.Snapshot
import androidx.compose.runtime.structuralEqualityPolicy
import androidx.compose.ui.layout.Remeasurement
import androidx.compose.ui.layout.RemeasurementModifier
import androidx.compose.ui.unit.Constraints
import androidx.compose.ui.unit.Density
import kotlin.math.abs

/**
 * Creates a [LazyStaggeredGridState] that is remembered across composition.
 *
 * Calling this function with different parameters on recomposition WILL NOT recreate or change
 * the state.
 * Use [LazyStaggeredGridState.scrollToItem] or [LazyStaggeredGridState.animateScrollToItem] to
 * adjust position instead.
 *
 * @param initialFirstVisibleItemIndex initial position for
 *  [LazyStaggeredGridState.firstVisibleItemIndex]
 * @param initialFirstVisibleItemScrollOffset initial value for
 *  [LazyStaggeredGridState.firstVisibleItemScrollOffset]
 * @return created and memoized [LazyStaggeredGridState] with given parameters.
 */
@Composable
fun rememberLazyStaggeredGridState(
    initialFirstVisibleItemIndex: Int = 0,
    initialFirstVisibleItemScrollOffset: Int = 0
): LazyStaggeredGridState =
    rememberSaveable(saver = LazyStaggeredGridState.Saver) {
        LazyStaggeredGridState(
            initialFirstVisibleItemIndex,
            initialFirstVisibleItemScrollOffset
        )
    }

/**
 * Hoisted state object controlling [LazyVerticalStaggeredGrid] or [LazyHorizontalStaggeredGrid].
 * In most cases, it should be created via [rememberLazyStaggeredGridState].
 */
@OptIn(ExperimentalFoundationApi::class)
class LazyStaggeredGridState private constructor(
    initialFirstVisibleItems: IntArray,
    initialFirstVisibleOffsets: IntArray,
) : ScrollableState {
    /**
     * @param initialFirstVisibleItemIndex initial value for [firstVisibleItemIndex]
     * @param initialFirstVisibleItemOffset initial value for [firstVisibleItemScrollOffset]
     */
    constructor(
        initialFirstVisibleItemIndex: Int = 0,
        initialFirstVisibleItemOffset: Int = 0
    ) : this(
        intArrayOf(initialFirstVisibleItemIndex),
        intArrayOf(initialFirstVisibleItemOffset)
    )

    /**
     * Index of the first visible item across all staggered grid lanes.
     *
     * This property is observable and when use it in composable function it will be recomposed on
     * each scroll, potentially causing performance issues.
     */
    val firstVisibleItemIndex: Int by derivedStateOf(structuralEqualityPolicy()) {
        scrollPosition.indices.minOfOrNull {
            // index array can contain -1, indicating lane being empty (cell number > itemCount)
            // if any of the lanes are empty, we always on 0th item index
            if (it == -1) 0 else it
        } ?: 0
    }

    /**
     * Current offset of the item with [firstVisibleItemIndex] relative to the container start.
     *
     * This property is observable and when use it in composable function it will be recomposed on
     * each scroll, potentially causing performance issues.
     */
    val firstVisibleItemScrollOffset: Int by derivedStateOf(structuralEqualityPolicy()) {
        scrollPosition.offsets.let { offsets ->
            val firstVisibleIndex = firstVisibleItemIndex
            val indices = scrollPosition.indices
            var minOffset = Int.MAX_VALUE
            for (lane in offsets.indices) {
                if (indices[lane] == firstVisibleIndex) {
                    minOffset = minOf(minOffset, offsets[lane])
                }
            }
            if (minOffset == Int.MAX_VALUE) 0 else minOffset
        }
    }

    /** holder for current scroll position */
    internal val scrollPosition = LazyStaggeredGridScrollPosition(
        initialFirstVisibleItems,
        initialFirstVisibleOffsets,
        ::fillNearestIndices
    )

    /**
     * Layout information calculated during last layout pass, with information about currently
     * visible items and container parameters.
     *
     * This property is observable and when use it in composable function it will be recomposed on
     * each scroll, potentially causing performance issues.
     */
    val layoutInfo: LazyStaggeredGridLayoutInfo get() = layoutInfoState.value

    /** backing state for [layoutInfo] */
    private val layoutInfoState: MutableState<LazyStaggeredGridLayoutInfo> =
        mutableStateOf(EmptyLazyStaggeredGridLayoutInfo)

    /** storage for lane assignments for each item for consistent scrolling in both directions */
    internal val laneInfo = LazyStaggeredGridLaneInfo()

    override var canScrollForward: Boolean by mutableStateOf(false)
        private set
    override var canScrollBackward: Boolean by mutableStateOf(false)
        private set

    /** implementation of [LazyLayoutAnimateScrollScope] scope required for [animateScrollToItem] */
    private val animateScrollScope = LazyStaggeredGridAnimateScrollScope(this)

    internal var remeasurement: Remeasurement? = null
        private set

    internal val remeasurementModifier = object : RemeasurementModifier {
        override fun onRemeasurementAvailable(remeasurement: Remeasurement) {
            this@LazyStaggeredGridState.remeasurement = remeasurement
        }
    }

    /**
     * Provides a modifier which allows to delay some interactions (e.g. scroll)
     * until layout is ready.
     */
    internal val awaitLayoutModifier = AwaitFirstLayoutModifier()

    internal val beyondBoundsInfo = LazyLayoutBeyondBoundsInfo()

    /**
     * Only used for testing to disable prefetching when needed to test the main logic.
     */
    /*@VisibleForTesting*/
    internal var prefetchingEnabled: Boolean = true

    /** prefetch state used for precomputing items in the direction of scroll */
    internal val prefetchState: LazyLayoutPrefetchState = LazyLayoutPrefetchState()

    /** state controlling the scroll */
    private val scrollableState = ScrollableState { -onScroll(-it) }

    /** scroll to be consumed during next/current layout pass */
    internal var scrollToBeConsumed = 0f
        private set

    /* @VisibleForTesting */
    internal var measurePassCount = 0

    /** transient information from measure required for prefetching */
    internal var isVertical = false
    internal var slots: LazyStaggeredGridSlots? = null
    internal var spanProvider: LazyStaggeredGridSpanProvider? = null
    /** prefetch state */
    private var prefetchBaseIndex: Int = -1
    private val currentItemPrefetchHandles = mutableMapOf<Int, PrefetchHandle>()

    /** state required for implementing [animateScrollScope] */
    internal var density: Density = Density(1f, 1f)
    internal val laneCount get() = slots?.sizes?.size ?: 0

    /**
     * [InteractionSource] that will be used to dispatch drag events when this
     * list is being dragged. If you want to know whether the fling (or animated scroll) is in
     * progress, use [isScrollInProgress].
     */
    val interactionSource get(): InteractionSource = mutableInteractionSource

    /** backing field mutable field for [interactionSource] */
    internal val mutableInteractionSource = MutableInteractionSource()

    /**
     * Stores currently pinned items which are always composed.
     */
    internal val pinnedItems = LazyLayoutPinnedItemList()

    internal val placementAnimator = LazyStaggeredGridItemPlacementAnimator()

    internal val nearestRange: IntRange by scrollPosition.nearestRangeState

    /**
     * Call this function to take control of scrolling and gain the ability to send scroll events
     * via [ScrollScope.scrollBy]. All actions that change the logical scroll position must be
     * performed within a [scroll] block (even if they don't call any other methods on this
     * object) in order to guarantee that mutual exclusion is enforced.
     *
     * If [scroll] is called from elsewhere, this will be canceled.
     */
    override suspend fun scroll(
        scrollPriority: MutatePriority,
        block: suspend ScrollScope.() -> Unit
    ) {
        awaitLayoutModifier.waitForFirstLayout()
        scrollableState.scroll(scrollPriority, block)
    }

    /**
     * Whether this [scrollableState] is currently scrolling by gesture, fling or programmatically or
     * not.
     */
    override val isScrollInProgress: Boolean
        get() = scrollableState.isScrollInProgress

    /** Main scroll callback which adjusts scroll delta and remeasures layout */
    private fun onScroll(distance: Float): Float {
        if (distance < 0 && !canScrollForward || distance > 0 && !canScrollBackward) {
            return 0f
        }
        check(abs(scrollToBeConsumed) <= 0.5f) {
            "entered drag with non-zero pending scroll: $scrollToBeConsumed"
        }
        scrollToBeConsumed += distance

        // scrollToBeConsumed will be consumed synchronously during the forceRemeasure invocation
        // inside measuring we do scrollToBeConsumed.roundToInt() so there will be no scroll if
        // we have less than 0.5 pixels
        if (abs(scrollToBeConsumed) > 0.5f) {
            val preScrollToBeConsumed = scrollToBeConsumed
            remeasurement?.forceRemeasure()
            if (prefetchingEnabled) {
                notifyPrefetch(preScrollToBeConsumed - scrollToBeConsumed)
            }
        }

        // here scrollToBeConsumed is already consumed during the forceRemeasure invocation
        if (abs(scrollToBeConsumed) <= 0.5f) {
            // We consumed all of it - we'll hold onto the fractional scroll for later, so report
            // that we consumed the whole thing
            return distance
        } else {
            val scrollConsumed = distance - scrollToBeConsumed
            // We did not consume all of it - return the rest to be consumed elsewhere (e.g.,
            // nested scrolling)
            scrollToBeConsumed = 0f // We're not consuming the rest, give it back
            return scrollConsumed
        }
    }

    /**
     * Instantly brings the item at [index] to the top of layout viewport, offset by [scrollOffset]
     * pixels.
     *
     * @param index the index to which to scroll. MUST NOT be negative.
     * @param scrollOffset the offset where the item should end up after the scroll. Note that
     * positive offset refers to forward scroll, so in a reversed list, positive offset will
     * scroll the item further upward (taking it partly offscreen).
     */
    suspend fun scrollToItem(
        /* @IntRange(from = 0) */
        index: Int,
        scrollOffset: Int = 0
    ) {
        scroll {
            snapToItemInternal(index, scrollOffset)
        }
    }

    private val numOfItemsToTeleport: Int get() = 100 * laneCount
    /**
     * Animate (smooth scroll) to the given item.
     *
     * @param index the index to which to scroll. MUST NOT be negative.
     * @param scrollOffset the offset that the item should end up after the scroll. Note that
     * positive offset refers to forward scroll, so in a top-to-bottom list, positive offset will
     * scroll the item further upward (taking it partly offscreen).
     */
    suspend fun animateScrollToItem(
        /* @IntRange(from = 0) */
        index: Int,
        scrollOffset: Int = 0
    ) {
        animateScrollScope.animateScrollToItem(index, scrollOffset, numOfItemsToTeleport, density)
    }

    internal fun ScrollScope.snapToItemInternal(index: Int, scrollOffset: Int) {
        val visibleItem = layoutInfo.findVisibleItem(index)
        if (visibleItem != null) {
            val currentOffset = if (isVertical) visibleItem.offset.y else visibleItem.offset.x
            val delta = currentOffset + scrollOffset
            scrollBy(delta.toFloat())
        } else {
            scrollPosition.requestPosition(index, scrollOffset)
            remeasurement?.forceRemeasure()
        }
    }

    /**
     * Maintain scroll position for item based on custom key if its index has changed.
     */
    internal fun updateScrollPositionIfTheFirstItemWasMoved(
        itemProvider: LazyLayoutItemProvider,
<<<<<<< HEAD
        firstItemIndex: IntArray = Snapshot.withoutReadObservation { scrollPosition.indices }
=======
        firstItemIndex: IntArray
>>>>>>> 4fbd9517
    ): IntArray =
        scrollPosition.updateScrollPositionIfTheFirstItemWasMoved(itemProvider, firstItemIndex)

    override fun dispatchRawDelta(delta: Float): Float =
        scrollableState.dispatchRawDelta(delta)

    /** Start prefetch of the items based on provided delta */
    private fun notifyPrefetch(delta: Float) {
        val info = layoutInfoState.value
        if (info.visibleItemsInfo.isNotEmpty()) {
            val scrollingForward = delta < 0

            val prefetchIndex = if (scrollingForward) {
                info.visibleItemsInfo.last().index
            } else {
                info.visibleItemsInfo.first().index
            }

            if (prefetchIndex == prefetchBaseIndex) {
                // Already prefetched based on this index
                return
            }
            prefetchBaseIndex = prefetchIndex

            val prefetchHandlesUsed = mutableSetOf<Int>()
            var targetIndex = prefetchIndex
            for (lane in 0 until laneCount) {
                val previousIndex = targetIndex

                // find the next item for each line and prefetch if it is valid
                targetIndex = if (scrollingForward) {
                    laneInfo.findNextItemIndex(previousIndex, lane)
                } else {
                    laneInfo.findPreviousItemIndex(previousIndex, lane)
                }
                if (
                    targetIndex !in (0 until info.totalItemsCount) ||
                        targetIndex in prefetchHandlesUsed
                ) {
                    break
                }

                prefetchHandlesUsed += targetIndex
                if (targetIndex in currentItemPrefetchHandles) {
                    continue
                }

                val isFullSpan = spanProvider?.isFullSpan(targetIndex) == true
                val slot = if (isFullSpan) 0 else lane
                val span = if (isFullSpan) laneCount else 1

                val slots = slots
                val crossAxisSize = when {
                    slots == null -> 0
                    span == 1 -> slots.sizes[slot]
                    else -> {
                        val start = slots.positions[slot]
                        val endSlot = slot + span - 1
                        val end = slots.positions[endSlot] + slots.sizes[endSlot]
                        end - start
                    }
                }

                val constraints = if (isVertical) {
                    Constraints.fixedWidth(crossAxisSize)
                } else {
                    Constraints.fixedHeight(crossAxisSize)
                }

                currentItemPrefetchHandles[targetIndex] = prefetchState.schedulePrefetch(
                    index = targetIndex,
                    constraints = constraints
                )
            }

            clearLeftoverPrefetchHandles(prefetchHandlesUsed)
        }
    }

    private fun clearLeftoverPrefetchHandles(prefetchHandlesUsed: Set<Int>) {
        val iterator = currentItemPrefetchHandles.iterator()
        while (iterator.hasNext()) {
            val entry = iterator.next()
            if (entry.key !in prefetchHandlesUsed) {
                entry.value.cancel()
                iterator.remove()
            }
        }
    }

    private fun cancelPrefetchIfVisibleItemsChanged(info: LazyStaggeredGridLayoutInfo) {
        val items = info.visibleItemsInfo
        if (prefetchBaseIndex != -1 && items.isNotEmpty()) {
            if (prefetchBaseIndex !in items.first().index..items.last().index) {
                prefetchBaseIndex = -1
                currentItemPrefetchHandles.values.forEach { it.cancel() }
                currentItemPrefetchHandles.clear()
            }
        }
    }

    /** updates state after measure pass */
    internal fun applyMeasureResult(result: LazyStaggeredGridMeasureResult) {
        scrollToBeConsumed -= result.consumedScroll
        canScrollBackward = result.canScrollBackward
        canScrollForward = result.canScrollForward
        layoutInfoState.value = result
        cancelPrefetchIfVisibleItemsChanged(result)
        scrollPosition.updateFromMeasureResult(result)

        measurePassCount++
    }

    private fun fillNearestIndices(itemIndex: Int, laneCount: Int): IntArray {
        val indices = IntArray(laneCount)
        if (spanProvider?.isFullSpan(itemIndex) == true) {
            indices.fill(itemIndex)
            return indices
        }

        // reposition spans if needed to ensure valid indices
        laneInfo.ensureValidIndex(itemIndex + laneCount)
        val targetLaneIndex =
            when (val previousLane = laneInfo.getLane(itemIndex)) {
                // lane was never set or contains obsolete full span (the check for full span above)
                Unset, FullSpan -> 0
                // lane was previously set, keep item to the same lane
                else -> {
                    require(previousLane >= 0) {
                        "Expected positive lane number, got $previousLane instead."
                    }
                    minOf(previousLane, laneCount)
                }
            }

        // fill lanes before starting index
        var currentItemIndex = itemIndex
        for (lane in (targetLaneIndex - 1) downTo 0) {
            indices[lane] = laneInfo.findPreviousItemIndex(currentItemIndex, lane)
            if (indices[lane] == Unset) {
                indices.fill(-1, toIndex = lane)
                break
            }
            currentItemIndex = indices[lane]
        }

        indices[targetLaneIndex] = itemIndex

        // fill lanes after starting index
        currentItemIndex = itemIndex
        for (lane in (targetLaneIndex + 1) until laneCount) {
            indices[lane] = laneInfo.findNextItemIndex(currentItemIndex, lane)
            currentItemIndex = indices[lane]
        }

        return indices
    }

    companion object {
        /**
         * The default implementation of [Saver] for [LazyStaggeredGridState]
         */
        val Saver = listSaver<LazyStaggeredGridState, IntArray>(
            save = { state ->
                listOf(
                    state.scrollPosition.indices,
                    state.scrollPosition.offsets
                )
            },
            restore = {
                LazyStaggeredGridState(it[0], it[1])
            }
        )
    }
}<|MERGE_RESOLUTION|>--- conflicted
+++ resolved
@@ -40,7 +40,6 @@
 import androidx.compose.runtime.saveable.listSaver
 import androidx.compose.runtime.saveable.rememberSaveable
 import androidx.compose.runtime.setValue
-import androidx.compose.runtime.snapshots.Snapshot
 import androidx.compose.runtime.structuralEqualityPolicy
 import androidx.compose.ui.layout.Remeasurement
 import androidx.compose.ui.layout.RemeasurementModifier
@@ -338,11 +337,7 @@
      */
     internal fun updateScrollPositionIfTheFirstItemWasMoved(
         itemProvider: LazyLayoutItemProvider,
-<<<<<<< HEAD
-        firstItemIndex: IntArray = Snapshot.withoutReadObservation { scrollPosition.indices }
-=======
         firstItemIndex: IntArray
->>>>>>> 4fbd9517
     ): IntArray =
         scrollPosition.updateScrollPositionIfTheFirstItemWasMoved(itemProvider, firstItemIndex)
 
