/*
 * Copyright 2020 The Android Open Source Project
 *
 * Licensed under the Apache License, Version 2.0 (the "License");
 * you may not use this file except in compliance with the License.
 * You may obtain a copy of the License at
 *
 *      http://www.apache.org/licenses/LICENSE-2.0
 *
 * Unless required by applicable law or agreed to in writing, software
 * distributed under the License is distributed on an "AS IS" BASIS,
 * WITHOUT WARRANTIES OR CONDITIONS OF ANY KIND, either express or implied.
 * See the License for the specific language governing permissions and
 * limitations under the License.
 */

package androidx.compose.foundation.gestures

import androidx.compose.foundation.MutatePriority
import androidx.compose.foundation.gestures.TransformEvent.TransformDelta
import androidx.compose.foundation.gestures.TransformEvent.TransformStarted
import androidx.compose.foundation.gestures.TransformEvent.TransformStopped
import androidx.compose.ui.Modifier
import androidx.compose.ui.geometry.Offset
import androidx.compose.ui.input.pointer.AwaitPointerEventScope
import androidx.compose.ui.input.pointer.PointerEvent
import androidx.compose.ui.input.pointer.PointerEventPass
import androidx.compose.ui.input.pointer.PointerEventType
import androidx.compose.ui.input.pointer.PointerInputScope
import androidx.compose.ui.input.pointer.PointerType
import androidx.compose.ui.input.pointer.SuspendingPointerInputModifierNode
import androidx.compose.ui.input.pointer.isCtrlPressed
import androidx.compose.ui.input.pointer.positionChanged
import androidx.compose.ui.node.CompositionLocalConsumerModifierNode
import androidx.compose.ui.node.DelegatingNode
import androidx.compose.ui.node.ModifierNodeElement
import androidx.compose.ui.node.PointerInputModifierNode
import androidx.compose.ui.platform.InspectorInfo
import androidx.compose.ui.unit.IntSize
import androidx.compose.ui.util.fastAny
import androidx.compose.ui.util.fastForEach
import kotlin.math.PI
import kotlin.math.abs
import kotlin.math.pow
import kotlinx.coroutines.CancellationException
import kotlinx.coroutines.CoroutineStart
import kotlinx.coroutines.NonCancellable.isActive
import kotlinx.coroutines.channels.Channel
import kotlinx.coroutines.coroutineScope
import kotlinx.coroutines.currentCoroutineContext
import kotlinx.coroutines.isActive
import kotlinx.coroutines.launch

/**
 * Enable transformation gestures of the modified UI element.
 *
 * Users should update their state themselves using default [TransformableState] and its
 * `onTransformation` callback or by implementing [TransformableState] interface manually and
 * reflect their own state in UI when using this component.
 *
 * @sample androidx.compose.foundation.samples.TransformableSample
 * @param state [TransformableState] of the transformable. Defines how transformation events will be
 *   interpreted by the user land logic, contains useful information about on-going events and
 *   provides animation capabilities.
 * @param lockRotationOnZoomPan If `true`, rotation is allowed only if touch slop is detected for
 *   rotation before pan or zoom motions. If not, pan and zoom gestures will be detected, but
 *   rotation gestures will not be. If `false`, once touch slop is reached, all three gestures are
 *   detected.
 * @param enabled whether zooming by gestures is enabled or not
 */
fun Modifier.transformable(
    state: TransformableState,
    lockRotationOnZoomPan: Boolean = false,
    enabled: Boolean = true
) = transformable(state, { true }, lockRotationOnZoomPan, enabled)

/**
 * Enable transformation gestures of the modified UI element.
 *
 * Users should update their state themselves using default [TransformableState] and its
 * `onTransformation` callback or by implementing [TransformableState] interface manually and
 * reflect their own state in UI when using this component.
 *
 * This overload of transformable modifier provides [canPan] parameter, which allows the caller to
 * control when the pan can start. making pan gesture to not to start when the scale is 1f makes
 * transformable modifiers to work well within the scrollable container. See example:
<<<<<<< HEAD
 *
 * @sample androidx.compose.foundation.samples.TransformableSampleInsideScroll
=======
>>>>>>> 3d4510a6
 *
 * @sample androidx.compose.foundation.samples.TransformableSampleInsideScroll
 * @param state [TransformableState] of the transformable. Defines how transformation events will be
 *   interpreted by the user land logic, contains useful information about on-going events and
 *   provides animation capabilities.
 * @param canPan whether the pan gesture can be performed or not given the pan offset
 * @param lockRotationOnZoomPan If `true`, rotation is allowed only if touch slop is detected for
 *   rotation before pan or zoom motions. If not, pan and zoom gestures will be detected, but
 *   rotation gestures will not be. If `false`, once touch slop is reached, all three gestures are
 *   detected.
 * @param enabled whether zooming by gestures is enabled or not
 */
fun Modifier.transformable(
    state: TransformableState,
    canPan: (Offset) -> Boolean,
    lockRotationOnZoomPan: Boolean = false,
    enabled: Boolean = true
) = this then TransformableElement(state, canPan, lockRotationOnZoomPan, enabled)

private class TransformableElement(
    private val state: TransformableState,
    private val canPan: (Offset) -> Boolean,
    private val lockRotationOnZoomPan: Boolean,
    private val enabled: Boolean
) : ModifierNodeElement<TransformableNode>() {
    override fun create(): TransformableNode =
        TransformableNode(state, canPan, lockRotationOnZoomPan, enabled)

    override fun update(node: TransformableNode) {
        node.update(state, canPan, lockRotationOnZoomPan, enabled)
    }

    override fun equals(other: Any?): Boolean {
        if (this === other) return true
        if (other === null) return false
        if (this::class != other::class) return false

        other as TransformableElement

        if (state != other.state) return false
        if (canPan !== other.canPan) return false
        if (lockRotationOnZoomPan != other.lockRotationOnZoomPan) return false
        if (enabled != other.enabled) return false

        return true
    }

    override fun hashCode(): Int {
        var result = state.hashCode()
        result = 31 * result + canPan.hashCode()
        result = 31 * result + lockRotationOnZoomPan.hashCode()
        result = 31 * result + enabled.hashCode()
        return result
    }

    override fun InspectorInfo.inspectableProperties() {
        name = "transformable"
        properties["state"] = state
        properties["canPan"] = canPan
        properties["enabled"] = enabled
        properties["lockRotationOnZoomPan"] = lockRotationOnZoomPan
    }
}

private class TransformableNode(
    private var state: TransformableState,
    private var canPan: (Offset) -> Boolean,
    private var lockRotationOnZoomPan: Boolean,
    private var enabled: Boolean
) : DelegatingNode(), PointerInputModifierNode, CompositionLocalConsumerModifierNode {

    private val updatedCanPan: (Offset) -> Boolean = { canPan.invoke(it) }
    private val channel = Channel<TransformEvent>(capacity = Channel.UNLIMITED)

<<<<<<< HEAD
=======
    private var scrollConfig: ScrollConfig? = null

    override fun onAttach() {
        super.onAttach()
        scrollConfig = platformScrollConfig()
    }

>>>>>>> 3d4510a6
    private val pointerInputNode =
        delegate(
            SuspendingPointerInputModifierNode {
                if (!enabled) return@SuspendingPointerInputModifierNode
                coroutineScope {
                    launch(start = CoroutineStart.UNDISPATCHED) {
                        while (isActive) {
                            var event = channel.receive()
                            if (event !is TransformStarted) continue
                            try {
                                state.transform(MutatePriority.UserInput) {
                                    while (event !is TransformStopped) {
                                        (event as? TransformDelta)?.let {
                                            transformBy(
                                                it.zoomChange,
                                                it.panChange,
                                                it.rotationChange
                                            )
                                        }
                                        event = channel.receive()
                                    }
                                }
                            } catch (_: CancellationException) {
                                // ignore the cancellation and start over again.
                            }
                        }
                    }
<<<<<<< HEAD
=======

>>>>>>> 3d4510a6
                    awaitEachGesture {
                        try {
                            detectZoom(lockRotationOnZoomPan, channel, updatedCanPan)
                        } catch (exception: CancellationException) {
                            if (!isActive) throw exception
                        } finally {
                            channel.trySend(TransformStopped)
                        }
                    }
                }
            }
        )
<<<<<<< HEAD
=======

    private var pointerInputModifierMouse: PointerInputModifierNode? = null
>>>>>>> 3d4510a6

    fun update(
        state: TransformableState,
        canPan: (Offset) -> Boolean,
        lockRotationOnZoomPan: Boolean,
        enabled: Boolean
    ) {
        this.canPan = canPan
        val needsReset =
            this.state != state ||
                this.enabled != enabled ||
                this.lockRotationOnZoomPan != lockRotationOnZoomPan
        if (needsReset) {
            this.state = state
            this.enabled = enabled
            this.lockRotationOnZoomPan = lockRotationOnZoomPan
            pointerInputNode.resetPointerInputHandler()
        }
    }

    override fun onPointerEvent(
        pointerEvent: PointerEvent,
        pass: PointerEventPass,
        bounds: IntSize
    ) {
        val scrollConfig = scrollConfig
        if (
            enabled &&
                pointerEvent.changes.fastAny { it.type == PointerType.Mouse } &&
                scrollConfig != null &&
                pointerInputModifierMouse == null
        ) {
            pointerInputModifierMouse =
                delegate(
                    SuspendingPointerInputModifierNode {
                        detectZoomByCtrlMouseScroll(channel, scrollConfig)
                    }
                )
        }
        pointerInputNode.onPointerEvent(pointerEvent, pass, bounds)
        pointerInputModifierMouse?.onPointerEvent(pointerEvent, pass, bounds)
    }

    override fun onCancelPointerInput() {
        pointerInputNode.onCancelPointerInput()
        pointerInputModifierMouse?.onCancelPointerInput()
    }
}

// The factor used to covert the mouse scroll to zoom.
// Every 545 pixels of scroll is converted into 2 times zoom. This value is calculated from
// curve fitting the ChromeOS's zoom factors.
internal const val SCROLL_FACTOR = 545f

private suspend fun PointerInputScope.detectZoomByCtrlMouseScroll(
    channel: Channel<TransformEvent>,
    scrollConfig: ScrollConfig
) {
    val currentContext = currentCoroutineContext()
    awaitPointerEventScope {
        while (currentContext.isActive) {
            try {
                var scrollDelta = awaitFirstCtrlMouseScroll(scrollConfig)
                channel.trySend(TransformStarted)
                while (true) {
                    // This formula is curve fitting form Chrome OS's ctrl + scroll implementation.
                    val zoomChange = 2f.pow(scrollDelta.y / SCROLL_FACTOR)
                    channel.trySend(
                        TransformDelta(
                            zoomChange = zoomChange,
                            panChange = Offset.Zero,
                            rotationChange = 0f
                        )
                    )
                    scrollDelta = awaitCtrlMouseScrollOrNull(scrollConfig) ?: break
                }
            } finally {
                channel.trySend(TransformStopped)
            }
        }
    }
}

/** Await for the first mouse scroll event while ctrl is pressed and return its scrollDelta. */
private suspend fun AwaitPointerEventScope.awaitFirstCtrlMouseScroll(
    scrollConfig: ScrollConfig
): Offset {
    var offset: Offset?
    do {
        offset = awaitCtrlMouseScrollOrNull(scrollConfig)
    } while (offset == null)
    return offset
}

/**
 * Await for the next pointer event. If the PointerEvent is a mouse scroll event that has non zero
 * scrollDelta and the ctrl key is pressed, its scrollDelta is returned. Otherwise, null is
 * returned. The event is consumed when it detects ctrl + mouse scroll.
 */
private suspend fun AwaitPointerEventScope.awaitCtrlMouseScrollOrNull(
    scrollConfig: ScrollConfig
): Offset? {
    val pointer = awaitPointerEvent()
    if (!pointer.keyboardModifiers.isCtrlPressed || pointer.type != PointerEventType.Scroll) {
        return null
    }
    val scrollDelta = with(scrollConfig) { calculateMouseWheelScroll(pointer, size) }

    if (scrollDelta == Offset.Zero) {
        return null
    }

    pointer.changes.fastForEach { it.consume() }
    return scrollDelta
}

private suspend fun AwaitPointerEventScope.detectZoom(
    panZoomLock: Boolean,
    channel: Channel<TransformEvent>,
    canPan: (Offset) -> Boolean
) {
    var rotation = 0f
    var zoom = 1f
    var pan = Offset.Zero
    var pastTouchSlop = false
    val touchSlop = viewConfiguration.touchSlop
    var lockedToPanZoom = false
    awaitFirstDown(requireUnconsumed = false)
    do {
        val event = awaitPointerEvent()
        val canceled = event.changes.fastAny { it.isConsumed }
        if (!canceled) {
            val zoomChange = event.calculateZoom()
            val rotationChange = event.calculateRotation()
            val panChange = event.calculatePan()

            if (!pastTouchSlop) {
                zoom *= zoomChange
                rotation += rotationChange
                pan += panChange

                val centroidSize = event.calculateCentroidSize(useCurrent = false)
                val zoomMotion = abs(1 - zoom) * centroidSize
                val rotationMotion = abs(rotation * PI.toFloat() * centroidSize / 180f)
                val panMotion = pan.getDistance()

                if (
                    zoomMotion > touchSlop ||
                        rotationMotion > touchSlop ||
                        (panMotion > touchSlop && canPan.invoke(panChange))
                ) {
                    pastTouchSlop = true
                    lockedToPanZoom = panZoomLock && rotationMotion < touchSlop
                    channel.trySend(TransformStarted)
                }
            }

            if (pastTouchSlop) {
                val effectiveRotation = if (lockedToPanZoom) 0f else rotationChange
                if (
                    effectiveRotation != 0f ||
                        zoomChange != 1f ||
                        (panChange != Offset.Zero && canPan.invoke(panChange))
                ) {
                    channel.trySend(TransformDelta(zoomChange, panChange, effectiveRotation))
                }
                event.changes.fastForEach {
                    if (it.positionChanged()) {
                        it.consume()
                    }
                }
            }
        } else {
            channel.trySend(TransformStopped)
        }
        val finalEvent = awaitPointerEvent(pass = PointerEventPass.Final)
        // someone consumed while we were waiting for touch slop
        val finallyCanceled = finalEvent.changes.fastAny { it.isConsumed } && !pastTouchSlop
    } while (!canceled && !finallyCanceled && event.changes.fastAny { it.pressed })
}

private sealed class TransformEvent {
    object TransformStarted : TransformEvent()

    object TransformStopped : TransformEvent()

    class TransformDelta(val zoomChange: Float, val panChange: Offset, val rotationChange: Float) :
        TransformEvent()
}<|MERGE_RESOLUTION|>--- conflicted
+++ resolved
@@ -84,11 +84,6 @@
  * This overload of transformable modifier provides [canPan] parameter, which allows the caller to
  * control when the pan can start. making pan gesture to not to start when the scale is 1f makes
  * transformable modifiers to work well within the scrollable container. See example:
-<<<<<<< HEAD
- *
- * @sample androidx.compose.foundation.samples.TransformableSampleInsideScroll
-=======
->>>>>>> 3d4510a6
  *
  * @sample androidx.compose.foundation.samples.TransformableSampleInsideScroll
  * @param state [TransformableState] of the transformable. Defines how transformation events will be
@@ -163,8 +158,6 @@
     private val updatedCanPan: (Offset) -> Boolean = { canPan.invoke(it) }
     private val channel = Channel<TransformEvent>(capacity = Channel.UNLIMITED)
 
-<<<<<<< HEAD
-=======
     private var scrollConfig: ScrollConfig? = null
 
     override fun onAttach() {
@@ -172,7 +165,6 @@
         scrollConfig = platformScrollConfig()
     }
 
->>>>>>> 3d4510a6
     private val pointerInputNode =
         delegate(
             SuspendingPointerInputModifierNode {
@@ -200,10 +192,7 @@
                             }
                         }
                     }
-<<<<<<< HEAD
-=======
-
->>>>>>> 3d4510a6
+
                     awaitEachGesture {
                         try {
                             detectZoom(lockRotationOnZoomPan, channel, updatedCanPan)
@@ -216,11 +205,8 @@
                 }
             }
         )
-<<<<<<< HEAD
-=======
 
     private var pointerInputModifierMouse: PointerInputModifierNode? = null
->>>>>>> 3d4510a6
 
     fun update(
         state: TransformableState,
