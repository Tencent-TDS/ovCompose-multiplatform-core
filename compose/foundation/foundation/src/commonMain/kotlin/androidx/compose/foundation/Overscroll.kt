/*
 * Copyright 2021 The Android Open Source Project
 *
 * Licensed under the Apache License, Version 2.0 (the "License");
 * you may not use this file except in compliance with the License.
 * You may obtain a copy of the License at
 *
 *      http://www.apache.org/licenses/LICENSE-2.0
 *
 * Unless required by applicable law or agreed to in writing, software
 * distributed under the License is distributed on an "AS IS" BASIS,
 * WITHOUT WARRANTIES OR CONDITIONS OF ANY KIND, either express or implied.
 * See the License for the specific language governing permissions and
 * limitations under the License.
 */

package androidx.compose.foundation

import androidx.compose.runtime.Composable
import androidx.compose.runtime.CompositionLocalAccessorScope
import androidx.compose.runtime.Immutable
import androidx.compose.runtime.ProvidableCompositionLocal
import androidx.compose.runtime.Stable
import androidx.compose.runtime.compositionLocalWithComputedDefaultOf
import androidx.compose.runtime.remember
import androidx.compose.ui.Modifier
import androidx.compose.ui.geometry.Offset
import androidx.compose.ui.input.nestedscroll.NestedScrollSource
import androidx.compose.ui.node.DelegatableNode
import androidx.compose.ui.node.DelegatingNode
import androidx.compose.ui.node.ModifierNodeElement
import androidx.compose.ui.platform.InspectorInfo
import androidx.compose.ui.unit.Velocity

/**
 * An OverscrollEffect represents a visual effect that displays when the edges of a scrolling
 * container have been reached with a scroll or fling. To create an instance of the default /
 * currently provided [OverscrollFactory], use [rememberOverscrollEffect].
 *
 * To implement, make sure to override [node] - this has a default implementation for compatibility
 * reasons, but is required for an OverscrollEffect to render.
 *
 * OverscrollEffect conceptually 'decorates' scroll / fling events: consuming some of the delta or
 * velocity before and/or after the event is consumed by the scrolling container. [applyToScroll]
 * applies overscroll to a scroll event, and [applyToFling] applies overscroll to a fling.
 *
 * Higher level components such as [androidx.compose.foundation.lazy.LazyColumn] will automatically
 * configure an OverscrollEffect for you. To use a custom OverscrollEffect you first need to provide
 * it with scroll and/or fling events - usually by providing it to a
 * [androidx.compose.foundation.gestures.scrollable]. Then you can draw the effect on top of the
 * scrolling content using [Modifier.overscroll].
 *
<<<<<<< HEAD
 * Note: this API is currently experimental and liable to change. The overall behavioral
 * characteristics of [applyToScroll] and [applyToFling] are unlikely to change, but the
 * relationship and layering between the stateful part of overscroll and the [effectModifier] is
 * likely to be changed in the future. This should not have a large impact on custom overscroll
 * implementations, but it may require you to separate parts of the implementation into different
 * parts that implement different interfaces. Fewer changes are expected if you are not implementing
 * a custom OverscrollEffect, but instead are just calling [applyToFling] and [applyToScroll] on an
 * existing instance.
 *
=======
>>>>>>> 3d4510a6
 * @sample androidx.compose.foundation.samples.OverscrollSample
 */
@Stable
interface OverscrollEffect {
    /**
     * Applies overscroll to [performScroll]. [performScroll] should represent a drag / scroll, and
     * returns the amount of delta consumed, so in simple cases the amount of overscroll to show
     * should be equal to `delta - performScroll(delta)`. The OverscrollEffect can optionally
     * consume some delta before calling [performScroll], such as to release any existing tension.
     * The implementation *must* call [performScroll] exactly once. This function should return the
     * sum of all the delta that was consumed during this operation - both by the overscroll and
     * [performScroll].
     *
     * For example, assume we want to apply overscroll to a custom component that isn't using
     * [androidx.compose.foundation.gestures.scrollable]. Here is a simple example of a component
     * using [androidx.compose.foundation.gestures.draggable] instead:
     *
     * @sample androidx.compose.foundation.samples.OverscrollWithDraggable_Before
     *
     * To apply overscroll, we need to decorate the existing logic with applyToScroll, and return
     * the amount of delta we have consumed when updating the drag position. Note that we also need
     * to call applyToFling - this is used as an end signal for overscroll so that effects can
     * correctly reset after any animations, when the gesture has stopped.
     *
     * @sample androidx.compose.foundation.samples.OverscrollWithDraggable_After
     * @param delta total scroll delta available
     * @param source the source of the delta
     * @param performScroll the scroll action that the overscroll is applied to. The [Offset]
     *   parameter represents how much delta is available, and the return value is how much delta
     *   was consumed. Any delta that was not consumed should be used to show the overscroll effect.
     * @return the delta consumed from [delta] by the operation of this function - including that
     *   consumed by [performScroll].
     */
    fun applyToScroll(
        delta: Offset,
        source: NestedScrollSource,
        performScroll: (Offset) -> Offset
    ): Offset

    /**
     * Applies overscroll to [performFling]. [performFling] should represent a fling (the release of
     * a drag or scroll), and returns the amount of [Velocity] consumed, so in simple cases the
     * amount of overscroll to show should be equal to `velocity - performFling(velocity)`. The
     * OverscrollEffect can optionally consume some [Velocity] before calling [performFling], such
     * as to release any existing tension. The implementation *must* call [performFling] exactly
     * once.
     *
     * For example, assume we want to apply overscroll to a custom component that isn't using
     * [androidx.compose.foundation.gestures.scrollable]. Here is a simple example of a component
     * using [androidx.compose.foundation.gestures.draggable] instead:
     *
     * @sample androidx.compose.foundation.samples.OverscrollWithDraggable_Before
     *
     * To apply overscroll, we decorate the existing logic with applyToScroll, and return the amount
     * of delta we have consumed when updating the drag position. We then call applyToFling using
     * the velocity provided by onDragStopped.
     *
     * @sample androidx.compose.foundation.samples.OverscrollWithDraggable_After
     * @param velocity total [Velocity] available
     * @param performFling the [Velocity] consuming lambda that the overscroll is applied to. The
     *   [Velocity] parameter represents how much [Velocity] is available, and the return value is
     *   how much [Velocity] was consumed. Any [Velocity] that was not consumed should be used to
     *   show the overscroll effect.
     */
    suspend fun applyToFling(velocity: Velocity, performFling: suspend (Velocity) -> Velocity)

    /**
     * Whether this OverscrollEffect is currently displaying overscroll.
     *
     * @return true if this OverscrollEffect is currently displaying overscroll
     */
    val isInProgress: Boolean

<<<<<<< HEAD
    /** A [Modifier] that will draw this OverscrollEffect */
=======
    /**
     * A [Modifier] that will draw this OverscrollEffect
     *
     * This API is deprecated- implementers should instead override [node]. Callers should use
     * [Modifier.overscroll].
     */
    @Deprecated(
        "This has been replaced with `node`. If you are calling this property to render overscroll, use Modifier.overscroll() instead. If you are implementing OverscrollEffect, override `node` instead to render your overscroll.",
        level = DeprecationLevel.ERROR,
        replaceWith =
            ReplaceWith("Modifier.overscroll(this)", "androidx.compose.foundation.overscroll")
    )
>>>>>>> 3d4510a6
    val effectModifier: Modifier
        get() = Modifier

    /**
     * The [DelegatableNode] that will render this OverscrollEffect and provide any required size or
     * other information to this effect.
     *
     * In most cases you should use [Modifier.overscroll] to render this OverscrollEffect, which
     * will internally attach this node to the hierarchy. The node should be attached before
     * [applyToScroll] or [applyToFling] is called to ensure correctness.
     *
     * This property should return a single instance, and can only be attached once, as with other
     * [DelegatableNode]s.
     */
    val node: DelegatableNode
        get() = object : Modifier.Node() {}
}

/**
 * Returns a wrapped version of [this] [OverscrollEffect] with an empty [OverscrollEffect.node].
 * This prevents the overscroll effect from applying any visual effect, but it will still handle
 * events.
 *
<<<<<<< HEAD
 * This modifier is a convenience method to call [OverscrollEffect.effectModifier], which renders
 * the actual effect. Note that this modifier is only responsible for the visual part of
 * overscroll - on its own it will not handle input events. In addition to using this modifier you
 * also need to propagate events to the [overscrollEffect], most commonly by using a
 * [androidx.compose.foundation.gestures.scrollable].
=======
 * This can be used along with [withoutEventHandling] in cases where you wish to change where
 * overscroll is rendered for a given component. Pass this wrapped instance that doesn't render to
 * the component that handles events (such as [androidx.compose.foundation.lazy.LazyColumn]) to
 * prevent it from drawing the overscroll effect. Then to separately render the original overscroll
 * effect, you can directly pass it to [Modifier.overscroll] (since that modifier only renders, and
 * does not handle events). If instead you want to draw the overscroll in another component that
 * handles events, such as a different lazy list, you need to first wrap the original overscroll
 * effect with [withoutEventHandling] to prevent it from also dispatching events.
>>>>>>> 3d4510a6
 *
 * @sample androidx.compose.foundation.samples.OverscrollRenderedOnTopOfLazyListDecorations
 * @see withoutEventHandling
 */
@Stable
fun OverscrollEffect.withoutVisualEffect(): OverscrollEffect =
    WrappedOverscrollEffect(
        attachNode = false,
        eventHandlingEnabled = true,
        innerOverscrollEffect = this
    )

/**
 * Returns a wrapped version of [this] [OverscrollEffect] that will not handle any incoming events.
 * This means that calls to [OverscrollEffect.applyToScroll] / [OverscrollEffect.applyToFling] will
 * directly execute the provided performScroll / performFling lambdas, without the
 * [OverscrollEffect] ever seeing the incoming values. [OverscrollEffect.node] will still be
 * attached, so that overscroll can render.
 *
 * This can be useful if you want to render an [OverscrollEffect] in a different component that
 * normally provides events to overscroll, such as a [androidx.compose.foundation.lazy.LazyColumn].
 * Use this along with [withoutVisualEffect] to create two wrapped instances: one that does not
 * handle events, and one that does not draw, so you can ensure that the overscroll effect is only
 * rendered once, and only receives events from one source.
 *
 * @see withoutVisualEffect
 */
@Stable
fun OverscrollEffect.withoutEventHandling(): OverscrollEffect =
    WrappedOverscrollEffect(
        attachNode = true,
        eventHandlingEnabled = false,
        innerOverscrollEffect = this
    )

@Immutable
private class WrappedOverscrollEffect(
    private val attachNode: Boolean,
    private val eventHandlingEnabled: Boolean,
    private val innerOverscrollEffect: OverscrollEffect
) : OverscrollEffect {
    override fun applyToScroll(
        delta: Offset,
        source: NestedScrollSource,
        performScroll: (Offset) -> Offset
    ): Offset {
        return if (eventHandlingEnabled) {
            innerOverscrollEffect.applyToScroll(delta, source, performScroll)
        } else {
            performScroll(delta)
        }
    }

    override suspend fun applyToFling(
        velocity: Velocity,
        performFling: suspend (Velocity) -> Velocity
    ) {
<<<<<<< HEAD
        performFling(velocity)
=======
        if (eventHandlingEnabled) {
            innerOverscrollEffect.applyToFling(velocity, performFling)
        } else {
            performFling(velocity)
        }
>>>>>>> 3d4510a6
    }

    override val isInProgress: Boolean
        get() = innerOverscrollEffect.isInProgress

    override val node: DelegatableNode =
        if (attachNode) innerOverscrollEffect.node else object : Modifier.Node() {}

    override fun equals(other: Any?): Boolean {
        if (this === other) return true
        if (other !is WrappedOverscrollEffect) return false

        if (attachNode != other.attachNode) return false
        if (eventHandlingEnabled != other.eventHandlingEnabled) return false
        if (innerOverscrollEffect != other.innerOverscrollEffect) return false

        return true
    }

    override fun hashCode(): Int {
        var result = attachNode.hashCode()
        result = 31 * result + eventHandlingEnabled.hashCode()
        result = 31 * result + innerOverscrollEffect.hashCode()
        return result
    }
}

/**
 * Renders overscroll from the provided [overscrollEffect].
 *
 * This modifier attaches the provided [overscrollEffect]'s [OverscrollEffect.node] to the
 * hierarchy, which renders the actual effect. Note that this modifier is only responsible for the
 * visual part of overscroll - on its own it will not handle input events. In addition to using this
 * modifier you also need to propagate events to the [overscrollEffect], most commonly by using a
 * [androidx.compose.foundation.gestures.scrollable].
 *
 * Alternatively, you can use a higher level API such as [verticalScroll] or
 * [androidx.compose.foundation.lazy.LazyColumn] and provide a custom [OverscrollEffect] - these
 * components will both render and provide events to the [OverscrollEffect], so you do not need to
 * manually render the effect with this modifier.
 *
 * @sample androidx.compose.foundation.samples.OverscrollSample
 * @param overscrollEffect the [OverscrollEffect] to render
 */
@Suppress("DEPRECATION_ERROR")
fun Modifier.overscroll(overscrollEffect: OverscrollEffect?): Modifier {
    val effectModifier = overscrollEffect?.effectModifier ?: Modifier
    val modifier =
        if (effectModifier !== Modifier) effectModifier
        else OverscrollModifierElement(overscrollEffect)
    return this.then(modifier)
}

private class OverscrollModifierElement(
    private val overscrollEffect: OverscrollEffect?,
) : ModifierNodeElement<OverscrollModifierNode>() {
    override fun create(): OverscrollModifierNode {
        return OverscrollModifierNode(overscrollEffect?.node)
    }

    override fun update(node: OverscrollModifierNode) {
        node.update(overscrollEffect?.node)
    }

    override fun equals(other: Any?): Boolean {
        if (this === other) return true
        if (other !is OverscrollModifierElement) return false

        if (overscrollEffect != other.overscrollEffect) return false
        return true
    }

    override fun hashCode(): Int {
        return overscrollEffect.hashCode()
    }

    override fun InspectorInfo.inspectableProperties() {
        name = "overscroll"
        properties["overscrollEffect"] = overscrollEffect
    }
}

private class OverscrollModifierNode(private var overscrollNode: DelegatableNode?) :
    DelegatingNode() {
    override fun onAttach() {
        attachIfNeeded()
    }

    override fun onDetach() {
        overscrollNode?.let { undelegate(it) }
    }

    fun update(overscrollNode: DelegatableNode?) {
        this.overscrollNode?.let { undelegate(it) }
        this.overscrollNode = overscrollNode
        attachIfNeeded()
    }

    private fun attachIfNeeded() {
        overscrollNode =
            if (overscrollNode?.node?.isAttached == false) {
                delegate(overscrollNode!!)
            } else {
                null
            }
    }
}

/**
 * Returns a remembered [OverscrollEffect] created from the current value of
 * [LocalOverscrollFactory]. If [LocalOverscrollFactory] changes, a new [OverscrollEffect] will be
 * returned. Returns `null` if `null` is provided to [LocalOverscrollFactory].
 */
@Composable
fun rememberOverscrollEffect(): OverscrollEffect? {
    val overscrollFactory = LocalOverscrollFactory.current ?: return null
    return remember(overscrollFactory) { overscrollFactory.createOverscrollEffect() }
}

/**
 * Needed for behavioral backwards compatibility for
 * [androidx.compose.foundation.gestures.ScrollableDefaults.overscrollEffect]. New code should use
 * [rememberOverscrollEffect] instead, which takes into account theme provided overscroll, rather
 * than always using the platform default, without any customizations.
 */
@Composable internal expect fun rememberPlatformOverscrollEffect(): OverscrollEffect?

/**
 * A factory for creating [OverscrollEffect]s. You can provide a factory instance to
 * [LocalOverscrollFactory] to globally change the factory, and hence effect, used by components
 * within the hierarchy.
 *
 * See [rememberOverscrollEffect] to remember an [OverscrollEffect] from the current factory
 * provided to [LocalOverscrollFactory].
 */
interface OverscrollFactory {
    /** Returns a new [OverscrollEffect] instance. */
    fun createOverscrollEffect(): OverscrollEffect

    /**
     * Require hashCode() to be implemented. Using a data class is sufficient. Singletons and
     * instances with no properties may implement this function by returning an arbitrary constant.
     */
    override fun hashCode(): Int

    /**
     * Require equals() to be implemented. Using a data class is sufficient. Singletons may
     * implement this function with referential equality (`this === other`). Instances with no
     * properties may implement this function by checking the type of the other object.
     */
    override fun equals(other: Any?): Boolean
}

/**
 * CompositionLocal that provides an [OverscrollFactory] through the hierarchy. This will be used by
 * default by scrolling components, so you can provide an [OverscrollFactory] here to override the
 * overscroll used by components within a hierarchy.
 *
 * See [rememberOverscrollEffect] to remember an [OverscrollEffect] from the current provided value.
 */
val LocalOverscrollFactory: ProvidableCompositionLocal<OverscrollFactory?> =
    compositionLocalWithComputedDefaultOf {
        defaultOverscrollFactory()
    }

internal expect fun CompositionLocalAccessorScope.defaultOverscrollFactory(): OverscrollFactory?<|MERGE_RESOLUTION|>--- conflicted
+++ resolved
@@ -50,18 +50,6 @@
  * [androidx.compose.foundation.gestures.scrollable]. Then you can draw the effect on top of the
  * scrolling content using [Modifier.overscroll].
  *
-<<<<<<< HEAD
- * Note: this API is currently experimental and liable to change. The overall behavioral
- * characteristics of [applyToScroll] and [applyToFling] are unlikely to change, but the
- * relationship and layering between the stateful part of overscroll and the [effectModifier] is
- * likely to be changed in the future. This should not have a large impact on custom overscroll
- * implementations, but it may require you to separate parts of the implementation into different
- * parts that implement different interfaces. Fewer changes are expected if you are not implementing
- * a custom OverscrollEffect, but instead are just calling [applyToFling] and [applyToScroll] on an
- * existing instance.
- *
-=======
->>>>>>> 3d4510a6
  * @sample androidx.compose.foundation.samples.OverscrollSample
  */
 @Stable
@@ -135,9 +123,6 @@
      */
     val isInProgress: Boolean
 
-<<<<<<< HEAD
-    /** A [Modifier] that will draw this OverscrollEffect */
-=======
     /**
      * A [Modifier] that will draw this OverscrollEffect
      *
@@ -150,7 +135,6 @@
         replaceWith =
             ReplaceWith("Modifier.overscroll(this)", "androidx.compose.foundation.overscroll")
     )
->>>>>>> 3d4510a6
     val effectModifier: Modifier
         get() = Modifier
 
@@ -174,13 +158,6 @@
  * This prevents the overscroll effect from applying any visual effect, but it will still handle
  * events.
  *
-<<<<<<< HEAD
- * This modifier is a convenience method to call [OverscrollEffect.effectModifier], which renders
- * the actual effect. Note that this modifier is only responsible for the visual part of
- * overscroll - on its own it will not handle input events. In addition to using this modifier you
- * also need to propagate events to the [overscrollEffect], most commonly by using a
- * [androidx.compose.foundation.gestures.scrollable].
-=======
  * This can be used along with [withoutEventHandling] in cases where you wish to change where
  * overscroll is rendered for a given component. Pass this wrapped instance that doesn't render to
  * the component that handles events (such as [androidx.compose.foundation.lazy.LazyColumn]) to
@@ -189,7 +166,6 @@
  * does not handle events). If instead you want to draw the overscroll in another component that
  * handles events, such as a different lazy list, you need to first wrap the original overscroll
  * effect with [withoutEventHandling] to prevent it from also dispatching events.
->>>>>>> 3d4510a6
  *
  * @sample androidx.compose.foundation.samples.OverscrollRenderedOnTopOfLazyListDecorations
  * @see withoutEventHandling
@@ -247,15 +223,11 @@
         velocity: Velocity,
         performFling: suspend (Velocity) -> Velocity
     ) {
-<<<<<<< HEAD
-        performFling(velocity)
-=======
         if (eventHandlingEnabled) {
             innerOverscrollEffect.applyToFling(velocity, performFling)
         } else {
             performFling(velocity)
         }
->>>>>>> 3d4510a6
     }
 
     override val isInProgress: Boolean
