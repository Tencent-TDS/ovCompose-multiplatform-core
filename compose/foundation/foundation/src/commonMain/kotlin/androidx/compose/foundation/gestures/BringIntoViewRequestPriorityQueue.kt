/*
 * Copyright 2022 The Android Open Source Project
 *
 * Licensed under the Apache License, Version 2.0 (the "License");
 * you may not use this file except in compliance with the License.
 * You may obtain a copy of the License at
 *
 *      http://www.apache.org/licenses/LICENSE-2.0
 *
 * Unless required by applicable law or agreed to in writing, software
 * distributed under the License is distributed on an "AS IS" BASIS,
 * WITHOUT WARRANTIES OR CONDITIONS OF ANY KIND, either express or implied.
 * See the License for the specific language governing permissions and
 * limitations under the License.
 */

package androidx.compose.foundation.gestures

import androidx.compose.foundation.gestures.ContentInViewNode.Request
import androidx.compose.foundation.internal.checkPrecondition
import androidx.compose.runtime.collection.mutableVectorOf
import androidx.compose.ui.geometry.Rect
import kotlin.contracts.ExperimentalContracts
import kotlin.contracts.contract
import kotlin.coroutines.resume
import kotlinx.coroutines.CancellationException

/**
 * Ongoing requests from [ContentInViewNode.bringChildIntoView], with the invariant that it is
 * always sorted by overlapping order: each item's bounds completely overlaps the next item.
 *
 * Requests are enqueued by calling [enqueue], which inserts the request at the correct position and
 * cancels and removes any requests that it interrupts. When a request is enqueued, its continuation
 * has a completion handler set that will remove the request from the queue when it's cancelled.
 *
 * One a request has been enqueued, it cannot be removed without completing the continuation. This
 * helps prevent leaking requests. Requests are removed in two ways:
 * 1. By an [enqueue] call for a request that doesn't overlap them, or
 * 2. By calling [cancelAndRemoveAll], which does exactly what it says.
 */
@OptIn(ExperimentalContracts::class)
internal class BringIntoViewRequestPriorityQueue {
    private val requests = mutableVectorOf<Request>()

    val size: Int
        get() = requests.size

    fun isEmpty(): Boolean = requests.isEmpty()

    /**
     * Adds [request] to the queue, enforcing the invariants of that list:
     * - It will be inserted in the correct position to preserve sorted order.
     * - Any requests not contains by or containing this request will be evicted.
     *
     * After this function is called, [request] will always be either resumed or cancelled before
     * it's removed from the queue, so the caller no longer needs to worry about completing it.
     *
     * @return True if the request was enqueued, false if it was not, e.g. because the rect function
     *   returned null.
     */
    fun enqueue(request: Request): Boolean {
        val requestBounds =
            request.currentBounds()
                ?: run {
                    request.continuation.resume(Unit)
                    return false
                }

        // If the request is cancelled for any reason, remove it from the queue.
        request.continuation.invokeOnCancellation { requests.remove(request) }

        for (i in requests.indices.reversed()) {
            val r = requests[i]
            val rBounds = r.currentBounds() ?: continue
            val intersection = requestBounds.intersect(rBounds)
            if (intersection == requestBounds) {
                // The current item fully contains the new request, so insert it after.
                requests.add(i + 1, request)
                return true
            } else if (intersection != rBounds) {
                // The new request and the current item do not fully overlap, so cancel the
                // current item and all requests after it, remove them, then continue the
                // search to the next-largest request.
                val cause =
                    CancellationException(
                        "bringIntoView call interrupted by a newer, non-overlapping call"
                    )
                for (j in requests.size - 1..i) {
                    // This mutates the list while iterating, but since we're iterating
                    // backwards in both cases, it's fine.
                    // Cancelling the continuation will remove the request from the queue.
                    requests[i].continuation.cancel(cause)
                }
            }
            // Otherwise the new request fully contains the current item, so keep searching up
            // the queue.
        }

        // No existing request contained the new one. Either the new requests contains all
        // existing requests and it should be the new head of the queue, or all other requests
        // were removed.
        requests.add(0, request)
        return true
    }

    inline fun forEachFromSmallest(block: (bounds: Rect?) -> Unit) {
        contract { callsInPlace(block) }
        requests.forEachReversed { block(it.currentBounds()) }
    }

    fun resumeAndRemoveAll() {
        for (i in requests.indices) {
            requests[i].continuation.resume(Unit)
        }
        requests.clear()
    }

    inline fun resumeAndRemoveWhile(block: (bounds: Rect?) -> Boolean) {
        contract { callsInPlace(block) }
        while (requests.isNotEmpty()) {
            if (block(requests.last().currentBounds())) {
                requests.removeAt(requests.lastIndex).continuation.resume(Unit)
            } else {
                return
            }
        }
    }

    fun cancelAndRemoveAll(cause: Throwable?) {
        // The continuation completion handler will remove the request from the queue when it's
        // cancelled, so we need to make a copy of the list before iterating to avoid concurrent
        // mutation.
        requests.map { it.continuation }.forEach { it.cancel(cause) }
<<<<<<< HEAD
        check(requests.isEmpty()) { "uncancelled requests present" }
=======
        checkPrecondition(requests.isEmpty()) { "uncancelled requests present" }
>>>>>>> 3d4510a6
    }
}<|MERGE_RESOLUTION|>--- conflicted
+++ resolved
@@ -131,10 +131,6 @@
         // cancelled, so we need to make a copy of the list before iterating to avoid concurrent
         // mutation.
         requests.map { it.continuation }.forEach { it.cancel(cause) }
-<<<<<<< HEAD
-        check(requests.isEmpty()) { "uncancelled requests present" }
-=======
         checkPrecondition(requests.isEmpty()) { "uncancelled requests present" }
->>>>>>> 3d4510a6
     }
 }