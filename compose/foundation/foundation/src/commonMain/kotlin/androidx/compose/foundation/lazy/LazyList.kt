--- conflicted
+++ resolved
@@ -323,42 +323,6 @@
                     }
                 }
 
-<<<<<<< HEAD
-        // todo: wrap with snapshot when b/341782245 is resolved
-        val measureResult =
-            measureLazyList(
-                itemsCount = itemsCount,
-                measuredItemProvider = measuredItemProvider,
-                mainAxisAvailableSize = mainAxisAvailableSize,
-                beforeContentPadding = beforeContentPadding,
-                afterContentPadding = afterContentPadding,
-                spaceBetweenItems = spaceBetweenItems,
-                firstVisibleItemIndex = firstVisibleItemIndex,
-                firstVisibleItemScrollOffset = firstVisibleScrollOffset,
-                scrollToBeConsumed = scrollToBeConsumed,
-                constraints = contentConstraints,
-                isVertical = isVertical,
-                headerIndexes = headerIndexes,
-                verticalArrangement = verticalArrangement,
-                horizontalArrangement = horizontalArrangement,
-                reverseLayout = reverseLayout,
-                density = this,
-                itemAnimator = state.itemAnimator,
-                beyondBoundsItemCount = beyondBoundsItemCount,
-                pinnedItems = pinnedItems,
-                hasLookaheadPassOccurred = hasLookaheadPassOccurred,
-                isLookingAhead = isLookingAhead,
-                postLookaheadLayoutInfo = state.postLookaheadLayoutInfo,
-                coroutineScope = coroutineScope,
-                placementScopeInvalidator = state.placementScopeInvalidator,
-                graphicsContext = graphicsContext,
-                layout = { width, height, placement ->
-                    layout(
-                        containerConstraints.constrainWidth(width + totalHorizontalPadding),
-                        containerConstraints.constrainHeight(height + totalVerticalPadding),
-                        emptyMap(),
-                        placement
-=======
             val firstVisibleItemIndex: Int
             val firstVisibleScrollOffset: Int
             Snapshot.withoutReadObservation {
@@ -366,7 +330,6 @@
                     state.updateScrollPositionIfTheFirstItemWasMoved(
                         itemProvider,
                         state.firstVisibleItemIndex
->>>>>>> 8b9e74df
                     )
                 firstVisibleScrollOffset = state.firstVisibleItemScrollOffset
             }
@@ -383,13 +346,6 @@
                 } else {
                     state.scrollDeltaBetweenPasses
                 }
-<<<<<<< HEAD
-            )
-        state.applyMeasureResult(measureResult, isLookingAhead)
-        measureResult
-    }
-}
-=======
 
             // todo: wrap with snapshot when b/341782245 is resolved
             val measureResult =
@@ -431,5 +387,4 @@
             state.applyMeasureResult(measureResult, isLookingAhead)
             measureResult
         }
-    }
->>>>>>> 8b9e74df
+    }