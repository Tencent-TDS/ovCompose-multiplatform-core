/*
 * Copyright 2021 The Android Open Source Project
 *
 * Licensed under the Apache License, Version 2.0 (the "License");
 * you may not use this file except in compliance with the License.
 * You may obtain a copy of the License at
 *
 *      http://www.apache.org/licenses/LICENSE-2.0
 *
 * Unless required by applicable law or agreed to in writing, software
 * distributed under the License is distributed on an "AS IS" BASIS,
 * WITHOUT WARRANTIES OR CONDITIONS OF ANY KIND, either express or implied.
 * See the License for the specific language governing permissions and
 * limitations under the License.
 */

package androidx.compose.foundation.lazy

import androidx.compose.foundation.ExperimentalFoundationApi
import androidx.compose.foundation.OverscrollEffect
import androidx.compose.foundation.checkScrollableContainerConstraints
import androidx.compose.foundation.gestures.FlingBehavior
import androidx.compose.foundation.gestures.Orientation
import androidx.compose.foundation.internal.requirePreconditionNotNull
import androidx.compose.foundation.layout.Arrangement
import androidx.compose.foundation.layout.PaddingValues
import androidx.compose.foundation.layout.calculateEndPadding
import androidx.compose.foundation.layout.calculateStartPadding
import androidx.compose.foundation.lazy.layout.LazyLayout
import androidx.compose.foundation.lazy.layout.LazyLayoutMeasureScope
import androidx.compose.foundation.lazy.layout.StickyItemsPlacement
import androidx.compose.foundation.lazy.layout.calculateLazyLayoutPinnedIndices
import androidx.compose.foundation.lazy.layout.lazyLayoutBeyondBoundsModifier
import androidx.compose.foundation.lazy.layout.lazyLayoutSemantics
import androidx.compose.foundation.scrollingContainer
import androidx.compose.runtime.Composable
import androidx.compose.runtime.remember
import androidx.compose.runtime.rememberCoroutineScope
import androidx.compose.runtime.snapshots.Snapshot
import androidx.compose.ui.Alignment
import androidx.compose.ui.Modifier
import androidx.compose.ui.graphics.GraphicsContext
import androidx.compose.ui.layout.MeasureResult
import androidx.compose.ui.layout.Placeable
import androidx.compose.ui.platform.LocalGraphicsContext
import androidx.compose.ui.platform.LocalScrollCaptureInProgress
import androidx.compose.ui.unit.Constraints
import androidx.compose.ui.unit.IntOffset
import androidx.compose.ui.unit.constrainHeight
import androidx.compose.ui.unit.constrainWidth
import androidx.compose.ui.unit.offset
import androidx.compose.ui.util.trace
import kotlinx.coroutines.CoroutineScope

@OptIn(ExperimentalFoundationApi::class)
@Composable
internal fun LazyList(
    /** Modifier to be applied for the inner layout */
    modifier: Modifier,
    /** State controlling the scroll position */
    state: LazyListState,
    /** The inner padding to be added for the whole content(not for each individual item) */
    contentPadding: PaddingValues,
    /** reverse the direction of scrolling and layout */
    reverseLayout: Boolean,
    /** The layout orientation of the list */
    isVertical: Boolean,
    /** fling behavior to be used for flinging */
    flingBehavior: FlingBehavior,
    /** Whether scrolling via the user gestures is allowed. */
    userScrollEnabled: Boolean,
    /** The overscroll effect to render and dispatch events to */
    overscrollEffect: OverscrollEffect?,
    /** Number of items to layout before and after the visible items */
    beyondBoundsItemCount: Int = defaultLazyListBeyondBoundsItemCount(),
    /** The alignment to align items horizontally. Required when isVertical is true */
    horizontalAlignment: Alignment.Horizontal? = null,
    /** The vertical arrangement for items. Required when isVertical is true */
    verticalArrangement: Arrangement.Vertical? = null,
    /** The alignment to align items vertically. Required when isVertical is false */
    verticalAlignment: Alignment.Vertical? = null,
    /** The horizontal arrangement for items. Required when isVertical is false */
    horizontalArrangement: Arrangement.Horizontal? = null,
    /** The content of the list */
    content: LazyListScope.() -> Unit
) {
    val itemProviderLambda = rememberLazyListItemProviderLambda(state, content)

    val semanticState = rememberLazyListSemanticState(state, isVertical)
    val coroutineScope = rememberCoroutineScope()
    val graphicsContext = LocalGraphicsContext.current
    val stickyHeadersEnabled = !LocalScrollCaptureInProgress.current

    val measurePolicy =
        rememberLazyListMeasurePolicy(
            itemProviderLambda,
            state,
            contentPadding,
            reverseLayout,
            isVertical,
            beyondBoundsItemCount,
            horizontalAlignment,
            verticalAlignment,
            horizontalArrangement,
            verticalArrangement,
            coroutineScope,
            graphicsContext,
            if (stickyHeadersEnabled) StickyItemsPlacement.StickToTopPlacement else null
        )

    val orientation = if (isVertical) Orientation.Vertical else Orientation.Horizontal

    val beyondBoundsModifier =
        if (userScrollEnabled) {
            Modifier.lazyLayoutBeyondBoundsModifier(
                state =
                    rememberLazyListBeyondBoundsState(
                        state = state,
                        beyondBoundsItemCount = beyondBoundsItemCount
                    ),
                beyondBoundsInfo = state.beyondBoundsInfo,
                reverseLayout = reverseLayout,
                orientation = orientation
            )
        } else {
            Modifier
        }

    LazyLayout(
        modifier =
            modifier
                .then(state.remeasurementModifier)
                .then(state.awaitLayoutModifier)
                .lazyLayoutSemantics(
                    itemProviderLambda = itemProviderLambda,
                    state = semanticState,
                    orientation = orientation,
                    userScrollEnabled = userScrollEnabled,
                    reverseScrolling = reverseLayout,
                )
                .then(beyondBoundsModifier)
                .then(state.itemAnimator.modifier)
                .scrollingContainer(
                    state = state,
                    orientation = orientation,
                    enabled = userScrollEnabled,
                    reverseScrolling = reverseLayout,
                    flingBehavior = flingBehavior,
                    interactionSource = state.internalInteractionSource,
                    useLocalOverscrollFactory = false,
                    overscrollEffect = overscrollEffect
                ),
        prefetchState = state.prefetchState,
        measurePolicy = measurePolicy,
        itemProvider = itemProviderLambda
    )
}

@ExperimentalFoundationApi
@Composable
private fun rememberLazyListMeasurePolicy(
    /** Items provider of the list. */
    itemProviderLambda: () -> LazyListItemProvider,
    /** The state of the list. */
    state: LazyListState,
    /** The inner padding to be added for the whole content(nor for each individual item) */
    contentPadding: PaddingValues,
    /** reverse the direction of scrolling and layout */
    reverseLayout: Boolean,
    /** The layout orientation of the list */
    isVertical: Boolean,
    /** Number of items to layout before and after the visible items */
    beyondBoundsItemCount: Int,
    /** The alignment to align items horizontally */
    horizontalAlignment: Alignment.Horizontal?,
    /** The alignment to align items vertically */
    verticalAlignment: Alignment.Vertical?,
    /** The horizontal arrangement for items */
    horizontalArrangement: Arrangement.Horizontal?,
    /** The vertical arrangement for items */
    verticalArrangement: Arrangement.Vertical?,
    /** Scope for animations */
    coroutineScope: CoroutineScope,
    /** Used for creating graphics layers */
    graphicsContext: GraphicsContext,
    /** Scroll behavior for sticky items */
    stickyItemsPlacement: StickyItemsPlacement?
) =
    remember<LazyLayoutMeasureScope.(Constraints) -> MeasureResult>(
        state,
        contentPadding,
        reverseLayout,
        isVertical,
        beyondBoundsItemCount,
        horizontalAlignment,
        verticalAlignment,
        horizontalArrangement,
        verticalArrangement,
        graphicsContext,
        stickyItemsPlacement,
    ) {
        { containerConstraints ->
            state.measurementScopeInvalidator.attachToScope()
            // Tracks if the lookahead pass has occurred
            val hasLookaheadOccurred = state.hasLookaheadOccurred || isLookingAhead
            checkScrollableContainerConstraints(
                containerConstraints,
                if (isVertical) Orientation.Vertical else Orientation.Horizontal
            )

            // resolve content paddings
            val startPadding =
                if (isVertical) {
                    contentPadding.calculateLeftPadding(layoutDirection).roundToPx()
                } else {
                    // in horizontal configuration, padding is reversed by placeRelative
                    contentPadding.calculateStartPadding(layoutDirection).roundToPx()
                }

            val endPadding =
                if (isVertical) {
                    contentPadding.calculateRightPadding(layoutDirection).roundToPx()
                } else {
                    // in horizontal configuration, padding is reversed by placeRelative
                    contentPadding.calculateEndPadding(layoutDirection).roundToPx()
                }
            val topPadding = contentPadding.calculateTopPadding().roundToPx()
            val bottomPadding = contentPadding.calculateBottomPadding().roundToPx()
            val totalVerticalPadding = topPadding + bottomPadding
            val totalHorizontalPadding = startPadding + endPadding
            val totalMainAxisPadding =
                if (isVertical) totalVerticalPadding else totalHorizontalPadding
            val beforeContentPadding =
                when {
                    isVertical && !reverseLayout -> topPadding
                    isVertical && reverseLayout -> bottomPadding
                    !isVertical && !reverseLayout -> startPadding
                    else -> endPadding // !isVertical && reverseLayout
                }
            val afterContentPadding = totalMainAxisPadding - beforeContentPadding
            val contentConstraints =
                containerConstraints.offset(-totalHorizontalPadding, -totalVerticalPadding)

            val itemProvider = itemProviderLambda()
            // this will update the scope used by the item composables
            itemProvider.itemScope.setMaxSize(
                width = contentConstraints.maxWidth,
                height = contentConstraints.maxHeight
            )

            val spaceBetweenItemsDp =
                if (isVertical) {
                    requirePreconditionNotNull(verticalArrangement) {
                            "null verticalArrangement when isVertical == true"
                        }
                        .spacing
                } else {
                    requirePreconditionNotNull(horizontalArrangement) {
                            "null horizontalAlignment when isVertical == false"
                        }
                        .spacing
                }
            val spaceBetweenItems = spaceBetweenItemsDp.roundToPx()

            val itemsCount = itemProvider.itemCount

            // can be negative if the content padding is larger than the max size from constraints
            val mainAxisAvailableSize =
                if (isVertical) {
                    containerConstraints.maxHeight - totalVerticalPadding
                } else {
                    containerConstraints.maxWidth - totalHorizontalPadding
                }
            val visualItemOffset =
                if (!reverseLayout || mainAxisAvailableSize > 0) {
                    IntOffset(startPadding, topPadding)
                } else {
                    // When layout is reversed and paddings together take >100% of the available
                    // space,
                    // layout size is coerced to 0 when positioning. To take that space into
                    // account,
                    // we offset start padding by negative space between paddings.
                    IntOffset(
                        if (isVertical) startPadding else startPadding + mainAxisAvailableSize,
                        if (isVertical) topPadding + mainAxisAvailableSize else topPadding
                    )
                }

            val measuredItemProvider =
                object :
                    LazyListMeasuredItemProvider(
                        contentConstraints,
                        isVertical,
                        itemProvider,
                        this
                    ) {
                    override fun createItem(
                        index: Int,
                        key: Any,
                        contentType: Any?,
                        placeables: List<Placeable>,
                        constraints: Constraints
                    ): LazyListMeasuredItem {
                        // we add spaceBetweenItems as an extra spacing for all items apart from the
                        // last one so
                        // the lazy list measuring logic will take it into account.
                        val spacing = if (index == itemsCount - 1) 0 else spaceBetweenItems
                        return LazyListMeasuredItem(
                            index = index,
                            placeables = placeables,
                            isVertical = isVertical,
                            horizontalAlignment = horizontalAlignment,
                            verticalAlignment = verticalAlignment,
                            layoutDirection = layoutDirection,
                            reverseLayout = reverseLayout,
                            beforeContentPadding = beforeContentPadding,
                            afterContentPadding = afterContentPadding,
                            spacing = spacing,
                            visualOffset = visualItemOffset,
                            key = key,
                            contentType = contentType,
                            animator = state.itemAnimator,
                            constraints = constraints
                        )
                    }
                }

            val firstVisibleItemIndex: Int
            val firstVisibleScrollOffset: Int
            Snapshot.withoutReadObservation {
                firstVisibleItemIndex =
                    state.updateScrollPositionIfTheFirstItemWasMoved(
                        itemProvider,
                        state.firstVisibleItemIndex
                    )
                firstVisibleScrollOffset = state.firstVisibleItemScrollOffset
            }

            val pinnedItems =
                itemProvider.calculateLazyLayoutPinnedIndices(
                    pinnedItemList = state.pinnedItems,
                    beyondBoundsInfo = state.beyondBoundsInfo
                )

            val scrollToBeConsumed =
                if (isLookingAhead || !hasLookaheadOccurred) {
                    state.scrollToBeConsumed
                } else {
                    state.scrollDeltaBetweenPasses
                }

            // todo: wrap with snapshot when b/341782245 is resolved
            val measureResult =
                measureLazyList(
                    itemsCount = itemsCount,
                    measuredItemProvider = measuredItemProvider,
                    mainAxisAvailableSize = mainAxisAvailableSize,
                    beforeContentPadding = beforeContentPadding,
                    afterContentPadding = afterContentPadding,
                    spaceBetweenItems = spaceBetweenItems,
                    firstVisibleItemIndex = firstVisibleItemIndex,
                    firstVisibleItemScrollOffset = firstVisibleScrollOffset,
                    scrollToBeConsumed = scrollToBeConsumed,
                    constraints = contentConstraints,
                    isVertical = isVertical,
                    verticalArrangement = verticalArrangement,
                    horizontalArrangement = horizontalArrangement,
                    reverseLayout = reverseLayout,
                    density = this,
                    itemAnimator = state.itemAnimator,
                    beyondBoundsItemCount = beyondBoundsItemCount,
                    pinnedItems = pinnedItems,
                    hasLookaheadOccurred = hasLookaheadOccurred,
                    isLookingAhead = isLookingAhead,
                    approachLayoutInfo = state.approachLayoutInfo,
                    coroutineScope = coroutineScope,
                    placementScopeInvalidator = state.placementScopeInvalidator,
                    graphicsContext = graphicsContext,
                    stickyItemsPlacement = stickyItemsPlacement,
                    layout = { width, height, placement ->
                        layout(
                            containerConstraints.constrainWidth(width + totalHorizontalPadding),
                            containerConstraints.constrainHeight(height + totalVerticalPadding),
                            emptyMap(),
                            placement
                        )
                    }
                )

            state.applyMeasureResult(measureResult, isLookingAhead)
            // apply keep around after updating the strategy with measure result.
            (state.prefetchStrategy as? CacheWindowListPrefetchStrategy)?.keepAroundItems(
                measureResult.visibleItemsInfo,
                measuredItemProvider
            )
            measureResult
        }
    }

<<<<<<< HEAD
=======
@OptIn(ExperimentalFoundationApi::class)
private fun CacheWindowListPrefetchStrategy.keepAroundItems(
    visibleItemsList: List<LazyListMeasuredItem>,
    measuredItemProvider: LazyListMeasuredItemProvider
) {
    trace("compose:lazy:cache_window:keepAroundItems") {
        // only run if window and new layout info is available
        if (hasValidBounds() && visibleItemsList.isNotEmpty()) {
            val firstVisibleItemIndex = visibleItemsList.first().index
            val lastVisibleItemIndex = visibleItemsList.last().index
            // we must send a message in case of changing directions for items
            // that were keep around and become prefetch forward
            for (item in prefetchWindowStartIndex..<firstVisibleItemIndex) {
                measuredItemProvider.keepAround(item)
            }

            for (item in (lastVisibleItemIndex + 1)..prefetchWindowEndIndex) {
                measuredItemProvider.keepAround(item)
            }
        }
    }
}

>>>>>>> 7a145e05
@Composable internal expect fun defaultLazyListBeyondBoundsItemCount(): Int<|MERGE_RESOLUTION|>--- conflicted
+++ resolved
@@ -397,8 +397,6 @@
         }
     }
 
-<<<<<<< HEAD
-=======
 @OptIn(ExperimentalFoundationApi::class)
 private fun CacheWindowListPrefetchStrategy.keepAroundItems(
     visibleItemsList: List<LazyListMeasuredItem>,
@@ -422,5 +420,4 @@
     }
 }
 
->>>>>>> 7a145e05
 @Composable internal expect fun defaultLazyListBeyondBoundsItemCount(): Int