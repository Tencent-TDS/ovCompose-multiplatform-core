--- conflicted
+++ resolved
@@ -16,14 +16,7 @@
 
 package androidx.compose.foundation.text.input
 
-<<<<<<< HEAD
-import androidx.compose.foundation.ExperimentalFoundationApi
-
 /** Defines an interactable undo history. */
-@ExperimentalFoundationApi
-=======
-/** Defines an interactable undo history. */
->>>>>>> 3d4510a6
 class UndoState internal constructor(private val state: TextFieldState) {
 
     /**
