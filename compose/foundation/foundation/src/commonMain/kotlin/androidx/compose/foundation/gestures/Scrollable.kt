--- conflicted
+++ resolved
@@ -64,11 +64,7 @@
 import androidx.compose.ui.node.SemanticsModifierNode
 import androidx.compose.ui.node.TraversableNode
 import androidx.compose.ui.node.invalidateSemantics
-<<<<<<< HEAD
-import androidx.compose.ui.node.observeReads
-=======
 import androidx.compose.ui.node.requireDensity
->>>>>>> 6f09cf2a
 import androidx.compose.ui.platform.InspectorInfo
 import androidx.compose.ui.platform.LocalLayoutDirection
 import androidx.compose.ui.semantics.SemanticsPropertyReceiver
@@ -287,12 +283,7 @@
     private val scrollableContainerNode = delegate(ScrollableContainerNode(enabled))
 
     // Place holder fling behavior, we'll initialize it when the density is available.
-<<<<<<< HEAD
     private val defaultFlingBehavior = platformDefaultFlingBehavior()
-=======
-    // TODO: It should differ between platforms, move it under expect/actual
-    private val defaultFlingBehavior = DefaultFlingBehavior(splineBasedDecay(UnityDensity))
->>>>>>> 6f09cf2a
 
     private val scrollingLogic =
         ScrollingLogic(
@@ -346,37 +337,18 @@
         nestedScrollDispatcher.coroutineScope.launch {
             scrollingLogic.onScrollStopped(velocity, isMouseWheel = false)
         }
-<<<<<<< HEAD
-=======
     }
 
     private fun onWheelScrollStopped(velocity: Velocity) {
         nestedScrollDispatcher.coroutineScope.launch {
             scrollingLogic.onScrollStopped(velocity, isMouseWheel = true)
         }
->>>>>>> 6f09cf2a
     }
 
     override fun startDragImmediately(): Boolean {
         return scrollingLogic.shouldScrollImmediately()
     }
 
-<<<<<<< HEAD
-    private val onWheelScrollStopped: suspend (velocity: Velocity) -> Unit = { velocity ->
-        nestedScrollDispatcher.coroutineScope.launch {
-            scrollingLogic.onScrollStopped(velocity, isMouseWheel = true)
-        }
-    }
-
-    val mouseWheelScrollNode = delegate(
-        MouseWheelScrollNode(
-            scrollingLogic = scrollingLogic,
-            onScrollStopped = onWheelScrollStopped,
-            enabled = enabled,
-        )
-    )
-
-=======
     private fun ensureMouseWheelScrollNodeInitialized() {
         if (mouseWheelScrollNode != null) return
         mouseWheelScrollNode =
@@ -389,7 +361,6 @@
             )
     }
 
->>>>>>> 6f09cf2a
     fun update(
         state: ScrollableState,
         orientation: Orientation,
@@ -447,21 +418,6 @@
         updateDefaultFlingBehavior()
     }
 
-<<<<<<< HEAD
-    // TODO(https://youtrack.jetbrains.com/issue/COMPOSE-731/Scrollable-doesnt-react-on-density-changes)
-    //  it isn't called, because LocalDensity is staticCompositionLocalOf
-    override fun onObservedReadsChanged() {
-        // if density changes, update the default fling behavior.
-        updateDefaultFlingBehavior()
-    }
-
-    private fun updateDefaultFlingBehavior() {
-        // monitor change in Density
-        observeReads {
-            val density = currentValueOf(LocalDensity)
-            defaultFlingBehavior.updateDensity(density)
-        }
-=======
     private fun updateDefaultFlingBehavior() {
         if (!isAttached) return
         val density = requireDensity()
@@ -472,7 +428,6 @@
         onCancelPointerInput()
         updateDefaultFlingBehavior()
         mouseWheelScrollNode?.pointerInputNode?.onDensityChange()
->>>>>>> 6f09cf2a
     }
 
     // Key handler for Page up/down scrolling behavior.
@@ -539,14 +494,10 @@
         if (pointerEvent.changes.fastAny { canDrag.invoke(it) }) {
             super.onPointerEvent(pointerEvent, pass, bounds)
         }
-<<<<<<< HEAD
-        mouseWheelScrollNode.pointerInputNode.onPointerEvent(pointerEvent, pass, bounds)
-=======
         if (pass == PointerEventPass.Initial && pointerEvent.type == PointerEventType.Scroll) {
             ensureMouseWheelScrollNodeInitialized()
         }
         mouseWheelScrollNode?.pointerInputNode?.onPointerEvent(pointerEvent, pass, bounds)
->>>>>>> 6f09cf2a
     }
 
     override fun SemanticsPropertyReceiver.applySemantics() {
@@ -575,25 +526,12 @@
 
     override fun onCancelPointerInput() {
         super.onCancelPointerInput()
-<<<<<<< HEAD
-        mouseWheelScrollNode.pointerInputNode.onCancelPointerInput()
-    }
-
-    override fun onDensityChange() {
-        onCancelPointerInput()
-        mouseWheelScrollNode.pointerInputNode.onDensityChange()
-=======
         mouseWheelScrollNode?.pointerInputNode?.onCancelPointerInput()
->>>>>>> 6f09cf2a
     }
 
     override fun onViewConfigurationChange() {
         super.onViewConfigurationChange()
-<<<<<<< HEAD
-        mouseWheelScrollNode.pointerInputNode.onViewConfigurationChange()
-=======
         mouseWheelScrollNode?.pointerInputNode?.onViewConfigurationChange()
->>>>>>> 6f09cf2a
     }
 }
 
@@ -673,13 +611,7 @@
 
 internal interface ScrollConfig {
 
-<<<<<<< HEAD
-    /**
-     * Enables animated transition of scroll on mouse wheel events.
-     */
-=======
     /** Enables animated transition of scroll on mouse wheel events. */
->>>>>>> 6f09cf2a
     val isSmoothScrollingEnabled: Boolean
         get() = true
 
@@ -703,12 +635,9 @@
  */
 internal class ScrollingLogic(
     var scrollableState: ScrollableState,
-<<<<<<< HEAD
-    private var orientation: Orientation,
-=======
->>>>>>> 6f09cf2a
     private var overscrollEffect: OverscrollEffect?,
     private var flingBehavior: FlingBehavior,
+    private var orientation: Orientation,
     private var reverseDirection: Boolean,
     private var nestedScrollDispatcher: NestedScrollDispatcher,
     private val isScrollableNodeAttached: () -> Boolean
@@ -729,20 +658,12 @@
 
     fun Offset.toFloat(): Float = if (orientation == Horizontal) this.x else this.y
 
-<<<<<<< HEAD
-    fun Float.toVelocity(): Velocity = when {
-        this == 0f -> Velocity.Zero
-        orientation == Horizontal -> Velocity(this, 0f)
-        else -> Velocity(0f, this)
-    }
-=======
     fun Float.toVelocity(): Velocity =
         when {
             this == 0f -> Velocity.Zero
             orientation == Horizontal -> Velocity(this, 0f)
             else -> Velocity(0f, this)
         }
->>>>>>> 6f09cf2a
 
     private fun Velocity.toFloat(): Float = if (orientation == Horizontal) this.x else this.y
 
@@ -816,25 +737,14 @@
         }
     }
 
-<<<<<<< HEAD
-    fun dispatchRawDelta(scroll: Offset): Offset {
-=======
     private fun dispatchRawDelta(scroll: Offset): Offset {
->>>>>>> 6f09cf2a
         return scrollableState
             .dispatchRawDelta(scroll.toFloat().reverseIfNeeded())
             .reverseIfNeeded()
             .toOffset()
     }
 
-<<<<<<< HEAD
-    suspend fun onScrollStopped(
-        initialVelocity: Velocity,
-        isMouseWheel: Boolean
-    ) {
-=======
     suspend fun onScrollStopped(initialVelocity: Velocity, isMouseWheel: Boolean) {
->>>>>>> 6f09cf2a
         if (isMouseWheel && !flingBehavior.shouldBeTriggeredByMouseWheel) {
             return
         }
@@ -858,11 +768,6 @@
         }
     }
 
-<<<<<<< HEAD
-    suspend fun doFlingAnimation(available: Velocity): Velocity {
-        var result: Velocity = available
-        scroll {
-=======
     // fling should be cancelled if we try to scroll more than we can or if this node
     // is detached during a fling.
     private fun shouldCancelFling(pixels: Float): Boolean {
@@ -879,7 +784,6 @@
         var result: Velocity = available
         isFlinging = true
         scroll(scrollPriority = MutatePriority.Default) {
->>>>>>> 6f09cf2a
             val nestedScrollScope = this
             val reverseScope =
                 object : ScrollScope {
@@ -1007,20 +911,11 @@
     }
 }
 
-<<<<<<< HEAD
-/**
- * Compatibility interface for default fling behaviors that depends on [Density].
- */
-internal interface ScrollableDefaultFlingBehavior : FlingBehavior {
-    /**
-     * Update the internal parameters of FlingBehavior in accordance with the new [androidx.compose.ui.unit.Density] value.
-=======
 /** Compatibility interface for default fling behaviors that depends on [Density]. */
 internal interface ScrollableDefaultFlingBehavior : FlingBehavior {
     /**
      * Update the internal parameters of FlingBehavior in accordance with the new
      * [androidx.compose.ui.unit.Density] value.
->>>>>>> 6f09cf2a
      *
      * @param density new density value.
      */
@@ -1028,12 +923,11 @@
 }
 
 /**
-<<<<<<< HEAD
- * TODO Move it to public interface
- *  Currently, default [FlingBehavior] is not triggered at all to avoid unexpected effects
- *  during regular scrolling. However, custom one must be triggered because it's used not
- *  only for "inertia", but also for snapping in [androidx.compose.foundation.pager.Pager] or
- *  [androidx.compose.foundation.gestures.snapping.rememberSnapFlingBehavior].
+ * TODO: Move it to public interface Currently, default [FlingBehavior] is not triggered at all to
+ *   avoid unexpected effects during regular scrolling. However, custom one must be triggered
+ *   because it's used not only for "inertia", but also for snapping in
+ *   [androidx.compose.foundation.pager.Pager] or
+ *   [androidx.compose.foundation.gestures.snapping.rememberSnapFlingBehavior].
  */
 private val FlingBehavior.shouldBeTriggeredByMouseWheel
     get() = this !is ScrollableDefaultFlingBehavior
@@ -1048,17 +942,6 @@
 
 @Composable
 internal expect fun rememberPlatformDefaultFlingBehavior(): FlingBehavior
-=======
- * TODO: Move it to public interface Currently, default [FlingBehavior] is not triggered at all to
- *   avoid unexpected effects during regular scrolling. However, custom one must be triggered
- *   because it's used not only for "inertia", but also for snapping in
- *   [androidx.compose.foundation.pager.Pager] or
- *   [androidx.compose.foundation.gestures.snapping.rememberSnapFlingBehavior].
- */
-private val FlingBehavior.shouldBeTriggeredByMouseWheel
-    // TODO: Figure out more precise condition to trigger fling by mouse wheel.
-    get() = false // this !is ScrollableDefaultFlingBehavior
->>>>>>> 6f09cf2a
 
 internal class DefaultFlingBehavior(
     private var flingDecay: DecayAnimationSpec<Float>,
