--- conflicted
+++ resolved
@@ -76,13 +76,7 @@
 import androidx.compose.ui.unit.IntSize
 import androidx.compose.ui.unit.LayoutDirection
 import androidx.compose.ui.unit.Velocity
-<<<<<<< HEAD
-import androidx.compose.ui.util.fastAll
 import androidx.compose.ui.util.fastAny
-import androidx.compose.ui.util.fastForEach
-=======
-import androidx.compose.ui.util.fastAny
->>>>>>> 8b9e74df
 import kotlin.math.abs
 import kotlin.math.absoluteValue
 import kotlinx.coroutines.CancellationException
@@ -501,16 +495,11 @@
         if (pointerEvent.changes.fastAny { canDrag.invoke(it) }) {
             super.onPointerEvent(pointerEvent, pass, bounds)
         }
-<<<<<<< HEAD
-        if (pass == PointerEventPass.Main && pointerEvent.type == PointerEventType.Scroll) {
-            processMouseWheelEvent(pointerEvent, bounds)
-=======
         if (enabled) {
             if (pass == PointerEventPass.Initial && pointerEvent.type == PointerEventType.Scroll) {
                 ensureMouseWheelScrollNodeInitialized()
             }
             mouseWheelScrollingLogic?.onPointerEvent(pointerEvent, pass, bounds)
->>>>>>> 8b9e74df
         }
     }
 
