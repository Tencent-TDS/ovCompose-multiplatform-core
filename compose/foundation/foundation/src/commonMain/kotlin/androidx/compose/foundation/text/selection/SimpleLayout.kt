--- conflicted
+++ resolved
@@ -30,16 +30,6 @@
 @Composable
 internal fun SimpleLayout(modifier: Modifier = Modifier, content: @Composable () -> Unit) {
     Layout(modifier = modifier, content = content) { measurables, constraints ->
-<<<<<<< HEAD
-        val placeables = measurables.fastMap { measurable -> measurable.measure(constraints) }
-
-        val width =
-            placeables.fastFold(0) { maxWidth, placeable -> max(maxWidth, (placeable.width)) }
-
-        val height =
-            placeables.fastFold(0) { minWidth, placeable -> max(minWidth, (placeable.height)) }
-
-=======
         var width = 0
         var height = 0
         val placeables =
@@ -49,7 +39,6 @@
                 height = max(height, placeable.height)
                 placeable
             }
->>>>>>> 3d4510a6
         layout(width, height) { placeables.fastForEach { placeable -> placeable.place(0, 0) } }
     }
 }