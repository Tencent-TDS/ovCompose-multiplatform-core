/*
 * Copyright 2021 The Android Open Source Project
 *
 * Licensed under the Apache License, Version 2.0 (the "License");
 * you may not use this file except in compliance with the License.
 * You may obtain a copy of the License at
 *
 *      http://www.apache.org/licenses/LICENSE-2.0
 *
 * Unless required by applicable law or agreed to in writing, software
 * distributed under the License is distributed on an "AS IS" BASIS,
 * WITHOUT WARRANTIES OR CONDITIONS OF ANY KIND, either express or implied.
 * See the License for the specific language governing permissions and
 * limitations under the License.
 */

package androidx.compose.foundation.lazy.grid

import androidx.compose.foundation.gestures.Orientation
import androidx.compose.foundation.internal.checkPrecondition
import androidx.compose.foundation.internal.requirePrecondition
import androidx.compose.foundation.internal.requirePreconditionNotNull
import androidx.compose.foundation.layout.Arrangement
import androidx.compose.foundation.lazy.layout.LazyLayoutItemAnimator
import androidx.compose.foundation.lazy.layout.ObservableScopeInvalidator
import androidx.compose.foundation.lazy.layout.StickyItemsPlacement
import androidx.compose.foundation.lazy.layout.applyStickyItems
import androidx.compose.foundation.lazy.layout.updatedVisibleItems
import androidx.compose.ui.graphics.GraphicsContext
import androidx.compose.ui.layout.MeasureResult
import androidx.compose.ui.layout.Placeable
import androidx.compose.ui.unit.Constraints
import androidx.compose.ui.unit.Density
import androidx.compose.ui.unit.IntSize
import androidx.compose.ui.unit.LayoutDirection
import androidx.compose.ui.unit.constrainHeight
import androidx.compose.ui.unit.constrainWidth
import androidx.compose.ui.util.fastAny
import androidx.compose.ui.util.fastForEach
import androidx.compose.ui.util.fastForEachReversed
import androidx.compose.ui.util.fastRoundToInt
import androidx.compose.ui.util.fastSumBy
import kotlin.math.abs
import kotlin.math.min
import kotlin.math.sign
import kotlinx.coroutines.CoroutineScope

/**
 * Measures and calculates the positions for the currently visible items. The result is produced as
 * a [LazyGridMeasureResult] which contains all the calculations.
 */
internal fun measureLazyGrid(
    itemsCount: Int,
    measuredLineProvider: LazyGridMeasuredLineProvider,
    measuredItemProvider: LazyGridMeasuredItemProvider,
    mainAxisAvailableSize: Int,
    beforeContentPadding: Int,
    afterContentPadding: Int,
    spaceBetweenLines: Int,
    firstVisibleLineIndex: Int,
    firstVisibleLineScrollOffset: Int,
    scrollToBeConsumed: Float,
    constraints: Constraints,
    isVertical: Boolean,
    verticalArrangement: Arrangement.Vertical?,
    horizontalArrangement: Arrangement.Horizontal?,
    reverseLayout: Boolean,
    density: Density,
    itemAnimator: LazyLayoutItemAnimator<LazyGridMeasuredItem>,
    slotsPerLine: Int,
    pinnedItems: List<Int>,
    isInLookaheadScope: Boolean,
    isLookingAhead: Boolean,
    approachLayoutInfo: LazyGridLayoutInfo?,
    coroutineScope: CoroutineScope,
    placementScopeInvalidator: ObservableScopeInvalidator,
    graphicsContext: GraphicsContext,
    prefetchInfoRetriever: (line: Int) -> List<Pair<Int, Constraints>>,
    stickyItemsScrollBehavior: StickyItemsPlacement?,
    layout: (Int, Int, Placeable.PlacementScope.() -> Unit) -> MeasureResult
): LazyGridMeasureResult {
    requirePrecondition(beforeContentPadding >= 0) { "negative beforeContentPadding" }
    requirePrecondition(afterContentPadding >= 0) { "negative afterContentPadding" }
    if (itemsCount <= 0) {
        // empty data set. reset the current scroll and report zero size
        var layoutWidth = constraints.minWidth
        var layoutHeight = constraints.minHeight
        itemAnimator.onMeasured(
            consumedScroll = 0,
            layoutWidth = layoutWidth,
            layoutHeight = layoutHeight,
            positionedItems = mutableListOf(),
            keyIndexMap = measuredItemProvider.keyIndexMap,
            itemProvider = measuredItemProvider,
            isVertical = isVertical,
            laneCount = slotsPerLine,
            isLookingAhead = isLookingAhead,
            hasLookaheadOccurred = isInLookaheadScope,
            layoutMinOffset = 0,
            layoutMaxOffset = 0,
            coroutineScope = coroutineScope,
            graphicsContext = graphicsContext
        )
        if (!isLookingAhead) {
            val disappearingItemsSize = itemAnimator.minSizeToFitDisappearingItems
            if (disappearingItemsSize != IntSize.Zero) {
                layoutWidth = constraints.constrainWidth(disappearingItemsSize.width)
                layoutHeight = constraints.constrainHeight(disappearingItemsSize.height)
            }
        }
        return LazyGridMeasureResult(
            firstVisibleLine = null,
            firstVisibleLineScrollOffset = 0,
            canScrollForward = false,
            consumedScroll = 0f,
            measureResult = layout(layoutWidth, layoutHeight) {},
            scrollBackAmount = 0f,
            visibleItemsInfo = emptyList(),
            viewportStartOffset = -beforeContentPadding,
            viewportEndOffset = mainAxisAvailableSize + afterContentPadding,
            totalItemsCount = 0,
            reverseLayout = reverseLayout,
            orientation = if (isVertical) Orientation.Vertical else Orientation.Horizontal,
            afterContentPadding = afterContentPadding,
            mainAxisItemSpacing = spaceBetweenLines,
            remeasureNeeded = false,
            density = density,
            slotsPerLine = slotsPerLine,
            coroutineScope = coroutineScope,
            prefetchInfoRetriever = prefetchInfoRetriever
        )
    } else {
        var currentFirstLineIndex = firstVisibleLineIndex
        var currentFirstLineScrollOffset = firstVisibleLineScrollOffset

        // represents the real amount of scroll we applied as a result of this measure pass.
        var scrollDelta = scrollToBeConsumed.fastRoundToInt()

        // applying the whole requested scroll offset. we will figure out if we can't consume
        // all of it later
        currentFirstLineScrollOffset -= scrollDelta

        // if the current scroll offset is less than minimally possible
        if (currentFirstLineIndex == 0 && currentFirstLineScrollOffset < 0) {
            scrollDelta += currentFirstLineScrollOffset
            currentFirstLineScrollOffset = 0
        }

        // this will contain all the MeasuredItems representing the visible lines
        val visibleLines = ArrayDeque<LazyGridMeasuredLine>()

        // define min and max offsets
        val minOffset = -beforeContentPadding + if (spaceBetweenLines < 0) spaceBetweenLines else 0
        val maxOffset = mainAxisAvailableSize

        // include the start padding so we compose items in the padding area and neutralise item
        // spacing (if the spacing is negative this will make sure the previous item is composed)
        // before starting scrolling forward we will remove it back
        currentFirstLineScrollOffset += minOffset

        // we had scrolled backward or we compose items in the start padding area, which means
        // items before current firstLineScrollOffset should be visible. compose them and update
        // firstLineScrollOffset
        while (currentFirstLineScrollOffset < 0 && currentFirstLineIndex > 0) {
            val previous = currentFirstLineIndex - 1
            val measuredLine = measuredLineProvider.getAndMeasure(previous)
            visibleLines.add(0, measuredLine)
            currentFirstLineScrollOffset += measuredLine.mainAxisSizeWithSpacings
            currentFirstLineIndex = previous
        }

        // if we were scrolled backward, but there were not enough items before. this means
        // not the whole scroll was consumed
        if (currentFirstLineScrollOffset < minOffset) {
            val notConsumedScrollDelta = minOffset - currentFirstLineScrollOffset
            currentFirstLineScrollOffset = minOffset
            scrollDelta -= notConsumedScrollDelta
        }

        // neutralize previously added padding as we stopped filling the before content padding
        currentFirstLineScrollOffset -= minOffset

        var index = currentFirstLineIndex
        val maxMainAxis = (maxOffset + afterContentPadding).coerceAtLeast(0)
        var currentMainAxisOffset = -currentFirstLineScrollOffset

        // will be set to true if we composed some items only to know their size and apply scroll,
        // while in the end this item will not end up in the visible viewport. we will need an
        // extra remeasure in order to dispose such items.
        var remeasureNeeded = false

        // first we need to skip lines we already composed while composing backward
        var indexInVisibleLines = 0
        while (indexInVisibleLines < visibleLines.size) {
            if (currentMainAxisOffset >= maxMainAxis) {
                // this item is out of the bounds and will not be visible.
                visibleLines.removeAt(indexInVisibleLines)
                remeasureNeeded = true
            } else {
                index++
                currentMainAxisOffset += visibleLines[indexInVisibleLines].mainAxisSizeWithSpacings
                indexInVisibleLines++
            }
        }

        // then composing visible lines forward until we fill the whole viewport.
        // we want to have at least one line in visibleItems even if in fact all the items are
        // offscreen, this can happen if the content padding is larger than the available size.
        while (
            index < itemsCount &&
                (currentMainAxisOffset < maxMainAxis ||
                    currentMainAxisOffset <= 0 || // filling beforeContentPadding area
                    visibleLines.isEmpty())
        ) {
            val measuredLine = measuredLineProvider.getAndMeasure(index)
            if (measuredLine.isEmpty()) {
                break
            }

            currentMainAxisOffset += measuredLine.mainAxisSizeWithSpacings
            if (
                currentMainAxisOffset <= minOffset &&
                    measuredLine.items.last().index != itemsCount - 1
            ) {
                // this line is offscreen and will not be visible. advance firstVisibleLineIndex
                currentFirstLineIndex = index + 1
                currentFirstLineScrollOffset -= measuredLine.mainAxisSizeWithSpacings
                remeasureNeeded = true
            } else {
                visibleLines.add(measuredLine)
            }
            index++
        }

        val preScrollBackScrollDelta = scrollDelta
        // we didn't fill the whole viewport with lines starting from firstVisibleLineIndex.
        // lets try to scroll back if we have enough lines before firstVisibleLineIndex.
        if (currentMainAxisOffset < maxOffset) {
            val toScrollBack = maxOffset - currentMainAxisOffset
            currentFirstLineScrollOffset -= toScrollBack
            currentMainAxisOffset += toScrollBack
            while (
                currentFirstLineScrollOffset < beforeContentPadding && currentFirstLineIndex > 0
            ) {
                val previousIndex = currentFirstLineIndex - 1
                val measuredLine = measuredLineProvider.getAndMeasure(previousIndex)
                visibleLines.add(0, measuredLine)
                currentFirstLineScrollOffset += measuredLine.mainAxisSizeWithSpacings
                currentFirstLineIndex = previousIndex
            }
            scrollDelta += toScrollBack
            if (currentFirstLineScrollOffset < 0) {
                scrollDelta += currentFirstLineScrollOffset
                currentMainAxisOffset += currentFirstLineScrollOffset
                currentFirstLineScrollOffset = 0
            }
        }

        // report the amount of pixels we consumed. scrollDelta can be smaller than
        // scrollToBeConsumed if there were not enough lines to fill the offered space or it
        // can be larger if lines were resized, or if, for example, we were previously
        // displaying the line 15, but now we have only 10 lines in total in the data set.
        val consumedScroll =
            if (
                scrollToBeConsumed.fastRoundToInt().sign == scrollDelta.sign &&
                    abs(scrollToBeConsumed.fastRoundToInt()) >= abs(scrollDelta)
            ) {
                scrollDelta.toFloat()
            } else {
                scrollToBeConsumed
            }
<<<<<<< HEAD
=======

        val unconsumedScroll = scrollToBeConsumed - consumedScroll
        // When scrolling to the bottom via gesture, there could be scrollback due to
        // not being able to consume the whole scroll. In that case, the amount of
        // scrollBack is the inverse of unconsumed scroll.
        val scrollBackAmount: Float =
            if (isLookingAhead && scrollDelta > preScrollBackScrollDelta && unconsumedScroll <= 0) {
                scrollDelta - preScrollBackScrollDelta + unconsumedScroll
            } else 0f
>>>>>>> 3d4510a6

        // the initial offset for lines from visibleLines list
        requirePrecondition(currentFirstLineScrollOffset >= 0) { "negative initial offset" }
        val visibleLinesScrollOffset = -currentFirstLineScrollOffset
        var firstLine = visibleLines.first()

        val firstItemIndex = firstLine.items.firstOrNull()?.index ?: 0
        val lastItemIndex = visibleLines.lastOrNull()?.items?.lastOrNull()?.index ?: 0
        val extraItemsBefore =
            calculateExtraItems(
                pinnedItems = pinnedItems,
                measuredItemProvider = measuredItemProvider,
                measuredLineProvider = measuredLineProvider,
                filter = { it in 0 until firstItemIndex }
            )

<<<<<<< HEAD
=======
        val linesRetainedForLookahead =
            linesRetainedForLookahead(
                lastVisibleItemIndex = lastItemIndex,
                itemsCount = itemsCount,
                measuredLineProvider,
                isLookingAhead = isLookingAhead,
                visibleLines = visibleLines,
                lastApproachLayoutInfo = approachLayoutInfo
            )

>>>>>>> 3d4510a6
        val extraItemsAfter =
            calculateExtraItems(
                pinnedItems = pinnedItems,
                measuredItemProvider = measuredItemProvider,
                measuredLineProvider = measuredLineProvider,
<<<<<<< HEAD
                filter = { it in (lastItemIndex + 1) until itemsCount }
=======
                filter = {
                    it in (lastItemIndex + 1) until itemsCount &&
                        (!isLookingAhead ||
                            !linesRetainedForLookahead.fastAny { line ->
                                line.items.any { item -> item.index == it }
                            })
                }
>>>>>>> 3d4510a6
            )

        // even if we compose lines to fill before content padding we should ignore lines fully
        // located there for the state's scroll position calculation (first line + first offset)
        if (beforeContentPadding > 0 || spaceBetweenLines < 0) {
            for (i in visibleLines.indices) {
                val size = visibleLines[i].mainAxisSizeWithSpacings
                if (
                    currentFirstLineScrollOffset != 0 &&
                        size <= currentFirstLineScrollOffset &&
                        i != visibleLines.lastIndex
                ) {
                    currentFirstLineScrollOffset -= size
                    firstLine = visibleLines[i + 1]
                } else {
                    break
                }
            }
        }

        var layoutWidth =
            if (isVertical) {
                constraints.maxWidth
            } else {
                constraints.constrainWidth(currentMainAxisOffset)
            }
        var layoutHeight =
            if (isVertical) {
                constraints.constrainHeight(currentMainAxisOffset)
            } else {
                constraints.maxHeight
            }

        val positionedItems =
            calculateItemsOffsets(
<<<<<<< HEAD
                lines = visibleLines,
=======
                lines =
                    if (linesRetainedForLookahead.isEmpty()) visibleLines
                    else visibleLines + linesRetainedForLookahead,
>>>>>>> 3d4510a6
                itemsBefore = extraItemsBefore,
                itemsAfter = extraItemsAfter,
                layoutWidth = layoutWidth,
                layoutHeight = layoutHeight,
                finalMainAxisOffset = currentMainAxisOffset,
                maxOffset = maxOffset,
                firstLineScrollOffset = visibleLinesScrollOffset,
                isVertical = isVertical,
                verticalArrangement = verticalArrangement,
                horizontalArrangement = horizontalArrangement,
                reverseLayout = reverseLayout,
                density = density
            )

        itemAnimator.onMeasured(
            consumedScroll = consumedScroll.toInt(),
            layoutWidth = layoutWidth,
            layoutHeight = layoutHeight,
            positionedItems = positionedItems,
            keyIndexMap = measuredItemProvider.keyIndexMap,
            itemProvider = measuredItemProvider,
            isVertical = isVertical,
            laneCount = slotsPerLine,
            isLookingAhead = isLookingAhead,
            hasLookaheadOccurred = isInLookaheadScope,
            layoutMinOffset = currentFirstLineScrollOffset,
            layoutMaxOffset = currentMainAxisOffset,
            coroutineScope = coroutineScope,
            graphicsContext = graphicsContext
        )

<<<<<<< HEAD
        val disappearingItemsSize = itemAnimator.minSizeToFitDisappearingItems
        if (disappearingItemsSize != IntSize.Zero) {
            val oldMainAxisSize = if (isVertical) layoutHeight else layoutWidth
            layoutWidth =
                constraints.constrainWidth(maxOf(layoutWidth, disappearingItemsSize.width))
            layoutHeight =
                constraints.constrainHeight(maxOf(layoutHeight, disappearingItemsSize.height))
            val newMainAxisSize = if (isVertical) layoutHeight else layoutWidth
            if (newMainAxisSize != oldMainAxisSize) {
                positionedItems.fastForEach { it.updateMainAxisLayoutSize(newMainAxisSize) }
=======
        if (!isLookingAhead) {
            val disappearingItemsSize = itemAnimator.minSizeToFitDisappearingItems
            if (disappearingItemsSize != IntSize.Zero) {
                val oldMainAxisSize = if (isVertical) layoutHeight else layoutWidth
                layoutWidth =
                    constraints.constrainWidth(maxOf(layoutWidth, disappearingItemsSize.width))
                layoutHeight =
                    constraints.constrainHeight(maxOf(layoutHeight, disappearingItemsSize.height))
                val newMainAxisSize = if (isVertical) layoutHeight else layoutWidth
                if (newMainAxisSize != oldMainAxisSize) {
                    positionedItems.fastForEach { it.updateMainAxisLayoutSize(newMainAxisSize) }
                }
>>>>>>> 3d4510a6
            }
        }

        // apply sticky items logic.
        val stickingItems =
            stickyItemsScrollBehavior.applyStickyItems(
                positionedItems,
                measuredItemProvider.headerIndices,
                beforeContentPadding,
                afterContentPadding,
                layoutWidth,
                layoutHeight
            ) {
                val span = measuredLineProvider.spanOf(it)
                val childConstraints = measuredLineProvider.childConstraints(0, span)
                measuredItemProvider.getAndMeasure(
                    index = it,
                    constraints = childConstraints,
                    lane = 0,
                    span = span
                )
            }

        return LazyGridMeasureResult(
            firstVisibleLine = firstLine,
            firstVisibleLineScrollOffset = currentFirstLineScrollOffset,
            canScrollForward = lastItemIndex != itemsCount - 1 || currentMainAxisOffset > maxOffset,
            consumedScroll = consumedScroll,
            measureResult =
                layout(layoutWidth, layoutHeight) {
<<<<<<< HEAD
                    positionedItems.fastForEach { it.place(this) }
                    // we attach it during the placement so LazyGridState can trigger re-placement
                    placementScopeInvalidator.attachToScope()
                },
            viewportStartOffset = -beforeContentPadding,
            viewportEndOffset = mainAxisAvailableSize + afterContentPadding,
            visibleItemsInfo =
                if (extraItemsBefore.isEmpty() && extraItemsAfter.isEmpty()) {
                    positionedItems
                } else {
                    positionedItems.fastFilter { it.index in firstItemIndex..lastItemIndex }
                },
=======
                    // Tagging as motion frame of reference placement, meaning the placement
                    // contains scrolling. This allows the consumer of this placement offset to
                    // differentiate this offset vs. offsets from structural changes. Generally
                    // speaking, this signals a preference to directly apply changes rather than
                    // animating, to avoid a chasing effect to scrolling.
                    withMotionFrameOfReferencePlacement {
                        positionedItems.fastForEach { it.place(this, isLookingAhead) }
                        stickingItems.fastForEach { it.place(this, isLookingAhead) }
                    }
                    // we attach it during the placement so LazyGridState can trigger re-placement
                    placementScopeInvalidator.attachToScope()
                },
            scrollBackAmount = scrollBackAmount,
            viewportStartOffset = -beforeContentPadding,
            viewportEndOffset = mainAxisAvailableSize + afterContentPadding,
            visibleItemsInfo =
                updatedVisibleItems(firstItemIndex, lastItemIndex, positionedItems, stickingItems),
>>>>>>> 3d4510a6
            totalItemsCount = itemsCount,
            reverseLayout = reverseLayout,
            orientation = if (isVertical) Orientation.Vertical else Orientation.Horizontal,
            afterContentPadding = afterContentPadding,
            mainAxisItemSpacing = spaceBetweenLines,
            remeasureNeeded = remeasureNeeded,
            density = density,
            slotsPerLine = slotsPerLine,
            coroutineScope = coroutineScope,
            prefetchInfoRetriever = prefetchInfoRetriever
        )
    }
}

private inline fun calculateExtraItems(
    pinnedItems: List<Int>,
    measuredItemProvider: LazyGridMeasuredItemProvider,
    measuredLineProvider: LazyGridMeasuredLineProvider,
    filter: (Int) -> Boolean
): List<LazyGridMeasuredItem> {
    var items: MutableList<LazyGridMeasuredItem>? = null

    pinnedItems.fastForEach { index ->
        if (filter(index)) {
            val span = measuredLineProvider.spanOf(index)
            val constraints = measuredLineProvider.childConstraints(0, span)
            val measuredItem =
                measuredItemProvider.getAndMeasure(
                    index = index,
                    constraints = constraints,
                    lane = 0,
                    span = span
                )
            if (items == null) {
                items = mutableListOf()
            }
            items?.add(measuredItem)
        }
    }

    return items ?: emptyList()
}

<<<<<<< HEAD
=======
/**
 * Retain the items from last approach pass until they are no longer needed in the approach. This
 * avoids disposing items in lookahead too early, which would lead to the items being composed in a
 * different node later in the approach and lose all its internal states.
 */
private fun linesRetainedForLookahead(
    lastVisibleItemIndex: Int,
    itemsCount: Int,
    measuredLineProvider: LazyGridMeasuredLineProvider,
    isLookingAhead: Boolean,
    visibleLines: List<LazyGridMeasuredLine>,
    lastApproachLayoutInfo: LazyGridLayoutInfo?
): List<LazyGridMeasuredLine> {
    var list: MutableList<LazyGridMeasuredLine>? = null

    if (isLookingAhead) {
        // Check if there's any item that needs to be composed based on last approachLayoutInfo
        if (
            lastApproachLayoutInfo != null && lastApproachLayoutInfo.visibleItemsInfo.isNotEmpty()
        ) {
            // Find first item with index > end. Note that `visibleItemsInfo.last()` may not have
            // the largest index as the last few items could be added to animate item placement.
            val firstItem =
                lastApproachLayoutInfo.visibleItemsInfo.run {
                    var found: LazyGridItemInfo? = null
                    for (i in size - 1 downTo 0) {
                        if (
                            this[i].index > lastVisibleItemIndex &&
                                (i == 0 || this[i - 1].index <= lastVisibleItemIndex)
                        ) {
                            found = this[i]
                            break
                        }
                    }
                    found
                }
            val lastVisibleItem = lastApproachLayoutInfo.visibleItemsInfo.last()
            var lineIndex = visibleLines.lastOrNull()?.let { it.index + 1 } ?: 0
            if (firstItem != null) {
                for (i in firstItem.index..min(lastVisibleItem.index, itemsCount - 1)) {
                    if (list?.fastAny { it.items.any { it.index == i } } != true) {
                        if (list == null) list = mutableListOf()
                        val measuredLine = measuredLineProvider.getAndMeasure(lineIndex = lineIndex)
                        lineIndex++
                        list.add(measuredLine)
                    }
                }
            }
        }
    }
    return list ?: emptyList()
}

>>>>>>> 3d4510a6
/** Calculates [LazyGridMeasuredLine]s offsets. */
private fun calculateItemsOffsets(
    lines: List<LazyGridMeasuredLine>,
    itemsBefore: List<LazyGridMeasuredItem>,
    itemsAfter: List<LazyGridMeasuredItem>,
    layoutWidth: Int,
    layoutHeight: Int,
    finalMainAxisOffset: Int,
    maxOffset: Int,
    firstLineScrollOffset: Int,
    isVertical: Boolean,
    verticalArrangement: Arrangement.Vertical?,
    horizontalArrangement: Arrangement.Horizontal?,
    reverseLayout: Boolean,
    density: Density,
): MutableList<LazyGridMeasuredItem> {
    val mainAxisLayoutSize = if (isVertical) layoutHeight else layoutWidth
    val hasSpareSpace = finalMainAxisOffset < min(mainAxisLayoutSize, maxOffset)
    if (hasSpareSpace) {
        checkPrecondition(firstLineScrollOffset == 0) { "non-zero firstLineScrollOffset" }
    }

    val positionedItems = ArrayList<LazyGridMeasuredItem>(lines.fastSumBy { it.items.size })

    if (hasSpareSpace) {
        requirePrecondition(itemsBefore.isEmpty() && itemsAfter.isEmpty()) { "no items" }
        val linesCount = lines.size
        fun Int.reverseAware() = if (!reverseLayout) this else linesCount - this - 1

        val sizes = IntArray(linesCount) { index -> lines[index.reverseAware()].mainAxisSize }
<<<<<<< HEAD
        val offsets = IntArray(linesCount) { 0 }
=======
        val offsets = IntArray(linesCount)
>>>>>>> 3d4510a6
        if (isVertical) {
            with(requirePreconditionNotNull(verticalArrangement) { "null verticalArrangement" }) {
                density.arrange(mainAxisLayoutSize, sizes, offsets)
            }
        } else {
            with(
                requirePreconditionNotNull(horizontalArrangement) { "null horizontalArrangement" }
            ) {
                // Enforces Ltr layout direction as it is mirrored with placeRelative later.
                density.arrange(mainAxisLayoutSize, sizes, LayoutDirection.Ltr, offsets)
            }
        }

        val reverseAwareOffsetIndices =
            if (reverseLayout) offsets.indices.reversed() else offsets.indices

        for (index in reverseAwareOffsetIndices) {
            val absoluteOffset = offsets[index]
            // when reverseLayout == true, offsets are stored in the reversed order to items
            val line = lines[index.reverseAware()]
            val relativeOffset =
                if (reverseLayout) {
                    // inverse offset to align with scroll direction for positioning
                    mainAxisLayoutSize - absoluteOffset - line.mainAxisSize
                } else {
                    absoluteOffset
                }
            positionedItems.addAllFromArray(
                line.position(relativeOffset, layoutWidth, layoutHeight)
            )
        }
    } else {
        var currentMainAxis = firstLineScrollOffset

        itemsBefore.fastForEachReversed {
            currentMainAxis -= it.mainAxisSizeWithSpacings
            it.position(currentMainAxis, 0, layoutWidth, layoutHeight)
            positionedItems.add(it)
        }

        currentMainAxis = firstLineScrollOffset
        lines.fastForEach {
            positionedItems.addAllFromArray(it.position(currentMainAxis, layoutWidth, layoutHeight))
            currentMainAxis += it.mainAxisSizeWithSpacings
        }

        itemsAfter.fastForEach {
            it.position(currentMainAxis, 0, layoutWidth, layoutHeight)
            positionedItems.add(it)
            currentMainAxis += it.mainAxisSizeWithSpacings
        }
    }
    return positionedItems
}

// Faster version of addAll that does not create a list for each array
private fun <T> MutableList<T>.addAllFromArray(arr: Array<T>) {
    for (item in arr) {
        add(item)
    }
}<|MERGE_RESOLUTION|>--- conflicted
+++ resolved
@@ -269,8 +269,6 @@
             } else {
                 scrollToBeConsumed
             }
-<<<<<<< HEAD
-=======
 
         val unconsumedScroll = scrollToBeConsumed - consumedScroll
         // When scrolling to the bottom via gesture, there could be scrollback due to
@@ -280,7 +278,6 @@
             if (isLookingAhead && scrollDelta > preScrollBackScrollDelta && unconsumedScroll <= 0) {
                 scrollDelta - preScrollBackScrollDelta + unconsumedScroll
             } else 0f
->>>>>>> 3d4510a6
 
         // the initial offset for lines from visibleLines list
         requirePrecondition(currentFirstLineScrollOffset >= 0) { "negative initial offset" }
@@ -297,8 +294,6 @@
                 filter = { it in 0 until firstItemIndex }
             )
 
-<<<<<<< HEAD
-=======
         val linesRetainedForLookahead =
             linesRetainedForLookahead(
                 lastVisibleItemIndex = lastItemIndex,
@@ -309,15 +304,11 @@
                 lastApproachLayoutInfo = approachLayoutInfo
             )
 
->>>>>>> 3d4510a6
         val extraItemsAfter =
             calculateExtraItems(
                 pinnedItems = pinnedItems,
                 measuredItemProvider = measuredItemProvider,
                 measuredLineProvider = measuredLineProvider,
-<<<<<<< HEAD
-                filter = { it in (lastItemIndex + 1) until itemsCount }
-=======
                 filter = {
                     it in (lastItemIndex + 1) until itemsCount &&
                         (!isLookingAhead ||
@@ -325,7 +316,6 @@
                                 line.items.any { item -> item.index == it }
                             })
                 }
->>>>>>> 3d4510a6
             )
 
         // even if we compose lines to fill before content padding we should ignore lines fully
@@ -361,13 +351,9 @@
 
         val positionedItems =
             calculateItemsOffsets(
-<<<<<<< HEAD
-                lines = visibleLines,
-=======
                 lines =
                     if (linesRetainedForLookahead.isEmpty()) visibleLines
                     else visibleLines + linesRetainedForLookahead,
->>>>>>> 3d4510a6
                 itemsBefore = extraItemsBefore,
                 itemsAfter = extraItemsAfter,
                 layoutWidth = layoutWidth,
@@ -399,18 +385,6 @@
             graphicsContext = graphicsContext
         )
 
-<<<<<<< HEAD
-        val disappearingItemsSize = itemAnimator.minSizeToFitDisappearingItems
-        if (disappearingItemsSize != IntSize.Zero) {
-            val oldMainAxisSize = if (isVertical) layoutHeight else layoutWidth
-            layoutWidth =
-                constraints.constrainWidth(maxOf(layoutWidth, disappearingItemsSize.width))
-            layoutHeight =
-                constraints.constrainHeight(maxOf(layoutHeight, disappearingItemsSize.height))
-            val newMainAxisSize = if (isVertical) layoutHeight else layoutWidth
-            if (newMainAxisSize != oldMainAxisSize) {
-                positionedItems.fastForEach { it.updateMainAxisLayoutSize(newMainAxisSize) }
-=======
         if (!isLookingAhead) {
             val disappearingItemsSize = itemAnimator.minSizeToFitDisappearingItems
             if (disappearingItemsSize != IntSize.Zero) {
@@ -423,7 +397,6 @@
                 if (newMainAxisSize != oldMainAxisSize) {
                     positionedItems.fastForEach { it.updateMainAxisLayoutSize(newMainAxisSize) }
                 }
->>>>>>> 3d4510a6
             }
         }
 
@@ -454,20 +427,6 @@
             consumedScroll = consumedScroll,
             measureResult =
                 layout(layoutWidth, layoutHeight) {
-<<<<<<< HEAD
-                    positionedItems.fastForEach { it.place(this) }
-                    // we attach it during the placement so LazyGridState can trigger re-placement
-                    placementScopeInvalidator.attachToScope()
-                },
-            viewportStartOffset = -beforeContentPadding,
-            viewportEndOffset = mainAxisAvailableSize + afterContentPadding,
-            visibleItemsInfo =
-                if (extraItemsBefore.isEmpty() && extraItemsAfter.isEmpty()) {
-                    positionedItems
-                } else {
-                    positionedItems.fastFilter { it.index in firstItemIndex..lastItemIndex }
-                },
-=======
                     // Tagging as motion frame of reference placement, meaning the placement
                     // contains scrolling. This allows the consumer of this placement offset to
                     // differentiate this offset vs. offsets from structural changes. Generally
@@ -485,7 +444,6 @@
             viewportEndOffset = mainAxisAvailableSize + afterContentPadding,
             visibleItemsInfo =
                 updatedVisibleItems(firstItemIndex, lastItemIndex, positionedItems, stickingItems),
->>>>>>> 3d4510a6
             totalItemsCount = itemsCount,
             reverseLayout = reverseLayout,
             orientation = if (isVertical) Orientation.Vertical else Orientation.Horizontal,
@@ -529,8 +487,6 @@
     return items ?: emptyList()
 }
 
-<<<<<<< HEAD
-=======
 /**
  * Retain the items from last approach pass until they are no longer needed in the approach. This
  * avoids disposing items in lookahead too early, which would lead to the items being composed in a
@@ -584,7 +540,6 @@
     return list ?: emptyList()
 }
 
->>>>>>> 3d4510a6
 /** Calculates [LazyGridMeasuredLine]s offsets. */
 private fun calculateItemsOffsets(
     lines: List<LazyGridMeasuredLine>,
@@ -615,11 +570,7 @@
         fun Int.reverseAware() = if (!reverseLayout) this else linesCount - this - 1
 
         val sizes = IntArray(linesCount) { index -> lines[index.reverseAware()].mainAxisSize }
-<<<<<<< HEAD
-        val offsets = IntArray(linesCount) { 0 }
-=======
         val offsets = IntArray(linesCount)
->>>>>>> 3d4510a6
         if (isVertical) {
             with(requirePreconditionNotNull(verticalArrangement) { "null verticalArrangement" }) {
                 density.arrange(mainAxisLayoutSize, sizes, offsets)
