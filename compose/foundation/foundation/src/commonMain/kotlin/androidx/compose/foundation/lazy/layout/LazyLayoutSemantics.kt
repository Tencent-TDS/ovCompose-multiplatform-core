/*
 * Copyright 2022 The Android Open Source Project
 *
 * Licensed under the Apache License, Version 2.0 (the "License");
 * you may not use this file except in compliance with the License.
 * You may obtain a copy of the License at
 *
 *      http://www.apache.org/licenses/LICENSE-2.0
 *
 * Unless required by applicable law or agreed to in writing, software
 * distributed under the License is distributed on an "AS IS" BASIS,
 * WITHOUT WARRANTIES OR CONDITIONS OF ANY KIND, either express or implied.
 * See the License for the specific language governing permissions and
 * limitations under the License.
 */

package androidx.compose.foundation.lazy.layout

import androidx.compose.foundation.ExperimentalFoundationApi
import androidx.compose.foundation.gestures.Orientation
import androidx.compose.foundation.gestures.animateScrollBy
import androidx.compose.runtime.Composable
import androidx.compose.runtime.remember
import androidx.compose.runtime.rememberCoroutineScope
import androidx.compose.ui.Modifier
import androidx.compose.ui.semantics.CollectionInfo
import androidx.compose.ui.semantics.ScrollAxisRange
import androidx.compose.ui.semantics.collectionInfo
import androidx.compose.ui.semantics.horizontalScrollAxisRange
import androidx.compose.ui.semantics.indexForKey
import androidx.compose.ui.semantics.isTraversalGroup
import androidx.compose.ui.semantics.scrollBy
import androidx.compose.ui.semantics.scrollToIndex
import androidx.compose.ui.semantics.semantics
import androidx.compose.ui.semantics.verticalScrollAxisRange
import kotlinx.coroutines.launch

@OptIn(ExperimentalFoundationApi::class)
@Suppress("ComposableModifierFactory")
@Composable
internal fun Modifier.lazyLayoutSemantics(
    itemProviderLambda: () -> LazyLayoutItemProvider,
    state: LazyLayoutSemanticState,
    orientation: Orientation,
    userScrollEnabled: Boolean,
    reverseScrolling: Boolean
): Modifier {
    val coroutineScope = rememberCoroutineScope()
    return this.then(
        remember(
            itemProviderLambda,
            state,
            orientation,
            userScrollEnabled
        ) {
            val isVertical = orientation == Orientation.Vertical
            val indexForKeyMapping: (Any) -> Int = { needle ->
                val itemProvider = itemProviderLambda()
                var result = -1
                for (index in 0 until itemProvider.itemCount) {
                    if (itemProvider.getKey(index) == needle) {
                        result = index
                        break
                    }
                }
                result
            }

            val accessibilityScrollState = ScrollAxisRange(
<<<<<<< HEAD
                value = {
                    // This is a simple way of representing the current position without
                    // needing any lazy items to be measured. It's good enough so far, because
                    // screen-readers care mostly about whether scroll position changed or not
                    // rather than the actual offset in pixels.
                    state.currentPosition
                },
                maxValue = {
                    val itemProvider = itemProviderLambda()
                    if (state.canScrollForward) {
                        // If we can scroll further, we don't know the end yet,
                        // but it's upper bounded by #items + 1
                        itemProvider.itemCount + 1f
                    } else {
                        // If we can't scroll further, the current value is the max
                        state.currentPosition
                    }
                },
=======
                value = { state.pseudoScrollOffset() },
                maxValue = { state.pseudoMaxScrollOffset() },
>>>>>>> 4fbd9517
                reverseScrolling = reverseScrolling
            )

            val scrollByAction: ((x: Float, y: Float) -> Boolean)? = if (userScrollEnabled) {
                { x, y ->
                    val delta = if (isVertical) {
                        y
                    } else {
                        x
                    }
                    coroutineScope.launch {
                        state.animateScrollBy(delta)
                    }
                    // TODO(aelias): is it important to return false if we know in advance we cannot scroll?
                    true
                }
            } else {
                null
            }

            val scrollToIndexAction: ((Int) -> Boolean)? = if (userScrollEnabled) {
                { index ->
                    val itemProvider = itemProviderLambda()
                    require(index >= 0 && index < itemProvider.itemCount) {
                        "Can't scroll to index $index, it is out of " +
                            "bounds [0, ${itemProvider.itemCount})"
                    }
                    coroutineScope.launch {
                        state.scrollToItem(index)
                    }
                    true
                }
            } else {
                null
            }

            val collectionInfo = state.collectionInfo()

            Modifier.semantics {
                isTraversalGroup = true
                indexForKey(indexForKeyMapping)

                if (isVertical) {
                    verticalScrollAxisRange = accessibilityScrollState
                } else {
                    horizontalScrollAxisRange = accessibilityScrollState
                }

                if (scrollByAction != null) {
                    scrollBy(action = scrollByAction)
                }

                if (scrollToIndexAction != null) {
                    scrollToIndex(action = scrollToIndexAction)
                }

                this.collectionInfo = collectionInfo
            }
        }
    )
}

internal interface LazyLayoutSemanticState {
    val firstVisibleItemScrollOffset: Int
    val firstVisibleItemIndex: Int
    val canScrollForward: Boolean
    fun collectionInfo(): CollectionInfo
    suspend fun animateScrollBy(delta: Float)
    suspend fun scrollToItem(index: Int)

    // It is impossible for lazy lists to provide an absolute scroll offset because the size of the
    // items above the viewport is not known, but the AccessibilityEvent system API expects one
    // anyway. So this provides a best-effort pseudo-offset that avoids breaking existing behavior.
    //
    // The key properties that A11y services are known to actually rely on are:
    // A) each scroll change generates a TYPE_VIEW_SCROLLED AccessibilityEvent
    // B) the integer offset in the AccessibilityEvent is different than the last one (note that the
    // magnitude and direction of the change does not matter for the known use cases)
    // C) scrollability is indicated by whether the scroll position is exactly 0 or exactly
    // maxScrollOffset
    //
    // To preserve property B) as much as possible, the constant 500 is chosen to be larger than a
    // single scroll delta would realistically be, while small enough to avoid losing precision due
    // to the 24-bit float significand of ScrollAxisRange with realistic list sizes (if there are
    // fewer than ~16000 items, the integer value is exactly preserved).
    fun pseudoScrollOffset() =
        (firstVisibleItemScrollOffset + firstVisibleItemIndex * 500).toFloat()

    fun pseudoMaxScrollOffset() =
        if (canScrollForward) {
            // If we can scroll further, indicate that by setting it slightly higher than
            // the current value
            pseudoScrollOffset() + 100
        } else {
            // If we can't scroll further, the current value is the max
            pseudoScrollOffset()
        }.toFloat()
}<|MERGE_RESOLUTION|>--- conflicted
+++ resolved
@@ -67,29 +67,8 @@
             }
 
             val accessibilityScrollState = ScrollAxisRange(
-<<<<<<< HEAD
-                value = {
-                    // This is a simple way of representing the current position without
-                    // needing any lazy items to be measured. It's good enough so far, because
-                    // screen-readers care mostly about whether scroll position changed or not
-                    // rather than the actual offset in pixels.
-                    state.currentPosition
-                },
-                maxValue = {
-                    val itemProvider = itemProviderLambda()
-                    if (state.canScrollForward) {
-                        // If we can scroll further, we don't know the end yet,
-                        // but it's upper bounded by #items + 1
-                        itemProvider.itemCount + 1f
-                    } else {
-                        // If we can't scroll further, the current value is the max
-                        state.currentPosition
-                    }
-                },
-=======
                 value = { state.pseudoScrollOffset() },
                 maxValue = { state.pseudoMaxScrollOffset() },
->>>>>>> 4fbd9517
                 reverseScrolling = reverseScrolling
             )
 
