/*
 * Copyright 2022 The Android Open Source Project
 *
 * Licensed under the Apache License, Version 2.0 (the "License");
 * you may not use this file except in compliance with the License.
 * You may obtain a copy of the License at
 *
 *      http://www.apache.org/licenses/LICENSE-2.0
 *
 * Unless required by applicable law or agreed to in writing, software
 * distributed under the License is distributed on an "AS IS" BASIS,
 * WITHOUT WARRANTIES OR CONDITIONS OF ANY KIND, either express or implied.
 * See the License for the specific language governing permissions and
 * limitations under the License.
 */

package androidx.compose.foundation.lazy.layout

import androidx.compose.foundation.ExperimentalFoundationApi
import androidx.compose.foundation.gestures.Orientation
import androidx.compose.foundation.internal.requirePrecondition
import androidx.compose.runtime.Composable
import androidx.compose.ui.Modifier
import androidx.compose.ui.node.ModifierNodeElement
import androidx.compose.ui.node.SemanticsModifierNode
import androidx.compose.ui.node.invalidateSemantics
import androidx.compose.ui.platform.InspectorInfo
import androidx.compose.ui.semantics.CollectionInfo
import androidx.compose.ui.semantics.ScrollAxisRange
import androidx.compose.ui.semantics.SemanticsPropertyReceiver
import androidx.compose.ui.semantics.collectionInfo
import androidx.compose.ui.semantics.getScrollViewportLength
import androidx.compose.ui.semantics.horizontalScrollAxisRange
import androidx.compose.ui.semantics.indexForKey
import androidx.compose.ui.semantics.isTraversalGroup
import androidx.compose.ui.semantics.scrollToIndex
import androidx.compose.ui.semantics.verticalScrollAxisRange
import kotlinx.coroutines.launch

@OptIn(ExperimentalFoundationApi::class)
@Composable
internal fun Modifier.lazyLayoutSemantics(
    itemProviderLambda: () -> LazyLayoutItemProvider,
    state: LazyLayoutSemanticState,
    orientation: Orientation,
    userScrollEnabled: Boolean,
    reverseScrolling: Boolean,
): Modifier =
    this then
        LazyLayoutSemanticsModifier(
            itemProviderLambda = itemProviderLambda,
            state = state,
            orientation = orientation,
            userScrollEnabled = userScrollEnabled,
            reverseScrolling = reverseScrolling,
        )

@OptIn(ExperimentalFoundationApi::class)
private class LazyLayoutSemanticsModifier(
    val itemProviderLambda: () -> LazyLayoutItemProvider,
    val state: LazyLayoutSemanticState,
    val orientation: Orientation,
    val userScrollEnabled: Boolean,
    val reverseScrolling: Boolean,
) : ModifierNodeElement<LazyLayoutSemanticsModifierNode>() {
    override fun create(): LazyLayoutSemanticsModifierNode =
        LazyLayoutSemanticsModifierNode(
            itemProviderLambda = itemProviderLambda,
            state = state,
            orientation = orientation,
            userScrollEnabled = userScrollEnabled,
            reverseScrolling = reverseScrolling,
        )

    override fun update(node: LazyLayoutSemanticsModifierNode) {
        node.update(
            itemProviderLambda = itemProviderLambda,
            state = state,
            orientation = orientation,
            userScrollEnabled = userScrollEnabled,
            reverseScrolling = reverseScrolling,
        )
    }

    override fun InspectorInfo.inspectableProperties() {
        // Not a public modifier.
    }

    override fun equals(other: Any?): Boolean {
        if (this === other) return true
        if (other !is LazyLayoutSemanticsModifier) return false

        if (itemProviderLambda !== other.itemProviderLambda) return false
        if (state != other.state) return false
        if (orientation != other.orientation) return false
        if (userScrollEnabled != other.userScrollEnabled) return false
        if (reverseScrolling != other.reverseScrolling) return false

        return true
    }

    override fun hashCode(): Int {
        var result = itemProviderLambda.hashCode()
        result = 31 * result + state.hashCode()
        result = 31 * result + orientation.hashCode()
        result = 31 * result + userScrollEnabled.hashCode()
        result = 31 * result + reverseScrolling.hashCode()
        return result
    }
}

@OptIn(ExperimentalFoundationApi::class)
private class LazyLayoutSemanticsModifierNode(
    private var itemProviderLambda: () -> LazyLayoutItemProvider,
    private var state: LazyLayoutSemanticState,
    private var orientation: Orientation,
    private var userScrollEnabled: Boolean,
    private var reverseScrolling: Boolean,
) : Modifier.Node(), SemanticsModifierNode {

    override val shouldAutoInvalidate: Boolean
        get() = false

    private val isVertical
        get() = orientation == Orientation.Vertical

    private val collectionInfo
        get() = state.collectionInfo()

    private lateinit var scrollAxisRange: ScrollAxisRange

    private val indexForKeyMapping: (Any) -> Int = { needle ->
        val itemProvider = itemProviderLambda()
        var result = -1
        for (index in 0 until itemProvider.itemCount) {
            if (itemProvider.getKey(index) == needle) {
                result = index
                break
            }
        }
        result
    }

    private var scrollToIndexAction: ((Int) -> Boolean)? = null

    init {
        updateCachedSemanticsValues()
    }

    fun update(
        itemProviderLambda: () -> LazyLayoutItemProvider,
        state: LazyLayoutSemanticState,
        orientation: Orientation,
        userScrollEnabled: Boolean,
        reverseScrolling: Boolean,
    ) {
        // These properties are only read lazily, so we don't need to invalidate
        // semantics if they change.
        this.itemProviderLambda = itemProviderLambda
        this.state = state

        // These properties are read when appling semantics, but don't need to rebuild the cache.
        if (this.orientation != orientation) {
            this.orientation = orientation
            invalidateSemantics()
        }

        // These values are used to build different cached values. If they, we need to rebuild the
        // cache.
        if (
            this.userScrollEnabled != userScrollEnabled || this.reverseScrolling != reverseScrolling
        ) {
            this.userScrollEnabled = userScrollEnabled
            this.reverseScrolling = reverseScrolling
            updateCachedSemanticsValues()
            invalidateSemantics()
        }
    }

    override fun SemanticsPropertyReceiver.applySemantics() {
        isTraversalGroup = true
        indexForKey(indexForKeyMapping)

        if (isVertical) {
            verticalScrollAxisRange = scrollAxisRange
        } else {
            horizontalScrollAxisRange = scrollAxisRange
        }

        scrollToIndexAction?.let { scrollToIndex(action = it) }

        getScrollViewportLength { (state.viewport - state.contentPadding).toFloat() }

        collectionInfo = this@LazyLayoutSemanticsModifierNode.collectionInfo
    }

    private fun updateCachedSemanticsValues() {
        scrollAxisRange =
            ScrollAxisRange(
                value = { state.scrollOffset },
                maxValue = { state.maxScrollOffset },
                reverseScrolling = reverseScrolling
            )

        scrollToIndexAction =
            if (userScrollEnabled) {
                { index ->
                    val itemProvider = itemProviderLambda()
<<<<<<< HEAD
                    require(index >= 0 && index < itemProvider.itemCount) {
=======
                    requirePrecondition(index >= 0 && index < itemProvider.itemCount) {
>>>>>>> 3d4510a6
                        "Can't scroll to index $index, it is out of " +
                            "bounds [0, ${itemProvider.itemCount})"
                    }
                    coroutineScope.launch { state.scrollToItem(index) }
                    true
                }
            } else {
                null
            }
    }
}

internal interface LazyLayoutSemanticState {
    val viewport: Int
    val contentPadding: Int
    val scrollOffset: Float
    val maxScrollOffset: Float

    fun collectionInfo(): CollectionInfo

    suspend fun scrollToItem(index: Int)
}

// It is impossible for lazy lists to provide an absolute scroll offset because the size of the
// items above the viewport is not known, but the AccessibilityEvent system API expects one
// anyway. So this provides a best-effort pseudo-offset that avoids breaking existing behavior.
//
// The key properties that A11y services are known to actually rely on are:
// A) each scroll change generates a TYPE_VIEW_SCROLLED AccessibilityEvent
// B) the integer offset in the AccessibilityEvent is different than the last one (note that the
// magnitude and direction of the change does not matter for the known use cases)
// C) scrollability is indicated by whether the scroll position is exactly 0 or exactly
// maxScrollOffset
//
// To preserve property B) as much as possible, the constant 500 is chosen to be larger than a
// single scroll delta would realistically be, while small enough to avoid losing precision due
// to the 24-bit float significand of ScrollAxisRange with realistic list sizes (if there are
// fewer than ~16000 items, the integer value is exactly preserved).
internal fun estimatedLazyScrollOffset(
    firstVisibleItemIndex: Int,
    firstVisibleItemScrollOffset: Int
): Float {
    return (firstVisibleItemScrollOffset + firstVisibleItemIndex * 500).toFloat()
}

internal fun estimatedLazyMaxScrollOffset(
    firstVisibleItemIndex: Int,
    firstVisibleItemScrollOffset: Int,
    canScrollForward: Boolean
): Float {
    return if (canScrollForward) {
            // If we can scroll further, indicate that by setting it slightly higher than
            // the current value
            estimatedLazyScrollOffset(firstVisibleItemIndex, firstVisibleItemScrollOffset) + 100
        } else {
            // If we can't scroll further, the current value is the max
            estimatedLazyScrollOffset(firstVisibleItemIndex, firstVisibleItemScrollOffset)
        }
        .toFloat()
}<|MERGE_RESOLUTION|>--- conflicted
+++ resolved
@@ -206,11 +206,7 @@
             if (userScrollEnabled) {
                 { index ->
                     val itemProvider = itemProviderLambda()
-<<<<<<< HEAD
-                    require(index >= 0 && index < itemProvider.itemCount) {
-=======
                     requirePrecondition(index >= 0 && index < itemProvider.itemCount) {
->>>>>>> 3d4510a6
                         "Can't scroll to index $index, it is out of " +
                             "bounds [0, ${itemProvider.itemCount})"
                     }
