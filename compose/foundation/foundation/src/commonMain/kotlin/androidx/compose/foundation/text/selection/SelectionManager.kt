--- conflicted
+++ resolved
@@ -118,13 +118,8 @@
     /** [HapticFeedback] handle to perform haptic feedback. */
     var hapticFeedBack: HapticFeedback? = null
 
-<<<<<<< HEAD
-    /** [ClipboardManager] to perform clipboard features. */
-    var clipboardManager: ClipboardManager? = null
-=======
     /** A handler to perform a Copy action */
     var onCopyHandler: ((AnnotatedString) -> Unit)? = null
->>>>>>> 3d4510a6
 
     /** [TextToolbar] to show floating toolbar(post-M) or primary toolbar(pre-M). */
     var textToolbar: TextToolbar? = null
@@ -136,12 +131,8 @@
     var hasFocus: Boolean by mutableStateOf(false)
 
     /** Return true if dragging gesture is currently in process. */
-<<<<<<< HEAD
-    private val isDraggingInProgress get() = draggingHandle != null
-=======
     private val isDraggingInProgress
         get() = draggingHandle != null
->>>>>>> 3d4510a6
 
     /** Modifier for selection container. */
     val modifier
@@ -693,13 +684,9 @@
                 val selection = selection!!
                 val anchor = if (isStartHandle) selection.start else selection.end
                 val selectable =
-<<<<<<< HEAD
-                    checkNotNull(selectionRegistrar.selectableMap[anchor.selectableId]) {
-=======
                     checkPreconditionNotNull(
                         selectionRegistrar.selectableMap[anchor.selectableId]
                     ) {
->>>>>>> 3d4510a6
                         "SelectionRegistrar should contain the current selection's selectableIds"
                     }
 
@@ -707,11 +694,7 @@
                 // is used to convert the position of the beginning of the drag gesture from the
                 // composable coordinates to selection container coordinates.
                 val beginLayoutCoordinates =
-<<<<<<< HEAD
-                    checkNotNull(selectable.getLayoutCoordinates()) {
-=======
                     checkPreconditionNotNull(selectable.getLayoutCoordinates()) {
->>>>>>> 3d4510a6
                         "Current selectable should have layout coordinates."
                     }
 
