--- conflicted
+++ resolved
@@ -223,16 +223,10 @@
         firstVisibleIndex = -1
     }
 
-<<<<<<< HEAD
-    private fun initializeNode(
-        item: LazyStaggeredGridMeasuredItem,
-        mainAxisOffset: Int
-=======
     private fun initializeAnimation(
         item: LazyStaggeredGridMeasuredItem,
         mainAxisOffset: Int,
         itemInfo: ItemInfo = keyToItemInfoMap.getValue(item.key)
->>>>>>> 4fbd9517
     ) {
         val firstPlaceableOffset = item.offset
 
@@ -253,15 +247,6 @@
     }
 
     private fun startAnimationsIfNeeded(item: LazyStaggeredGridMeasuredItem) {
-<<<<<<< HEAD
-        item.forEachNode { node ->
-            val newTarget = item.offset
-            val currentTarget = node.rawOffset
-            if (currentTarget != LazyLayoutAnimateItemModifierNode.NotInitialized &&
-                currentTarget != newTarget
-            ) {
-                node.animatePlacementDelta(newTarget - currentTarget)
-=======
         val itemInfo = keyToItemInfoMap.getValue(item.key)
         itemInfo.animations.forEach { animation ->
             if (animation != null) {
@@ -273,7 +258,6 @@
                     animation.animatePlacementDelta(newTarget - currentTarget)
                 }
                 animation.rawOffset = newTarget
->>>>>>> 4fbd9517
             }
         }
     }
@@ -291,17 +275,6 @@
             }
             return false
         }
-<<<<<<< HEAD
-
-    private inline fun LazyStaggeredGridMeasuredItem.forEachNode(
-        block: (LazyLayoutAnimateItemModifierNode) -> Unit
-    ) {
-        repeat(placeablesCount) { index ->
-            getParentData(index).node?.let(block)
-        }
-    }
-=======
->>>>>>> 4fbd9517
 }
 
 private class ItemInfo(
