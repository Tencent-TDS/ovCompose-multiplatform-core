/*
 * Copyright 2023 The Android Open Source Project
 *
 * Licensed under the Apache License, Version 2.0 (the "License");
 * you may not use this file except in compliance with the License.
 * You may obtain a copy of the License at
 *
 *      http://www.apache.org/licenses/LICENSE-2.0
 *
 * Unless required by applicable law or agreed to in writing, software
 * distributed under the License is distributed on an "AS IS" BASIS,
 * WITHOUT WARRANTIES OR CONDITIONS OF ANY KIND, either express or implied.
 * See the License for the specific language governing permissions and
 * limitations under the License.
 */

package androidx.compose.foundation.pager

import androidx.annotation.FloatRange
import androidx.annotation.IntRange as AndroidXIntRange
import androidx.compose.animation.core.AnimationSpec
import androidx.compose.animation.core.animate
import androidx.compose.animation.core.spring
import androidx.compose.foundation.ExperimentalFoundationApi
import androidx.compose.foundation.MutatePriority
import androidx.compose.foundation.gestures.Orientation
import androidx.compose.foundation.gestures.ScrollScope
import androidx.compose.foundation.gestures.ScrollableState
import androidx.compose.foundation.gestures.snapping.SnapPosition
import androidx.compose.foundation.gestures.stopScroll
import androidx.compose.foundation.interaction.InteractionSource
import androidx.compose.foundation.interaction.MutableInteractionSource
import androidx.compose.foundation.internal.requirePrecondition
import androidx.compose.foundation.lazy.layout.AwaitFirstLayoutModifier
import androidx.compose.foundation.lazy.layout.LazyLayoutBeyondBoundsInfo
import androidx.compose.foundation.lazy.layout.LazyLayoutPinnedItemList
import androidx.compose.foundation.lazy.layout.LazyLayoutPrefetchState
import androidx.compose.foundation.lazy.layout.LazyLayoutScrollScope
import androidx.compose.foundation.lazy.layout.ObservableScopeInvalidator
import androidx.compose.foundation.lazy.layout.PrefetchScheduler
import androidx.compose.runtime.Composable
import androidx.compose.runtime.Stable
import androidx.compose.runtime.derivedStateOf
import androidx.compose.runtime.getValue
import androidx.compose.runtime.mutableIntStateOf
import androidx.compose.runtime.mutableStateOf
import androidx.compose.runtime.neverEqualPolicy
import androidx.compose.runtime.saveable.Saver
import androidx.compose.runtime.saveable.listSaver
import androidx.compose.runtime.saveable.rememberSaveable
import androidx.compose.runtime.setValue
import androidx.compose.runtime.snapshots.Snapshot
import androidx.compose.runtime.structuralEqualityPolicy
import androidx.compose.ui.geometry.Offset
import androidx.compose.ui.layout.AlignmentLine
import androidx.compose.ui.layout.MeasureResult
import androidx.compose.ui.layout.Remeasurement
import androidx.compose.ui.layout.RemeasurementModifier
import androidx.compose.ui.unit.Constraints
import androidx.compose.ui.unit.Density
import androidx.compose.ui.unit.dp
import kotlin.coroutines.EmptyCoroutineContext
import kotlin.math.abs
import kotlin.math.absoluteValue
import kotlin.math.roundToLong
import kotlin.math.sign
import kotlin.ranges.IntRange
import kotlinx.coroutines.CoroutineScope
import kotlinx.coroutines.launch

/**
 * Creates and remember a [PagerState] to be used with a [Pager]
 *
 * Please refer to the sample to learn how to use this API.
<<<<<<< HEAD
 *
 * @sample androidx.compose.foundation.samples.PagerWithStateSample
=======
>>>>>>> 3d4510a6
 *
 * @sample androidx.compose.foundation.samples.PagerWithStateSample
 * @param initialPage The pager that should be shown first.
 * @param initialPageOffsetFraction The offset of the initial page as a fraction of the page size.
 *   This should vary between -0.5 and 0.5 and indicates how to offset the initial page from the
 *   snapped position.
 * @param pageCount The amount of pages this Pager will have.
 */
@Composable
fun rememberPagerState(
    initialPage: Int = 0,
    @FloatRange(from = -0.5, to = 0.5) initialPageOffsetFraction: Float = 0f,
    pageCount: () -> Int
): PagerState {
    return rememberSaveable(saver = DefaultPagerState.Saver) {
            DefaultPagerState(initialPage, initialPageOffsetFraction, pageCount)
        }
        .apply { pageCountState.value = pageCount }
}

/**
 * Creates a default [PagerState] to be used with a [Pager]
 *
 * Please refer to the sample to learn how to use this API.
<<<<<<< HEAD
 *
 * @sample androidx.compose.foundation.samples.PagerWithStateSample
=======
>>>>>>> 3d4510a6
 *
 * @sample androidx.compose.foundation.samples.PagerWithStateSample
 * @param currentPage The pager that should be shown first.
 * @param currentPageOffsetFraction The offset of the initial page as a fraction of the page size.
 *   This should vary between -0.5 and 0.5 and indicates how to offset the initial page from the
 *   snapped position.
 * @param pageCount The amount of pages this Pager will have.
 */
fun PagerState(
    currentPage: Int = 0,
    @FloatRange(from = -0.5, to = 0.5) currentPageOffsetFraction: Float = 0f,
    pageCount: () -> Int
): PagerState = DefaultPagerState(currentPage, currentPageOffsetFraction, pageCount)

private class DefaultPagerState(
    currentPage: Int,
    currentPageOffsetFraction: Float,
    updatedPageCount: () -> Int
) : PagerState(currentPage, currentPageOffsetFraction) {

    var pageCountState = mutableStateOf(updatedPageCount)
    override val pageCount: Int
        get() = pageCountState.value.invoke()

    companion object {
        /** To keep current page and current page offset saved */
        val Saver: Saver<DefaultPagerState, *> =
            listSaver(
                save = {
                    listOf(
                        it.currentPage,
                        (it.currentPageOffsetFraction).coerceIn(MinPageOffset, MaxPageOffset),
                        it.pageCount
                    )
                },
                restore = {
                    DefaultPagerState(
                        currentPage = it[0] as Int,
                        currentPageOffsetFraction = it[1] as Float,
                        updatedPageCount = { it[2] as Int }
                    )
                }
            )
    }
}

/** The state that can be used to control [VerticalPager] and [HorizontalPager] */
@OptIn(ExperimentalFoundationApi::class)
@Stable
abstract class PagerState
internal constructor(
    currentPage: Int = 0,
    @FloatRange(from = -0.5, to = 0.5) currentPageOffsetFraction: Float = 0f,
    prefetchScheduler: PrefetchScheduler? = null
) : ScrollableState {

    /**
     * @param currentPage The initial page to be displayed
     * @param currentPageOffsetFraction The offset of the initial page with respect to the start of
     *   the layout.
     */
    constructor(
        currentPage: Int = 0,
        @FloatRange(from = -0.5, to = 0.5) currentPageOffsetFraction: Float = 0f
    ) : this(currentPage, currentPageOffsetFraction, null)

    internal var hasLookaheadOccurred: Boolean = false
        private set

    internal var approachLayoutInfo: PagerMeasureResult? = null
        private set

    /**
     * The total amount of pages present in this pager. The source of this data should be
     * observable.
     */
    abstract val pageCount: Int

    init {
        requirePrecondition(currentPageOffsetFraction in -0.5..0.5) {
            "currentPageOffsetFraction $currentPageOffsetFraction is " +
                "not within the range -0.5 to 0.5"
        }
    }

    /** Difference between the last up and last down events of a scroll event. */
    internal var upDownDifference: Offset by mutableStateOf(Offset.Zero)

    private val scrollPosition = PagerScrollPosition(currentPage, currentPageOffsetFraction, this)

    internal var firstVisiblePage = currentPage
        private set

    internal var firstVisiblePageOffset = 0
        private set

    internal var maxScrollOffset: Long = Long.MAX_VALUE

    internal var minScrollOffset: Long = 0L

    private var accumulator: Float = 0.0f

    /**
     * The prefetch will act after the measure pass has finished and it needs to know the magnitude
     * and direction of the scroll that triggered the measure pass
     */
    private var previousPassDelta = 0f

    /**
     * The ScrollableController instance. We keep it as we need to call stopAnimation on it once we
     * reached the end of the list.
     */
    private val scrollableState = ScrollableState { performScroll(it) }

    /**
     * Within the scrolling context we can use absolute positions to determine scroll deltas and max
     * min scrolling.
     */
    private fun performScroll(delta: Float): Float {
        val currentScrollPosition = currentAbsoluteScrollOffset()
        debugLog {
            "\nDelta=$delta " +
                "\ncurrentScrollPosition=$currentScrollPosition " +
                "\naccumulator=$accumulator" +
                "\nmaxScrollOffset=$maxScrollOffset"
        }

        val decimalAccumulation = (delta + accumulator)
        val decimalAccumulationInt = decimalAccumulation.roundToLong()
        accumulator = decimalAccumulation - decimalAccumulationInt

        // nothing to scroll
        if (delta.absoluteValue < 1e-4f) return delta

        /**
         * The updated scroll position is the current position with the integer part of the delta
         * and accumulator applied.
         */
        val updatedScrollPosition = (currentScrollPosition + decimalAccumulationInt)

        /** Check if the scroll position may be larger than the maximum possible scroll. */
        val coercedScrollPosition = updatedScrollPosition.coerceIn(minScrollOffset, maxScrollOffset)

        /** Check if we actually coerced. */
        val changed = updatedScrollPosition != coercedScrollPosition

        /** Calculated the actual scroll delta to be applied */
        val scrollDelta = coercedScrollPosition - currentScrollPosition

        previousPassDelta = scrollDelta.toFloat()

        if (scrollDelta.absoluteValue != 0L) {
            isLastScrollForwardState.value = scrollDelta > 0.0f
            isLastScrollBackwardState.value = scrollDelta < 0.0f
        }

        /** Apply the scroll delta */
<<<<<<< HEAD
        val layoutInfo = pagerLayoutInfoState.value
        if (layoutInfo.tryToApplyScrollWithoutRemeasure(-scrollDelta.toInt())) {
            debugLog { "Will Apply Without Remeasure" }
            applyMeasureResult(result = layoutInfo, visibleItemsStayedTheSame = true)
=======
        var scrolledLayoutInfo =
            pagerLayoutInfoState.value.copyWithScrollDeltaWithoutRemeasure(
                delta = -scrollDelta.toInt()
            )
        if (scrolledLayoutInfo != null && this.approachLayoutInfo != null) {
            // if we were able to scroll the lookahead layout info without remeasure, lets
            // try to do the same for post lookahead layout info (sometimes they diverge).
            val scrolledApproachLayoutInfo =
                approachLayoutInfo?.copyWithScrollDeltaWithoutRemeasure(
                    delta = -scrollDelta.toInt(),
                )
            if (scrolledApproachLayoutInfo != null) {
                // we can apply scroll delta for both phases without remeasure
                approachLayoutInfo = scrolledApproachLayoutInfo
            } else {
                // we can't apply scroll delta for post lookahead, so we have to remeasure
                scrolledLayoutInfo = null
            }
        }
        if (scrolledLayoutInfo != null) {
            debugLog { "Will Apply Without Remeasure" }
            applyMeasureResult(
                result = scrolledLayoutInfo,
                isLookingAhead = hasLookaheadOccurred,
                visibleItemsStayedTheSame = true
            )
>>>>>>> 3d4510a6
            // we don't need to remeasure, so we only trigger re-placement:
            placementScopeInvalidator.invalidateScope()
            layoutWithoutMeasurement++
        } else {
            debugLog { "Will Apply With Remeasure" }
            scrollPosition.applyScrollDelta(scrollDelta.toInt())
            remeasurement?.forceRemeasure()
            layoutWithMeasurement++
        }

        // Return the consumed value.
        return (if (changed) scrollDelta else delta).toFloat()
    }

    /** Only used for testing to confirm that we're not making too many measure passes */
    internal val numMeasurePasses: Int
        get() = layoutWithMeasurement + layoutWithoutMeasurement

    internal var layoutWithMeasurement: Int = 0
        private set

    private var layoutWithoutMeasurement: Int = 0

    /** Only used for testing to disable prefetching when needed to test the main logic. */
    internal var prefetchingEnabled: Boolean = true

    /**
     * The index scheduled to be prefetched (or the last prefetched index if the prefetch is done).
     */
    private var indexToPrefetch = -1

    /** The handle associated with the current index from [indexToPrefetch]. */
    private var currentPrefetchHandle: LazyLayoutPrefetchState.PrefetchHandle? = null

    /**
     * Keeps the scrolling direction during the previous calculation in order to be able to detect
     * the scrolling direction change.
     */
    private var wasPrefetchingForward = false

    /** Backing state for PagerLayoutInfo */
    private var pagerLayoutInfoState = mutableStateOf(EmptyLayoutInfo, neverEqualPolicy())

    /**
     * A [PagerLayoutInfo] that contains useful information about the Pager's last layout pass. For
     * instance, you can query which pages are currently visible in the layout.
     *
     * This property is observable and is updated after every scroll or remeasure. If you use it in
     * the composable function it will be recomposed on every change causing potential performance
     * issues including infinity recomposition loop. Therefore, avoid using it in the composition.
     *
     * If you want to run some side effects like sending an analytics event or updating a state
     * based on this value consider using "snapshotFlow":
     *
     * @sample androidx.compose.foundation.samples.UsingPagerLayoutInfoForSideEffectSample
     */
    val layoutInfo: PagerLayoutInfo
        get() = pagerLayoutInfoState.value

    internal val pageSpacing: Int
        get() = pagerLayoutInfoState.value.pageSpacing

    internal val pageSize: Int
        get() = pagerLayoutInfoState.value.pageSize

    internal var density: Density = UnitDensity

    internal val pageSizeWithSpacing: Int
        get() = pageSize + pageSpacing

    /**
     * How far the current page needs to scroll so the target page is considered to be the next
     * page.
     */
    internal val positionThresholdFraction: Float
        get() =
            with(density) {
                val minThreshold = minOf(DefaultPositionThreshold.toPx(), pageSize / 2f)
                minThreshold / pageSize.toFloat()
            }

    internal val internalInteractionSource: MutableInteractionSource = MutableInteractionSource()

    /**
     * [InteractionSource] that will be used to dispatch drag events when this list is being
     * dragged. If you want to know whether the fling (or animated scroll) is in progress, use
     * [isScrollInProgress].
     */
    val interactionSource: InteractionSource
        get() = internalInteractionSource

    /**
     * The page that sits closest to the snapped position. This is an observable value and will
     * change as the pager scrolls either by gesture or animation.
     *
     * Please refer to the sample to learn how to use this API.
     *
     * @sample androidx.compose.foundation.samples.ObservingStateChangesInPagerStateSample
     */
    val currentPage: Int
        get() = scrollPosition.currentPage

    private var programmaticScrollTargetPage by mutableIntStateOf(-1)

    private var settledPageState by mutableIntStateOf(currentPage)

    /**
     * The page that is currently "settled". This is an animation/gesture unaware page in the sense
     * that it will not be updated while the pages are being scrolled, but rather when the
     * animation/scroll settles.
     *
     * Please refer to the sample to learn how to use this API.
     *
     * @sample androidx.compose.foundation.samples.ObservingStateChangesInPagerStateSample
     */
    val settledPage by
        derivedStateOf(structuralEqualityPolicy()) {
            if (isScrollInProgress) {
                settledPageState
            } else {
                this.currentPage
            }
        }

    /**
     * The page this [Pager] intends to settle to. During fling or animated scroll (from
     * [animateScrollToPage] this will represent the page this pager intends to settle to. When no
     * scroll is ongoing, this will be equal to [currentPage].
     *
     * Please refer to the sample to learn how to use this API.
     *
     * @sample androidx.compose.foundation.samples.ObservingStateChangesInPagerStateSample
     */
    val targetPage: Int by
        derivedStateOf(structuralEqualityPolicy()) {
            val finalPage =
                if (!isScrollInProgress) {
                    this.currentPage
                } else if (programmaticScrollTargetPage != -1) {
                    programmaticScrollTargetPage
                } else {
                    // act on scroll only
                    if (abs(this.currentPageOffsetFraction) >= abs(positionThresholdFraction)) {
                        if (lastScrolledForward) {
                            firstVisiblePage + 1
                        } else {
                            firstVisiblePage
                        }
                    } else {
                        this.currentPage
                    }
                }
            finalPage.coerceInPageRange()
        }

    /**
     * Indicates how far the current page is to the snapped position, this will vary from -0.5 (page
     * is offset towards the start of the layout) to 0.5 (page is offset towards the end of the
     * layout). This is 0.0 if the [currentPage] is in the snapped position. The value will flip
     * once the current page changes.
     *
     * This property is observable and shouldn't be used as is in a composable function due to
     * potential performance issues. To use it in the composition, please consider using a derived
     * state (e.g [derivedStateOf]) to only have recompositions when the derived value changes.
     *
     * Please refer to the sample to learn how to use this API.
     *
     * @sample androidx.compose.foundation.samples.ObservingStateChangesInPagerStateSample
     */
    val currentPageOffsetFraction: Float
        get() = scrollPosition.currentPageOffsetFraction

    internal val prefetchState =
        LazyLayoutPrefetchState(prefetchScheduler) {
            Snapshot.withoutReadObservation { schedulePrefetch(firstVisiblePage) }
        }

    internal val beyondBoundsInfo = LazyLayoutBeyondBoundsInfo()

    /**
     * Provides a modifier which allows to delay some interactions (e.g. scroll) until layout is
     * ready.
     */
    internal val awaitLayoutModifier = AwaitFirstLayoutModifier()

    /**
     * The [Remeasurement] object associated with our layout. It allows us to remeasure
     * synchronously during scroll.
     */
    internal var remeasurement: Remeasurement? by mutableStateOf(null)
        private set

    /** The modifier which provides [remeasurement]. */
    internal val remeasurementModifier =
        object : RemeasurementModifier {
            override fun onRemeasurementAvailable(remeasurement: Remeasurement) {
                this@PagerState.remeasurement = remeasurement
            }
        }

    /** Constraints passed to the prefetcher for premeasuring the prefetched items. */
    internal var premeasureConstraints = Constraints()

    /** Stores currently pinned pages which are always composed, used by for beyond bound pages. */
    internal val pinnedPages = LazyLayoutPinnedItemList()

    internal val nearestRange: IntRange by scrollPosition.nearestRangeState

    internal val placementScopeInvalidator = ObservableScopeInvalidator()

    /**
     * Scroll (jump immediately) to a given [page].
     *
     * Please refer to the sample to learn how to use this API.
<<<<<<< HEAD
     *
     * @sample androidx.compose.foundation.samples.ScrollToPageSample
=======
>>>>>>> 3d4510a6
     *
     * @sample androidx.compose.foundation.samples.ScrollToPageSample
     * @param page The destination page to scroll to
     * @param pageOffsetFraction A fraction of the page size that indicates the offset the
     *   destination page will be offset from its snapped position.
     */
    suspend fun scrollToPage(
        page: Int,
        @FloatRange(from = -0.5, to = 0.5) pageOffsetFraction: Float = 0f
    ) = scroll {
        debugLog { "Scroll from page=$currentPage to page=$page" }
        awaitScrollDependencies()
        requirePrecondition(pageOffsetFraction in -0.5..0.5) {
            "pageOffsetFraction $pageOffsetFraction is not within the range -0.5 to 0.5"
        }
        val targetPage = page.coerceInPageRange()
        snapToItem(targetPage, pageOffsetFraction, forceRemeasure = true)
    }

    /**
     * Jump immediately to a given [page] with a given [pageOffsetFraction] inside a [ScrollScope].
     * Use this method to create custom animated scrolling experiences. This will update the value
     * of [currentPage] and [currentPageOffsetFraction] immediately, but can only be used inside a
     * [ScrollScope], use [scroll] to gain access to a [ScrollScope].
     *
     * Please refer to the sample to learn how to use this API.
<<<<<<< HEAD
     *
     * @sample androidx.compose.foundation.samples.PagerCustomAnimateScrollToPage
=======
>>>>>>> 3d4510a6
     *
     * @sample androidx.compose.foundation.samples.PagerCustomAnimateScrollToPage
     * @param page The destination page to scroll to
     * @param pageOffsetFraction A fraction of the page size that indicates the offset the
     *   destination page will be offset from its snapped position.
     */
    fun ScrollScope.updateCurrentPage(
        page: Int,
        @FloatRange(from = -0.5, to = 0.5) pageOffsetFraction: Float = 0.0f
    ) {
<<<<<<< HEAD
        with(animatedScrollScope) { snapToItem(page, pageOffsetFraction, forceRemeasure = true) }
=======
        snapToItem(page, pageOffsetFraction, forceRemeasure = true)
>>>>>>> 3d4510a6
    }

    /**
     * Used to update [targetPage] during a programmatic scroll operation. This can only be called
     * inside a [ScrollScope] and should be called anytime a custom scroll (through [scroll]) is
     * executed in order to correctly update [targetPage]. This will not move the pages and it's
     * still the responsibility of the caller to call [ScrollScope.scrollBy] in order to actually
     * get to [targetPage]. By the end of the [scroll] block, when the [Pager] is no longer
     * scrolling [targetPage] will assume the value of [currentPage].
     *
     * Please refer to the sample to learn how to use this API.
     *
     * @sample androidx.compose.foundation.samples.PagerCustomAnimateScrollToPage
     */
    fun ScrollScope.updateTargetPage(targetPage: Int) {
        programmaticScrollTargetPage = targetPage.coerceInPageRange()
    }

    internal fun snapToItem(page: Int, offsetFraction: Float, forceRemeasure: Boolean) {
        scrollPosition.requestPositionAndForgetLastKnownKey(page, offsetFraction)
        if (forceRemeasure) {
            remeasurement?.forceRemeasure()
        } else {
            measurementScopeInvalidator.invalidateScope()
        }
    }

    internal val measurementScopeInvalidator = ObservableScopeInvalidator()

    /**
     * Requests the [page] to be at the snapped position during the next remeasure, offset by
     * [pageOffsetFraction], and schedules a remeasure.
     *
     * The scroll position will be updated to the requested position rather than maintain the index
     * based on the current page key (when a data set change will also be applied during the next
     * remeasure), but *only* for the next remeasure.
     *
     * Any scroll in progress will be cancelled.
     *
     * @param page the index to which to scroll. Must be non-negative.
     * @param pageOffsetFraction the offset fraction that the page should end up after the scroll.
     */
    fun requestScrollToPage(
        @AndroidXIntRange(from = 0) page: Int,
        @FloatRange(from = -0.5, to = 0.5) pageOffsetFraction: Float = 0.0f
    ) {
        // Cancel any scroll in progress.
        if (isScrollInProgress) {
            pagerLayoutInfoState.value.coroutineScope.launch { stopScroll() }
        }

        snapToItem(page, pageOffsetFraction, forceRemeasure = false)
    }

    /**
     * Scroll animate to a given [page]. If the [page] is too far away from [currentPage] we will
     * not compose all pages in the way. We will pre-jump to a nearer page, compose and animate the
     * rest of the pages until [page].
     *
     * Please refer to the sample to learn how to use this API.
<<<<<<< HEAD
     *
     * @sample androidx.compose.foundation.samples.AnimateScrollPageSample
=======
>>>>>>> 3d4510a6
     *
     * @sample androidx.compose.foundation.samples.AnimateScrollPageSample
     * @param page The destination page to scroll to
     * @param pageOffsetFraction A fraction of the page size that indicates the offset the
     *   destination page will be offset from its snapped position.
     * @param animationSpec An [AnimationSpec] to move between pages. We'll use a [spring] as the
     *   default animation.
     */
    suspend fun animateScrollToPage(
        page: Int,
        @FloatRange(from = -0.5, to = 0.5) pageOffsetFraction: Float = 0f,
        animationSpec: AnimationSpec<Float> = spring()
    ) {
        if (
            page == currentPage && currentPageOffsetFraction == pageOffsetFraction || pageCount == 0
        )
            return
        awaitScrollDependencies()
        requirePrecondition(pageOffsetFraction in -0.5..0.5) {
            "pageOffsetFraction $pageOffsetFraction is not within the range -0.5 to 0.5"
        }
        val targetPage = page.coerceInPageRange()
        val targetPageOffsetToSnappedPosition = (pageOffsetFraction * pageSizeWithSpacing)

<<<<<<< HEAD
        animatedScrollScope.animateScrollToPage(
            targetPage,
            targetPageOffsetToSnappedPosition,
            animationSpec,
            updateTargetPage = { updateTargetPage(it) }
        )
=======
        scroll {
            LazyLayoutScrollScope(this@PagerState, this)
                .animateScrollToPage(
                    targetPage,
                    targetPageOffsetToSnappedPosition,
                    animationSpec,
                    updateTargetPage = { updateTargetPage(it) }
                )
        }
>>>>>>> 3d4510a6
    }

    private suspend fun awaitScrollDependencies() {
        awaitLayoutModifier.waitForFirstLayout()
    }

    override suspend fun scroll(
        scrollPriority: MutatePriority,
        block: suspend ScrollScope.() -> Unit
    ) {
        awaitScrollDependencies()
        // will scroll and it's not scrolling already update settled page
        if (!isScrollInProgress) {
            settledPageState = currentPage
        }
        scrollableState.scroll(scrollPriority, block)
        programmaticScrollTargetPage = -1 // reset animated scroll target page indicator
    }

    override fun dispatchRawDelta(delta: Float): Float {
        return scrollableState.dispatchRawDelta(delta)
    }

    override val isScrollInProgress: Boolean
        get() = scrollableState.isScrollInProgress

    final override var canScrollForward: Boolean by mutableStateOf(false)
        private set

    final override var canScrollBackward: Boolean by mutableStateOf(false)
        private set

    private val isLastScrollForwardState = mutableStateOf(false)
    private val isLastScrollBackwardState = mutableStateOf(false)

    @get:Suppress("GetterSetterNames")
    override val lastScrolledForward: Boolean
        get() = isLastScrollForwardState.value

    @get:Suppress("GetterSetterNames")
    override val lastScrolledBackward: Boolean
        get() = isLastScrollBackwardState.value

    /** Updates the state with the new calculated scroll position and consumed scroll. */
    internal fun applyMeasureResult(
        result: PagerMeasureResult,
        isLookingAhead: Boolean,
        visibleItemsStayedTheSame: Boolean = false
    ) {
        if (!isLookingAhead && hasLookaheadOccurred) {
            debugLog { "Applying Approach Measure Result" }
            // If there was already a lookahead pass, record this result as Approach result
            approachLayoutInfo = result
        } else {
<<<<<<< HEAD
            scrollPosition.updateFromMeasureResult(result)
            cancelPrefetchIfVisibleItemsChanged(result)
        }
        pagerLayoutInfoState.value = result
        canScrollForward = result.canScrollForward
        canScrollBackward = result.canScrollBackward
        result.firstVisiblePage?.let { firstVisiblePage = it.index }
        firstVisiblePageOffset = result.firstVisiblePageScrollOffset
        tryRunPrefetch(result)
        maxScrollOffset = result.calculateNewMaxScrollOffset(pageCount)
        minScrollOffset = result.calculateNewMinScrollOffset(pageCount)
        debugLog { "Finished Applying Measure Result" + "\nNew maxScrollOffset=$maxScrollOffset" }
=======
            debugLog { "Applying Measure Result" }
            if (isLookingAhead) {
                hasLookaheadOccurred = true
            }
            if (visibleItemsStayedTheSame) {
                scrollPosition.updateCurrentPageOffsetFraction(result.currentPageOffsetFraction)
            } else {
                scrollPosition.updateFromMeasureResult(result)
                cancelPrefetchIfVisibleItemsChanged(result)
            }
            pagerLayoutInfoState.value = result
            canScrollForward = result.canScrollForward
            canScrollBackward = result.canScrollBackward
            result.firstVisiblePage?.let { firstVisiblePage = it.index }
            firstVisiblePageOffset = result.firstVisiblePageScrollOffset
            tryRunPrefetch(result)
            maxScrollOffset = result.calculateNewMaxScrollOffset(pageCount)
            minScrollOffset = result.calculateNewMinScrollOffset(pageCount)
            debugLog {
                "Finished Applying Measure Result" + "\nNew maxScrollOffset=$maxScrollOffset"
            }
        }
>>>>>>> 3d4510a6
    }

    private fun tryRunPrefetch(result: PagerMeasureResult) =
        Snapshot.withoutReadObservation {
            if (abs(previousPassDelta) > 0.5f) {
                if (prefetchingEnabled && isGestureActionMatchesScroll(previousPassDelta)) {
                    notifyPrefetch(previousPassDelta, result)
                }
            }
        }

    private fun Int.coerceInPageRange() =
        if (pageCount > 0) {
            coerceIn(0, pageCount - 1)
        } else {
            0
        }

    // check if the scrolling will be a result of a fling operation. That is, if the scrolling
    // direction is in the opposite direction of the gesture movement. Also, return true if there
    // is no applied gesture that causes the scrolling
    private fun isGestureActionMatchesScroll(scrollDelta: Float): Boolean =
        if (layoutInfo.orientation == Orientation.Vertical) {
            sign(scrollDelta) == sign(-upDownDifference.y)
        } else {
            sign(scrollDelta) == sign(-upDownDifference.x)
        } || isNotGestureAction()

    internal fun isNotGestureAction(): Boolean =
        upDownDifference.x.toInt() == 0 && upDownDifference.y.toInt() == 0

    private fun notifyPrefetch(delta: Float, info: PagerLayoutInfo) {
        if (!prefetchingEnabled) {
            return
        }

        if (info.visiblePagesInfo.isNotEmpty()) {
            val isPrefetchingForward = delta > 0
            val indexToPrefetch =
                if (isPrefetchingForward) {
                    info.visiblePagesInfo.last().index +
                        info.beyondViewportPageCount +
                        PagesToPrefetch
                } else {
                    info.visiblePagesInfo.first().index -
                        info.beyondViewportPageCount -
                        PagesToPrefetch
                }
            if (indexToPrefetch in 0 until pageCount) {
                if (indexToPrefetch != this.indexToPrefetch) {
                    if (wasPrefetchingForward != isPrefetchingForward) {
                        // the scrolling direction has been changed which means the last prefetched
                        // is not going to be reached anytime soon so it is safer to dispose it.
                        // if this item is already visible it is safe to call the method anyway
                        // as it will be no-op
                        currentPrefetchHandle?.cancel()
                    }
                    this.wasPrefetchingForward = isPrefetchingForward
                    this.indexToPrefetch = indexToPrefetch
                    currentPrefetchHandle =
                        prefetchState.schedulePrefetch(indexToPrefetch, premeasureConstraints)
                }
                if (isPrefetchingForward) {
                    val lastItem = info.visiblePagesInfo.last()
                    val pageSize = info.pageSize + info.pageSpacing
                    val distanceToReachNextItem =
                        lastItem.offset + pageSize - info.viewportEndOffset
                    // if in the next frame we will get the same delta will we reach the item?
                    if (distanceToReachNextItem < delta) {
                        currentPrefetchHandle?.markAsUrgent()
                    }
                } else {
                    val firstItem = info.visiblePagesInfo.first()
                    val distanceToReachNextItem = info.viewportStartOffset - firstItem.offset
                    // if in the next frame we will get the same delta will we reach the item?
                    if (distanceToReachNextItem < -delta) {
                        currentPrefetchHandle?.markAsUrgent()
                    }
                }
            }
        }
    }

    private fun cancelPrefetchIfVisibleItemsChanged(info: PagerLayoutInfo) {
        if (indexToPrefetch != -1 && info.visiblePagesInfo.isNotEmpty()) {
            val expectedPrefetchIndex =
                if (wasPrefetchingForward) {
                    info.visiblePagesInfo.last().index +
                        info.beyondViewportPageCount +
                        PagesToPrefetch
                } else {
                    info.visiblePagesInfo.first().index -
                        info.beyondViewportPageCount -
                        PagesToPrefetch
                }
            if (indexToPrefetch != expectedPrefetchIndex) {
                indexToPrefetch = -1
                currentPrefetchHandle?.cancel()
                currentPrefetchHandle = null
            }
        }
    }

    /**
     * An utility function to help to calculate a given page's offset. This is an offset that
     * represents how far [page] is from the settled position (represented by [currentPage] offset).
     * The difference here is that [currentPageOffsetFraction] is a value between -0.5 and 0.5 and
     * the value calculated by this function can be larger than these numbers if [page] is different
     * than [currentPage].
     *
     * For instance, if currentPage=0 and we call [getOffsetDistanceInPages] for page 3, the result
     * will be 3, meaning the given page is 3 pages away from the current page (the sign represent
     * the direction of the offset, positive is forward, negative is backwards). Another example is
     * if currentPage=3 and we call [getOffsetDistanceInPages] for page 1, the result would be -2,
     * meaning we're 2 pages away (moving backwards) to the current page.
     *
     * This offset also works in conjunction with [currentPageOffsetFraction], so if [currentPage]
     * is out of its snapped position (i.e. currentPageOffsetFraction!=0) then the calculated value
     * will still represent the offset in number of pages (in this case, not whole pages). For
     * instance, if currentPage=1 and we're slightly offset, currentPageOffsetFraction=0.2, if we
     * call this to page 2, the result would be 0.8, that is 0.8 page away from current page (moving
     * forward).
     *
     * @param page The page to calculate the offset from. This should be between 0 and [pageCount].
     * @return The offset of [page] with respect to [currentPage].
     */
    fun getOffsetDistanceInPages(page: Int): Float {
<<<<<<< HEAD
        require(page in 0..pageCount) { "page $page is not within the range 0 to $pageCount" }
=======
        requirePrecondition(page in 0..pageCount) {
            "page $page is not within the range 0 to $pageCount"
        }
>>>>>>> 3d4510a6
        return page - currentPage - currentPageOffsetFraction
    }

    /**
     * When the user provided custom keys for the pages we can try to detect when there were pages
     * added or removed before our current page and keep this page as the current one given that its
     * index has been changed.
     */
    internal fun matchScrollPositionWithKey(
        itemProvider: PagerLazyLayoutItemProvider,
        currentPage: Int = Snapshot.withoutReadObservation { scrollPosition.currentPage }
    ): Int = scrollPosition.matchPageWithKey(itemProvider, currentPage)
}

internal suspend fun PagerState.animateToNextPage() {
    if (currentPage + 1 < pageCount) animateScrollToPage(currentPage + 1)
}

internal suspend fun PagerState.animateToPreviousPage() {
    if (currentPage - 1 >= 0) animateScrollToPage(currentPage - 1)
}

internal val DefaultPositionThreshold = 56.dp
private const val MaxPagesForAnimateScroll = 3
internal const val PagesToPrefetch = 1

internal val EmptyLayoutInfo =
    PagerMeasureResult(
        visiblePagesInfo = emptyList(),
        pageSize = 0,
        pageSpacing = 0,
        afterContentPadding = 0,
        orientation = Orientation.Horizontal,
        viewportStartOffset = 0,
        viewportEndOffset = 0,
        reverseLayout = false,
        beyondViewportPageCount = 0,
        firstVisiblePage = null,
        firstVisiblePageScrollOffset = 0,
        currentPage = null,
        currentPageOffsetFraction = 0.0f,
        canScrollForward = false,
        snapPosition = SnapPosition.Start,
        measureResult =
            object : MeasureResult {
                override val width: Int = 0

                override val height: Int = 0

                @Suppress("PrimitiveInCollection")
                override val alignmentLines: Map<AlignmentLine, Int> = mapOf()

                override fun placeChildren() {}
            },
        remeasureNeeded = false,
        coroutineScope = CoroutineScope(EmptyCoroutineContext)
    )

private val UnitDensity =
    object : Density {
        override val density: Float = 1f
        override val fontScale: Float = 1f
    }

private inline fun debugLog(generateMsg: () -> String) {
    if (PagerDebugConfig.PagerState) {
        println("PagerState: ${generateMsg()}")
    }
}

internal fun PagerLayoutInfo.calculateNewMaxScrollOffset(pageCount: Int): Long {
    val pageSizeWithSpacing = pageSpacing + pageSize
    val maxScrollPossible =
        (pageCount.toLong()) * pageSizeWithSpacing + beforeContentPadding + afterContentPadding -
            pageSpacing
    val layoutSize =
        if (orientation == Orientation.Horizontal) viewportSize.width else viewportSize.height

    /**
     * We need to take into consideration the snap position for max scroll position. For instance,
     * if SnapPosition.Start, the max scroll position is pageCount * pageSize - viewport. Now if
     * SnapPosition.End, it should be pageCount * pageSize. Therefore, the snap position discount
     * varies between 0 and viewport.
     */
    val snapPositionDiscount =
        layoutSize -
            (snapPosition.position(
                    layoutSize = layoutSize,
                    itemSize = pageSize,
                    itemIndex = pageCount - 1,
                    beforeContentPadding = beforeContentPadding,
                    afterContentPadding = afterContentPadding,
                    itemCount = pageCount
                ))
                .coerceIn(0, layoutSize)

    debugLog {
        "maxScrollPossible=$maxScrollPossible" +
            "\nsnapPositionDiscount=$snapPositionDiscount" +
            "\nlayoutSize=$layoutSize"
    }
    return (maxScrollPossible - snapPositionDiscount).coerceAtLeast(0L)
}

private fun PagerMeasureResult.calculateNewMinScrollOffset(pageCount: Int): Long {
    val layoutSize =
        if (orientation == Orientation.Horizontal) viewportSize.width else viewportSize.height

    return snapPosition
        .position(
            layoutSize = layoutSize,
            itemSize = pageSize,
            itemIndex = 0,
            beforeContentPadding = beforeContentPadding,
            afterContentPadding = afterContentPadding,
            itemCount = pageCount
        )
        .coerceIn(0, layoutSize)
        .toLong()
}

private suspend fun LazyLayoutScrollScope.animateScrollToPage(
    targetPage: Int,
    targetPageOffsetToSnappedPosition: Float,
    animationSpec: AnimationSpec<Float>,
    updateTargetPage: ScrollScope.(Int) -> Unit
) {
<<<<<<< HEAD
    scroll {
        updateTargetPage(targetPage)
        val forward = targetPage > firstVisibleItemIndex
        val visiblePages = lastVisibleItemIndex - firstVisibleItemIndex + 1
        if (
            ((forward && targetPage > lastVisibleItemIndex) ||
                (!forward && targetPage < firstVisibleItemIndex)) &&
                abs(targetPage - firstVisibleItemIndex) >= MaxPagesForAnimateScroll
        ) {
            val preJumpPosition =
                if (forward) {
                    (targetPage - visiblePages).coerceAtLeast(firstVisibleItemIndex)
                } else {
                    (targetPage + visiblePages).coerceAtMost(firstVisibleItemIndex)
                }

            debugLog { "animateScrollToPage with pre-jump to position=$preJumpPosition" }
=======
    updateTargetPage(targetPage)
    val forward = targetPage > firstVisibleItemIndex
    val visiblePages = lastVisibleItemIndex - firstVisibleItemIndex + 1
    if (
        ((forward && targetPage > lastVisibleItemIndex) ||
            (!forward && targetPage < firstVisibleItemIndex)) &&
            abs(targetPage - firstVisibleItemIndex) >= MaxPagesForAnimateScroll
    ) {
        val preJumpPosition =
            if (forward) {
                (targetPage - visiblePages).coerceAtLeast(firstVisibleItemIndex)
            } else {
                (targetPage + visiblePages).coerceAtMost(firstVisibleItemIndex)
            }

        debugLog { "animateScrollToPage with pre-jump to position=$preJumpPosition" }
>>>>>>> 3d4510a6

        // Pre-jump to 1 viewport away from destination page, if possible
        snapToItem(preJumpPosition, 0)
    }

    // The final delta displacement will be the difference between the pages offsets
    // discounting whatever offset the original page had scrolled plus the offset
    // fraction requested by the user.
    val displacement = calculateDistanceTo(targetPage) + targetPageOffsetToSnappedPosition

    debugLog { "animateScrollToPage $displacement pixels" }
    var previousValue = 0f
    animate(0f, displacement, animationSpec = animationSpec) { currentValue, _ ->
        val delta = currentValue - previousValue
        val consumed = scrollBy(delta)
        debugLog { "Dispatched Delta=$delta Consumed=$consumed" }
        previousValue += consumed
    }
}<|MERGE_RESOLUTION|>--- conflicted
+++ resolved
@@ -72,11 +72,6 @@
  * Creates and remember a [PagerState] to be used with a [Pager]
  *
  * Please refer to the sample to learn how to use this API.
-<<<<<<< HEAD
- *
- * @sample androidx.compose.foundation.samples.PagerWithStateSample
-=======
->>>>>>> 3d4510a6
  *
  * @sample androidx.compose.foundation.samples.PagerWithStateSample
  * @param initialPage The pager that should be shown first.
@@ -101,11 +96,6 @@
  * Creates a default [PagerState] to be used with a [Pager]
  *
  * Please refer to the sample to learn how to use this API.
-<<<<<<< HEAD
- *
- * @sample androidx.compose.foundation.samples.PagerWithStateSample
-=======
->>>>>>> 3d4510a6
  *
  * @sample androidx.compose.foundation.samples.PagerWithStateSample
  * @param currentPage The pager that should be shown first.
@@ -263,12 +253,6 @@
         }
 
         /** Apply the scroll delta */
-<<<<<<< HEAD
-        val layoutInfo = pagerLayoutInfoState.value
-        if (layoutInfo.tryToApplyScrollWithoutRemeasure(-scrollDelta.toInt())) {
-            debugLog { "Will Apply Without Remeasure" }
-            applyMeasureResult(result = layoutInfo, visibleItemsStayedTheSame = true)
-=======
         var scrolledLayoutInfo =
             pagerLayoutInfoState.value.copyWithScrollDeltaWithoutRemeasure(
                 delta = -scrollDelta.toInt()
@@ -295,7 +279,6 @@
                 isLookingAhead = hasLookaheadOccurred,
                 visibleItemsStayedTheSame = true
             )
->>>>>>> 3d4510a6
             // we don't need to remeasure, so we only trigger re-placement:
             placementScopeInvalidator.invalidateScope()
             layoutWithoutMeasurement++
@@ -510,11 +493,6 @@
      * Scroll (jump immediately) to a given [page].
      *
      * Please refer to the sample to learn how to use this API.
-<<<<<<< HEAD
-     *
-     * @sample androidx.compose.foundation.samples.ScrollToPageSample
-=======
->>>>>>> 3d4510a6
      *
      * @sample androidx.compose.foundation.samples.ScrollToPageSample
      * @param page The destination page to scroll to
@@ -541,11 +519,6 @@
      * [ScrollScope], use [scroll] to gain access to a [ScrollScope].
      *
      * Please refer to the sample to learn how to use this API.
-<<<<<<< HEAD
-     *
-     * @sample androidx.compose.foundation.samples.PagerCustomAnimateScrollToPage
-=======
->>>>>>> 3d4510a6
      *
      * @sample androidx.compose.foundation.samples.PagerCustomAnimateScrollToPage
      * @param page The destination page to scroll to
@@ -556,11 +529,7 @@
         page: Int,
         @FloatRange(from = -0.5, to = 0.5) pageOffsetFraction: Float = 0.0f
     ) {
-<<<<<<< HEAD
-        with(animatedScrollScope) { snapToItem(page, pageOffsetFraction, forceRemeasure = true) }
-=======
         snapToItem(page, pageOffsetFraction, forceRemeasure = true)
->>>>>>> 3d4510a6
     }
 
     /**
@@ -621,11 +590,6 @@
      * rest of the pages until [page].
      *
      * Please refer to the sample to learn how to use this API.
-<<<<<<< HEAD
-     *
-     * @sample androidx.compose.foundation.samples.AnimateScrollPageSample
-=======
->>>>>>> 3d4510a6
      *
      * @sample androidx.compose.foundation.samples.AnimateScrollPageSample
      * @param page The destination page to scroll to
@@ -650,14 +614,6 @@
         val targetPage = page.coerceInPageRange()
         val targetPageOffsetToSnappedPosition = (pageOffsetFraction * pageSizeWithSpacing)
 
-<<<<<<< HEAD
-        animatedScrollScope.animateScrollToPage(
-            targetPage,
-            targetPageOffsetToSnappedPosition,
-            animationSpec,
-            updateTargetPage = { updateTargetPage(it) }
-        )
-=======
         scroll {
             LazyLayoutScrollScope(this@PagerState, this)
                 .animateScrollToPage(
@@ -667,7 +623,6 @@
                     updateTargetPage = { updateTargetPage(it) }
                 )
         }
->>>>>>> 3d4510a6
     }
 
     private suspend fun awaitScrollDependencies() {
@@ -722,20 +677,6 @@
             // If there was already a lookahead pass, record this result as Approach result
             approachLayoutInfo = result
         } else {
-<<<<<<< HEAD
-            scrollPosition.updateFromMeasureResult(result)
-            cancelPrefetchIfVisibleItemsChanged(result)
-        }
-        pagerLayoutInfoState.value = result
-        canScrollForward = result.canScrollForward
-        canScrollBackward = result.canScrollBackward
-        result.firstVisiblePage?.let { firstVisiblePage = it.index }
-        firstVisiblePageOffset = result.firstVisiblePageScrollOffset
-        tryRunPrefetch(result)
-        maxScrollOffset = result.calculateNewMaxScrollOffset(pageCount)
-        minScrollOffset = result.calculateNewMinScrollOffset(pageCount)
-        debugLog { "Finished Applying Measure Result" + "\nNew maxScrollOffset=$maxScrollOffset" }
-=======
             debugLog { "Applying Measure Result" }
             if (isLookingAhead) {
                 hasLookaheadOccurred = true
@@ -758,7 +699,6 @@
                 "Finished Applying Measure Result" + "\nNew maxScrollOffset=$maxScrollOffset"
             }
         }
->>>>>>> 3d4510a6
     }
 
     private fun tryRunPrefetch(result: PagerMeasureResult) =
@@ -886,13 +826,9 @@
      * @return The offset of [page] with respect to [currentPage].
      */
     fun getOffsetDistanceInPages(page: Int): Float {
-<<<<<<< HEAD
-        require(page in 0..pageCount) { "page $page is not within the range 0 to $pageCount" }
-=======
         requirePrecondition(page in 0..pageCount) {
             "page $page is not within the range 0 to $pageCount"
         }
->>>>>>> 3d4510a6
         return page - currentPage - currentPageOffsetFraction
     }
 
@@ -1020,25 +956,6 @@
     animationSpec: AnimationSpec<Float>,
     updateTargetPage: ScrollScope.(Int) -> Unit
 ) {
-<<<<<<< HEAD
-    scroll {
-        updateTargetPage(targetPage)
-        val forward = targetPage > firstVisibleItemIndex
-        val visiblePages = lastVisibleItemIndex - firstVisibleItemIndex + 1
-        if (
-            ((forward && targetPage > lastVisibleItemIndex) ||
-                (!forward && targetPage < firstVisibleItemIndex)) &&
-                abs(targetPage - firstVisibleItemIndex) >= MaxPagesForAnimateScroll
-        ) {
-            val preJumpPosition =
-                if (forward) {
-                    (targetPage - visiblePages).coerceAtLeast(firstVisibleItemIndex)
-                } else {
-                    (targetPage + visiblePages).coerceAtMost(firstVisibleItemIndex)
-                }
-
-            debugLog { "animateScrollToPage with pre-jump to position=$preJumpPosition" }
-=======
     updateTargetPage(targetPage)
     val forward = targetPage > firstVisibleItemIndex
     val visiblePages = lastVisibleItemIndex - firstVisibleItemIndex + 1
@@ -1055,7 +972,6 @@
             }
 
         debugLog { "animateScrollToPage with pre-jump to position=$preJumpPosition" }
->>>>>>> 3d4510a6
 
         // Pre-jump to 1 viewport away from destination page, if possible
         snapToItem(preJumpPosition, 0)
