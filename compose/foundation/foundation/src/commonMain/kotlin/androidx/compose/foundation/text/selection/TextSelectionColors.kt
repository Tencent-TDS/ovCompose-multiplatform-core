/*
 * Copyright 2021 The Android Open Source Project
 *
 * Licensed under the Apache License, Version 2.0 (the "License");
 * you may not use this file except in compliance with the License.
 * You may obtain a copy of the License at
 *
 *      http://www.apache.org/licenses/LICENSE-2.0
 *
 * Unless required by applicable law or agreed to in writing, software
 * distributed under the License is distributed on an "AS IS" BASIS,
 * WITHOUT WARRANTIES OR CONDITIONS OF ANY KIND, either express or implied.
 * See the License for the specific language governing permissions and
 * limitations under the License.
 */

package androidx.compose.foundation.text.selection

import androidx.compose.runtime.Immutable
import androidx.compose.runtime.Stable
import androidx.compose.runtime.compositionLocalOf
import androidx.compose.ui.graphics.Color

/**
 * Represents the colors used for text selection by text and text field components.
 *
 * See [LocalTextSelectionColors] to provide new values for this throughout the hierarchy.
 *
 * @property handleColor the color used for the selection handles on either side of the selection
 *   region.
 * @property backgroundColor the color used to draw the background behind the selected region. This
 *   color should have alpha applied to keep the text legible - this alpha is typically 0.4f (40%)
 *   but this may need to be reduced in order to meet contrast requirements depending on the color
 *   used for text, selection background, and the background behind the selection background.
 */
@Immutable
class TextSelectionColors(val handleColor: Color, val backgroundColor: Color) {
    override fun equals(other: Any?): Boolean {
        if (this === other) return true
        if (other !is TextSelectionColors) return false

        if (handleColor != other.handleColor) return false
        if (backgroundColor != other.backgroundColor) return false

        return true
    }

    override fun hashCode(): Int {
        var result = handleColor.hashCode()
        result = 31 * result + backgroundColor.hashCode()
        return result
    }

    override fun toString(): String {
        return "SelectionColors(selectionHandleColor=$handleColor, " +
            "selectionBackgroundColor=$backgroundColor)"
    }
}

/**
 * CompositionLocal used to change the [TextSelectionColors] used by text and text field components
 * in the hierarchy.
 */
val LocalTextSelectionColors = compositionLocalOf { DefaultTextSelectionColors }

<<<<<<< HEAD
@Stable
internal expect val DefaultTextSelectionColors: TextSelectionColors
=======
/** Default color used is the blue from the Compose logo, b/172679845 for context */
private val DefaultSelectionColor = Color(0xFF4286F4)

@Stable
private val DefaultTextSelectionColors =
    TextSelectionColors(
        handleColor = DefaultSelectionColor,
        backgroundColor = DefaultSelectionColor.copy(alpha = 0.4f)
    )
>>>>>>> f5541f29
<|MERGE_RESOLUTION|>--- conflicted
+++ resolved
@@ -63,17 +63,5 @@
  */
 val LocalTextSelectionColors = compositionLocalOf { DefaultTextSelectionColors }
 
-<<<<<<< HEAD
 @Stable
-internal expect val DefaultTextSelectionColors: TextSelectionColors
-=======
-/** Default color used is the blue from the Compose logo, b/172679845 for context */
-private val DefaultSelectionColor = Color(0xFF4286F4)
-
-@Stable
-private val DefaultTextSelectionColors =
-    TextSelectionColors(
-        handleColor = DefaultSelectionColor,
-        backgroundColor = DefaultSelectionColor.copy(alpha = 0.4f)
-    )
->>>>>>> f5541f29
+internal expect val DefaultTextSelectionColors: TextSelectionColors