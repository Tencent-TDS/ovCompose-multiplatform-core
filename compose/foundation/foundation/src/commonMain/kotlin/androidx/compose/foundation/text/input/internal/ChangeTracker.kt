/*
 * Copyright 2024 The Android Open Source Project
 *
 * Licensed under the Apache License, Version 2.0 (the "License");
 * you may not use this file except in compliance with the License.
 * You may obtain a copy of the License at
 *
 *      http://www.apache.org/licenses/LICENSE-2.0
 *
 * Unless required by applicable law or agreed to in writing, software
 * distributed under the License is distributed on an "AS IS" BASIS,
 * WITHOUT WARRANTIES OR CONDITIONS OF ANY KIND, either express or implied.
 * See the License for the specific language governing permissions and
 * limitations under the License.
 */

package androidx.compose.foundation.text.input.internal

import androidx.compose.foundation.text.input.TextFieldBuffer.ChangeList
import androidx.compose.runtime.collection.mutableVectorOf
import androidx.compose.ui.text.TextRange

/**
 * Keeps track of changes made to a text buffer via [trackChange], and reports changes as a
 * [ChangeList].
 *
 * @param initialChanges If non-null, used to initialize this tracker by copying changes.
 */
internal class ChangeTracker(initialChanges: ChangeTracker? = null) : ChangeList {

    private var _changes = mutableVectorOf<Change>()
    private var _changesTemp = mutableVectorOf<Change>()

    init {
        initialChanges?._changes?.forEach {
            _changes += Change(it.preStart, it.preEnd, it.originalStart, it.originalEnd)
        }
    }

    override val changeCount: Int
        get() = _changes.size

    /**
     * This function deals with three "coordinate spaces":
     * - `original`: The text before any changes were made.
     * - `pre`: The text before this change is applied, but with all previous changes applied.
     * - `post`: The text after this change is applied, including all the previous changes.
     *
     * When this function is called, the existing changes map ranges in `original` to ranges in
     * `pre`. The new change is a mapping from `pre` to `post`. This function must determine the
     * corresponding range in `original` for this change, and convert all other changes' `pre`
     * ranges to `post`. It must also ensure that any adjacent or overlapping ranges are merged to
     * ensure the [ChangeList] invariant that all changes are non-overlapping.
     *
     * The algorithm works as follows:
     * 1. Find all the changes that are adjacent to or overlap with this one. This search is
     *    performed in the `pre` space since that's the space the new change shares with the
     *    existing changes.
     * 2. Merge all the changes from (1) into a single range in the `original` and `pre` spaces.
     * 3. Merge the new change with the change from (2), updating the end of the range to account
     *    for the new text.
     * 3. Offset all remaining changes are to account for the new text.
     */
    fun trackChange(preStart: Int, preEnd: Int, postLength: Int) {
        if (preStart == preEnd && postLength == 0) {
            // Ignore noop changes.
            return
        }
        val preMin = minOf(preStart, preEnd)
        val preMax = maxOf(preStart, preEnd)

        var i = 0
        var recordedNewChange = false
        val postDelta = postLength - (preMax - preMin)

        var mergedOverlappingChange: Change? = null
        while (i < _changes.size) {
            val change = _changes[i]

            // Merge adjacent and overlapping changes as we go.
            if (
                change.preStart in preMin..preMax ||
<<<<<<< HEAD
                change.preEnd in preMin..preMax ||
                preMin in change.preStart..change.preEnd ||
                preMax in change.preStart..change.preEnd
=======
                    change.preEnd in preMin..preMax ||
                    preMin in change.preStart..change.preEnd ||
                    preMax in change.preStart..change.preEnd
>>>>>>> f83b2287
            ) {
                if (mergedOverlappingChange == null) {
                    mergedOverlappingChange = change
                } else {
                    mergedOverlappingChange.preEnd = change.preEnd
                    mergedOverlappingChange.originalEnd = change.originalEnd
                }
                // Don't append overlapping changes to the temp list until we're finished merging.
                i++
                continue
            }

            if (change.preStart > preMax && !recordedNewChange) {
                // First non-overlapping change after the new one – record the change before
                // proceeding.
                appendNewChange(mergedOverlappingChange, preMin, preMax, postDelta)
                recordedNewChange = true
            }

            if (recordedNewChange) {
                change.preStart += postDelta
                change.preEnd += postDelta
            }
            _changesTemp += change
            i++
        }

        if (!recordedNewChange) {
            // The new change is after or overlapping all previous changes so it hasn't been
            // appended yet.
            appendNewChange(mergedOverlappingChange, preMin, preMax, postDelta)
        }

        // Swap the lists.
        val oldChanges = _changes
        _changes = _changesTemp
        _changesTemp = oldChanges
        _changesTemp.clear()
    }

    fun clearChanges() {
        _changes.clear()
    }

    override fun getRange(changeIndex: Int): TextRange =
        _changes[changeIndex].let { TextRange(it.preStart, it.preEnd) }

    override fun getOriginalRange(changeIndex: Int): TextRange =
        _changes[changeIndex].let { TextRange(it.originalStart, it.originalEnd) }

    override fun toString(): String = buildString {
        append("ChangeList(changes=[")
        _changes.forEachIndexed { i, change ->
            append(
                "(${change.originalStart},${change.originalEnd})->" +
                    "(${change.preStart},${change.preEnd})"
            )
            if (i < changeCount - 1) append(", ")
        }
        append("])")
    }

    private fun appendNewChange(
        mergedOverlappingChange: Change?,
        preMin: Int,
        preMax: Int,
        postDelta: Int
    ) {
        var originalDelta =
            if (_changesTemp.isEmpty()) 0
            else {
                _changesTemp.last().let { it.preEnd - it.originalEnd }
            }
        val newChange: Change
        if (mergedOverlappingChange == null) {
            // There were no overlapping changes, so allocate a new one.
            val originalStart = preMin - originalDelta
            val originalEnd = originalStart + (preMax - preMin)
            newChange =
                Change(
                    preStart = preMin,
                    preEnd = preMax + postDelta,
                    originalStart = originalStart,
                    originalEnd = originalEnd
                )
        } else {
            newChange = mergedOverlappingChange
            // Convert the merged overlapping changes to the `post` space.
            // Merge the new changed with the merged overlapping changes.
            if (newChange.preStart > preMin) {
                // The new change starts before the merged overlapping set.
                newChange.preStart = preMin
                newChange.originalStart = preMin
            }
            if (preMax > newChange.preEnd) {
                // The new change ends after the merged overlapping set.
                originalDelta = newChange.preEnd - newChange.originalEnd
                newChange.preEnd = preMax
                newChange.originalEnd = preMax - originalDelta
            }
            newChange.preEnd += postDelta
        }
        _changesTemp += newChange
    }

    private data class Change(
        var preStart: Int,
        var preEnd: Int,
        var originalStart: Int,
        var originalEnd: Int
    )
}<|MERGE_RESOLUTION|>--- conflicted
+++ resolved
@@ -80,15 +80,9 @@
             // Merge adjacent and overlapping changes as we go.
             if (
                 change.preStart in preMin..preMax ||
-<<<<<<< HEAD
-                change.preEnd in preMin..preMax ||
-                preMin in change.preStart..change.preEnd ||
-                preMax in change.preStart..change.preEnd
-=======
                     change.preEnd in preMin..preMax ||
                     preMin in change.preStart..change.preEnd ||
                     preMax in change.preStart..change.preEnd
->>>>>>> f83b2287
             ) {
                 if (mergedOverlappingChange == null) {
                     mergedOverlappingChange = change
