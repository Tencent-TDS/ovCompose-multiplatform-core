--- conflicted
+++ resolved
@@ -439,13 +439,8 @@
         available: Offset,
         source: NestedScrollSource
     ): Offset {
-<<<<<<< HEAD
-        if (source == NestedScrollSource.Fling && available != Offset.Zero) {
+        if (source == NestedScrollSource.Fling && available.mainAxis() != 0f) {
             throw CancellationException("End of scrollable area reached")
-=======
-        if (source == NestedScrollSource.Fling && available.mainAxis() != 0f) {
-            throw CancellationException()
->>>>>>> 63b0f62a
         }
         return Offset.Zero
     }
