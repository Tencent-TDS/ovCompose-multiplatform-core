/*
 * Copyright 2023 The Android Open Source Project
 *
 * Licensed under the Apache License, Version 2.0 (the "License");
 * you may not use this file except in compliance with the License.
 * You may obtain a copy of the License at
 *
 *      http://www.apache.org/licenses/LICENSE-2.0
 *
 * Unless required by applicable law or agreed to in writing, software
 * distributed under the License is distributed on an "AS IS" BASIS,
 * WITHOUT WARRANTIES OR CONDITIONS OF ANY KIND, either express or implied.
 * See the License for the specific language governing permissions and
 * limitations under the License.
 */

package androidx.compose.foundation.pager

import androidx.annotation.FloatRange
import androidx.compose.animation.core.AnimationSpec
import androidx.compose.animation.core.DecayAnimationSpec
import androidx.compose.animation.core.LinearEasing
import androidx.compose.animation.core.Spring
import androidx.compose.animation.core.calculateTargetValue
import androidx.compose.animation.core.spring
import androidx.compose.animation.core.tween
import androidx.compose.animation.rememberSplineBasedDecay
import androidx.compose.foundation.ExperimentalFoundationApi
import androidx.compose.foundation.gestures.FlingBehavior
import androidx.compose.foundation.gestures.Orientation
import androidx.compose.foundation.gestures.ScrollCancellationException
import androidx.compose.foundation.gestures.ScrollScope
import androidx.compose.foundation.gestures.flingBehaviorVisibilityThreshold
import androidx.compose.foundation.gestures.snapping.FinalSnappingItem
import androidx.compose.foundation.gestures.snapping.MinFlingVelocityDp
import androidx.compose.foundation.gestures.snapping.SnapFlingBehavior
import androidx.compose.foundation.gestures.snapping.SnapLayoutInfoProvider
import androidx.compose.foundation.gestures.snapping.calculateDistanceToDesiredSnapPosition
import androidx.compose.foundation.gestures.snapping.calculateFinalSnappingItem
import androidx.compose.foundation.layout.PaddingValues
import androidx.compose.runtime.Composable
import androidx.compose.runtime.Stable
import androidx.compose.runtime.remember
import androidx.compose.runtime.rememberCoroutineScope
import androidx.compose.ui.Alignment
import androidx.compose.ui.Modifier
import androidx.compose.ui.geometry.Offset
import androidx.compose.ui.input.nestedscroll.NestedScrollConnection
import androidx.compose.ui.input.nestedscroll.NestedScrollSource
import androidx.compose.ui.platform.LocalDensity
import androidx.compose.ui.semantics.pageDown
import androidx.compose.ui.semantics.pageLeft
import androidx.compose.ui.semantics.pageRight
import androidx.compose.ui.semantics.pageUp
import androidx.compose.ui.semantics.semantics
import androidx.compose.ui.unit.Density
import androidx.compose.ui.unit.Dp
import androidx.compose.ui.unit.Velocity
import androidx.compose.ui.unit.dp
import kotlin.coroutines.cancellation.CancellationException
import kotlin.math.abs
import kotlin.math.absoluteValue
import kotlin.math.sign
import kotlinx.coroutines.launch

/**
 * A Pager that scrolls horizontally. Pages are lazily placed in accordance to the available
 * viewport size. By definition, pages in a [Pager] have the same size, defined by [pageSize] and
 * use a snap animation (provided by [flingBehavior] to scroll pages into a specific position). You
 * can use [beyondBoundsPageCount] to place more pages before and after the visible pages.
 *
 * If you need snapping with pages of different size, you can use a [SnapFlingBehavior] with a
 * [SnapLayoutInfoProvider] adapted to a LazyList.
 * @see androidx.compose.foundation.gestures.snapping.SnapLayoutInfoProvider for the implementation
 * of a [SnapLayoutInfoProvider] that uses [androidx.compose.foundation.lazy.LazyListState].
 *
 * Please refer to the samples to learn how to use this API.
 * @sample androidx.compose.foundation.samples.SimpleHorizontalPagerSample
 * @sample androidx.compose.foundation.samples.HorizontalPagerWithScrollableContent
 *
 * @param state The state to control this pager
 * @param modifier A modifier instance to be applied to this Pager outer layout
 * @param contentPadding a padding around the whole content. This will add padding for the
 * content after it has been clipped, which is not possible via [modifier] param. You can use it
 * to add a padding before the first page or after the last one. Use [pageSpacing] to add spacing
 * between the pages.
 * @param pageSize Use this to change how the pages will look like inside this pager.
 * @param beyondBoundsPageCount Pages to compose and layout before and after the list of visible
 * pages. Note: Be aware that using a large value for [beyondBoundsPageCount] will cause a lot of
 * pages to be composed, measured and placed which will defeat the purpose of using lazy loading.
 * This should be used as an optimization to pre-load a couple of pages before and after the visible
 * ones. This does not include the pages automatically composed and laid out by the pre-fetcher in
 * the direction of the scroll during scroll events.
 * @param pageSpacing The amount of space to be used to separate the pages in this Pager
 * @param verticalAlignment How pages are aligned vertically in this Pager.
 * @param flingBehavior The [FlingBehavior] to be used for post scroll gestures.
 * @param userScrollEnabled whether the scrolling via the user gestures or accessibility actions
 * is allowed. You can still scroll programmatically using [PagerState.scroll] even when it is
 * disabled.
 * @param reverseLayout reverse the direction of scrolling and layout.
 * @param key a stable and unique key representing the item. When you specify the key the scroll
 * position will be maintained based on the key, which means if you add/remove items before the
 * current visible item the item with the given key will be kept as the first visible one. If null
 * is passed the position in the list will represent the key.
 * @param pageNestedScrollConnection A [NestedScrollConnection] that dictates how this [Pager]
 * behaves with nested lists. The default behavior will see [Pager] to consume all nested deltas.
 * @param pageContent This Pager's page Composable.
 */
@Composable
@ExperimentalFoundationApi
fun HorizontalPager(
    state: PagerState,
    modifier: Modifier = Modifier,
    contentPadding: PaddingValues = PaddingValues(0.dp),
    pageSize: PageSize = PageSize.Fill,
    beyondBoundsPageCount: Int = PagerDefaults.BeyondBoundsPageCount,
    pageSpacing: Dp = 0.dp,
    verticalAlignment: Alignment.Vertical = Alignment.CenterVertically,
    flingBehavior: SnapFlingBehavior = PagerDefaults.flingBehavior(state = state),
    userScrollEnabled: Boolean = true,
    reverseLayout: Boolean = false,
    key: ((index: Int) -> Any)? = null,
    pageNestedScrollConnection: NestedScrollConnection = remember(state) {
        PagerDefaults.pageNestedScrollConnection(state, Orientation.Horizontal)
    },
    pageContent: @Composable PagerScope.(page: Int) -> Unit
) {
    Pager(
        state = state,
        modifier = modifier,
        contentPadding = contentPadding,
        pageSize = pageSize,
        beyondBoundsPageCount = beyondBoundsPageCount,
        pageSpacing = pageSpacing,
        orientation = Orientation.Horizontal,
        verticalAlignment = verticalAlignment,
        horizontalAlignment = Alignment.CenterHorizontally,
        flingBehavior = flingBehavior,
        userScrollEnabled = userScrollEnabled,
        reverseLayout = reverseLayout,
        key = key,
        pageNestedScrollConnection = pageNestedScrollConnection,
        pageContent = pageContent
    )
}

/**
 * A Pager that scrolls vertically. Pages are lazily placed in accordance to the available
 * viewport size. By definition, pages in a [Pager] have the same size, defined by [pageSize] and
 * use a snap animation (provided by [flingBehavior] to scroll pages into a specific position). You
 * can use [beyondBoundsPageCount] to place more pages before and after the visible pages.
 *
 * If you need snapping with pages of different size, you can use a [SnapFlingBehavior] with a
 * [SnapLayoutInfoProvider] adapted to a LazyList.
 * @see androidx.compose.foundation.gestures.snapping.SnapLayoutInfoProvider for the implementation
 * of a [SnapLayoutInfoProvider] that uses [androidx.compose.foundation.lazy.LazyListState].
 *
 * Please refer to the sample to learn how to use this API.
 * @sample androidx.compose.foundation.samples.SimpleVerticalPagerSample
 *
 * @param state The state to control this pager
 * @param modifier A modifier instance to be apply to this Pager outer layout
 * @param contentPadding a padding around the whole content. This will add padding for the
 * content after it has been clipped, which is not possible via [modifier] param. You can use it
 * to add a padding before the first page or after the last one. Use [pageSpacing] to add spacing
 * between the pages.
 * @param pageSize Use this to change how the pages will look like inside this pager.
 * @param beyondBoundsPageCount Pages to compose and layout before and after the list of visible
 * pages. Note: Be aware that using a large value for [beyondBoundsPageCount] will cause a lot of
 * pages to be composed, measured and placed which will defeat the purpose of using lazy loading.
 * This should be used as an optimization to pre-load a couple of pages before and after the visible
 * ones. This does not include the pages automatically composed and laid out by the pre-fetcher in
 *  * the direction of the scroll during scroll events.
 * @param pageSpacing The amount of space to be used to separate the pages in this Pager
 * @param horizontalAlignment How pages are aligned horizontally in this Pager.
 * @param flingBehavior The [FlingBehavior] to be used for post scroll gestures.
 * @param userScrollEnabled whether the scrolling via the user gestures or accessibility actions
 * is allowed. You can still scroll programmatically using [PagerState.scroll] even when it is
 * disabled.
 * @param reverseLayout reverse the direction of scrolling and layout.
 * @param key a stable and unique key representing the item. When you specify the key the scroll
 * position will be maintained based on the key, which means if you add/remove items before the
 * current visible item the item with the given key will be kept as the first visible one. If null
 * is passed the position in the list will represent the key.
 * @param pageNestedScrollConnection A [NestedScrollConnection] that dictates how this [Pager] behaves
 * with nested lists. The default behavior will see [Pager] to consume all nested deltas.
 * @param pageContent This Pager's page Composable.
 */
@Composable
@ExperimentalFoundationApi
fun VerticalPager(
    state: PagerState,
    modifier: Modifier = Modifier,
    contentPadding: PaddingValues = PaddingValues(0.dp),
    pageSize: PageSize = PageSize.Fill,
    beyondBoundsPageCount: Int = PagerDefaults.BeyondBoundsPageCount,
    pageSpacing: Dp = 0.dp,
    horizontalAlignment: Alignment.Horizontal = Alignment.CenterHorizontally,
    flingBehavior: SnapFlingBehavior = PagerDefaults.flingBehavior(state = state),
    userScrollEnabled: Boolean = true,
    reverseLayout: Boolean = false,
    key: ((index: Int) -> Any)? = null,
    pageNestedScrollConnection: NestedScrollConnection = remember(state) {
        PagerDefaults.pageNestedScrollConnection(state, Orientation.Vertical)
    },
    pageContent: @Composable PagerScope.(page: Int) -> Unit
) {
    Pager(
        state = state,
        modifier = modifier,
        contentPadding = contentPadding,
        pageSize = pageSize,
        beyondBoundsPageCount = beyondBoundsPageCount,
        pageSpacing = pageSpacing,
        orientation = Orientation.Vertical,
        verticalAlignment = Alignment.CenterVertically,
        horizontalAlignment = horizontalAlignment,
        flingBehavior = flingBehavior,
        userScrollEnabled = userScrollEnabled,
        reverseLayout = reverseLayout,
        key = key,
        pageNestedScrollConnection = pageNestedScrollConnection,
        pageContent = pageContent
    )
}

/**
 * This is used to determine how Pages are laid out in [Pager]. By changing the size of the pages
 * one can change how many pages are shown.
 *
 * Please refer to the sample to learn how to use this API.
 * @sample androidx.compose.foundation.samples.CustomPageSizeSample
 *
 */
@ExperimentalFoundationApi
@Stable
interface PageSize {

    /**
     * Based on [availableSpace] pick a size for the pages
     * @param availableSpace The amount of space the pages in this Pager can use.
     * @param pageSpacing The amount of space used to separate pages.
     */
    fun Density.calculateMainAxisPageSize(availableSpace: Int, pageSpacing: Int): Int

    /**
     * Pages take up the whole Pager size.
     */
    @ExperimentalFoundationApi
    object Fill : PageSize {
        override fun Density.calculateMainAxisPageSize(availableSpace: Int, pageSpacing: Int): Int {
            return availableSpace
        }
    }

    /**
     * Multiple pages in a viewport
     * @param pageSize A fixed size for pages
     */
    @ExperimentalFoundationApi
    class Fixed(val pageSize: Dp) : PageSize {
        override fun Density.calculateMainAxisPageSize(availableSpace: Int, pageSpacing: Int): Int {
            return pageSize.roundToPx()
        }

        override fun equals(other: Any?): Boolean {
            if (this === other) return true
            if (other !is Fixed) return false
            return pageSize == other.pageSize
        }

        override fun hashCode(): Int {
            return pageSize.hashCode()
        }
    }
}

/**
 * Contains the default values used by [Pager].
 */
@ExperimentalFoundationApi
object PagerDefaults {

    /**
     * A [SnapFlingBehavior] that will snap pages to the start of the layout. One can use the
     * given parameters to control how the snapping animation will happen.
     * @see androidx.compose.foundation.gestures.snapping.SnapFlingBehavior for more information
     * on what which parameter controls in the overall snapping animation.
     *
     * The animation specs used by the fling behavior will depend on 2 factors:
     * 1) The gesture velocity.
     * 2) The target page proposed by [pagerSnapDistance].
     *
     * If you're using single page snapping (the most common use case for [Pager]), there won't
     * be enough space to actually run a decay animation to approach the target page, so the Pager
     * will always use the snapping animation from [snapAnimationSpec].
     * If you're using multi-page snapping (this means you're abs(targetPage - currentPage) > 1)
     * the Pager may use [highVelocityAnimationSpec] or [lowVelocityAnimationSpec] to approach the
     * targetPage, it will depend on the velocity generated by the triggering gesture.
     * If the gesture has a high enough velocity to approach the target page, the Pager will use
     * [highVelocityAnimationSpec] followed by [snapAnimationSpec] for the final step of the
     * animation. If the gesture doesn't have enough velocity, the Pager will use
     * [lowVelocityAnimationSpec] + [snapAnimationSpec] in a similar fashion.
     *
     * @param state The [PagerState] that controls the which to which this FlingBehavior will
     * be applied to.
     * @param pagerSnapDistance A way to control the snapping destination for this [Pager].
     * The default behavior will result in any fling going to the next page in the direction of the
     * fling (if the fling has enough velocity, otherwise  the Pager will bounce back). Use
     * [PagerSnapDistance.atMost] to define a maximum number of pages this [Pager] is allowed to
     * fling after scrolling is finished and fling has started.
     * @param lowVelocityAnimationSpec An animation spec used to approach the target offset. When
     * the fling velocity is not large enough. Large enough means large enough to naturally decay.
     * When snapping through many pages, the Pager may not be able to run a decay animation, so it
     * will use this spec to run an animation to approach the target page requested by
     * [pagerSnapDistance].
     * @param highVelocityAnimationSpec The animation spec used to approach the target offset. When
     * the fling velocity is large enough. Large enough means large enough to naturally decay. For
     * single page snapping this usually never happens since there won't be enough space to run a
     * decay animation.
     * @param snapAnimationSpec The animation spec used to finally snap to the position. This
     * animation will be often used in 2 cases: 1) There was enough space to an approach animation,
     * the Pager will use [snapAnimationSpec] in the last step of the animation to settle the page
     * into position. 2) There was not enough space to run the approach animation.
     * @param snapPositionalThreshold If the fling has a low velocity (e.g. slow scroll),
     * this fling behavior will use this snap threshold in order to determine if the pager should
     * snap back or move forward. Use a number between 0 and 1 as a fraction of the page size that
     * needs to be scrolled before the Pager considers it should move to the next page.
     * For instance, if snapPositionalThreshold = 0.35, it means if this pager is scrolled with a
     * slow velocity and the Pager scrolls more than 35% of the page size, then will jump to the
     * next page, if not it scrolls back.
     * Note that any fling that has high enough velocity will *always* move to the next page
     * in the direction of the fling.
     *
     * @return An instance of [FlingBehavior] that will perform Snapping to the next page by
     * default. The animation will be governed by the post scroll velocity and the Pager will use
     * either
     * [lowVelocityAnimationSpec] or [highVelocityAnimationSpec] to approach the snapped position
     * If a velocity is not high enough the pager will use [snapAnimationSpec] to reach the snapped
     * position. If the velocity is high enough, the Pager will use the logic described in
     * [highVelocityAnimationSpec] and [lowVelocityAnimationSpec].
     */
    @Composable
    fun flingBehavior(
        state: PagerState,
        pagerSnapDistance: PagerSnapDistance = PagerSnapDistance.atMost(1),
        lowVelocityAnimationSpec: AnimationSpec<Float> = LowVelocityAnimationSpec,
        highVelocityAnimationSpec: DecayAnimationSpec<Float> = rememberSplineBasedDecay(),
        snapAnimationSpec: AnimationSpec<Float> = spring(
            stiffness = Spring.StiffnessMediumLow,
            visibilityThreshold = flingBehaviorVisibilityThreshold()
        ),
        @FloatRange(from = 0.0, to = 1.0) snapPositionalThreshold: Float = 0.5f
    ): SnapFlingBehavior {
        require(snapPositionalThreshold in 0f..1f) {
            "snapPositionalThreshold should be a number between 0 and 1. " +
                "You've specified $snapPositionalThreshold"
        }
        val density = LocalDensity.current
        return remember(
            state,
            lowVelocityAnimationSpec,
            highVelocityAnimationSpec,
            snapAnimationSpec,
            pagerSnapDistance,
            density
        ) {
            val snapLayoutInfoProvider =
                SnapLayoutInfoProvider(
                    state,
                    pagerSnapDistance,
                    highVelocityAnimationSpec,
                    snapPositionalThreshold
                )

            SnapFlingBehavior(
                snapLayoutInfoProvider = snapLayoutInfoProvider,
                lowVelocityAnimationSpec = lowVelocityAnimationSpec,
                highVelocityAnimationSpec = highVelocityAnimationSpec,
                snapAnimationSpec = snapAnimationSpec
            )
        }
    }

    /**
     * The [AnimationSpec] used by [flingBehavior] in flings with low velocity.
     */
    val LowVelocityAnimationSpec: AnimationSpec<Float> =
        tween(easing = LinearEasing, durationMillis = LowVelocityAnimationDefaultDuration)

    /**
     * A [SnapFlingBehavior] that will snap pages to the start of the layout. One can use the
     * given parameters to control how the snapping animation will happen.
     * @see androidx.compose.foundation.gestures.snapping.SnapFlingBehavior for more information
     * on what which parameter controls in the overall snapping animation.
     *
     * The animation specs used by the fling behavior will depend on 3 factors:
     * 1) The gesture velocity.
     * 2) The target page proposed by [pagerSnapDistance].
     * 3) The minimum velocity determined by [snapVelocityThreshold].
     *
     * If you're using single page snapping (the most common use case for [Pager]), there won't
     * be enough space to actually run a decay animation to approach the target page, so the Pager
     * will always use the snapping animation from [snapAnimationSpec].
     * If the gesture velocity is smaller than the [snapVelocityThreshold], the Pager will also use
     * [snapAnimationSpec].
     * If you're using multi-page snapping (this means you're abs(targetPage - currentPage) > 1)
     * the Pager may use [highVelocityAnimationSpec] or [lowVelocityAnimationSpec] to approach the
     * targetPage, it will depend on the velocity generated by the triggering gesture.
     * If the gesture has a high enough velocity to approach the target page, the Pager will use
     * [highVelocityAnimationSpec] followed by [snapAnimationSpec] for the final step of the
     * animation. If the gesture doesn't have enough velocity, the Pager will use
     * [lowVelocityAnimationSpec] + [snapAnimationSpec] in a similar fashion.
     *
     * @param state The [PagerState] that controls the which to which this FlingBehavior will
     * be applied to.
     * @param pagerSnapDistance A way to control the snapping destination for this [Pager].
     * The default behavior will result in any fling going to the next page in the direction of the
     * fling (if the fling has enough velocity, otherwise  the Pager will bounce back). Use
     * [PagerSnapDistance.atMost] to define a maximum number of pages this [Pager] is allowed to
     * fling after scrolling is finished and fling has started.
     * @param lowVelocityAnimationSpec An animation spec used to approach the target offset. When
     * the fling velocity is not large enough. Large enough means large enough to naturally decay.
     * When snapping through many pages, the Pager may not be able to run a decay animation, so it
     * will use this spec to run an animation to approach the target page requested by
     * [pagerSnapDistance].
     * @param highVelocityAnimationSpec The animation spec used to approach the target offset. When
     * the fling velocity is large enough. Large enough means large enough to naturally decay. For
     * single page snapping this usually never happens since there won't be enough space to run a
     * decay animation.
     * @param snapAnimationSpec The animation spec used to finally snap to the position. This
     * animation will be often used in 2 cases: 1) There was enough space to an approach animation,
     * the Pager will use [snapAnimationSpec] in the last step of the animation to settle the page
     * into position. 2) There was not enough space to run the approach animation. 3) In snapping
     * when the gesture velocity is below the [snapVelocityThreshold].
     * @param snapVelocityThreshold The minimum velocity required for a fling to be considered
     * high enough to make pages animate through [lowVelocityAnimationSpec] and
     * [highVelocityAnimationSpec].
     * @param snapPositionalThreshold If the fling has a low velocity (e.g. slow scroll),
     * this fling behavior will use this snap threshold in order to determine if the pager should
     * snap back or move forward. Use a number between 0 and 1 as a fraction of the page size that
     * needs to be scrolled before the Pager considers it should move to the next page.
     * For instance, if snapPositionalThreshold = 0.35, it means if this pager is scrolled with a
     * slow velocity and the Pager scrolls more than 35% of the page size, then will jump to the
     * next page, if not it scrolls back. The default value is 50% meaning if the Pager scrolls the
     * page more than 50% and let go it will snap to the next page.
     * Note that any fling that has high enough velocity will *always* move to the next page
     * in the direction of the fling.
     *
     * @return An instance of [FlingBehavior] that will perform Snapping to the next page by
     * default. The animation will be governed by the post scroll velocity and the Pager will use
     * either
     * [lowVelocityAnimationSpec] or [highVelocityAnimationSpec] to approach the snapped position
     * If a velocity is not high enough (lower than [snapVelocityThreshold]) the pager will use
     * [snapAnimationSpec] to reach the snapped position. If the velocity is high enough, the Pager
     * will use the logic described in [highVelocityAnimationSpec] and [lowVelocityAnimationSpec].
     */
    @Suppress("UNUSED_PARAMETER")
    @Deprecated(
        "Please use the overload without snapVelocityThreshold. For Pager" +
            "the functionalities provided by snapVelocityThreshold were already being provided by" +
            "other APIS."
    )
    @Composable
    fun flingBehavior(
        state: PagerState,
        pagerSnapDistance: PagerSnapDistance = PagerSnapDistance.atMost(1),
        lowVelocityAnimationSpec: AnimationSpec<Float> = tween(
            easing = LinearEasing,
            durationMillis = LowVelocityAnimationDefaultDuration
        ),
        highVelocityAnimationSpec: DecayAnimationSpec<Float> = rememberSplineBasedDecay(),
        snapAnimationSpec: AnimationSpec<Float> = spring(
            stiffness = Spring.StiffnessMediumLow,
            visibilityThreshold = flingBehaviorVisibilityThreshold()
        ),
        snapVelocityThreshold: Dp = MinFlingVelocityDp,
        snapPositionalThreshold: Float = 0.5f
    ) = flingBehavior(
        state,
        pagerSnapDistance,
        lowVelocityAnimationSpec,
        highVelocityAnimationSpec,
        snapAnimationSpec,
        snapPositionalThreshold
    )

    /**
     * The default implementation of Pager's pageNestedScrollConnection.
     *
     * @param state state of the pager
     * @param orientation The orientation of the pager. This will be used to determine which
     * direction the nested scroll connection will operate and react on.
     */
    fun pageNestedScrollConnection(
        state: PagerState,
        orientation: Orientation
    ): NestedScrollConnection {
        return DefaultPagerNestedScrollConnection(state, orientation)
    }

    /**
     * The default value of beyondBoundsPageCount used to specify the number of pages to compose
     * and layout before and after the visible pages. It does not include the pages automatically
     * composed and laid out by the pre-fetcher in the direction of the scroll during scroll events.
     */
    const val BeyondBoundsPageCount = 0
}

/**
 * [PagerSnapDistance] defines the way the [Pager] will treat the distance between the current
 * page and the page where it will settle.
 */
@ExperimentalFoundationApi
@Stable
interface PagerSnapDistance {

    /** Provides a chance to change where the [Pager] fling will settle.
     *
     * @param startPage The current page right before the fling starts.
     * @param suggestedTargetPage The proposed target page where this fling will stop. This target
     * will be the page that will be correctly positioned (snapped) after naturally decaying with
     * [velocity] using a [DecayAnimationSpec].
     * @param velocity The initial fling velocity.
     * @param pageSize The page size for this [Pager].
     * @param pageSpacing The spacing used between pages.
     *
     * @return An updated target page where to settle. Note that this value needs to be between 0
     * and the total count of pages in this pager. If an invalid value is passed, the pager will
     * coerce within the valid values.
     */
    fun calculateTargetPage(
        startPage: Int,
        suggestedTargetPage: Int,
        velocity: Float,
        pageSize: Int,
        pageSpacing: Int
    ): Int

    companion object {
        /**
         * Limits the maximum number of pages that can be flung per fling gesture.
         * @param pages The maximum number of extra pages that can be flung at once.
         */
        fun atMost(pages: Int): PagerSnapDistance {
            require(pages >= 0) {
                "pages should be greater than or equal to 0. You have used $pages."
            }
            return PagerSnapDistanceMaxPages(pages)
        }
    }
}

/**
 * Limits the maximum number of pages that can be flung per fling gesture.
 * @param pagesLimit The maximum number of extra pages that can be flung at once.
 */
@OptIn(ExperimentalFoundationApi::class)
internal class PagerSnapDistanceMaxPages(private val pagesLimit: Int) : PagerSnapDistance {
    override fun calculateTargetPage(
        startPage: Int,
        suggestedTargetPage: Int,
        velocity: Float,
        pageSize: Int,
        pageSpacing: Int,
    ): Int {
        debugLog {
            "PagerSnapDistanceMaxPages: startPage=$startPage " +
                "suggestedTargetPage=$suggestedTargetPage " +
                "velocity=$velocity " +
                "pageSize=$pageSize " +
                "pageSpacing$pageSpacing"
        }
        return suggestedTargetPage.coerceIn(startPage - pagesLimit, startPage + pagesLimit)
    }

    override fun equals(other: Any?): Boolean {
        return if (other is PagerSnapDistanceMaxPages) {
            this.pagesLimit == other.pagesLimit
        } else {
            false
        }
    }

    override fun hashCode(): Int {
        return pagesLimit.hashCode()
    }
}

@OptIn(ExperimentalFoundationApi::class)
private fun SnapLayoutInfoProvider(
    pagerState: PagerState,
    pagerSnapDistance: PagerSnapDistance,
    decayAnimationSpec: DecayAnimationSpec<Float>,
    snapPositionalThreshold: Float
): SnapLayoutInfoProvider {
    return object : SnapLayoutInfoProvider {
        val layoutInfo: PagerLayoutInfo
            get() = pagerState.layoutInfo

        fun Float.isValidDistance(): Boolean {
            return this != Float.POSITIVE_INFINITY && this != Float.NEGATIVE_INFINITY
        }

        override fun calculateSnappingOffset(currentVelocity: Float): Float {
            val (lowerBoundOffset, upperBoundOffset) = searchForSnappingBounds()

            val isForward = pagerState.isScrollingForward(currentVelocity)

            debugLog { "isForward=$isForward" }

            // how many pages have I scrolled using a drag gesture.
            val offsetFromSnappedPosition =
                pagerState.dragGestureDelta() / layoutInfo.pageSize.toFloat()

            // we're only interested in the decimal part of the offset.
            val offsetFromSnappedPositionOverflow =
                offsetFromSnappedPosition - offsetFromSnappedPosition.toInt().toFloat()

            // If the velocity is not high, use the positional threshold to decide where to go.
            // This is applicable mainly when the user scrolls and lets go without flinging.
            val finalSnappingItem =
                with(pagerState.density) { calculateFinalSnappingItem(currentVelocity) }

            debugLog {
                "\nfinalSnappingItem=$finalSnappingItem" +
                    "\nlower=$lowerBoundOffset" +
                    "\nupper=$upperBoundOffset"
            }

            val finalDistance = when (finalSnappingItem) {
                FinalSnappingItem.ClosestItem -> {
                    if (offsetFromSnappedPositionOverflow.absoluteValue > snapPositionalThreshold) {
                        // If we crossed the threshold, go to the next bound
                        debugLog { "Crossed Snap Positional Threshold" }
                        if (isForward) upperBoundOffset else lowerBoundOffset
                    } else {
                        // if we haven't crossed the threshold. but scrolled minimally, we should
                        // bound to the previous bound
                        if (abs(pagerState.currentPageOffsetFraction) >=
                            abs(pagerState.positionThresholdFraction)
                        ) {
                            debugLog { "Crossed Positional Threshold Fraction" }
                            if (isForward) lowerBoundOffset else upperBoundOffset
                        } else {
                            // if we haven't scrolled minimally, settle for the closest bound
                            debugLog { "Snap To Closest" }
                            if (lowerBoundOffset.absoluteValue < upperBoundOffset.absoluteValue) {
                                lowerBoundOffset
                            } else {
                                upperBoundOffset
                            }
                        }
                    }
                }

                FinalSnappingItem.NextItem -> upperBoundOffset
                FinalSnappingItem.PreviousItem -> lowerBoundOffset
                else -> 0f
            }

            debugLog { "Snapping to=$finalDistance" }

            return if (finalDistance.isValidDistance()) {
                finalDistance
            } else {
                0f
            }
        }

        override fun calculateApproachOffset(initialVelocity: Float): Float {
            debugLog { "Approach Velocity=$initialVelocity" }
            val effectivePageSizePx = pagerState.pageSize + pagerState.pageSpacing

            // given this velocity, where can I go with a decay animation.
            val animationOffsetPx =
                decayAnimationSpec.calculateTargetValue(0f, initialVelocity)

            val startPage = if (initialVelocity < 0) {
                pagerState.firstVisiblePage + 1
            } else {
                pagerState.firstVisiblePage
            }

            debugLog {
                "\nAnimation Offset=$animationOffsetPx " +
                    "\nFling Start Page=$startPage " +
                    "\nEffective Page Size=$effectivePageSizePx"
            }

            // How many pages fit in the animation offset.
            val pagesInAnimationOffset = animationOffsetPx / effectivePageSizePx

            debugLog { "Pages in Animation Offset=$pagesInAnimationOffset" }

            // Decide where this will get us in terms of target page.
            val targetPage =
                (startPage + pagesInAnimationOffset.toInt()).coerceIn(0, pagerState.pageCount)

            debugLog { "Fling Target Page=$targetPage" }

            // Apply the snap distance suggestion.
            val correctedTargetPage = pagerSnapDistance.calculateTargetPage(
                startPage,
                targetPage,
                initialVelocity,
                pagerState.pageSize,
                pagerState.pageSpacing
            ).coerceIn(0, pagerState.pageCount)

            debugLog { "Fling Corrected Target Page=$correctedTargetPage" }

            // Calculate the offset with the new target page. The offset is the amount of
            // pixels between the start page and the new target page.
            val proposedFlingOffset = (correctedTargetPage - startPage) * effectivePageSizePx

            debugLog { "Proposed Fling Approach Offset=$proposedFlingOffset" }

            // We'd like the approach animation to finish right before the last page so we can
            // use a snapping animation for the rest.
            val flingApproachOffsetPx = (abs(proposedFlingOffset) - effectivePageSizePx)
                .coerceAtLeast(0)

            // Apply the correct sign.
            return if (flingApproachOffsetPx == 0) {
                flingApproachOffsetPx.toFloat()
            } else {
                flingApproachOffsetPx * initialVelocity.sign
            }.also {
                debugLog { "Fling Approach Offset=$it" }
            }
        }

        private fun searchForSnappingBounds(): Pair<Float, Float> {
            debugLog { "Calculating Snapping Bounds" }
            var lowerBoundOffset = Float.NEGATIVE_INFINITY
            var upperBoundOffset = Float.POSITIVE_INFINITY
            val totalPageSize = pagerState.pageSize + pagerState.pageSpacing

            val currentPage = pagerState.currentPage
            val currentPageScrollOffset = pagerState.calculateCurrentPageLayoutOffset(totalPageSize)

            // the closest page should be close to the current page, we'll start from current page
            // and search both sides.
            var page = currentPage
            var currentOffset = currentPageScrollOffset

            debugLog { "Start Search: Page=$currentPage Offset=$currentOffset" }

            // The snapping bounds will be at most visiblePages/2 from the current page.
            val maxDistanceFromCurrentPage = layoutInfo.visiblePagesInfo.size / 2

            // go back
            while (page >= (currentPage - maxDistanceFromCurrentPage).coerceAtLeast(0)) {
                val offset = calculateDistanceToDesiredSnapPosition(
                    mainAxisViewPortSize = layoutInfo.mainAxisViewportSize,
                    beforeContentPadding = layoutInfo.beforeContentPadding,
                    afterContentPadding = layoutInfo.afterContentPadding,
                    itemSize = layoutInfo.pageSize,
                    itemOffset = currentOffset,
                    itemIndex = page,
                    snapPositionInLayout = SnapAlignmentStartToStart
                )

                debugLog { "Snapping Offset=$offset for page=$page" }

                // Find page that is closest to the snap position, but before it
                if (offset <= 0 && offset > lowerBoundOffset) {
                    lowerBoundOffset = offset
                }

                // Find page that is closest to the snap position, but after it
                if (offset >= 0 && offset < upperBoundOffset) {
                    upperBoundOffset = offset
                }

                currentOffset -= totalPageSize
                page--
            }

            page = currentPage + 1
            currentOffset = currentPageScrollOffset + totalPageSize

            // go forward
            while (page <= (currentPage + maxDistanceFromCurrentPage)
                    .coerceAtMost(pagerState.pageCount - 1)
            ) {
                val offset = calculateDistanceToDesiredSnapPosition(
                    mainAxisViewPortSize = layoutInfo.mainAxisViewportSize,
                    beforeContentPadding = layoutInfo.beforeContentPadding,
                    afterContentPadding = layoutInfo.afterContentPadding,
                    itemSize = layoutInfo.pageSize,
                    itemOffset = currentOffset,
                    itemIndex = page,
                    snapPositionInLayout = SnapAlignmentStartToStart
                )

                debugLog {
                    "Snapping Offset=$offset for page=$page"
                }

                // Find page that is closest to the snap position, but after it
                if (offset >= 0 && offset < upperBoundOffset) {
                    upperBoundOffset = offset
                }

                // Find page that is closest to the snap position, but before it
                if (offset <= 0 && offset > lowerBoundOffset) {
                    lowerBoundOffset = offset
                }

                currentOffset += totalPageSize
                page++
            }

            // If any of the bounds is unavailable, use the other.
            if (lowerBoundOffset == Float.NEGATIVE_INFINITY) {
                lowerBoundOffset = upperBoundOffset
            }

            if (upperBoundOffset == Float.POSITIVE_INFINITY) {
                upperBoundOffset = lowerBoundOffset
            }

            return lowerBoundOffset to upperBoundOffset
        }
    }
}

@OptIn(ExperimentalFoundationApi::class)
internal class PagerWrapperFlingBehavior(
    val originalFlingBehavior: SnapFlingBehavior,
    val pagerState: PagerState
) : FlingBehavior {
    override suspend fun ScrollScope.performFling(initialVelocity: Float): Float {
        return with(originalFlingBehavior) {
            performFling(initialVelocity) { remainingScrollOffset ->
                pagerState.snapRemainingScrollOffset = remainingScrollOffset
            }
        }
    }
}

@OptIn(ExperimentalFoundationApi::class)
private class DefaultPagerNestedScrollConnection(
    val state: PagerState,
    val orientation: Orientation
) : NestedScrollConnection {

    fun Velocity.consumeOnOrientation(orientation: Orientation): Velocity {
        return if (orientation == Orientation.Vertical) {
            copy(x = 0f)
        } else {
            copy(y = 0f)
        }
    }

    fun Offset.consumeOnOrientation(orientation: Orientation): Offset {
        return if (orientation == Orientation.Vertical) {
            copy(x = 0f)
        } else {
            copy(y = 0f)
        }
    }

    override fun onPreScroll(available: Offset, source: NestedScrollSource): Offset {
        return if (
        // rounding error and drag only
            source == NestedScrollSource.Drag && abs(state.currentPageOffsetFraction) > 0e-6
        ) {
            // find the current and next page (in the direction of dragging)
            val currentPageOffset = state.currentPageOffsetFraction * state.pageSize
            val pageAvailableSpace = state.layoutInfo.pageSize + state.layoutInfo.pageSpacing
            val nextClosestPageOffset =
                currentPageOffset + pageAvailableSpace * -sign(state.currentPageOffsetFraction)

            val minBound: Float
            val maxBound: Float
            // build min and max bounds in absolute coordinates for nested scroll
            if (state.currentPageOffsetFraction > 0f) {
                minBound = nextClosestPageOffset
                maxBound = currentPageOffset
            } else {
                minBound = currentPageOffset
                maxBound = nextClosestPageOffset
            }

            val delta = if (orientation == Orientation.Horizontal) available.x else available.y
            val coerced = delta.coerceIn(minBound, maxBound)
            // dispatch and return reversed as usual
            val consumed = -state.dispatchRawDelta(-coerced)
            available.copy(
                x = if (orientation == Orientation.Horizontal) consumed else available.x,
                y = if (orientation == Orientation.Vertical) consumed else available.y,
            )
        } else {
            Offset.Zero
        }
    }

    override fun onPostScroll(
        consumed: Offset,
        available: Offset,
        source: NestedScrollSource
    ): Offset {
        if (source == NestedScrollSource.Fling && available != Offset.Zero) {
<<<<<<< HEAD
            throw CancellationException("End of scrollable area reached")
=======
            throw ScrollCancellationException("End of scrollable area reached")
>>>>>>> 6b4ea618
        }
        return Offset.Zero
    }

    override suspend fun onPostFling(consumed: Velocity, available: Velocity): Velocity {
        return available.consumeOnOrientation(orientation)
    }
}

@OptIn(ExperimentalFoundationApi::class)
@Suppress("ComposableModifierFactory")
@Composable
internal fun Modifier.pagerSemantics(state: PagerState, isVertical: Boolean): Modifier {
    val scope = rememberCoroutineScope()
    fun performForwardPaging(): Boolean {
        return if (state.canScrollForward) {
            scope.launch {
                state.animateToNextPage()
            }
            true
        } else {
            false
        }
    }

    fun performBackwardPaging(): Boolean {
        return if (state.canScrollBackward) {
            scope.launch {
                state.animateToPreviousPage()
            }
            true
        } else {
            false
        }
    }

    return this.then(Modifier.semantics {
        if (isVertical) {
            pageUp { performBackwardPaging() }
            pageDown { performForwardPaging() }
        } else {
            pageLeft { performBackwardPaging() }
            pageRight { performForwardPaging() }
        }
    })
}

private const val LowVelocityAnimationDefaultDuration = 500

internal const val PagerDebugEnable = false

private const val DEBUG = PagerDebugEnable
private inline fun debugLog(generateMsg: () -> String) {
    if (DEBUG) {
        println("Pager: ${generateMsg()}")
    }
}

@OptIn(ExperimentalFoundationApi::class)
private fun PagerState.isScrollingForward(velocity: Float) = if (isNotGestureAction()) {
    velocity
} else {
    dragGestureDelta()
} < 0

@OptIn(ExperimentalFoundationApi::class)
private fun PagerState.dragGestureDelta() = if (layoutInfo.orientation == Orientation.Horizontal) {
    upDownDifference.x
} else {
    upDownDifference.y
}<|MERGE_RESOLUTION|>--- conflicted
+++ resolved
@@ -904,11 +904,7 @@
         source: NestedScrollSource
     ): Offset {
         if (source == NestedScrollSource.Fling && available != Offset.Zero) {
-<<<<<<< HEAD
             throw CancellationException("End of scrollable area reached")
-=======
-            throw ScrollCancellationException("End of scrollable area reached")
->>>>>>> 6b4ea618
         }
         return Offset.Zero
     }
