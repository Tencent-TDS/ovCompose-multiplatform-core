--- conflicted
+++ resolved
@@ -168,10 +168,6 @@
  * @param scrollState Scroll state that manages either horizontal or vertical scroll of TextField.
  *   If [lineLimits] is [SingleLine], this text field is treated as single line with horizontal
  *   scroll behavior. In other cases the text field becomes vertically scrollable.
-<<<<<<< HEAD
- *
-=======
->>>>>>> 3d4510a6
  * @sample androidx.compose.foundation.samples.BasicTextFieldDecoratorSample
  * @sample androidx.compose.foundation.samples.BasicTextFieldCustomInputTransformationSample
  * @sample androidx.compose.foundation.samples.BasicTextFieldWithValueOnValueChangeSample
@@ -259,7 +255,9 @@
     val isFocused = interactionSource.collectIsFocusedAsState().value
     val isDragHovered = interactionSource.collectIsHoveredAsState().value
     val isWindowFocused = windowInfo.isWindowFocused
-<<<<<<< HEAD
+    val stylusHandwritingTrigger = remember {
+        MutableSharedFlow<Unit>(replay = 1, onBufferOverflow = BufferOverflow.DROP_LATEST)
+    }
 
     val transformedState =
         remember(state, codepointTransformation, outputTransformation) {
@@ -277,41 +275,16 @@
                 outputTransformation = outputTransformation
             )
         }
-=======
-    val stylusHandwritingTrigger = remember {
-        MutableSharedFlow<Unit>(replay = 1, onBufferOverflow = BufferOverflow.DROP_LATEST)
-    }
->>>>>>> 3d4510a6
-
-    val transformedState =
-        remember(state, codepointTransformation, outputTransformation) {
-            // First prefer provided codepointTransformation if not null, e.g. BasicSecureTextField
-            // would send PasswordTransformation. Second, apply a SingleLineCodepointTransformation
-            // if
-            // text field is configured to be single line. Else, don't apply any visual
-            // transformation.
-            val appliedCodepointTransformation =
-                codepointTransformation ?: SingleLineCodepointTransformation.takeIf { singleLine }
-            TransformedTextFieldState(
-                textFieldState = state,
-                inputTransformation = inputTransformation,
-                codepointTransformation = appliedCodepointTransformation,
-                outputTransformation = outputTransformation
-            )
-        }
 
     // Invalidate textLayoutState if TextFieldState itself has changed, since TextLayoutState
     // would be carrying an invalid TextFieldState in its nonMeasureInputs.
     val textLayoutState = remember(transformedState) { TextLayoutState() }
 
-<<<<<<< HEAD
-=======
     // InputTransformation.keyboardOptions might be backed by Snapshot state.
     // Read in a restartable composable scope to make sure the resolved value is always up-to-date.
     val resolvedKeyboardOptions =
         keyboardOptions.fillUnspecifiedValuesWith(inputTransformation?.keyboardOptions)
 
->>>>>>> 3d4510a6
     val textFieldSelectionState =
         remember(transformedState) {
             TextFieldSelectionState(
@@ -324,10 +297,7 @@
                 isPassword = isPassword,
             )
         }
-<<<<<<< HEAD
-=======
     val coroutineScope = rememberCoroutineScope()
->>>>>>> 3d4510a6
     val currentHapticFeedback = LocalHapticFeedback.current
     val currentClipboard = LocalClipboard.current
     val currentTextToolbar = LocalTextToolbar.current
@@ -403,15 +373,12 @@
 
     DisposableEffect(textFieldSelectionState) { onDispose { textFieldSelectionState.dispose() } }
 
-<<<<<<< HEAD
-=======
     val overscrollEffect = rememberTextFieldOverscrollEffect()
 
     val handwritingEnabled =
         !isPassword &&
             keyboardOptions.keyboardType != KeyboardType.Password &&
             keyboardOptions.keyboardType != KeyboardType.NumberPassword
->>>>>>> 3d4510a6
     val decorationModifiers =
         modifier
             .then(
@@ -423,14 +390,6 @@
                     filter = inputTransformation,
                     enabled = enabled,
                     readOnly = readOnly,
-<<<<<<< HEAD
-                    keyboardOptions = keyboardOptions,
-                    keyboardActionHandler = onKeyboardAction,
-                    singleLine = singleLine,
-                    interactionSource = interactionSource
-                )
-            )
-=======
                     keyboardOptions = resolvedKeyboardOptions,
                     keyboardActionHandler = onKeyboardAction,
                     singleLine = singleLine,
@@ -460,7 +419,6 @@
                     stylusHandwritingTrigger.tryEmit(Unit)
                 }
             }
->>>>>>> 3d4510a6
             .focusable(interactionSource = interactionSource, enabled = enabled)
             .scrollable(
                 state = scrollState,
@@ -477,10 +435,7 @@
                         reverseScrolling = false
                     ),
                 interactionSource = interactionSource,
-<<<<<<< HEAD
-=======
                 overscrollEffect = overscrollEffect
->>>>>>> 3d4510a6
             )
             .pointerHoverIcon(textPointerIcon)
 
@@ -509,10 +464,7 @@
                             )
                             .textFieldMinSize(textStyle)
                             .clipToBounds()
-<<<<<<< HEAD
-=======
                             .overscroll(overscrollEffect)
->>>>>>> 3d4510a6
                             .then(
                                 TextFieldCoreModifier(
                                     isFocused = isFocused && isWindowFocused,
@@ -536,12 +488,8 @@
                                         textFieldState = transformedState,
                                         textStyle = textStyle,
                                         singleLine = singleLine,
-<<<<<<< HEAD
-                                        onTextLayout = onTextLayout
-=======
                                         onTextLayout = onTextLayout,
                                         keyboardOptions = resolvedKeyboardOptions,
->>>>>>> 3d4510a6
                                     )
                                 )
                     )
@@ -566,16 +514,10 @@
 @Composable
 internal fun TextFieldCursorHandle(selectionState: TextFieldSelectionState) {
     // Does not recompose if only position of the handle changes.
-<<<<<<< HEAD
-    val cursorHandleState by remember {
-        derivedStateOf { selectionState.getCursorHandleState(includePosition = false) }
-    }
-=======
     val cursorHandleState by
         remember(selectionState) {
             derivedStateOf { selectionState.getCursorHandleState(includePosition = false) }
         }
->>>>>>> 3d4510a6
     if (cursorHandleState.visible) {
         CursorHandle(
             offsetProvider = {
@@ -612,10 +554,7 @@
                 Modifier.pointerInput(selectionState) {
                     with(selectionState) { selectionHandleGestures(true) }
                 },
-<<<<<<< HEAD
-=======
             lineHeight = startHandleState.lineHeight,
->>>>>>> 3d4510a6
             minTouchTargetSize = MinTouchTargetSizeForHandles,
         )
     }
@@ -640,10 +579,7 @@
                 Modifier.pointerInput(selectionState) {
                     with(selectionState) { selectionHandleGestures(false) }
                 },
-<<<<<<< HEAD
-=======
             lineHeight = endHandleState.lineHeight,
->>>>>>> 3d4510a6
             minTouchTargetSize = MinTouchTargetSizeForHandles,
         )
     }
