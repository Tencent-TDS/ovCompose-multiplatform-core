/*
 * Copyright 2023 The Android Open Source Project
 *
 * Licensed under the Apache License, Version 2.0 (the "License");
 * you may not use this file except in compliance with the License.
 * You may obtain a copy of the License at
 *
 *      http://www.apache.org/licenses/LICENSE-2.0
 *
 * Unless required by applicable law or agreed to in writing, software
 * distributed under the License is distributed on an "AS IS" BASIS,
 * WITHOUT WARRANTIES OR CONDITIONS OF ANY KIND, either express or implied.
 * See the License for the specific language governing permissions and
 * limitations under the License.
 */

package androidx.compose.foundation.text.modifiers

import androidx.compose.ui.text.Paragraph
import androidx.compose.ui.text.TextStyle
import androidx.compose.ui.text.font.FontFamily
import androidx.compose.ui.text.resolveDefaults
import androidx.compose.ui.text.style.TextOverflow
import androidx.compose.ui.unit.Constraints
import androidx.compose.ui.unit.Density
import androidx.compose.ui.unit.LayoutDirection
import androidx.compose.ui.util.fastRoundToInt

/**
 * Coerce min and max lines into actual constraints.
 *
 * Results are cached with the assumption that there is typically N=1 style being coerced at once.
 *
 * Use [androidx.compose.foundation.text.modifiers.MinLinesConstrainer.from] that has caching
 * mechanism
 */
internal class MinLinesConstrainer
/*@VisibleForTesting*/ internal constructor(
    val layoutDirection: LayoutDirection,
    val inputTextStyle: TextStyle,
    val density: Density,
    val fontFamilyResolver: FontFamily.Resolver
) {
    private val resolvedStyle = resolveDefaults(inputTextStyle, layoutDirection)
    private var lineHeightCache: Float = Float.NaN
    private var oneLineHeightCache: Float = Float.NaN

    companion object {
        // LRU cache of one since this tends to be used for similar styles
        // ... it may be useful to increase this cache if requested by some dev use case
        private var last: MinLinesConstrainer? = null

        /** Returns a coercer (possibly cached) with these parameters */
        fun from(
            minMaxUtil: MinLinesConstrainer?,
            layoutDirection: LayoutDirection,
            paramStyle: TextStyle,
            density: Density,
            fontFamilyResolver: FontFamily.Resolver
        ): MinLinesConstrainer {
            minMaxUtil?.let {
                if (
                    layoutDirection == it.layoutDirection &&
                        resolveDefaults(paramStyle, layoutDirection) == it.inputTextStyle &&
                        density.density == it.density.density &&
                        fontFamilyResolver === it.fontFamilyResolver
                ) {
                    return it
                }
            }
            last?.let {
                if (
                    layoutDirection == it.layoutDirection &&
                        resolveDefaults(paramStyle, layoutDirection) == it.inputTextStyle &&
                        density.density == it.density.density &&
                        fontFamilyResolver === it.fontFamilyResolver
                ) {
                    return it
                }
            }
            return MinLinesConstrainer(
<<<<<<< HEAD
                layoutDirection,
                resolveDefaults(paramStyle, layoutDirection),
                // other density implementations may hold references to views/activities
                // which the cache outlives, potentially causing memory leak.
                Density(density.density, density.fontScale),
                fontFamilyResolver
            ).also {
                last = it
            }
=======
                    layoutDirection,
                    resolveDefaults(paramStyle, layoutDirection),
                    // other density implementations may hold references to views/activities
                    // which the cache outlives, potentially causing memory leak.
                    Density(density.density, density.fontScale),
                    fontFamilyResolver
                )
                .also { last = it }
>>>>>>> f83b2287
        }
    }

    /**
     * Coerce inConstraints to have min and max lines applied.
     *
     * On first invocation this will cause (2) Paragraph measurements.
     */
    internal fun coerceMinLines(inConstraints: Constraints, minLines: Int): Constraints {
        var oneLineHeight = oneLineHeightCache
        var lineHeight = lineHeightCache
        if (oneLineHeight.isNaN() || lineHeight.isNaN()) {
            oneLineHeight =
                Paragraph(
                        text = EmptyTextReplacement,
                        style = resolvedStyle,
                        constraints = Constraints(),
                        density = density,
                        fontFamilyResolver = fontFamilyResolver,
                        maxLines = 1,
                        overflow = TextOverflow.Clip
                    )
                    .height

            val twoLineHeight =
                Paragraph(
                        text = TwoLineTextReplacement,
                        style = resolvedStyle,
                        constraints = Constraints(),
                        density = density,
                        fontFamilyResolver = fontFamilyResolver,
                        maxLines = 2,
                        overflow = TextOverflow.Clip
                    )
                    .height

            lineHeight = twoLineHeight - oneLineHeight
            oneLineHeightCache = oneLineHeight
            lineHeightCache = lineHeight
        }
        val minHeight =
            if (minLines != 1) {
                (oneLineHeight + (lineHeight * (minLines - 1)))
                    .fastRoundToInt()
                    .coerceAtLeast(0)
                    .coerceAtMost(inConstraints.maxHeight)
            } else {
                inConstraints.minHeight
            }
        return Constraints(
            minHeight = minHeight,
            maxHeight = inConstraints.maxHeight,
            minWidth = inConstraints.minWidth,
            maxWidth = inConstraints.maxWidth,
        )
    }
}

private const val DefaultWidthCharCount = 10 // min width for TextField is 10 chars long
private val EmptyTextReplacement = "H".repeat(DefaultWidthCharCount) // just a reference character.
private val TwoLineTextReplacement = EmptyTextReplacement + "\n" + EmptyTextReplacement<|MERGE_RESOLUTION|>--- conflicted
+++ resolved
@@ -79,17 +79,6 @@
                 }
             }
             return MinLinesConstrainer(
-<<<<<<< HEAD
-                layoutDirection,
-                resolveDefaults(paramStyle, layoutDirection),
-                // other density implementations may hold references to views/activities
-                // which the cache outlives, potentially causing memory leak.
-                Density(density.density, density.fontScale),
-                fontFamilyResolver
-            ).also {
-                last = it
-            }
-=======
                     layoutDirection,
                     resolveDefaults(paramStyle, layoutDirection),
                     // other density implementations may hold references to views/activities
@@ -98,7 +87,6 @@
                     fontFamilyResolver
                 )
                 .also { last = it }
->>>>>>> f83b2287
         }
     }
 
