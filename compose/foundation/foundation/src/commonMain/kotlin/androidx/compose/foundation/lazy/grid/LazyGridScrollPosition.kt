/*
 * Copyright 2021 The Android Open Source Project
 *
 * Licensed under the Apache License, Version 2.0 (the "License");
 * you may not use this file except in compliance with the License.
 * You may obtain a copy of the License at
 *
 *      http://www.apache.org/licenses/LICENSE-2.0
 *
 * Unless required by applicable law or agreed to in writing, software
 * distributed under the License is distributed on an "AS IS" BASIS,
 * WITHOUT WARRANTIES OR CONDITIONS OF ANY KIND, either express or implied.
 * See the License for the specific language governing permissions and
 * limitations under the License.
 */

package androidx.compose.foundation.lazy.grid

import androidx.compose.foundation.ExperimentalFoundationApi
import androidx.compose.foundation.internal.checkPrecondition
import androidx.compose.foundation.internal.requirePrecondition
import androidx.compose.foundation.lazy.layout.LazyLayoutNearestRangeState
import androidx.compose.foundation.lazy.layout.findIndexByKey
import androidx.compose.runtime.getValue
import androidx.compose.runtime.mutableIntStateOf
import androidx.compose.runtime.setValue

/**
 * Contains the current scroll position represented by the first visible item index and the first
 * visible item scroll offset.
 */
<<<<<<< HEAD
@OptIn(ExperimentalFoundationApi::class)
=======
>>>>>>> 3d4510a6
internal class LazyGridScrollPosition(initialIndex: Int = 0, initialScrollOffset: Int = 0) {
    var index by mutableIntStateOf(initialIndex)
        private set

    var scrollOffset by mutableIntStateOf(initialScrollOffset)
        private set

    private var hadFirstNotEmptyLayout = false

    /** The last known key of the first item at [index] line. */
    private var lastKnownFirstItemKey: Any? = null

    val nearestRangeState =
        LazyLayoutNearestRangeState(
            initialIndex,
            NearestItemsSlidingWindowSize,
            NearestItemsExtraItemCount
        )

    /** Updates the current scroll position based on the results of the last measurement. */
    fun updateFromMeasureResult(measureResult: LazyGridMeasureResult) {
        lastKnownFirstItemKey = measureResult.firstVisibleLine?.items?.firstOrNull()?.key
        // we ignore the index and offset from measureResult until we get at least one
        // measurement with real items. otherwise the initial index and scroll passed to the
        // state would be lost and overridden with zeros.
        if (hadFirstNotEmptyLayout || measureResult.totalItemsCount > 0) {
            hadFirstNotEmptyLayout = true
            val scrollOffset = measureResult.firstVisibleLineScrollOffset
            checkPrecondition(scrollOffset >= 0f) {
                "scrollOffset should be non-negative ($scrollOffset)"
            }

            val firstIndex = measureResult.firstVisibleLine?.items?.firstOrNull()?.index ?: 0
            update(firstIndex, scrollOffset)
        }
    }

    fun updateScrollOffset(scrollOffset: Int) {
        checkPrecondition(scrollOffset >= 0f) { "scrollOffset should be non-negative" }
        this.scrollOffset = scrollOffset
    }

    /**
     * Updates the scroll position - the passed values will be used as a start position for
     * composing the items during the next measure pass and will be updated by the real position
     * calculated during the measurement. This means that there is guarantee that exactly this index
     * and offset will be applied as it is possible that: a) there will be no item at this index in
     * reality b) item at this index will be smaller than the asked scrollOffset, which means we
     * would switch to the next item c) there will be not enough items to fill the viewport after
     * the requested index, so we would have to compose few elements before the asked index,
     * changing the first visible item.
     */
    fun requestPositionAndForgetLastKnownKey(index: Int, scrollOffset: Int) {
        update(index, scrollOffset)
        // clear the stored key as we have a direct request to scroll to [index] position and the
        // next [checkIfFirstVisibleItemWasMoved] shouldn't override this.
        lastKnownFirstItemKey = null
    }

    /**
     * In addition to keeping the first visible item index we also store the key of this item. When
     * the user provided custom keys for the items this mechanism allows us to detect when there
     * were items added or removed before our current first visible item and keep this item as the
     * first visible one even given that its index has been changed.
     */
    @OptIn(ExperimentalFoundationApi::class)
    fun updateScrollPositionIfTheFirstItemWasMoved(
        itemProvider: LazyGridItemProvider,
        index: Int
    ): Int {
        val newIndex = itemProvider.findIndexByKey(lastKnownFirstItemKey, index)
        if (index != newIndex) {
            this.index = newIndex
            nearestRangeState.update(index)
        }
        return newIndex
    }

    private fun update(index: Int, scrollOffset: Int) {
        requirePrecondition(index >= 0f) { "Index should be non-negative" }
        this.index = index
        nearestRangeState.update(index)
        this.scrollOffset = scrollOffset
    }
}

/**
 * We use the idea of sliding window as an optimization, so user can scroll up to this number of
 * items until we have to regenerate the key to index map.
 */
private const val NearestItemsSlidingWindowSize = 90

/** The minimum amount of items near the current first visible item we want to have mapping for. */
private const val NearestItemsExtraItemCount = 200<|MERGE_RESOLUTION|>--- conflicted
+++ resolved
@@ -29,10 +29,6 @@
  * Contains the current scroll position represented by the first visible item index and the first
  * visible item scroll offset.
  */
-<<<<<<< HEAD
-@OptIn(ExperimentalFoundationApi::class)
-=======
->>>>>>> 3d4510a6
 internal class LazyGridScrollPosition(initialIndex: Int = 0, initialScrollOffset: Int = 0) {
     var index by mutableIntStateOf(initialIndex)
         private set
