/*
 * Copyright 2022 The Android Open Source Project
 *
 * Licensed under the Apache License, Version 2.0 (the "License");
 * you may not use this file except in compliance with the License.
 * You may obtain a copy of the License at
 *
 *      http://www.apache.org/licenses/LICENSE-2.0
 *
 * Unless required by applicable law or agreed to in writing, software
 * distributed under the License is distributed on an "AS IS" BASIS,
 * WITHOUT WARRANTIES OR CONDITIONS OF ANY KIND, either express or implied.
 * See the License for the specific language governing permissions and
 * limitations under the License.
 */

package androidx.compose.foundation.lazy.layout

import androidx.collection.mutableScatterSetOf
import androidx.compose.runtime.Composable
import androidx.compose.runtime.CompositionLocalProvider
import androidx.compose.runtime.DisposableEffect
import androidx.compose.runtime.saveable.LocalSaveableStateRegistry
import androidx.compose.runtime.saveable.SaveableStateHolder
import androidx.compose.runtime.saveable.SaveableStateRegistry
import androidx.compose.runtime.saveable.Saver
import androidx.compose.runtime.saveable.rememberSaveable
import androidx.compose.runtime.saveable.rememberSaveableStateHolder

/**
 * Provides [SaveableStateHolder] to be used with the lazy layout items. This allows to save the
 * state of the items like inner LazyRow scroll position which such items are scrolled away in order
 * to restore it when this item is visible again. However on top of the default logic provided via
 * [rememberSaveableStateHolder] this instance will only save the items which are currently visible
 * when the parent [SaveableStateRegistry] triggers [SaveableStateRegistry.performSave] in order to
 * save on the space we use in the Android`s Bundle to not cause crash with
 * TransactionTooLargeException.
 */
@Composable
internal fun LazySaveableStateHolderProvider(content: @Composable (SaveableStateHolder) -> Unit) {
    val currentRegistry = LocalSaveableStateRegistry.current
<<<<<<< HEAD
    val holder =
        rememberSaveable(currentRegistry, saver = LazySaveableStateHolder.saver(currentRegistry)) {
            LazySaveableStateHolder(currentRegistry, emptyMap())
        }
    CompositionLocalProvider(LocalSaveableStateRegistry provides holder) {
        holder.wrappedHolder = rememberSaveableStateHolder()
        content(holder)
    }
}

private class LazySaveableStateHolder(private val wrappedRegistry: SaveableStateRegistry) :
    SaveableStateRegistry by wrappedRegistry, SaveableStateHolder {

    constructor(
        parentRegistry: SaveableStateRegistry?,
        restoredValues: Map<String, List<Any?>>?
    ) : this(SaveableStateRegistry(restoredValues) { parentRegistry?.canBeSaved(it) ?: true })
=======
    val wrappedHolder = rememberSaveableStateHolder()
    val holder =
        rememberSaveable(
            currentRegistry,
            saver = LazySaveableStateHolder.saver(currentRegistry, wrappedHolder)
        ) {
            LazySaveableStateHolder(currentRegistry, emptyMap(), wrappedHolder)
        }
    CompositionLocalProvider(LocalSaveableStateRegistry provides holder) { content(holder) }
}

private class LazySaveableStateHolder(
    private val wrappedRegistry: SaveableStateRegistry,
    private val wrappedHolder: SaveableStateHolder
) : SaveableStateRegistry by wrappedRegistry, SaveableStateHolder {

    constructor(
        parentRegistry: SaveableStateRegistry?,
        restoredValues: Map<String, List<Any?>>?,
        wrappedHolder: SaveableStateHolder
    ) : this(
        SaveableStateRegistry(restoredValues) { parentRegistry?.canBeSaved(it) ?: true },
        wrappedHolder
    )
>>>>>>> 3d4510a6

    private val previouslyComposedKeys = mutableScatterSetOf<Any>()

    override fun performSave(): Map<String, List<Any?>> {
<<<<<<< HEAD
        val holder = wrappedHolder
        if (holder != null) {
            previouslyComposedKeys.forEach { holder.removeState(it) }
        }
=======
        previouslyComposedKeys.forEach { wrappedHolder.removeState(it) }
>>>>>>> 3d4510a6
        return wrappedRegistry.performSave()
    }

    @Composable
    override fun SaveableStateProvider(key: Any, content: @Composable () -> Unit) {
<<<<<<< HEAD
        requireNotNull(wrappedHolder) { "null wrappedHolder" }.SaveableStateProvider(key, content)
=======
        wrappedHolder.SaveableStateProvider(key, content)
>>>>>>> 3d4510a6
        DisposableEffect(key) {
            previouslyComposedKeys -= key
            onDispose { previouslyComposedKeys += key }
        }
    }

    override fun removeState(key: Any) {
<<<<<<< HEAD
        requireNotNull(wrappedHolder) { "null wrappedHolder" }.removeState(key)
    }

    companion object {
        fun saver(parentRegistry: SaveableStateRegistry?) =
            Saver<LazySaveableStateHolder, Map<String, List<Any?>>>(
                save = { it.performSave().ifEmpty { null } },
                restore = { restored -> LazySaveableStateHolder(parentRegistry, restored) }
=======
        wrappedHolder.removeState(key)
    }

    companion object {
        fun saver(parentRegistry: SaveableStateRegistry?, wrappedHolder: SaveableStateHolder) =
            Saver<LazySaveableStateHolder, Map<String, List<Any?>>>(
                save = { it.performSave().ifEmpty { null } },
                restore = { restored ->
                    LazySaveableStateHolder(parentRegistry, restored, wrappedHolder)
                }
>>>>>>> 3d4510a6
            )
    }
}<|MERGE_RESOLUTION|>--- conflicted
+++ resolved
@@ -39,25 +39,6 @@
 @Composable
 internal fun LazySaveableStateHolderProvider(content: @Composable (SaveableStateHolder) -> Unit) {
     val currentRegistry = LocalSaveableStateRegistry.current
-<<<<<<< HEAD
-    val holder =
-        rememberSaveable(currentRegistry, saver = LazySaveableStateHolder.saver(currentRegistry)) {
-            LazySaveableStateHolder(currentRegistry, emptyMap())
-        }
-    CompositionLocalProvider(LocalSaveableStateRegistry provides holder) {
-        holder.wrappedHolder = rememberSaveableStateHolder()
-        content(holder)
-    }
-}
-
-private class LazySaveableStateHolder(private val wrappedRegistry: SaveableStateRegistry) :
-    SaveableStateRegistry by wrappedRegistry, SaveableStateHolder {
-
-    constructor(
-        parentRegistry: SaveableStateRegistry?,
-        restoredValues: Map<String, List<Any?>>?
-    ) : this(SaveableStateRegistry(restoredValues) { parentRegistry?.canBeSaved(it) ?: true })
-=======
     val wrappedHolder = rememberSaveableStateHolder()
     val holder =
         rememberSaveable(
@@ -82,29 +63,17 @@
         SaveableStateRegistry(restoredValues) { parentRegistry?.canBeSaved(it) ?: true },
         wrappedHolder
     )
->>>>>>> 3d4510a6
 
     private val previouslyComposedKeys = mutableScatterSetOf<Any>()
 
     override fun performSave(): Map<String, List<Any?>> {
-<<<<<<< HEAD
-        val holder = wrappedHolder
-        if (holder != null) {
-            previouslyComposedKeys.forEach { holder.removeState(it) }
-        }
-=======
         previouslyComposedKeys.forEach { wrappedHolder.removeState(it) }
->>>>>>> 3d4510a6
         return wrappedRegistry.performSave()
     }
 
     @Composable
     override fun SaveableStateProvider(key: Any, content: @Composable () -> Unit) {
-<<<<<<< HEAD
-        requireNotNull(wrappedHolder) { "null wrappedHolder" }.SaveableStateProvider(key, content)
-=======
         wrappedHolder.SaveableStateProvider(key, content)
->>>>>>> 3d4510a6
         DisposableEffect(key) {
             previouslyComposedKeys -= key
             onDispose { previouslyComposedKeys += key }
@@ -112,16 +81,6 @@
     }
 
     override fun removeState(key: Any) {
-<<<<<<< HEAD
-        requireNotNull(wrappedHolder) { "null wrappedHolder" }.removeState(key)
-    }
-
-    companion object {
-        fun saver(parentRegistry: SaveableStateRegistry?) =
-            Saver<LazySaveableStateHolder, Map<String, List<Any?>>>(
-                save = { it.performSave().ifEmpty { null } },
-                restore = { restored -> LazySaveableStateHolder(parentRegistry, restored) }
-=======
         wrappedHolder.removeState(key)
     }
 
@@ -132,7 +91,6 @@
                 restore = { restored ->
                     LazySaveableStateHolder(parentRegistry, restored, wrappedHolder)
                 }
->>>>>>> 3d4510a6
             )
     }
 }