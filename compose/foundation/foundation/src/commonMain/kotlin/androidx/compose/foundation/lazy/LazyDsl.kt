/*
 * Copyright 2020 The Android Open Source Project
 *
 * Licensed under the Apache License, Version 2.0 (the "License");
 * you may not use this file except in compliance with the License.
 * You may obtain a copy of the License at
 *
 *      http://www.apache.org/licenses/LICENSE-2.0
 *
 * Unless required by applicable law or agreed to in writing, software
 * distributed under the License is distributed on an "AS IS" BASIS,
 * WITHOUT WARRANTIES OR CONDITIONS OF ANY KIND, either express or implied.
 * See the License for the specific language governing permissions and
 * limitations under the License.
 */

package androidx.compose.foundation.lazy

import androidx.compose.foundation.OverscrollEffect
import androidx.compose.foundation.gestures.FlingBehavior
import androidx.compose.foundation.gestures.ScrollableDefaults
import androidx.compose.foundation.internal.JvmDefaultWithCompatibility
import androidx.compose.foundation.layout.Arrangement
import androidx.compose.foundation.layout.PaddingValues
import androidx.compose.foundation.rememberOverscrollEffect
import androidx.compose.runtime.Composable
import androidx.compose.ui.Alignment
import androidx.compose.ui.Modifier
import androidx.compose.ui.unit.dp

/** Receiver scope which is used by [LazyColumn] and [LazyRow]. */
@LazyScopeMarker
@JvmDefaultWithCompatibility
interface LazyListScope {
    /**
     * Adds a single item.
     *
     * @param key a stable and unique key representing the item. Using the same key for multiple
     *   items in the list is not allowed. Type of the key should be saveable via Bundle on Android.
     *   If null is passed the position in the list will represent the key. When you specify the key
     *   the scroll position will be maintained based on the key, which means if you add/remove
     *   items before the current visible item the item with the given key will be kept as the first
     *   visible one. This can be overridden by calling 'requestScrollToItem' on the
     *   'LazyListState'.
     * @param contentType the type of the content of this item. The item compositions of the same
     *   type could be reused more efficiently. Note that null is a valid type and items of such
     *   type will be considered compatible.
     * @param content the content of the item
     */
    fun item(
        key: Any? = null,
        contentType: Any? = null,
        content: @Composable LazyItemScope.() -> Unit
    ) {
        error("The method is not implemented")
    }

    @Deprecated("Use the non deprecated overload", level = DeprecationLevel.HIDDEN)
    fun item(key: Any? = null, content: @Composable LazyItemScope.() -> Unit) {
        item(key, null, content)
    }

    /**
     * Adds a [count] of items.
     *
     * @param count the items count
     * @param key a factory of stable and unique keys representing the item. Using the same key for
     *   multiple items in the list is not allowed. Type of the key should be saveable via Bundle on
     *   Android. If null is passed the position in the list will represent the key. When you
     *   specify the key the scroll position will be maintained based on the key, which means if you
     *   add/remove items before the current visible item the item with the given key will be kept
     *   as the first visible one. This can be overridden by calling 'requestScrollToItem' on the
     *   'LazyListState'.
     * @param contentType a factory of the content types for the item. The item compositions of the
     *   same type could be reused more efficiently. Note that null is a valid type and items of
     *   such type will be considered compatible.
     * @param itemContent the content displayed by a single item
     */
    fun items(
        count: Int,
        key: ((index: Int) -> Any)? = null,
        contentType: (index: Int) -> Any? = { null },
        itemContent: @Composable LazyItemScope.(index: Int) -> Unit
    ) {
        error("The method is not implemented")
    }

    @Deprecated("Use the non deprecated overload", level = DeprecationLevel.HIDDEN)
    fun items(
        count: Int,
        key: ((index: Int) -> Any)? = null,
        itemContent: @Composable LazyItemScope.(index: Int) -> Unit
    ) {
        items(count, key, { null }, itemContent)
    }

    /**
     * Adds a sticky header item, which will remain pinned even when scrolling after it. The header
     * will remain pinned until the next header will take its place.
<<<<<<< HEAD
     *
     * @sample androidx.compose.foundation.samples.StickyHeaderSample
     *
=======
     *
     * @sample androidx.compose.foundation.samples.StickyHeaderListSample
>>>>>>> 3d4510a6
     * @param key a stable and unique key representing the item. Using the same key for multiple
     *   items in the list is not allowed. Type of the key should be saveable via Bundle on Android.
     *   If null is passed the position in the list will represent the key. When you specify the key
     *   the scroll position will be maintained based on the key, which means if you add/remove
     *   items before the current visible item the item with the given key will be kept as the first
     *   visible one. This can be overridden by calling 'requestScrollToItem' on the
     *   'LazyListState'.
     * @param contentType the type of the content of this item. The item compositions of the same
     *   type could be reused more efficiently. Note that null is a valid type and items of such
     *   type will be considered compatible.
     * @param content the content of the header
<<<<<<< HEAD
     *
     * Note: More investigations needed to make sure sticky headers API is suitable for various more
     * generic usecases, e.g. in grids. This API is experimental until the answer is found.
=======
>>>>>>> 3d4510a6
     */
    @Deprecated(
        "Please use the overload with indexing capabilities.",
        level = DeprecationLevel.HIDDEN,
        replaceWith = ReplaceWith("stickyHeader(key, contentType, { _ -> content() })")
    )
    fun stickyHeader(
        key: Any? = null,
        contentType: Any? = null,
        content: @Composable LazyItemScope.() -> Unit
    ) = stickyHeader(key, contentType) { _ -> content() }

    /**
     * Adds a sticky header item, which will remain pinned even when scrolling after it. The header
     * will remain pinned until the next header will take its place.
     *
     * @sample androidx.compose.foundation.samples.StickyHeaderListSample
     * @sample androidx.compose.foundation.samples.StickyHeaderHeaderIndexSample
     * @param key a stable and unique key representing the item. Using the same key for multiple
     *   items in the list is not allowed. Type of the key should be saveable via Bundle on Android.
     *   If null is passed the position in the list will represent the key. When you specify the key
     *   the scroll position will be maintained based on the key, which means if you add/remove
     *   items before the current visible item the item with the given key will be kept as the first
     *   visible one. This can be overridden by calling 'requestScrollToItem' on the
     *   'LazyListState'.
     * @param contentType the type of the content of this item. The item compositions of the same
     *   type could be reused more efficiently. Note that null is a valid type and items of such
     *   type will be considered compatible.
     * @param content the content of the header, the header index is provided, this is the item
     *   position within the total set of items in this lazy list (the global index).
     */
    fun stickyHeader(
        key: Any? = null,
        contentType: Any? = null,
        content: @Composable LazyItemScope.(Int) -> Unit
    ) {
        item(key, contentType) { content.invoke(this, 0) }
    }
}

/**
 * Adds a list of items.
 *
 * @param items the data list
 * @param key a factory of stable and unique keys representing the item. Using the same key for
 *   multiple items in the list is not allowed. Type of the key should be saveable via Bundle on
 *   Android. If null is passed the position in the list will represent the key. When you specify
 *   the key the scroll position will be maintained based on the key, which means if you add/remove
 *   items before the current visible item the item with the given key will be kept as the first
 *   visible one. This can be overridden by calling 'requestScrollToItem' on the 'LazyListState'.
 * @param contentType a factory of the content types for the item. The item compositions of the same
 *   type could be reused more efficiently. Note that null is a valid type and items of such type
 *   will be considered compatible.
 * @param itemContent the content displayed by a single item
 */
inline fun <T> LazyListScope.items(
    items: List<T>,
    noinline key: ((item: T) -> Any)? = null,
    noinline contentType: (item: T) -> Any? = { null },
    crossinline itemContent: @Composable LazyItemScope.(item: T) -> Unit
) =
    items(
        count = items.size,
        key = if (key != null) { index: Int -> key(items[index]) } else null,
        contentType = { index: Int -> contentType(items[index]) }
    ) {
        itemContent(items[it])
    }

@Deprecated("Use the non deprecated overload", level = DeprecationLevel.HIDDEN)
inline fun <T> LazyListScope.items(
    items: List<T>,
    noinline key: ((item: T) -> Any)? = null,
    crossinline itemContent: @Composable LazyItemScope.(item: T) -> Unit
) = items(items, key, itemContent = itemContent)

/**
 * Adds a list of items where the content of an item is aware of its index.
 *
 * @param items the data list
 * @param key a factory of stable and unique keys representing the item. Using the same key for
 *   multiple items in the list is not allowed. Type of the key should be saveable via Bundle on
 *   Android. If null is passed the position in the list will represent the key. When you specify
 *   the key the scroll position will be maintained based on the key, which means if you add/remove
 *   items before the current visible item the item with the given key will be kept as the first
 *   visible one. This can be overridden by calling 'requestScrollToItem' on the 'LazyListState'.
 * @param contentType a factory of the content types for the item. The item compositions of the same
 *   type could be reused more efficiently. Note that null is a valid type and items of such type
 *   will be considered compatible.
 * @param itemContent the content displayed by a single item
 */
inline fun <T> LazyListScope.itemsIndexed(
    items: List<T>,
    noinline key: ((index: Int, item: T) -> Any)? = null,
    crossinline contentType: (index: Int, item: T) -> Any? = { _, _ -> null },
    crossinline itemContent: @Composable LazyItemScope.(index: Int, item: T) -> Unit
) =
    items(
        count = items.size,
        key = if (key != null) { index: Int -> key(index, items[index]) } else null,
        contentType = { index -> contentType(index, items[index]) }
    ) {
        itemContent(it, items[it])
    }

@Deprecated("Use the non deprecated overload", level = DeprecationLevel.HIDDEN)
inline fun <T> LazyListScope.itemsIndexed(
    items: List<T>,
    noinline key: ((index: Int, item: T) -> Any)? = null,
    crossinline itemContent: @Composable LazyItemScope.(index: Int, item: T) -> Unit
) = itemsIndexed(items, key, itemContent = itemContent)

/**
 * Adds an array of items.
 *
 * @param items the data array
 * @param key a factory of stable and unique keys representing the item. Using the same key for
 *   multiple items in the list is not allowed. Type of the key should be saveable via Bundle on
 *   Android. If null is passed the position in the list will represent the key. When you specify
 *   the key the scroll position will be maintained based on the key, which means if you add/remove
 *   items before the current visible item the item with the given key will be kept as the first
 *   visible one. This can be overridden by calling 'requestScrollToItem' on the 'LazyListState'.
 * @param contentType a factory of the content types for the item. The item compositions of the same
 *   type could be reused more efficiently. Note that null is a valid type and items of such type
 *   will be considered compatible.
 * @param itemContent the content displayed by a single item
 */
inline fun <T> LazyListScope.items(
    items: Array<T>,
    noinline key: ((item: T) -> Any)? = null,
    noinline contentType: (item: T) -> Any? = { null },
    crossinline itemContent: @Composable LazyItemScope.(item: T) -> Unit
) =
    items(
        count = items.size,
        key = if (key != null) { index: Int -> key(items[index]) } else null,
        contentType = { index: Int -> contentType(items[index]) }
    ) {
        itemContent(items[it])
    }

@Deprecated("Use the non deprecated overload", level = DeprecationLevel.HIDDEN)
inline fun <T> LazyListScope.items(
    items: Array<T>,
    noinline key: ((item: T) -> Any)? = null,
    crossinline itemContent: @Composable LazyItemScope.(item: T) -> Unit
) = items(items, key, itemContent = itemContent)

/**
 * Adds an array of items where the content of an item is aware of its index.
 *
 * @param items the data array
 * @param key a factory of stable and unique keys representing the item. Using the same key for
 *   multiple items in the list is not allowed. Type of the key should be saveable via Bundle on
 *   Android. If null is passed the position in the list will represent the key. When you specify
 *   the key the scroll position will be maintained based on the key, which means if you add/remove
 *   items before the current visible item the item with the given key will be kept as the first
 *   visible one. This can be overridden by calling 'requestScrollToItem' on the 'LazyListState'.
 * @param contentType a factory of the content types for the item. The item compositions of the same
 *   type could be reused more efficiently. Note that null is a valid type and items of such type
 *   will be considered compatible.
 * @param itemContent the content displayed by a single item
 */
inline fun <T> LazyListScope.itemsIndexed(
    items: Array<T>,
    noinline key: ((index: Int, item: T) -> Any)? = null,
    crossinline contentType: (index: Int, item: T) -> Any? = { _, _ -> null },
    crossinline itemContent: @Composable LazyItemScope.(index: Int, item: T) -> Unit
) =
    items(
        count = items.size,
        key = if (key != null) { index: Int -> key(index, items[index]) } else null,
        contentType = { index -> contentType(index, items[index]) }
    ) {
        itemContent(it, items[it])
    }

@Deprecated("Use the non deprecated overload", level = DeprecationLevel.HIDDEN)
inline fun <T> LazyListScope.itemsIndexed(
    items: Array<T>,
    noinline key: ((index: Int, item: T) -> Any)? = null,
    crossinline itemContent: @Composable LazyItemScope.(index: Int, item: T) -> Unit
) = itemsIndexed(items, key, itemContent = itemContent)

/**
 * The horizontally scrolling list that only composes and lays out the currently visible items. The
 * [content] block defines a DSL which allows you to emit items of different types. For example you
 * can use [LazyListScope.item] to add a single item and [LazyListScope.items] to add a list of
 * items.
 *
 * @sample androidx.compose.foundation.samples.LazyRowSample
 * @param modifier the modifier to apply to this layout
 * @param state the state object to be used to control or observe the list's state
 * @param contentPadding a padding around the whole content. This will add padding for the content
 *   after it has been clipped, which is not possible via [modifier] param. You can use it to add a
 *   padding before the first item or after the last one. If you want to add a spacing between each
 *   item use [horizontalArrangement].
 * @param reverseLayout reverse the direction of scrolling and layout. When `true`, items are laid
 *   out in the reverse order and [LazyListState.firstVisibleItemIndex] == 0 means that row is
 *   scrolled to the end. Note that [reverseLayout] does not change the behavior of
 *   [horizontalArrangement], e.g. with [Arrangement.Start] [123###] becomes [321###].
 * @param horizontalArrangement The horizontal arrangement of the layout's children. This allows to
 *   add a spacing between items and specify the arrangement of the items when we have not enough of
 *   them to fill the whole minimum size.
 * @param verticalAlignment the vertical alignment applied to the items
 * @param flingBehavior logic describing fling behavior.
 * @param userScrollEnabled whether the scrolling via the user gestures or accessibility actions is
 *   allowed. You can still scroll programmatically using the state even when it is disabled.
<<<<<<< HEAD
=======
 * @param overscrollEffect the [OverscrollEffect] that will be used to render overscroll for this
 *   layout. Note that the [OverscrollEffect.node] will be applied internally as well - you do not
 *   need to use Modifier.overscroll separately.
>>>>>>> 3d4510a6
 * @param content a block which describes the content. Inside this block you can use methods like
 *   [LazyListScope.item] to add a single item or [LazyListScope.items] to add a list of items.
 */
@Composable
fun LazyRow(
    modifier: Modifier = Modifier,
    state: LazyListState = rememberLazyListState(),
    contentPadding: PaddingValues = PaddingValues(0.dp),
    reverseLayout: Boolean = false,
    horizontalArrangement: Arrangement.Horizontal =
        if (!reverseLayout) Arrangement.Start else Arrangement.End,
    verticalAlignment: Alignment.Vertical = Alignment.Top,
    flingBehavior: FlingBehavior = ScrollableDefaults.flingBehavior(),
    userScrollEnabled: Boolean = true,
    overscrollEffect: OverscrollEffect? = rememberOverscrollEffect(),
    content: LazyListScope.() -> Unit
) {
    LazyList(
        modifier = modifier,
        state = state,
        contentPadding = contentPadding,
        verticalAlignment = verticalAlignment,
        horizontalArrangement = horizontalArrangement,
        isVertical = false,
        flingBehavior = flingBehavior,
        reverseLayout = reverseLayout,
        userScrollEnabled = userScrollEnabled,
        overscrollEffect = overscrollEffect,
        content = content
    )
}

/**
 * The vertically scrolling list that only composes and lays out the currently visible items. The
 * [content] block defines a DSL which allows you to emit items of different types. For example you
 * can use [LazyListScope.item] to add a single item and [LazyListScope.items] to add a list of
 * items.
 *
 * @sample androidx.compose.foundation.samples.LazyColumnSample
 * @param modifier the modifier to apply to this layout.
 * @param state the state object to be used to control or observe the list's state.
 * @param contentPadding a padding around the whole content. This will add padding for the. content
 *   after it has been clipped, which is not possible via [modifier] param. You can use it to add a
 *   padding before the first item or after the last one. If you want to add a spacing between each
 *   item use [verticalArrangement].
 * @param reverseLayout reverse the direction of scrolling and layout. When `true`, items are laid
 *   out in the reverse order and [LazyListState.firstVisibleItemIndex] == 0 means that column is
 *   scrolled to the bottom. Note that [reverseLayout] does not change the behavior of
 *   [verticalArrangement], e.g. with [Arrangement.Top] (top) 123### (bottom) becomes (top) 321###
 *   (bottom).
 * @param verticalArrangement The vertical arrangement of the layout's children. This allows to add
 *   a spacing between items and specify the arrangement of the items when we have not enough of
 *   them to fill the whole minimum size.
 * @param horizontalAlignment the horizontal alignment applied to the items.
 * @param flingBehavior logic describing fling behavior.
 * @param userScrollEnabled whether the scrolling via the user gestures or accessibility actions is
 *   allowed. You can still scroll programmatically using the state even when it is disabled
<<<<<<< HEAD
=======
 * @param overscrollEffect the [OverscrollEffect] that will be used to render overscroll for this
 *   layout. Note that the [OverscrollEffect.node] will be applied internally as well - you do not
 *   need to use Modifier.overscroll separately.
>>>>>>> 3d4510a6
 * @param content a block which describes the content. Inside this block you can use methods like
 *   [LazyListScope.item] to add a single item or [LazyListScope.items] to add a list of items.
 */
@Composable
fun LazyColumn(
    modifier: Modifier = Modifier,
    state: LazyListState = rememberLazyListState(),
    contentPadding: PaddingValues = PaddingValues(0.dp),
    reverseLayout: Boolean = false,
    verticalArrangement: Arrangement.Vertical =
        if (!reverseLayout) Arrangement.Top else Arrangement.Bottom,
    horizontalAlignment: Alignment.Horizontal = Alignment.Start,
    flingBehavior: FlingBehavior = ScrollableDefaults.flingBehavior(),
    userScrollEnabled: Boolean = true,
    overscrollEffect: OverscrollEffect? = rememberOverscrollEffect(),
    content: LazyListScope.() -> Unit
) {
    LazyList(
        modifier = modifier,
        state = state,
        contentPadding = contentPadding,
        flingBehavior = flingBehavior,
        horizontalAlignment = horizontalAlignment,
        verticalArrangement = verticalArrangement,
        isVertical = true,
        reverseLayout = reverseLayout,
        userScrollEnabled = userScrollEnabled,
        overscrollEffect = overscrollEffect,
        content = content
    )
}

@Deprecated("Use the non deprecated overload", level = DeprecationLevel.HIDDEN)
@Composable
fun LazyColumn(
    modifier: Modifier = Modifier,
    state: LazyListState = rememberLazyListState(),
    contentPadding: PaddingValues = PaddingValues(0.dp),
    reverseLayout: Boolean = false,
    verticalArrangement: Arrangement.Vertical =
        if (!reverseLayout) Arrangement.Top else Arrangement.Bottom,
    horizontalAlignment: Alignment.Horizontal = Alignment.Start,
    flingBehavior: FlingBehavior = ScrollableDefaults.flingBehavior(),
    userScrollEnabled: Boolean = true,
    content: LazyListScope.() -> Unit
) {
    LazyColumn(
        modifier = modifier,
        state = state,
        contentPadding = contentPadding,
        reverseLayout = reverseLayout,
        verticalArrangement = verticalArrangement,
        horizontalAlignment = horizontalAlignment,
        flingBehavior = flingBehavior,
        userScrollEnabled = userScrollEnabled,
        overscrollEffect = rememberOverscrollEffect(),
        content = content
    )
}

@Deprecated("Use the non deprecated overload", level = DeprecationLevel.HIDDEN)
@Composable
fun LazyColumn(
    modifier: Modifier = Modifier,
    state: LazyListState = rememberLazyListState(),
    contentPadding: PaddingValues = PaddingValues(0.dp),
    reverseLayout: Boolean = false,
    verticalArrangement: Arrangement.Vertical =
        if (!reverseLayout) Arrangement.Top else Arrangement.Bottom,
    horizontalAlignment: Alignment.Horizontal = Alignment.Start,
    flingBehavior: FlingBehavior = ScrollableDefaults.flingBehavior(),
    content: LazyListScope.() -> Unit
) {
    LazyColumn(
        modifier = modifier,
        state = state,
        contentPadding = contentPadding,
        reverseLayout = reverseLayout,
        verticalArrangement = verticalArrangement,
        horizontalAlignment = horizontalAlignment,
        flingBehavior = flingBehavior,
        userScrollEnabled = true,
        content = content
    )
}

@Deprecated("Use the non deprecated overload", level = DeprecationLevel.HIDDEN)
@Composable
fun LazyRow(
    modifier: Modifier = Modifier,
    state: LazyListState = rememberLazyListState(),
    contentPadding: PaddingValues = PaddingValues(0.dp),
    reverseLayout: Boolean = false,
    horizontalArrangement: Arrangement.Horizontal =
        if (!reverseLayout) Arrangement.Start else Arrangement.End,
    verticalAlignment: Alignment.Vertical = Alignment.Top,
    flingBehavior: FlingBehavior = ScrollableDefaults.flingBehavior(),
    userScrollEnabled: Boolean = true,
    content: LazyListScope.() -> Unit
) {
    LazyRow(
        modifier = modifier,
        state = state,
        contentPadding = contentPadding,
        reverseLayout = reverseLayout,
        horizontalArrangement = horizontalArrangement,
        verticalAlignment = verticalAlignment,
        flingBehavior = flingBehavior,
        userScrollEnabled = userScrollEnabled,
        overscrollEffect = rememberOverscrollEffect(),
        content = content
    )
}

@Deprecated("Use the non deprecated overload", level = DeprecationLevel.HIDDEN)
@Composable
fun LazyRow(
    modifier: Modifier = Modifier,
    state: LazyListState = rememberLazyListState(),
    contentPadding: PaddingValues = PaddingValues(0.dp),
    reverseLayout: Boolean = false,
    horizontalArrangement: Arrangement.Horizontal =
        if (!reverseLayout) Arrangement.Start else Arrangement.End,
    verticalAlignment: Alignment.Vertical = Alignment.Top,
    flingBehavior: FlingBehavior = ScrollableDefaults.flingBehavior(),
    content: LazyListScope.() -> Unit
) {
    LazyRow(
        modifier = modifier,
        state = state,
        contentPadding = contentPadding,
        reverseLayout = reverseLayout,
        horizontalArrangement = horizontalArrangement,
        verticalAlignment = verticalAlignment,
        flingBehavior = flingBehavior,
        userScrollEnabled = true,
        content = content
    )
}<|MERGE_RESOLUTION|>--- conflicted
+++ resolved
@@ -97,14 +97,8 @@
     /**
      * Adds a sticky header item, which will remain pinned even when scrolling after it. The header
      * will remain pinned until the next header will take its place.
-<<<<<<< HEAD
-     *
-     * @sample androidx.compose.foundation.samples.StickyHeaderSample
-     *
-=======
      *
      * @sample androidx.compose.foundation.samples.StickyHeaderListSample
->>>>>>> 3d4510a6
      * @param key a stable and unique key representing the item. Using the same key for multiple
      *   items in the list is not allowed. Type of the key should be saveable via Bundle on Android.
      *   If null is passed the position in the list will represent the key. When you specify the key
@@ -116,12 +110,6 @@
      *   type could be reused more efficiently. Note that null is a valid type and items of such
      *   type will be considered compatible.
      * @param content the content of the header
-<<<<<<< HEAD
-     *
-     * Note: More investigations needed to make sure sticky headers API is suitable for various more
-     * generic usecases, e.g. in grids. This API is experimental until the answer is found.
-=======
->>>>>>> 3d4510a6
      */
     @Deprecated(
         "Please use the overload with indexing capabilities.",
@@ -330,12 +318,9 @@
  * @param flingBehavior logic describing fling behavior.
  * @param userScrollEnabled whether the scrolling via the user gestures or accessibility actions is
  *   allowed. You can still scroll programmatically using the state even when it is disabled.
-<<<<<<< HEAD
-=======
  * @param overscrollEffect the [OverscrollEffect] that will be used to render overscroll for this
  *   layout. Note that the [OverscrollEffect.node] will be applied internally as well - you do not
  *   need to use Modifier.overscroll separately.
->>>>>>> 3d4510a6
  * @param content a block which describes the content. Inside this block you can use methods like
  *   [LazyListScope.item] to add a single item or [LazyListScope.items] to add a list of items.
  */
@@ -393,12 +378,9 @@
  * @param flingBehavior logic describing fling behavior.
  * @param userScrollEnabled whether the scrolling via the user gestures or accessibility actions is
  *   allowed. You can still scroll programmatically using the state even when it is disabled
-<<<<<<< HEAD
-=======
  * @param overscrollEffect the [OverscrollEffect] that will be used to render overscroll for this
  *   layout. Note that the [OverscrollEffect.node] will be applied internally as well - you do not
  *   need to use Modifier.overscroll separately.
->>>>>>> 3d4510a6
  * @param content a block which describes the content. Inside this block you can use methods like
  *   [LazyListScope.item] to add a single item or [LazyListScope.items] to add a list of items.
  */
