/*
 * Copyright 2023 The Android Open Source Project
 *
 * Licensed under the Apache License, Version 2.0 (the "License");
 * you may not use this file except in compliance with the License.
 * You may obtain a copy of the License at
 *
 *      http://www.apache.org/licenses/LICENSE-2.0
 *
 * Unless required by applicable law or agreed to in writing, software
 * distributed under the License is distributed on an "AS IS" BASIS,
 * WITHOUT WARRANTIES OR CONDITIONS OF ANY KIND, either express or implied.
 * See the License for the specific language governing permissions and
 * limitations under the License.
 */

package androidx.compose.foundation.text.input.internal.undo

import androidx.compose.foundation.ExperimentalFoundationApi
import androidx.compose.foundation.text.input.InputTransformation
import androidx.compose.foundation.text.input.TextFieldState
import androidx.compose.foundation.text.input.allCaps
import androidx.compose.foundation.text.input.delete
import androidx.compose.foundation.text.input.internal.DefaultImeEditCommandScope
import androidx.compose.foundation.text.input.internal.TransformedTextFieldState
import androidx.compose.foundation.text.input.internal.commitText
import androidx.compose.foundation.text.input.internal.finishComposingText
import androidx.compose.foundation.text.input.setSelectionCoerced
import androidx.compose.ui.text.TextRange
import androidx.compose.ui.text.intl.Locale
import com.google.common.truth.Truth.assertThat
import org.junit.Test
import org.junit.runner.RunWith
import org.junit.runners.JUnit4

@OptIn(ExperimentalFoundationApi::class)
@RunWith(JUnit4::class)
class TextUndoTest {

    @Test
    fun insertionFromEndPointCanMerge() {
        val state = TextFieldState()
        state.typeAtEnd("a")
        state.typeAtEnd("b")
        state.typeAtEnd("c")

        assertThat(state.text.toString()).isEqualTo("abc")
        assertThat(state.undoState.canUndo).isTrue()

        state.undoState.undo()

        assertThat(state.text.toString()).isEqualTo("")
    }

    @Test
    fun insertionFromStartPointCannotMerge() {
        val state = TextFieldState()
        state.typeAtStart("a")
        state.typeAtStart("b")
        state.typeAtStart("c")

        assertThat(state.text.toString()).isEqualTo("cba")
        assertThat(state.undoState.canUndo).isTrue()

        state.undoState.undo()
        assertThat(state.text.toString()).isEqualTo("ba")

        state.undoState.undo()
        assertThat(state.text.toString()).isEqualTo("a")
    }

    @Test
    fun insertionFromMiddleCannotMerge() {
        val state = TextFieldState()
        state.typeAtEnd("a")
        state.typeAtEnd("c")
        state.typeAt(1, "b")

        assertThat(state.text.toString()).isEqualTo("abc")
        assertThat(state.undoState.canUndo).isTrue()

        state.undoState.undo()
        assertThat(state.text.toString()).isEqualTo("ac")
        assertThat(state.selection).isEqualTo(TextRange(1))

        state.undoState.undo()
        assertThat(state.text.toString()).isEqualTo("")
    }

    @Test
    fun deletionFromEndPointCanMerge() {
        val state = TextFieldState("abc")
        state.placeCursorAt(3)
        state.deleteAt(2)
        state.deleteAt(1)
        state.deleteAt(0)

        assertThat(state.text.toString()).isEqualTo("")
        assertThat(state.undoState.canUndo).isTrue()

        state.undoState.undo()

        assertThat(state.text.toString()).isEqualTo("abc")
    }

    @Test
    fun deletionFromStartPointCanMerge() {
        val state = TextFieldState("abc")
        state.placeCursorAt(0)
        state.deleteAt(0)
        state.deleteAt(0)
        state.deleteAt(0)

        assertThat(state.text.toString()).isEqualTo("")
        assertThat(state.undoState.canUndo).isTrue()

        state.undoState.undo()
        assertThat(state.text.toString()).isEqualTo("abc")
    }

    @Test
    fun deletionFromMiddleCannotMerge() {
        val state = TextFieldState("abc")
        state.placeCursorAt(2) // "ab|c"
        state.deleteAt(1) // "a|c"
        state.deleteAt(1) // "a|"
        state.deleteAt(0) // "|"

        assertThat(state.text.toString()).isEqualTo("")
        assertThat(state.undoState.canUndo).isTrue()

        state.undoState.undo()
        assertThat(state.text.toString()).isEqualTo("a")

        state.undoState.undo()
        assertThat(state.text.toString()).isEqualTo("ac")

        state.undoState.undo()
        assertThat(state.text.toString()).isEqualTo("abc")
    }

    @Test
    fun deletionsWithDifferentDirectionsCannotMerge() {
        val state = TextFieldState("abcdef")
        state.placeCursorAt(3) // "abc|def"
        state.deleteAt(2) // "ab|def"
        state.deleteAt(2) // "ab|ef"

        assertThat(state.text.toString()).isEqualTo("abef")
        assertThat(state.undoState.canUndo).isTrue()

        state.undoState.undo()
        assertThat(state.text.toString()).isEqualTo("abdef")

        state.undoState.undo()
        assertThat(state.text.toString()).isEqualTo("abcdef")
    }

    @Test
    fun insertionAndDeletionNeverMerge() {
        val state = TextFieldState()
        state.typeAtEnd("a") // "a|"
        state.typeAtEnd("b") // "ab|"
        state.deleteAt(1) // "a|"
        state.typeAtStart("c") // "|a" -> "c|a"

        assertThat(state.text.toString()).isEqualTo("ca")
        assertThat(state.selection).isEqualTo(TextRange(1))

        state.undoState.undo()
        assertThat(state.text.toString()).isEqualTo("a")
        assertThat(state.selection).isEqualTo(TextRange(0))

        state.undoState.undo()
        assertThat(state.text.toString()).isEqualTo("ab")
        assertThat(state.selection).isEqualTo(TextRange(2))

        state.undoState.undo()
        assertThat(state.text.toString()).isEqualTo("")
    }

    @Test
    fun replaceDoesNotMergeWithInsertion() {
        val state = TextFieldState("abc")
        state.typeAtEnd("d") // "abcd|"
        state.replaceAt(0, 4, "def") // "def|"
        state.typeAtEnd("g") // "defg|"

        assertThat(state.text.toString()).isEqualTo("defg")
        assertThat(state.selection).isEqualTo(TextRange(4))

        state.undoState.undo()
        assertThat(state.text.toString()).isEqualTo("def")
        assertThat(state.selection).isEqualTo(TextRange(3))

        state.undoState.undo()
        assertThat(state.text.toString()).isEqualTo("abcd")
        assertThat(state.selection).isEqualTo(TextRange(4))
    }

    @Test
    fun replaceDoesNotMergeWithDeletion() {
        val state = TextFieldState("abc")
        state.placeCursorAt(3)
        state.deleteAt(2) // "ab|"
        state.replaceAt(0, 2, "def") // "def|"
        state.deleteAt(2) // "de|"

        assertThat(state.text.toString()).isEqualTo("de")
        assertThat(state.selection).isEqualTo(TextRange(2))

        state.undoState.undo()
        assertThat(state.text.toString()).isEqualTo("def")
        assertThat(state.selection).isEqualTo(TextRange(3))

        state.undoState.undo()
        assertThat(state.text.toString()).isEqualTo("ab")
        assertThat(state.selection).isEqualTo(TextRange(2))
    }

    @Test
    fun newLineInsert_doesNotMerge() {
        val state = TextFieldState()
        state.typeAtEnd("a") // "a|"
        state.typeAtEnd("b") // "ab|"
        state.typeAtEnd("\n") // "ab\n|"
        state.typeAtEnd("c") // "ab\nc|"

        assertThat(state.text.toString()).isEqualTo("ab\nc")
        assertThat(state.selection).isEqualTo(TextRange(4))

        state.undoState.undo()
        assertThat(state.text.toString()).isEqualTo("ab\n")
        assertThat(state.selection).isEqualTo(TextRange(3))

        state.undoState.undo()
        assertThat(state.text.toString()).isEqualTo("ab")
        assertThat(state.selection).isEqualTo(TextRange(2))

        state.undoState.undo()
        assertThat(state.text.toString()).isEqualTo("")
    }

    @Test
    fun undoRecoversSelectionState() {
        val state = TextFieldState("abc")
        state.select(2, 0) // "|ab|c"
        state.type("d") // "d|c"

        assertThat(state.text.toString()).isEqualTo("dc")
        assertThat(state.selection).isEqualTo(TextRange(1))

        state.undoState.undo()
        assertThat(state.text.toString()).isEqualTo("abc")
        assertThat(state.selection).isEqualTo(TextRange(2, 0))
    }

    @Test
    fun redoDoesNotRecoverSelectionState() {
        val state = TextFieldState("abc")
        state.typeAtEnd("d") // "abcd|"
        state.select(2, 0) // "|ab|cd"
        state.type("e") // "e|cd"

        assertThat(state.text.toString()).isEqualTo("ecd")
        assertThat(state.selection).isEqualTo(TextRange(1))

        state.undoState.undo() // "|ab|cd"
        state.undoState.undo() // "|abc"
        state.undoState.redo() // "abcd|"

        assertThat(state.text.toString()).isEqualTo("abcd")
        assertThat(state.selection).isEqualTo(TextRange(4, 4))
    }

    @Test
    fun undoHistoryIncludesInputTransformation() {
        val allCapsTransformation = InputTransformation.allCaps(Locale.current)
        val state = TextFieldState("abc", TextRange(3))

        // this test also tests for AllCapsTransformation
        state.editAsUser(inputTransformation = allCapsTransformation) {
            commitComposition()
            append("d")
        } // "abcD|"
        state.editAsUser(inputTransformation = allCapsTransformation) {
            commitComposition()
            append("e")
        } // "abcDE|"

        state.undoState.undo() // "abc|"
        assertThat(state.text.toString()).isEqualTo("abc")

        state.undoState.redo() // "abcDE|"
        assertThat(state.text.toString()).isEqualTo("abcDE")
    }

    @Test
    fun directEdits_clearTheUndoHistory() {
        val state = TextFieldState("abc")
        state.typeAtEnd("d")
        state.typeAtStart("e")
        state.typeAtEnd("f")

        state.edit { replace(0, 1, "x") }

        assertThat(state.undoState.canUndo).isEqualTo(false)
        assertThat(state.undoState.canRedo).isEqualTo(false)
    }

    @Test
    fun directEdit_onlySelectionChange_doesNotClearUndoHistory() {
        val state = TextFieldState("abc")
        state.typeAtEnd("d")
        state.typeAtStart("e")
        state.typeAtEnd("f")

        state.edit { selection = TextRange(0) }

        assertThat(state.undoState.canUndo).isEqualTo(true)
    }

    @Test
    fun directEdit_replaceButNoContentChange_clearsUndoHistory() {
        val state = TextFieldState("abc")
        state.typeAtEnd("d")
        state.typeAtStart("e")
        state.typeAtEnd("f")

        val before = state.text.toString()

        state.edit { replace(0, 6, "eabcdf") }

        val after = state.text.toString()

        assertThat(before).isEqualTo(after)
        assertThat(state.undoState.canUndo).isEqualTo(false)
    }

    companion object {

        private fun TextFieldState.typeAtEnd(text: String) {
            placeCursorAt(this.text.length)
            typeAt(this.text.length, text)
        }

        private fun TextFieldState.typeAtStart(text: String) {
            placeCursorAt(0)
            typeAt(0, text)
        }

        private fun TextFieldState.typeAt(index: Int, text: String) {
            placeCursorAt(index)
            editAsUser(inputTransformation = null) { replace(index, index, text) }
        }

        private fun TextFieldState.type(text: String) {
            with(DefaultImeEditCommandScope(TransformedTextFieldState(this))) {
                beginBatchEdit()
                finishComposingText()
                commitText(text, 1)
                endBatchEdit()
            }
        }

        private fun TextFieldState.deleteAt(index: Int) {
            editAsUser(inputTransformation = null) { delete(index, index + 1) }
        }

        private fun TextFieldState.placeCursorAt(index: Int) {
            select(index, index)
        }

        private fun TextFieldState.select(start: Int, end: Int) {
<<<<<<< HEAD
            editAsUser(inputTransformation = null) { setSelection(start, end) }
=======
            editAsUser(inputTransformation = null) { setSelectionCoerced(start, end) }
>>>>>>> 3d4510a6
        }

        private fun TextFieldState.replaceAt(start: Int, end: Int, newText: String) {
            editAsUser(inputTransformation = null) { replace(start, end, newText) }
        }
    }
}<|MERGE_RESOLUTION|>--- conflicted
+++ resolved
@@ -372,11 +372,7 @@
         }
 
         private fun TextFieldState.select(start: Int, end: Int) {
-<<<<<<< HEAD
-            editAsUser(inputTransformation = null) { setSelection(start, end) }
-=======
             editAsUser(inputTransformation = null) { setSelectionCoerced(start, end) }
->>>>>>> 3d4510a6
         }
 
         private fun TextFieldState.replaceAt(start: Int, end: Int, newText: String) {
