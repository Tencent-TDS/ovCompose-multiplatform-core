--- conflicted
+++ resolved
@@ -237,34 +237,20 @@
 
     @Test
     fun throws_whenLengthBeforeInvalid() {
-<<<<<<< HEAD
-        val eb = EditingBuffer("", TextRange(0))
-        val error =
-            assertFailsWith<IllegalArgumentException> {
-                eb.deleteSurroundingText(lengthBeforeCursor = -42, lengthAfterCursor = 0)
-=======
         initialize("", TextRange(0))
         val error =
             assertFailsWith<IllegalArgumentException> {
                 imeScope.deleteSurroundingText(lengthBeforeCursor = -42, lengthAfterCursor = 0)
->>>>>>> 3d4510a6
             }
         assertThat(error).hasMessageThat().contains("-42")
     }
 
     @Test
     fun throws_whenLengthAfterInvalid() {
-<<<<<<< HEAD
-        val eb = EditingBuffer("", TextRange(0))
-        val error =
-            assertFailsWith<IllegalArgumentException> {
-                eb.deleteSurroundingText(lengthBeforeCursor = 0, lengthAfterCursor = -42)
-=======
         initialize("", TextRange(0))
         val error =
             assertFailsWith<IllegalArgumentException> {
                 imeScope.deleteSurroundingText(lengthBeforeCursor = 0, lengthAfterCursor = -42)
->>>>>>> 3d4510a6
             }
         assertThat(error).hasMessageThat().contains("-42")
     }
@@ -276,11 +262,7 @@
         val selection = TextRange(textAfterDelete.length)
         initialize(text, selection)
 
-<<<<<<< HEAD
-        eb.deleteSurroundingText(lengthBeforeCursor = 0, lengthAfterCursor = Int.MAX_VALUE)
-=======
         imeScope.deleteSurroundingText(lengthBeforeCursor = 0, lengthAfterCursor = Int.MAX_VALUE)
->>>>>>> 3d4510a6
 
         assertThat(state.text.toString()).isEqualTo(textAfterDelete)
         assertThat(state.selection.start).isEqualTo(textAfterDelete.length)
@@ -293,11 +275,7 @@
         val selection = TextRange(1)
         initialize(text, selection)
 
-<<<<<<< HEAD
-        eb.deleteSurroundingText(lengthBeforeCursor = Int.MAX_VALUE, lengthAfterCursor = 0)
-=======
         imeScope.deleteSurroundingText(lengthBeforeCursor = Int.MAX_VALUE, lengthAfterCursor = 0)
->>>>>>> 3d4510a6
 
         assertThat(state.text.toString()).isEqualTo("bcde")
         assertThat(state.selection.start).isEqualTo(0)
@@ -311,14 +289,10 @@
         val selection = TextRange(textAfterDelete.length)
         initialize(text, selection)
 
-<<<<<<< HEAD
-        eb.deleteSurroundingText(lengthBeforeCursor = 0, lengthAfterCursor = Int.MAX_VALUE - 1)
-=======
         imeScope.deleteSurroundingText(
             lengthBeforeCursor = 0,
             lengthAfterCursor = Int.MAX_VALUE - 1
         )
->>>>>>> 3d4510a6
 
         assertThat(state.text.toString()).isEqualTo(textAfterDelete)
         assertThat(state.selection.start).isEqualTo(textAfterDelete.length)
@@ -331,14 +305,10 @@
         val selection = TextRange(1)
         initialize(text, selection)
 
-<<<<<<< HEAD
-        eb.deleteSurroundingText(lengthBeforeCursor = Int.MAX_VALUE - 1, lengthAfterCursor = 0)
-=======
         imeScope.deleteSurroundingText(
             lengthBeforeCursor = Int.MAX_VALUE - 1,
             lengthAfterCursor = 0
         )
->>>>>>> 3d4510a6
 
         assertThat(state.text.toString()).isEqualTo("bcde")
         assertThat(state.selection.start).isEqualTo(0)
