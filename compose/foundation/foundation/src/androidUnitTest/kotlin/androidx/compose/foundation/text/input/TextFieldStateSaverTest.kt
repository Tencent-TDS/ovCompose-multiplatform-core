--- conflicted
+++ resolved
@@ -45,11 +45,7 @@
     fun savesAndRestoresUndo() {
         val state = TextFieldState("hello, world", initialSelection = TextRange(0, 5))
 
-<<<<<<< HEAD
-        state.editAsUser(null) { commitText("hi", 1) }
-=======
         state.withImeScope { commitText("hi", 1) }
->>>>>>> 3d4510a6
 
         val saved = with(TextFieldState.Saver) { TestSaverScope.save(state) }
         assertNotNull(saved)
