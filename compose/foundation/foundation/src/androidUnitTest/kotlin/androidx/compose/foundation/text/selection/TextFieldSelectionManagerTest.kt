--- conflicted
+++ resolved
@@ -108,10 +108,7 @@
         manager.textToolbar = textToolbar
         manager.hapticFeedBack = hapticFeedback
         manager.focusRequester = focusRequester
-<<<<<<< HEAD
-=======
         manager.coroutineScope = null
->>>>>>> 3d4510a6
 
         whenever(layoutResult.layoutInput)
             .thenReturn(
@@ -389,18 +386,12 @@
     }
 
     @Test
-<<<<<<< HEAD
-    fun copy_selection_reversed() {
-        manager.value =
-            TextFieldValue(text = text, selection = TextRange("Hello".length, "He".length))
-=======
     fun copy_selection_not_null() = runTestWithCoroutineScope {
         Mockito.mockStatic(ClipboardUtils::class.java).use { mockedClipboardUtils ->
             val clipEntry = mock<ClipEntry>()
             mockedClipboardUtils
                 .`when`<ClipEntry> { ClipboardUtils.toClipEntry(any()) }
                 .thenReturn(clipEntry)
->>>>>>> 3d4510a6
 
             manager.value = TextFieldValue(text = text, selection = TextRange(0, "Hello".length))
 
@@ -452,19 +443,12 @@
     }
 
     @Test
-<<<<<<< HEAD
-    fun paste_clipBoardManager_not_empty() {
-        whenever(clipboardManager.getText()).thenReturn(AnnotatedString("Hello"))
-        manager.value =
-            TextFieldValue(text = text, selection = TextRange("Hel".length, "Hello Wo".length))
-=======
     fun paste_clipBoardManager_not_empty() = runTestWithCoroutineScope {
         Mockito.mockStatic(ClipboardUtils::class.java).use { mockedClipboardUtils ->
             val clipEntry = mock<ClipEntry>()
             mockedClipboardUtils
                 .`when`<AnnotatedString?> { ClipboardUtils.readAnnotatedString(clipEntry) }
                 .thenReturn(AnnotatedString("Hello"))
->>>>>>> 3d4510a6
 
             whenever(clipboard.getClipEntry()).thenReturn(clipEntry)
             manager.value =
@@ -479,19 +463,12 @@
     }
 
     @Test
-<<<<<<< HEAD
-    fun paste_selection_reversed() {
-        whenever(clipboardManager.getText()).thenReturn(AnnotatedString("i"))
-        manager.value =
-            TextFieldValue(text = text, selection = TextRange("Hello".length, "H".length))
-=======
     fun paste_selection_reversed() = runTestWithCoroutineScope {
         Mockito.mockStatic(ClipboardUtils::class.java).use { mockedClipboardUtils ->
             val clipEntry = mock<ClipEntry>()
             mockedClipboardUtils
                 .`when`<AnnotatedString?> { ClipboardUtils.readAnnotatedString(clipEntry) }
                 .thenReturn(AnnotatedString("i"))
->>>>>>> 3d4510a6
 
             whenever(clipboard.getClipEntry()).thenReturn(clipEntry)
             manager.value =
@@ -515,18 +492,12 @@
     }
 
     @Test
-<<<<<<< HEAD
-    fun cut_selection_not_null() {
-        manager.value =
-            TextFieldValue(text = text + text, selection = TextRange("Hello".length, text.length))
-=======
     fun cut_selection_not_null() = runTestWithCoroutineScope {
         Mockito.mockStatic(ClipboardUtils::class.java).use { mockedClipboardUtils ->
             val clipEntry = mock<ClipEntry>()
             mockedClipboardUtils
                 .`when`<ClipEntry> { ClipboardUtils.toClipEntry(any()) }
                 .thenReturn(clipEntry)
->>>>>>> 3d4510a6
 
             manager.value =
                 TextFieldValue(
@@ -548,18 +519,12 @@
     }
 
     @Test
-<<<<<<< HEAD
-    fun cut_selection_reversed() {
-        manager.value =
-            TextFieldValue(text = text, selection = TextRange("Hello".length, "He".length))
-=======
     fun cut_selection_reversed() = runTestWithCoroutineScope {
         Mockito.mockStatic(ClipboardUtils::class.java).use { mockedClipboardUtils ->
             val clipEntry = mock<ClipEntry>()
             mockedClipboardUtils
                 .`when`<ClipEntry> { ClipboardUtils.toClipEntry(any()) }
                 .thenReturn(clipEntry)
->>>>>>> 3d4510a6
 
             manager.value =
                 TextFieldValue(text = text, selection = TextRange("Hello".length, "He".length))
@@ -602,12 +567,6 @@
     }
 
     @Test
-<<<<<<< HEAD
-    fun showSelectionToolbar_trigger_textToolbar_showMenu_noText_inClipboard_not_show_paste() {
-        whenever(clipboardManager.hasText()).thenReturn(false)
-        manager.value =
-            TextFieldValue(text = text + text, selection = TextRange("Hello".length, text.length))
-=======
     fun showSelectionToolbar_trigger_textToolbar_showMenu_noText_inClipboard_not_show_paste() =
         runTestWithCoroutineScope {
             manager.value =
@@ -615,7 +574,6 @@
                     text = text + text,
                     selection = TextRange("Hello".length, text.length)
                 )
->>>>>>> 3d4510a6
 
             manager.showSelectionToolbar()
 
@@ -624,18 +582,11 @@
         }
 
     @Test
-<<<<<<< HEAD
-    fun showSelectionToolbar_trigger_textToolbar_showMenu_hasText_inClipboard_show_paste() {
-        whenever(clipboardManager.hasText()).thenReturn(true)
-        manager.value =
-            TextFieldValue(text = text + text, selection = TextRange("Hello".length, text.length))
-=======
     fun showSelectionToolbar_trigger_textToolbar_showMenu_hasText_inClipboard_show_paste() =
         runTestWithCoroutineScope {
             Mockito.mockStatic(ClipboardUtils::class.java).use { mockedClipboardUtils ->
                 val clipEntry = mock<ClipEntry>()
                 whenever(clipboard.getClipEntry()).thenReturn(clipEntry)
->>>>>>> 3d4510a6
 
                 mockedClipboardUtils
                     .`when`<Boolean> { ClipboardUtils.hasText(any()) }
@@ -655,12 +606,6 @@
         }
 
     @Test
-<<<<<<< HEAD
-    fun showSelectionToolbar_trigger_textToolbar_showMenu_selection_collapse_not_show_copy_cut() {
-        whenever(clipboardManager.getText()).thenReturn(AnnotatedString(text))
-        whenever(clipboardManager.hasText()).thenReturn(true)
-        manager.value = TextFieldValue(text = text + text, selection = TextRange(0, 0))
-=======
     fun showSelectionToolbar_trigger_textToolbar_showMenu_selection_collapse_not_show_copy_cut() =
         runTestWithCoroutineScope {
             Mockito.mockStatic(ClipboardUtils::class.java).use { mockedClipboardUtils ->
@@ -671,7 +616,6 @@
                 mockedClipboardUtils
                     .`when`<Boolean> { ClipboardUtils.hasText(clipEntry) }
                     .thenReturn(true)
->>>>>>> 3d4510a6
 
                 whenever(clipboard.getClipEntry()).thenReturn(clipEntry)
                 manager.value = TextFieldValue(text = text + text, selection = TextRange(0, 0))
