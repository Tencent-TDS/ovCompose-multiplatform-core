--- conflicted
+++ resolved
@@ -57,26 +57,7 @@
         whenever(multiParagraph.intrinsics).thenReturn(intrinsics)
         whenever(intrinsics.hasStaleResolvedFonts).thenReturn(false)
         referenceResult =
-<<<<<<< HEAD
-            TextLayoutResult(
-                TextLayoutInput(
-                    text = AnnotatedString.Builder("Hello, World").toAnnotatedString(),
-                    style = TextStyle(),
-                    placeholders = listOf(),
-                    maxLines = 1,
-                    softWrap = true,
-                    overflow = TextOverflow.Ellipsis,
-                    density = Density(1.0f),
-                    layoutDirection = LayoutDirection.Ltr,
-                    fontFamilyResolver = fontFamilyResolver,
-                    constraints = Constraints.fixedWidth(100)
-                ),
-                multiParagraph = multiParagraph,
-                size = IntSize(50, 50)
-            )
-=======
             TextLayoutResult(text = defaultText, constraints = Constraints.fixedWidth(100))
->>>>>>> 3d4510a6
     }
 
     @Test
@@ -84,11 +65,7 @@
         val constraints = Constraints.fixedWidth(100)
         assertThat(
                 referenceResult.canReuse(
-<<<<<<< HEAD
-                    text = AnnotatedString.Builder("Hello, World").toAnnotatedString(),
-=======
-                    text = defaultText,
->>>>>>> 3d4510a6
+                    text = defaultText,
                     style = TextStyle(),
                     placeholders = emptyList(),
                     maxLines = 1,
@@ -128,11 +105,7 @@
         val constraints = Constraints.fixedWidth(100)
         assertThat(
                 referenceResult.canReuse(
-<<<<<<< HEAD
-                    text = AnnotatedString.Builder("Hello, World").toAnnotatedString(),
-=======
-                    text = defaultText,
->>>>>>> 3d4510a6
+                    text = defaultText,
                     style = TextStyle(fontSize = 1.5.em),
                     placeholders = emptyList(),
                     maxLines = 1,
@@ -152,11 +125,7 @@
         val constraints = Constraints.fixedWidth(100)
         assertThat(
                 referenceResult.canReuse(
-<<<<<<< HEAD
-                    text = AnnotatedString.Builder("Hello, World").toAnnotatedString(),
-=======
-                    text = defaultText,
->>>>>>> 3d4510a6
+                    text = defaultText,
                     style = TextStyle(),
                     placeholders = emptyList(),
                     maxLines = 2,
@@ -176,11 +145,7 @@
         val constraints = Constraints.fixedWidth(100)
         assertThat(
                 referenceResult.canReuse(
-<<<<<<< HEAD
-                    text = AnnotatedString.Builder("Hello, World").toAnnotatedString(),
-=======
-                    text = defaultText,
->>>>>>> 3d4510a6
+                    text = defaultText,
                     style = TextStyle(),
                     placeholders = emptyList(),
                     maxLines = 1,
@@ -200,11 +165,7 @@
         val constraints = Constraints.fixedWidth(100)
         assertThat(
                 referenceResult.canReuse(
-<<<<<<< HEAD
-                    text = AnnotatedString.Builder("Hello, World").toAnnotatedString(),
-=======
-                    text = defaultText,
->>>>>>> 3d4510a6
+                    text = defaultText,
                     style = TextStyle(),
                     placeholders = emptyList(),
                     maxLines = 1,
@@ -224,11 +185,7 @@
         val constraints = Constraints.fixedWidth(100)
         assertThat(
                 referenceResult.canReuse(
-<<<<<<< HEAD
-                    text = AnnotatedString.Builder("Hello, World").toAnnotatedString(),
-=======
-                    text = defaultText,
->>>>>>> 3d4510a6
+                    text = defaultText,
                     style = TextStyle(),
                     placeholders = emptyList(),
                     maxLines = 1,
@@ -248,11 +205,7 @@
         val constraints = Constraints.fixedWidth(100)
         assertThat(
                 referenceResult.canReuse(
-<<<<<<< HEAD
-                    text = AnnotatedString.Builder("Hello, World").toAnnotatedString(),
-=======
-                    text = defaultText,
->>>>>>> 3d4510a6
+                    text = defaultText,
                     style = TextStyle(),
                     placeholders = emptyList(),
                     maxLines = 1,
@@ -272,11 +225,7 @@
         val constraints = Constraints.fixedWidth(100)
         assertThat(
                 referenceResult.canReuse(
-<<<<<<< HEAD
-                    text = AnnotatedString.Builder("Hello, World").toAnnotatedString(),
-=======
-                    text = defaultText,
->>>>>>> 3d4510a6
+                    text = defaultText,
                     style = TextStyle(),
                     placeholders = emptyList(),
                     maxLines = 1,
@@ -295,11 +244,7 @@
     fun testCanReuse_different_constraintsWidth() {
         assertThat(
                 referenceResult.canReuse(
-<<<<<<< HEAD
-                    text = AnnotatedString.Builder("Hello, World").toAnnotatedString(),
-=======
-                    text = defaultText,
->>>>>>> 3d4510a6
+                    text = defaultText,
                     style = TextStyle(),
                     placeholders = emptyList(),
                     maxLines = 1,
@@ -318,11 +263,7 @@
     fun testCanReuse_different_constraintsHeight() {
         assertThat(
                 referenceResult.canReuse(
-<<<<<<< HEAD
-                    text = AnnotatedString.Builder("Hello, World").toAnnotatedString(),
-=======
-                    text = defaultText,
->>>>>>> 3d4510a6
+                    text = defaultText,
                     style = TextStyle(),
                     placeholders = emptyList(),
                     maxLines = 1,
@@ -341,11 +282,7 @@
     fun testCanReuse_different_placeholders() {
         assertThat(
                 referenceResult.canReuse(
-<<<<<<< HEAD
-                    text = AnnotatedString.Builder("Hello, World").toAnnotatedString(),
-=======
-                    text = defaultText,
->>>>>>> 3d4510a6
+                    text = defaultText,
                     style = TextStyle(),
                     placeholders =
                         listOf(
@@ -378,25 +315,19 @@
         whenever(referenceResult.multiParagraph.intrinsics.hasStaleResolvedFonts).thenReturn(true)
         assertThat(
                 referenceResult.canReuse(
-<<<<<<< HEAD
-                    text = AnnotatedString.Builder("Hello, World").toAnnotatedString(),
-=======
-                    text = defaultText,
->>>>>>> 3d4510a6
-                    style = TextStyle(),
-                    placeholders = emptyList(),
-                    maxLines = 1,
-                    softWrap = true,
-                    overflow = TextOverflow.Ellipsis,
-                    density = Density(1.0f),
-                    layoutDirection = LayoutDirection.Ltr,
-                    fontFamilyResolver = fontFamilyResolver,
-                    constraints = constraints
-                )
-            )
-            .isFalse()
-<<<<<<< HEAD
-=======
+                    text = defaultText,
+                    style = TextStyle(),
+                    placeholders = emptyList(),
+                    maxLines = 1,
+                    softWrap = true,
+                    overflow = TextOverflow.Ellipsis,
+                    density = Density(1.0f),
+                    layoutDirection = LayoutDirection.Ltr,
+                    fontFamilyResolver = fontFamilyResolver,
+                    constraints = constraints
+                )
+            )
+            .isFalse()
     }
 
     @Test
@@ -462,6 +393,5 @@
             multiParagraph = multiParagraph,
             size = IntSize(1000, 1000)
         )
->>>>>>> 3d4510a6
     }
 }