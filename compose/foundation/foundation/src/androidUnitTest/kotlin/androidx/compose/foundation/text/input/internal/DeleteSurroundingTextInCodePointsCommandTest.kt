--- conflicted
+++ resolved
@@ -242,17 +242,10 @@
 
     @Test
     fun throws_whenLengthBeforeInvalid() {
-<<<<<<< HEAD
-        val eb = EditingBuffer("", TextRange(0))
-        val error =
-            assertFailsWith<IllegalArgumentException> {
-                eb.deleteSurroundingTextInCodePoints(
-=======
         initialize("", TextRange(0))
         val error =
             assertFailsWith<IllegalArgumentException> {
                 imeScope.deleteSurroundingTextInCodePoints(
->>>>>>> 3d4510a6
                     lengthBeforeCursor = 0,
                     lengthAfterCursor = -42
                 )
@@ -262,17 +255,10 @@
 
     @Test
     fun throws_whenLengthAfterInvalid() {
-<<<<<<< HEAD
-        val eb = EditingBuffer("", TextRange(0))
-        val error =
-            assertFailsWith<IllegalArgumentException> {
-                eb.deleteSurroundingTextInCodePoints(
-=======
         initialize("", TextRange(0))
         val error =
             assertFailsWith<IllegalArgumentException> {
                 imeScope.deleteSurroundingTextInCodePoints(
->>>>>>> 3d4510a6
                     lengthBeforeCursor = -42,
                     lengthAfterCursor = 0
                 )
