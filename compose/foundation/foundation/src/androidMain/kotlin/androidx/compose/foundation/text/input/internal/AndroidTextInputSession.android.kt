/*
 * Copyright 2024 The Android Open Source Project
 *
 * Licensed under the Apache License, Version 2.0 (the "License");
 * you may not use this file except in compliance with the License.
 * You may obtain a copy of the License at
 *
 *      http://www.apache.org/licenses/LICENSE-2.0
 *
 * Unless required by applicable law or agreed to in writing, software
 * distributed under the License is distributed on an "AS IS" BASIS,
 * WITHOUT WARRANTIES OR CONDITIONS OF ANY KIND, either express or implied.
 * See the License for the specific language governing permissions and
 * limitations under the License.
 */

@file:OptIn(ExperimentalFoundationApi::class)

package androidx.compose.foundation.text.input.internal

import android.os.Build
import android.os.CancellationSignal
import android.util.Log
import android.view.KeyEvent
import android.view.inputmethod.HandwritingGesture
import android.view.inputmethod.InputConnection
import android.view.inputmethod.PreviewableHandwritingGesture
import androidx.annotation.VisibleForTesting
import androidx.compose.foundation.ExperimentalFoundationApi
import androidx.compose.foundation.content.TransferableContent
import androidx.compose.foundation.content.internal.ReceiveContentConfiguration
import androidx.compose.foundation.text.input.TextFieldCharSequence
import androidx.compose.foundation.text.input.internal.HandwritingGestureApi34.performHandwritingGesture
import androidx.compose.foundation.text.input.internal.HandwritingGestureApi34.previewHandwritingGesture
import androidx.compose.runtime.withFrameMillis
import androidx.compose.ui.platform.PlatformTextInputSession
import androidx.compose.ui.platform.ViewConfiguration
import androidx.compose.ui.text.input.ImeAction
import androidx.compose.ui.text.input.ImeOptions
import kotlinx.coroutines.CoroutineStart
import kotlinx.coroutines.coroutineScope
import kotlinx.coroutines.flow.MutableSharedFlow
import kotlinx.coroutines.launch

/** Enable to print logs during debugging, see [logDebug]. */
@VisibleForTesting internal const val TIA_DEBUG = false
private const val TIA_TAG = "AndroidTextInputSession"

internal actual suspend fun PlatformTextInputSession.platformSpecificTextInputSession(
    state: TransformedTextFieldState,
    layoutState: TextLayoutState,
    imeOptions: ImeOptions,
    receiveContentConfiguration: ReceiveContentConfiguration?,
    onImeAction: ((ImeAction) -> Unit)?,
    updateSelectionState: (() -> Unit)?,
    stylusHandwritingTrigger: MutableSharedFlow<Unit>?,
    viewConfiguration: ViewConfiguration?
): Nothing {
    platformSpecificTextInputSession(
        state = state,
        layoutState = layoutState,
        imeOptions = imeOptions,
        receiveContentConfiguration = receiveContentConfiguration,
        onImeAction = onImeAction,
        updateSelectionState = updateSelectionState,
        composeImm = ComposeInputMethodManager(view),
        stylusHandwritingTrigger = stylusHandwritingTrigger,
        viewConfiguration = viewConfiguration
    )
}

@VisibleForTesting
internal suspend fun PlatformTextInputSession.platformSpecificTextInputSession(
    state: TransformedTextFieldState,
    layoutState: TextLayoutState,
    imeOptions: ImeOptions,
    receiveContentConfiguration: ReceiveContentConfiguration?,
    onImeAction: ((ImeAction) -> Unit)?,
    updateSelectionState: (() -> Unit)?,
    composeImm: ComposeInputMethodManager,
    stylusHandwritingTrigger: MutableSharedFlow<Unit>?,
    viewConfiguration: ViewConfiguration?
): Nothing {
    coroutineScope {
        launch(start = CoroutineStart.UNDISPATCHED) {
            state.collectImeNotifications { oldValue, newValue, restartIme ->
                val oldSelection = oldValue.selection
                val oldComposition = oldValue.composition
                val newSelection = newValue.selection
                val newComposition = newValue.composition

<<<<<<< HEAD
                // No need to restart the IME if there wasn't a composing region. This is useful
                // to not unnecessarily restart filtered digit only, or password fields.
                if (
                    restartImeIfContentChanges &&
                        oldValue.composition != null &&
                        !oldValue.contentEquals(newValue)
                ) {
=======
                if (restartIme) {
>>>>>>> 3d4510a6
                    composeImm.restartInput()
                } else if (oldSelection != newSelection || oldComposition != newComposition) {
                    composeImm.updateSelection(
                        selectionStart = newSelection.min,
                        selectionEnd = newSelection.max,
                        compositionStart = newComposition?.min ?: -1,
                        compositionEnd = newComposition?.max ?: -1
                    )
                }
            }
        }

        stylusHandwritingTrigger?.let {
            launch {
                // When the editor is just focused, we need to wait for imm.startInput
                // before calling startStylusHandwriting. We need to wait for one frame
                // because TextInputService.startInput also waits for one frame before
                // actually calling imm.restartInput.
                withFrameMillis {}
                it.collect { composeImm.startStylusHandwriting() }
            }
        }

        val cursorUpdatesController =
            CursorAnchorInfoController(
                composeImm = composeImm,
                textFieldState = state,
                textLayoutState = layoutState,
                monitorScope = this,
            )

        startInputMethod { outAttrs ->
            logDebug { "createInputConnection(value=\"${state.visualText}\")" }

<<<<<<< HEAD
            val textInputSession =
                object : TextInputSession {
                    override val text: TextFieldCharSequence
                        get() = state.visualText

                    override fun requestEdit(block: EditingBuffer.() -> Unit) {
                        state.editUntransformedTextAsUser(
                            restartImeIfContentChanges = false,
                            block = block
                        )
                    }

=======
            val imeEditCommandScope = DefaultImeEditCommandScope(state)
            val textInputSession =
                object : TextInputSession, ImeEditCommandScope by imeEditCommandScope {
                    override val text: TextFieldCharSequence
                        get() = state.visualText

>>>>>>> 3d4510a6
                    override fun sendKeyEvent(keyEvent: KeyEvent) {
                        composeImm.sendKeyEvent(keyEvent)
                    }

                    override fun onImeAction(imeAction: ImeAction) {
                        onImeAction?.invoke(imeAction)
                    }

                    override fun onCommitContent(
                        transferableContent: TransferableContent
                    ): Boolean {
                        return receiveContentConfiguration?.onCommitContent(transferableContent)
                            ?: false
                    }

                    override fun requestCursorUpdates(cursorUpdateMode: Int) {
                        cursorUpdatesController.requestUpdates(cursorUpdateMode)
                    }

                    override fun performHandwritingGesture(gesture: HandwritingGesture): Int {
                        if (Build.VERSION.SDK_INT >= Build.VERSION_CODES.UPSIDE_DOWN_CAKE) {
                            return state.performHandwritingGesture(
                                gesture,
                                layoutState,
<<<<<<< HEAD
=======
                                updateSelectionState,
>>>>>>> 3d4510a6
                                viewConfiguration
                            )
                        }
                        return InputConnection.HANDWRITING_GESTURE_RESULT_UNSUPPORTED
                    }

                    override fun previewHandwritingGesture(
                        gesture: PreviewableHandwritingGesture,
                        cancellationSignal: CancellationSignal?
                    ): Boolean {
                        if (Build.VERSION.SDK_INT >= Build.VERSION_CODES.UPSIDE_DOWN_CAKE) {
                            return state.previewHandwritingGesture(
                                gesture,
                                layoutState,
                                cancellationSignal
                            )
                        }
                        return false
                    }
                }

            outAttrs.update(
                text = state.visualText,
                selection = state.visualText.selection,
                imeOptions = imeOptions,
                // only pass AllMimeTypes if we have a ReceiveContentConfiguration.
                contentMimeTypes = receiveContentConfiguration?.let { ALL_MIME_TYPES }
            )
            StatelessInputConnection(textInputSession, outAttrs)
        }
    }
}

/**
 * Even though [star/star] should be enough to cover all cases, some IMEs do not like when it's the
 * only mime type that's declared as supported. IMEs claim that they do not have the necessary
 * explicit information that the editor will support image or video content. Instead we also add
 * those types specifically to make sure that IMEs can send everything.
 */
private val ALL_MIME_TYPES = arrayOf("*/*", "image/*", "video/*")

private fun logDebug(tag: String = TIA_TAG, content: () -> String) {
    if (TIA_DEBUG) {
        Log.d(tag, content())
    }
}<|MERGE_RESOLUTION|>--- conflicted
+++ resolved
@@ -89,17 +89,7 @@
                 val newSelection = newValue.selection
                 val newComposition = newValue.composition
 
-<<<<<<< HEAD
-                // No need to restart the IME if there wasn't a composing region. This is useful
-                // to not unnecessarily restart filtered digit only, or password fields.
-                if (
-                    restartImeIfContentChanges &&
-                        oldValue.composition != null &&
-                        !oldValue.contentEquals(newValue)
-                ) {
-=======
                 if (restartIme) {
->>>>>>> 3d4510a6
                     composeImm.restartInput()
                 } else if (oldSelection != newSelection || oldComposition != newComposition) {
                     composeImm.updateSelection(
@@ -134,27 +124,12 @@
         startInputMethod { outAttrs ->
             logDebug { "createInputConnection(value=\"${state.visualText}\")" }
 
-<<<<<<< HEAD
-            val textInputSession =
-                object : TextInputSession {
-                    override val text: TextFieldCharSequence
-                        get() = state.visualText
-
-                    override fun requestEdit(block: EditingBuffer.() -> Unit) {
-                        state.editUntransformedTextAsUser(
-                            restartImeIfContentChanges = false,
-                            block = block
-                        )
-                    }
-
-=======
             val imeEditCommandScope = DefaultImeEditCommandScope(state)
             val textInputSession =
                 object : TextInputSession, ImeEditCommandScope by imeEditCommandScope {
                     override val text: TextFieldCharSequence
                         get() = state.visualText
 
->>>>>>> 3d4510a6
                     override fun sendKeyEvent(keyEvent: KeyEvent) {
                         composeImm.sendKeyEvent(keyEvent)
                     }
@@ -179,10 +154,7 @@
                             return state.performHandwritingGesture(
                                 gesture,
                                 layoutState,
-<<<<<<< HEAD
-=======
                                 updateSelectionState,
->>>>>>> 3d4510a6
                                 viewConfiguration
                             )
                         }
