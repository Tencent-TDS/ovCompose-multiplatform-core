--- conflicted
+++ resolved
@@ -109,11 +109,7 @@
         get() = session.text
 
     /** Recording of editing operations for batch editing */
-<<<<<<< HEAD
-    private val editCommands = mutableVectorOf<EditingBuffer.() -> Unit>()
-=======
     private val editCommands = mutableVectorOf<ImeEditCommandScope.() -> Unit>()
->>>>>>> 3d4510a6
 
     /**
      * Wraps this StatelessInputConnection to halt a possible infinite loop in [commitContent]
@@ -208,24 +204,6 @@
                 }
             }
         )
-<<<<<<< HEAD
-
-    /**
-     * Add edit op to internal list with wrapping batch edit. It's not guaranteed by IME that batch
-     * editing will be used for every operation. Instead, [StatelessInputConnection] creates its own
-     * mini batches for every edit op. These batches are only applied when batch depth reaches 0,
-     * meaning that artificial batches won't be applied until the real batches are completed.
-     */
-    private fun addEditCommandWithBatch(editCommand: EditingBuffer.() -> Unit) {
-        beginBatchEditInternal()
-        try {
-            editCommands.add(editCommand)
-        } finally {
-            endBatchEditInternal()
-        }
-    }
-=======
->>>>>>> 3d4510a6
 
     // region Methods for batch editing and session control
     override fun beginBatchEdit(): Boolean {
@@ -240,19 +218,7 @@
         return endBatchEditInternal()
     }
 
-<<<<<<< HEAD
-    private fun endBatchEditInternal(): Boolean {
-        batchDepth--
-        if (batchDepth == 0 && editCommands.isNotEmpty()) {
-            // apply the changes to active input session in order.
-            session.requestEdit { editCommands.forEach { it.invoke(this) } }
-            editCommands.clear()
-        }
-        return batchDepth > 0
-    }
-=======
     private fun endBatchEditInternal() = session.endBatchEdit()
->>>>>>> 3d4510a6
 
     override fun closeConnection() {
         logDebug("closeConnection()")
@@ -266,77 +232,49 @@
 
     override fun commitText(text: CharSequence?, newCursorPosition: Int): Boolean {
         logDebug("commitText(\"$text\", $newCursorPosition)")
-<<<<<<< HEAD
-        addEditCommandWithBatch { commitText(text.toString(), newCursorPosition) }
-=======
         if (text == null) return true
         session.commitText(text.toString(), newCursorPosition)
->>>>>>> 3d4510a6
         return true
     }
 
     override fun setComposingRegion(start: Int, end: Int): Boolean {
         logDebug("setComposingRegion($start, $end)")
-<<<<<<< HEAD
-        addEditCommandWithBatch { setComposingRegion(start, end) }
-=======
         session.setComposingRegion(start, end)
->>>>>>> 3d4510a6
         return true
     }
 
     override fun setComposingText(text: CharSequence?, newCursorPosition: Int): Boolean {
         logDebug("setComposingText(\"$text\", $newCursorPosition)")
-<<<<<<< HEAD
-        addEditCommandWithBatch { setComposingText(text.toString(), newCursorPosition) }
-=======
         if (text == null) return true
         session.setComposingText(
             text = text.toString(),
             newCursorPosition = newCursorPosition,
             annotations = (text as? Spanned)?.toAnnotationList()
         )
->>>>>>> 3d4510a6
         return true
     }
 
     override fun deleteSurroundingTextInCodePoints(beforeLength: Int, afterLength: Int): Boolean {
         logDebug("deleteSurroundingTextInCodePoints($beforeLength, $afterLength)")
-<<<<<<< HEAD
-        addEditCommandWithBatch { deleteSurroundingTextInCodePoints(beforeLength, afterLength) }
-=======
         session.deleteSurroundingTextInCodePoints(beforeLength, afterLength)
->>>>>>> 3d4510a6
         return true
     }
 
     override fun deleteSurroundingText(beforeLength: Int, afterLength: Int): Boolean {
         logDebug("deleteSurroundingText($beforeLength, $afterLength)")
-<<<<<<< HEAD
-        addEditCommandWithBatch { deleteSurroundingText(beforeLength, afterLength) }
-=======
         session.deleteSurroundingText(beforeLength, afterLength)
->>>>>>> 3d4510a6
         return true
     }
 
     override fun setSelection(start: Int, end: Int): Boolean {
         logDebug("setSelection($start, $end)")
-<<<<<<< HEAD
-        addEditCommandWithBatch { setSelection(start, end) }
-=======
         session.setSelection(start, end)
->>>>>>> 3d4510a6
         return true
     }
 
     override fun finishComposingText(): Boolean {
         logDebug("finishComposingText()")
-<<<<<<< HEAD
-        addEditCommandWithBatch { finishComposingText() }
-=======
         session.finishComposingText()
->>>>>>> 3d4510a6
         return true
     }
 
@@ -440,13 +378,7 @@
     override fun performContextMenuAction(id: Int): Boolean {
         logDebug("performContextMenuAction($id)")
         when (id) {
-<<<<<<< HEAD
-            android.R.id.selectAll -> {
-                addEditCommandWithBatch { setSelection(0, text.length) }
-            }
-=======
             android.R.id.selectAll -> session.setSelection(0, text.length)
->>>>>>> 3d4510a6
             // TODO(siyamed): Need proper connection to cut/copy/paste
             android.R.id.cut -> sendSynthesizedKeyEvent(KeyEvent.KEYCODE_CUT)
             android.R.id.copy -> sendSynthesizedKeyEvent(KeyEvent.KEYCODE_COPY)
