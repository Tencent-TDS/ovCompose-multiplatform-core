--- conflicted
+++ resolved
@@ -785,40 +785,6 @@
 /**
  * Handles lazy creation of [EdgeEffect]s used to render overscroll.
  */
-<<<<<<< HEAD
-private val StretchOverscrollNonClippingLayer: Modifier =
-    // we only need to fix the layer size when the stretch overscroll is active (Android 12+)
-    if (Build.VERSION.SDK_INT >= Build.VERSION_CODES.S) {
-        Modifier
-            .layout { measurable, constraints ->
-                val placeable = measurable.measure(constraints)
-                val extraSizePx = (MaxSupportedElevation * 2).roundToPx()
-                layout(
-                    (placeable.measuredWidth - extraSizePx).coerceAtLeast(0),
-                    (placeable.measuredHeight - extraSizePx).coerceAtLeast(0)
-                ) {
-                    // because this modifier report the size which is larger than the passed max
-                    // constraints this larger box will be automatically centered within the
-                    // constraints. we need to first add out offset and then neutralize the centering.
-                    placeable.placeWithLayer(
-                        -extraSizePx / 2 - (placeable.width - placeable.measuredWidth) / 2,
-                        -extraSizePx / 2 - (placeable.height - placeable.measuredHeight) / 2
-                    )
-                }
-            }
-            .layout { measurable, constraints ->
-                val placeable = measurable.measure(constraints)
-                val extraSizePx = (MaxSupportedElevation * 2).roundToPx()
-                val width = placeable.width + extraSizePx
-                val height = placeable.height + extraSizePx
-                layout(width, height) {
-                    placeable.place(extraSizePx / 2, extraSizePx / 2)
-                }
-            }
-    } else {
-        Modifier
-    }
-=======
 private class EdgeEffectWrapper(
     private val context: Context,
     @ColorInt private val glowColor: Int
@@ -905,5 +871,4 @@
         leftEffectNegation?.setSize(size.height, size.width)
         rightEffectNegation?.setSize(size.height, size.width)
     }
-}
->>>>>>> c29f7383
+}