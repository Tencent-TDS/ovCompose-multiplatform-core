--- conflicted
+++ resolved
@@ -41,16 +41,6 @@
      */
     val text: TextFieldCharSequence
 
-<<<<<<< HEAD
-    /**
-     * Callback to execute for InputConnection to communicate the changes requested by the IME.
-     *
-     * @param block Lambda scoped to an EditingBuffer to apply changes direct onto a buffer.
-     */
-    fun requestEdit(block: EditingBuffer.() -> Unit)
-
-=======
->>>>>>> 3d4510a6
     /** Delegates IME requested KeyEvents. */
     fun sendKeyEvent(keyEvent: KeyEvent)
 
