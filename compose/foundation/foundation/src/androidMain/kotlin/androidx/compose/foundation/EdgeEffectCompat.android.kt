--- conflicted
+++ resolved
@@ -163,10 +163,6 @@
         }
     }
 
-<<<<<<< HEAD
-    @DoNotInline
-=======
->>>>>>> 3d4510a6
     fun onPullDistance(edgeEffect: EdgeEffect, deltaDistance: Float, displacement: Float): Float {
         return try {
             edgeEffect.onPullDistance(deltaDistance, displacement)
