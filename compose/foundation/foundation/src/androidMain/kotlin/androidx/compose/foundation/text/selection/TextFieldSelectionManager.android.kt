/*
 * Copyright 2021 The Android Open Source Project
 *
 * Licensed under the Apache License, Version 2.0 (the "License");
 * you may not use this file except in compliance with the License.
 * You may obtain a copy of the License at
 *
 *      http://www.apache.org/licenses/LICENSE-2.0
 *
 * Unless required by applicable law or agreed to in writing, software
 * distributed under the License is distributed on an "AS IS" BASIS,
 * WITHOUT WARRANTIES OR CONDITIONS OF ANY KIND, either express or implied.
 * See the License for the specific language governing permissions and
 * limitations under the License.
 */

package androidx.compose.foundation.text.selection

import android.os.Build
import androidx.compose.foundation.PlatformMagnifierFactory
import androidx.compose.foundation.contextmenu.ContextMenuScope
import androidx.compose.foundation.contextmenu.ContextMenuState
import androidx.compose.foundation.isPlatformMagnifierSupported
import androidx.compose.foundation.magnifier
import androidx.compose.foundation.text.MenuItemsAvailability
import androidx.compose.foundation.text.TextContextMenuItems
import androidx.compose.foundation.text.TextItem
import androidx.compose.runtime.State
import androidx.compose.runtime.getValue
import androidx.compose.runtime.mutableStateOf
import androidx.compose.runtime.remember
import androidx.compose.runtime.setValue
import androidx.compose.ui.Modifier
import androidx.compose.ui.composed
import androidx.compose.ui.input.pointer.PointerEvent
import androidx.compose.ui.platform.LocalDensity
import androidx.compose.ui.unit.IntSize

// We use composed{} to read a local, but don't provide inspector info because the underlying
// magnifier modifier provides more meaningful inspector info.
internal actual fun Modifier.textFieldMagnifier(manager: TextFieldSelectionManager): Modifier {
    // Avoid tracking animation state on older Android versions that don't support magnifiers.
    if (!isPlatformMagnifierSupported()) {
        return this
    }

    return composed {
        val density = LocalDensity.current
        var magnifierSize by remember { mutableStateOf(IntSize.Zero) }
        animatedSelectionMagnifier(
            magnifierCenter = { calculateSelectionMagnifierCenterAndroid(manager, magnifierSize) },
            platformMagnifier = { center ->
                Modifier.magnifier(
                    sourceCenter = { center() },
                    onSizeChanged = { size ->
                        magnifierSize =
                            with(density) {
                                IntSize(size.width.roundToPx(), size.height.roundToPx())
                            }
                    },
                    useTextDefault = true,
                    platformMagnifierFactory = PlatformMagnifierFactory.getForCurrentPlatform()
                )
            }
        )
    }
}

/**
 * Whether the selection handle is in the visible bound of the TextField.
 */
internal actual fun TextFieldSelectionManager.isSelectionHandleInVisibleBound(
    isStartHandle: Boolean
): Boolean = isSelectionHandleInVisibleBoundDefault(isStartHandle)

internal fun TextFieldSelectionManager.contextMenuBuilder(
    contextMenuState: ContextMenuState,
    itemsAvailability: State<MenuItemsAvailability>
): ContextMenuScope.() -> Unit = {
    val availability: MenuItemsAvailability = itemsAvailability.value
    TextItem(
        state = contextMenuState,
        label = TextContextMenuItems.Cut,
<<<<<<< HEAD
        enabled = hasSelection && editable && !isPassword,
=======
        enabled = availability.canCut,
>>>>>>> 3d4510a6
    ) {
        cut()
    }
    TextItem(
        state = contextMenuState,
        label = TextContextMenuItems.Copy,
<<<<<<< HEAD
        enabled = hasSelection && !isPassword,
=======
        enabled = availability.canCopy,
>>>>>>> 3d4510a6
    ) {
        copy(cancelSelection = false)
    }
    TextItem(
        state = contextMenuState,
        label = TextContextMenuItems.Paste,
<<<<<<< HEAD
        enabled = editable && clipboardManager?.hasText() == true,
=======
        enabled = availability.canPaste,
>>>>>>> 3d4510a6
    ) {
        paste()
    }
    TextItem(
        state = contextMenuState,
        label = TextContextMenuItems.SelectAll,
<<<<<<< HEAD
        enabled = value.selection.length != value.text.length,
    ) {
        selectAll()
    }
=======
        enabled = availability.canSelectAll,
    ) {
        selectAll()
    }
    if (Build.VERSION.SDK_INT >= 26) {
        TextItem(
            state = contextMenuState,
            label = TextContextMenuItems.Autofill,
            enabled = editable && value.selection.collapsed
        ) {
            autofill()
        }
    }
>>>>>>> 3d4510a6
}<|MERGE_RESOLUTION|>--- conflicted
+++ resolved
@@ -81,45 +81,27 @@
     TextItem(
         state = contextMenuState,
         label = TextContextMenuItems.Cut,
-<<<<<<< HEAD
-        enabled = hasSelection && editable && !isPassword,
-=======
         enabled = availability.canCut,
->>>>>>> 3d4510a6
     ) {
         cut()
     }
     TextItem(
         state = contextMenuState,
         label = TextContextMenuItems.Copy,
-<<<<<<< HEAD
-        enabled = hasSelection && !isPassword,
-=======
         enabled = availability.canCopy,
->>>>>>> 3d4510a6
     ) {
         copy(cancelSelection = false)
     }
     TextItem(
         state = contextMenuState,
         label = TextContextMenuItems.Paste,
-<<<<<<< HEAD
-        enabled = editable && clipboardManager?.hasText() == true,
-=======
         enabled = availability.canPaste,
->>>>>>> 3d4510a6
     ) {
         paste()
     }
     TextItem(
         state = contextMenuState,
         label = TextContextMenuItems.SelectAll,
-<<<<<<< HEAD
-        enabled = value.selection.length != value.text.length,
-    ) {
-        selectAll()
-    }
-=======
         enabled = availability.canSelectAll,
     ) {
         selectAll()
@@ -133,5 +115,4 @@
             autofill()
         }
     }
->>>>>>> 3d4510a6
 }