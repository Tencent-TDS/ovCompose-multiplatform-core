--- conflicted
+++ resolved
@@ -263,10 +263,6 @@
  * @param onInit Lambda invoked on first composition. This lambda can be used to declare a
  *   [AndroidExternalSurfaceScope.onSurface] callback that will be invoked when a surface is
  *   available.
-<<<<<<< HEAD
- *
-=======
->>>>>>> 3d4510a6
  * @sample androidx.compose.foundation.samples.AndroidExternalSurfaceColors
  */
 @Composable
@@ -426,10 +422,6 @@
  * @param onInit Lambda invoked on first composition. This lambda can be used to declare a
  *   [AndroidExternalSurfaceScope.onSurface] callback that will be invoked when a surface is
  *   available.
-<<<<<<< HEAD
- *
-=======
->>>>>>> 3d4510a6
  * @sample androidx.compose.foundation.samples.AndroidEmbeddedExternalSurfaceColors
  */
 @Composable
