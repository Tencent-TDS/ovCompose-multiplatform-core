/*
 * Copyright 2023 The Android Open Source Project
 *
 * Licensed under the Apache License, Version 2.0 (the "License");
 * you may not use this file except in compliance with the License.
 * You may obtain a copy of the License at
 *
 *      http://www.apache.org/licenses/LICENSE-2.0
 *
 * Unless required by applicable law or agreed to in writing, software
 * distributed under the License is distributed on an "AS IS" BASIS,
 * WITHOUT WARRANTIES OR CONDITIONS OF ANY KIND, either express or implied.
 * See the License for the specific language governing permissions and
 * limitations under the License.
 */

@file:JvmMultifileClass
@file:JvmName("AndroidDragAndDropSource_androidKt")

package androidx.compose.foundation.draganddrop

import androidx.compose.foundation.gestures.detectTapGestures
import androidx.compose.runtime.Immutable
import androidx.compose.ui.draw.CacheDrawScope
import androidx.compose.ui.draw.DrawResult
import androidx.compose.ui.graphics.drawscope.DrawScope
<<<<<<< HEAD
import androidx.compose.ui.graphics.drawscope.draw
import androidx.compose.ui.graphics.drawscope.drawIntoCanvas
import androidx.compose.ui.graphics.nativeCanvas
import androidx.compose.ui.input.pointer.PointerInputScope
import androidx.compose.ui.node.DelegatingNode
import androidx.compose.ui.node.ModifierNodeElement
import androidx.compose.ui.platform.InspectorInfo

/**
 * A Modifier that allows an element it is applied to to be treated like a source for drag and drop
 * operations. It displays the element dragged as a drag shadow.
 *
 * Learn how to use [Modifier.dragAndDropSource]:
 *
 * @sample androidx.compose.foundation.samples.TextDragAndDropSourceSample
 *
 * @param block A lambda with a [DragAndDropSourceScope] as a receiver which provides a
 *   [PointerInputScope] to detect the drag gesture, after which a drag and drop gesture can be
 *   started with [DragAndDropSourceScope.startTransfer].
 */
@ExperimentalFoundationApi
fun Modifier.dragAndDropSource(block: suspend DragAndDropSourceScope.() -> Unit): Modifier =
    this then
        DragAndDropSourceWithDefaultShadowElement(
            dragAndDropSourceHandler = block,
        )

@ExperimentalFoundationApi
private class DragAndDropSourceWithDefaultShadowElement(
    /** @see Modifier.dragAndDropSource */
    val dragAndDropSourceHandler: suspend DragAndDropSourceScope.() -> Unit
) : ModifierNodeElement<DragSourceNodeWithDefaultPainter>() {
    override fun create() =
        DragSourceNodeWithDefaultPainter(
            dragAndDropSourceHandler = dragAndDropSourceHandler,
        )

    override fun update(node: DragSourceNodeWithDefaultPainter) =
        with(node) {
            dragAndDropSourceHandler =
                this@DragAndDropSourceWithDefaultShadowElement.dragAndDropSourceHandler
        }

    override fun InspectorInfo.inspectableProperties() {
        name = "dragSourceWithDefaultPainter"
        properties["dragAndDropSourceHandler"] = dragAndDropSourceHandler
    }

    override fun equals(other: Any?): Boolean {
        if (this === other) return true
        if (other !is DragAndDropSourceWithDefaultShadowElement) return false

        return dragAndDropSourceHandler == other.dragAndDropSourceHandler
    }

    override fun hashCode(): Int {
        return dragAndDropSourceHandler.hashCode()
    }
}

@ExperimentalFoundationApi
private class DragSourceNodeWithDefaultPainter(
    var dragAndDropSourceHandler: suspend DragAndDropSourceScope.() -> Unit
) : DelegatingNode() {

    init {
        val cacheDrawScopeDragShadowCallback =
            CacheDrawScopeDragShadowCallback().also {
                delegate(CacheDrawModifierNode(it::cachePicture))
            }
        delegate(
            DragAndDropSourceNode(
                drawDragDecoration = { cacheDrawScopeDragShadowCallback.drawDragShadow(this) },
                dragAndDropSourceHandler = { dragAndDropSourceHandler.invoke(this) }
            )
        )
    }
}

@ExperimentalFoundationApi
private class CacheDrawScopeDragShadowCallback {
    private var cachedPicture: Picture? = null

    fun drawDragShadow(drawScope: DrawScope) =
        with(drawScope) {
            when (val picture = cachedPicture) {
                null ->
                    throw IllegalArgumentException(
                        "No cached drag shadow. Check if Modifier.cacheDragShadow(painter) was called."
                    )
                else -> drawIntoCanvas { canvas -> canvas.nativeCanvas.drawPicture(picture) }
            }
        }

    fun cachePicture(scope: CacheDrawScope): DrawResult =
        with(scope) {
            val picture = Picture()
            cachedPicture = picture
            val width = this.size.width.toInt()
            val height = this.size.height.toInt()
            onDrawWithContent {
                val pictureCanvas =
                    androidx.compose.ui.graphics.Canvas(picture.beginRecording(width, height))
                draw(
                    density = this,
                    layoutDirection = this.layoutDirection,
                    canvas = pictureCanvas,
                    size = this.size
                ) {
                    this@onDrawWithContent.drawContent()
                }
                picture.endRecording()

                drawIntoCanvas { canvas -> canvas.nativeCanvas.drawPicture(picture) }
            }
=======
import androidx.compose.ui.graphics.layer.GraphicsLayer
import androidx.compose.ui.graphics.layer.drawLayer

@Immutable
internal actual object DragAndDropSourceDefaults {
    actual val DefaultStartDetector: DragAndDropStartDetector = {
        detectTapGestures(onLongPress = { offset -> requestDragAndDropTransfer(offset) })
    }
}

internal actual class CacheDrawScopeDragShadowCallback {
    private var graphicsLayer: GraphicsLayer? = null

    actual fun drawDragShadow(drawScope: DrawScope) =
        with(drawScope) {
            when (val layer = graphicsLayer) {
                null ->
                    throw IllegalArgumentException(
                        "No cached drag shadow. Check if the drag source node was rendered first"
                    )
                else -> drawLayer(layer)
            }
        }

    actual fun cachePicture(scope: CacheDrawScope): DrawResult =
        with(scope) {
            graphicsLayer = scope.obtainGraphicsLayer().apply { record { drawContent() } }
            onDrawWithContent { drawLayer(graphicsLayer!!) }
>>>>>>> 3d4510a6
        }
}<|MERGE_RESOLUTION|>--- conflicted
+++ resolved
@@ -24,123 +24,6 @@
 import androidx.compose.ui.draw.CacheDrawScope
 import androidx.compose.ui.draw.DrawResult
 import androidx.compose.ui.graphics.drawscope.DrawScope
-<<<<<<< HEAD
-import androidx.compose.ui.graphics.drawscope.draw
-import androidx.compose.ui.graphics.drawscope.drawIntoCanvas
-import androidx.compose.ui.graphics.nativeCanvas
-import androidx.compose.ui.input.pointer.PointerInputScope
-import androidx.compose.ui.node.DelegatingNode
-import androidx.compose.ui.node.ModifierNodeElement
-import androidx.compose.ui.platform.InspectorInfo
-
-/**
- * A Modifier that allows an element it is applied to to be treated like a source for drag and drop
- * operations. It displays the element dragged as a drag shadow.
- *
- * Learn how to use [Modifier.dragAndDropSource]:
- *
- * @sample androidx.compose.foundation.samples.TextDragAndDropSourceSample
- *
- * @param block A lambda with a [DragAndDropSourceScope] as a receiver which provides a
- *   [PointerInputScope] to detect the drag gesture, after which a drag and drop gesture can be
- *   started with [DragAndDropSourceScope.startTransfer].
- */
-@ExperimentalFoundationApi
-fun Modifier.dragAndDropSource(block: suspend DragAndDropSourceScope.() -> Unit): Modifier =
-    this then
-        DragAndDropSourceWithDefaultShadowElement(
-            dragAndDropSourceHandler = block,
-        )
-
-@ExperimentalFoundationApi
-private class DragAndDropSourceWithDefaultShadowElement(
-    /** @see Modifier.dragAndDropSource */
-    val dragAndDropSourceHandler: suspend DragAndDropSourceScope.() -> Unit
-) : ModifierNodeElement<DragSourceNodeWithDefaultPainter>() {
-    override fun create() =
-        DragSourceNodeWithDefaultPainter(
-            dragAndDropSourceHandler = dragAndDropSourceHandler,
-        )
-
-    override fun update(node: DragSourceNodeWithDefaultPainter) =
-        with(node) {
-            dragAndDropSourceHandler =
-                this@DragAndDropSourceWithDefaultShadowElement.dragAndDropSourceHandler
-        }
-
-    override fun InspectorInfo.inspectableProperties() {
-        name = "dragSourceWithDefaultPainter"
-        properties["dragAndDropSourceHandler"] = dragAndDropSourceHandler
-    }
-
-    override fun equals(other: Any?): Boolean {
-        if (this === other) return true
-        if (other !is DragAndDropSourceWithDefaultShadowElement) return false
-
-        return dragAndDropSourceHandler == other.dragAndDropSourceHandler
-    }
-
-    override fun hashCode(): Int {
-        return dragAndDropSourceHandler.hashCode()
-    }
-}
-
-@ExperimentalFoundationApi
-private class DragSourceNodeWithDefaultPainter(
-    var dragAndDropSourceHandler: suspend DragAndDropSourceScope.() -> Unit
-) : DelegatingNode() {
-
-    init {
-        val cacheDrawScopeDragShadowCallback =
-            CacheDrawScopeDragShadowCallback().also {
-                delegate(CacheDrawModifierNode(it::cachePicture))
-            }
-        delegate(
-            DragAndDropSourceNode(
-                drawDragDecoration = { cacheDrawScopeDragShadowCallback.drawDragShadow(this) },
-                dragAndDropSourceHandler = { dragAndDropSourceHandler.invoke(this) }
-            )
-        )
-    }
-}
-
-@ExperimentalFoundationApi
-private class CacheDrawScopeDragShadowCallback {
-    private var cachedPicture: Picture? = null
-
-    fun drawDragShadow(drawScope: DrawScope) =
-        with(drawScope) {
-            when (val picture = cachedPicture) {
-                null ->
-                    throw IllegalArgumentException(
-                        "No cached drag shadow. Check if Modifier.cacheDragShadow(painter) was called."
-                    )
-                else -> drawIntoCanvas { canvas -> canvas.nativeCanvas.drawPicture(picture) }
-            }
-        }
-
-    fun cachePicture(scope: CacheDrawScope): DrawResult =
-        with(scope) {
-            val picture = Picture()
-            cachedPicture = picture
-            val width = this.size.width.toInt()
-            val height = this.size.height.toInt()
-            onDrawWithContent {
-                val pictureCanvas =
-                    androidx.compose.ui.graphics.Canvas(picture.beginRecording(width, height))
-                draw(
-                    density = this,
-                    layoutDirection = this.layoutDirection,
-                    canvas = pictureCanvas,
-                    size = this.size
-                ) {
-                    this@onDrawWithContent.drawContent()
-                }
-                picture.endRecording()
-
-                drawIntoCanvas { canvas -> canvas.nativeCanvas.drawPicture(picture) }
-            }
-=======
 import androidx.compose.ui.graphics.layer.GraphicsLayer
 import androidx.compose.ui.graphics.layer.drawLayer
 
@@ -169,6 +52,5 @@
         with(scope) {
             graphicsLayer = scope.obtainGraphicsLayer().apply { record { drawContent() } }
             onDrawWithContent { drawLayer(graphicsLayer!!) }
->>>>>>> 3d4510a6
         }
 }