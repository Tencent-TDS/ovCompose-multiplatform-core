--- conflicted
+++ resolved
@@ -38,11 +38,8 @@
 /**
  * Test case that puts a large number of boxes in a column in a vertical scroller to force
  * scrolling.
-<<<<<<< HEAD
-=======
  *
  * [toggleState] calls [ScrollState.scrollTo] between oscillating values
->>>>>>> 3d4510a6
  */
 class ScrollerTestCase : LayeredComposeTestCase(), ToggleableTestCase {
     private lateinit var scrollState: ScrollState
