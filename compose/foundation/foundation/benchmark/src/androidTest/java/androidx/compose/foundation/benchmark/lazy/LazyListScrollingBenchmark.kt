--- conflicted
+++ resolved
@@ -203,26 +203,18 @@
 }
 
 private val LazyColumn =
-<<<<<<< HEAD
-    LazyListScrollingTestCase("LazyColumn", isVertical = true) { state, useKeys ->
-=======
     LazyListScrollingTestCase("LazyColumn", isVertical = true) { state, useKeys, useStickyHeader ->
->>>>>>> 3d4510a6
         LazyColumn(
             state = state,
             modifier = Modifier.requiredHeight(400.dp).fillMaxWidth(),
             flingBehavior = NoFlingBehavior
         ) {
-<<<<<<< HEAD
-            item(key = if (useKeys) "header" else null) { FirstLargeItem() }
-=======
             if (useStickyHeader) {
                 stickyHeader(key = if (useKeys) "header" else null) { FirstLargeItem() }
             } else {
                 item(key = if (useKeys) "header" else null) { FirstLargeItem() }
             }
 
->>>>>>> 3d4510a6
             items(
                 items,
                 key =
@@ -238,25 +230,17 @@
     }
 
 private val LazyRow =
-<<<<<<< HEAD
-    LazyListScrollingTestCase("LazyRow", isVertical = false) { state, useKeys ->
-=======
     LazyListScrollingTestCase("LazyRow", isVertical = false) { state, useKeys, useStickyHeader ->
->>>>>>> 3d4510a6
         LazyRow(
             state = state,
             modifier = Modifier.requiredWidth(400.dp).fillMaxHeight(),
             flingBehavior = NoFlingBehavior
         ) {
-<<<<<<< HEAD
-            item(if (useKeys) "header" else null) { FirstLargeItem() }
-=======
             if (useStickyHeader) {
                 stickyHeader(key = if (useKeys) "header" else null) { FirstLargeItem() }
             } else {
                 item(key = if (useKeys) "header" else null) { FirstLargeItem() }
             }
->>>>>>> 3d4510a6
             items(
                 items,
                 key =
