/*
 * Copyright 2019 The Android Open Source Project
 *
 * Licensed under the Apache License, Version 2.0 (the "License");
 * you may not use this file except in compliance with the License.
 * You may obtain a copy of the License at
 *
 *      http://www.apache.org/licenses/LICENSE-2.0
 *
 * Unless required by applicable law or agreed to in writing, software
 * distributed under the License is distributed on an "AS IS" BASIS,
 * WITHOUT WARRANTIES OR CONDITIONS OF ANY KIND, either express or implied.
 * See the License for the specific language governing permissions and
 * limitations under the License.
 */

package androidx.compose.foundation.benchmark

import androidx.compose.foundation.benchmark.lazy.doFramesUntilIdle
import androidx.compose.testutils.ComposeExecutionControl
import androidx.compose.testutils.benchmark.ComposeBenchmarkRule
import androidx.compose.testutils.benchmark.benchmarkDrawPerf
import androidx.compose.testutils.benchmark.benchmarkFirstCompose
import androidx.compose.testutils.benchmark.benchmarkFirstDraw
import androidx.compose.testutils.benchmark.benchmarkFirstLayout
import androidx.compose.testutils.benchmark.benchmarkFirstMeasure
import androidx.compose.testutils.benchmark.benchmarkLayoutPerf
import androidx.compose.testutils.benchmark.benchmarkReuseFor
import androidx.compose.testutils.benchmark.toggleStateBenchmarkDraw
import androidx.compose.testutils.benchmark.toggleStateBenchmarkLayout
import androidx.compose.testutils.benchmark.toggleStateBenchmarkMeasure
import androidx.compose.ui.platform.ViewRootForTest
import androidx.test.ext.junit.runners.AndroidJUnit4
import androidx.test.filters.LargeTest
import org.junit.Rule
import org.junit.Test
import org.junit.runner.RunWith

@LargeTest
@RunWith(AndroidJUnit4::class)
class ScrollerBenchmark {
    @get:Rule val benchmarkRule = ComposeBenchmarkRule()

    private val scrollerCaseFactory = { ScrollerTestCase() }

    @Test
    fun first_compose() {
        benchmarkRule.benchmarkFirstCompose(scrollerCaseFactory)
    }

    @Test
    fun first_measure() {
        benchmarkRule.benchmarkFirstMeasure(scrollerCaseFactory)
    }

    @Test
    fun first_layout() {
        benchmarkRule.benchmarkFirstLayout(scrollerCaseFactory)
    }

    @Test
    fun first_draw() {
        benchmarkRule.benchmarkFirstDraw(scrollerCaseFactory)
    }

    @Test
    fun reuse() {
        benchmarkRule.benchmarkReuseFor { ScrollerTestCase().MeasuredContent() }
    }

    @Test
    fun changeScroll_measure() {
        benchmarkRule.toggleStateBenchmarkMeasure(
            scrollerCaseFactory,
            toggleCausesRecompose = false
        )
    }

    @Test
    fun changeScroll_layout() {
        benchmarkRule.toggleStateBenchmarkLayout(scrollerCaseFactory, toggleCausesRecompose = false)
    }

    @Test
    fun changeScroll_draw() {
        benchmarkRule.toggleStateBenchmarkDraw(scrollerCaseFactory, toggleCausesRecompose = false)
<<<<<<< HEAD
=======
    }

    @Test
    fun mouseWheelScroll_initialScroll() {
        with(benchmarkRule) {
            runBenchmarkFor({ MouseWheelScrollerTestCase() }) {
                measureRepeatedOnUiThread {
                    runWithTimingDisabled {
                        doFrame()
                        assertNoPendingRecompositionMeasureOrLayout()
                    }

                    performToggle(getTestCase())

                    runWithTimingDisabled {
                        // This benchmark only cares about initial cost of adding the scroll node
                        disposeContent()
                    }
                }
            }
        }
    }

    @Test
    fun mouseWheelScroll_successiveScrolls() {
        with(benchmarkRule) {
            runBenchmarkFor({ MouseWheelScrollerTestCase() }) {
                runOnUiThread {
                    doFrame()
                    performToggle(getTestCase())
                    doFrame()
                }

                measureRepeatedOnUiThread {
                    performToggle(getTestCase())
                    runWithTimingDisabled { doFramesUntilIdle() }
                }
            }
        }
>>>>>>> 3d4510a6
    }

    @Test
    fun layout() {
        benchmarkRule.benchmarkLayoutPerf(scrollerCaseFactory)
    }

    @Test
    fun draw() {
        benchmarkRule.benchmarkDrawPerf(scrollerCaseFactory)
    }
}

// Below are forked from LazyBenchmarkCommon
private fun ComposeExecutionControl.performToggle(testCase: MouseWheelScrollerTestCase) {
    testCase.toggleState()
    if (hasPendingChanges()) {
        recompose()
    }
    if (hasPendingMeasureOrLayout()) {
        getViewRoot().measureAndLayoutForTest()
    }
}

private fun ComposeExecutionControl.assertNoPendingRecompositionMeasureOrLayout() {
    if (hasPendingChanges() || hasPendingMeasureOrLayout()) {
        throw AssertionError("Expected no pending changes but there were some.")
    }
}

private fun ComposeExecutionControl.getViewRoot(): ViewRootForTest =
    getHostView() as ViewRootForTest<|MERGE_RESOLUTION|>--- conflicted
+++ resolved
@@ -84,8 +84,6 @@
     @Test
     fun changeScroll_draw() {
         benchmarkRule.toggleStateBenchmarkDraw(scrollerCaseFactory, toggleCausesRecompose = false)
-<<<<<<< HEAD
-=======
     }
 
     @Test
@@ -125,7 +123,6 @@
                 }
             }
         }
->>>>>>> 3d4510a6
     }
 
     @Test
