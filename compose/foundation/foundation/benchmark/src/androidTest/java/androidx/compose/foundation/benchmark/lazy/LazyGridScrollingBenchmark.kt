/*
 * Copyright 2021 The Android Open Source Project
 *
 * Licensed under the Apache License, Version 2.0 (the "License");
 * you may not use this file except in compliance with the License.
 * You may obtain a copy of the License at
 *
 *      http://www.apache.org/licenses/LICENSE-2.0
 *
 * Unless required by applicable law or agreed to in writing, software
 * distributed under the License is distributed on an "AS IS" BASIS,
 * WITHOUT WARRANTIES OR CONDITIONS OF ANY KIND, either express or implied.
 * See the License for the specific language governing permissions and
 * limitations under the License.
 */

package androidx.compose.foundation.benchmark.lazy

import android.os.Build
import androidx.compose.foundation.background
import androidx.compose.foundation.gestures.scrollBy
import androidx.compose.foundation.layout.Box
import androidx.compose.foundation.layout.fillMaxHeight
import androidx.compose.foundation.layout.fillMaxWidth
import androidx.compose.foundation.layout.requiredHeight
import androidx.compose.foundation.layout.requiredSize
import androidx.compose.foundation.layout.requiredWidth
import androidx.compose.foundation.lazy.grid.GridCells
import androidx.compose.foundation.lazy.grid.LazyGridState
import androidx.compose.foundation.lazy.grid.LazyHorizontalGrid
import androidx.compose.foundation.lazy.grid.LazyVerticalGrid
import androidx.compose.foundation.lazy.grid.items
import androidx.compose.foundation.lazy.grid.rememberLazyGridState
import androidx.compose.foundation.shape.RoundedCornerShape
import androidx.compose.runtime.Composable
import androidx.compose.testutils.benchmark.ComposeBenchmarkRule
import androidx.compose.ui.Modifier
import androidx.compose.ui.graphics.Color
import androidx.compose.ui.platform.LocalDensity
import androidx.compose.ui.unit.dp
import androidx.test.filters.LargeTest
import kotlinx.coroutines.runBlocking
import org.junit.Assert.assertEquals
import org.junit.Assume
import org.junit.Rule
import org.junit.Test
import org.junit.runner.RunWith
import org.junit.runners.Parameterized

@LargeTest
@RunWith(Parameterized::class)
class LazyGridScrollingBenchmark(private val testCase: LazyGridScrollingTestCase) {
    @get:Rule val benchmarkRule = ComposeBenchmarkRule()

    @Test
    fun scrollProgrammatically_noNewItems() {
        benchmarkRule.toggleStateBenchmark {
            GridRemeasureTestCase(
                addNewItemOnToggle = false,
                content = testCase.content,
                isVertical = testCase.isVertical
            )
        }
    }

    @Test
    fun scrollProgrammatically_useStickyHeader() {
        benchmarkRule.toggleStateBenchmark {
            GridRemeasureTestCase(
                addNewItemOnToggle = false,
                content = testCase.content,
                isVertical = testCase.isVertical,
                useStickyHeader = true
            )
        }
    }

    @Test
    fun scrollProgrammatically_newItemComposed() {
        benchmarkRule.toggleStateBenchmark {
            GridRemeasureTestCase(
                addNewItemOnToggle = true,
                content = testCase.content,
                isVertical = testCase.isVertical
            )
        }
    }

    @Test
    fun scrollViaPointerInput_noNewItems() {
        benchmarkRule.toggleStateBenchmark {
            GridRemeasureTestCase(
                addNewItemOnToggle = false,
                content = testCase.content,
                isVertical = testCase.isVertical,
                usePointerInput = true
            )
        }
    }

    @Test
    fun scrollViaPointerInput_useStickyHeader() {
        benchmarkRule.toggleStateBenchmark {
            GridRemeasureTestCase(
                addNewItemOnToggle = false,
                content = testCase.content,
                isVertical = testCase.isVertical,
                usePointerInput = true,
                useStickyHeader = true
            )
        }
    }

    @Test
    fun scrollViaPointerInput_newItemComposed() {
        benchmarkRule.toggleStateBenchmark {
            GridRemeasureTestCase(
                addNewItemOnToggle = true,
                content = testCase.content,
                isVertical = testCase.isVertical,
                usePointerInput = true
            )
        }
    }

    @Test
    fun drawAfterScroll_noNewItems() {
        // this test makes sense only when run on the Android version which supports RenderNodes
        // as this tests how efficiently we move RenderNodes.
        Assume.assumeTrue(supportsRenderNode || supportsMRenderNode)
        benchmarkRule.toggleStateBenchmarkDraw {
            GridRemeasureTestCase(
                addNewItemOnToggle = false,
                content = testCase.content,
                isVertical = testCase.isVertical
            )
        }
    }

    @Test
    fun drawAfterScroll_newItemComposed() {
        // this test makes sense only when run on the Android version which supports RenderNodes
        // as this tests how efficiently we move RenderNodes.
        Assume.assumeTrue(supportsRenderNode || supportsMRenderNode)
        benchmarkRule.toggleStateBenchmarkDraw {
            GridRemeasureTestCase(
                addNewItemOnToggle = true,
                content = testCase.content,
                isVertical = testCase.isVertical
            )
        }
    }

    companion object {
        @JvmStatic
        @Parameterized.Parameters(name = "{0}")
        fun initParameters(): Array<LazyGridScrollingTestCase> = arrayOf(Vertical, Horizontal)

        // Copied from AndroidComposeTestCaseRunner
        private val supportsRenderNode = Build.VERSION.SDK_INT >= Build.VERSION_CODES.Q
        private val supportsMRenderNode =
            Build.VERSION.SDK_INT < Build.VERSION_CODES.P &&
                Build.VERSION.SDK_INT >= Build.VERSION_CODES.M
    }
}

class LazyGridScrollingTestCase(
    private val name: String,
    val isVertical: Boolean,
    val content: @Composable GridRemeasureTestCase.(LazyGridState, Boolean) -> Unit
) {
    override fun toString(): String {
        return name
    }
}

private val Vertical =
<<<<<<< HEAD
    LazyGridScrollingTestCase("Vertical", isVertical = true) { state ->
=======
    LazyGridScrollingTestCase("Vertical", isVertical = true) { state, useStickyHeader ->
>>>>>>> 3d4510a6
        LazyVerticalGrid(
            columns = GridCells.Fixed(2),
            state = state,
            modifier = Modifier.requiredHeight(400.dp).fillMaxWidth(),
            flingBehavior = NoFlingBehavior
        ) {
<<<<<<< HEAD
            items(2) { FirstLargeItem() }
=======
            if (useStickyHeader) {
                stickyHeader { FirstLargeItem() }
            } else {
                items(2) { FirstLargeItem() }
            }
>>>>>>> 3d4510a6
            items(items) { RegularItem() }
        }
    }

private val Horizontal =
<<<<<<< HEAD
    LazyGridScrollingTestCase("Horizontal", isVertical = false) { state ->
=======
    LazyGridScrollingTestCase("Horizontal", isVertical = false) { state, useStickyHeader ->
>>>>>>> 3d4510a6
        LazyHorizontalGrid(
            rows = GridCells.Fixed(2),
            state = state,
            modifier = Modifier.requiredWidth(400.dp).fillMaxHeight(),
            flingBehavior = NoFlingBehavior
        ) {
<<<<<<< HEAD
            items(2) { FirstLargeItem() }
=======
            if (useStickyHeader) {
                stickyHeader { FirstLargeItem() }
            } else {
                items(2) { FirstLargeItem() }
            }
>>>>>>> 3d4510a6
            items(items) { RegularItem() }
        }
    }

class GridRemeasureTestCase(
    val addNewItemOnToggle: Boolean,
    val content: @Composable GridRemeasureTestCase.(LazyGridState, Boolean) -> Unit,
    val isVertical: Boolean,
    val usePointerInput: Boolean = false,
    val useStickyHeader: Boolean = false
) : LazyBenchmarkTestCase(isVertical, usePointerInput) {

    val items = List(300) { LazyItem(it) }

    private lateinit var state: LazyGridState

    @Composable
    fun FirstLargeItem() {
        Box(Modifier.requiredSize(30.dp))
    }

    @Composable
    override fun Content() {
        val scrollBy =
            if (addNewItemOnToggle) {
                with(LocalDensity.current) { 15.dp.roundToPx() }
            } else {
                5
            }
        InitializeScrollHelper(scrollAmount = scrollBy)
        state = rememberLazyGridState()
        content(state, useStickyHeader)
    }

    @Composable
    fun RegularItem() {
        Box(Modifier.requiredSize(20.dp).background(Color.Red, RoundedCornerShape(8.dp)))
    }

    override fun beforeToggleCheck() {
        assertEquals(0, state.firstVisibleItemIndex)
        assertEquals(0, state.firstVisibleItemScrollOffset)
    }

    override fun afterToggleCheck() {
        assertEquals(0, state.firstVisibleItemIndex)
        assertEquals(scrollingHelper.scrollAmount, state.firstVisibleItemScrollOffset)
    }

    override suspend fun programmaticScroll(amount: Int) {
        runBlocking { state.scrollBy(amount.toFloat()) }
    }

    override fun setUp() {
        runBlocking { state.scrollToItem(0, 0) }
    }

    override fun tearDown() {
        // No Op
    }
}<|MERGE_RESOLUTION|>--- conflicted
+++ resolved
@@ -175,51 +175,35 @@
 }
 
 private val Vertical =
-<<<<<<< HEAD
-    LazyGridScrollingTestCase("Vertical", isVertical = true) { state ->
-=======
     LazyGridScrollingTestCase("Vertical", isVertical = true) { state, useStickyHeader ->
->>>>>>> 3d4510a6
         LazyVerticalGrid(
             columns = GridCells.Fixed(2),
             state = state,
             modifier = Modifier.requiredHeight(400.dp).fillMaxWidth(),
             flingBehavior = NoFlingBehavior
         ) {
-<<<<<<< HEAD
-            items(2) { FirstLargeItem() }
-=======
             if (useStickyHeader) {
                 stickyHeader { FirstLargeItem() }
             } else {
                 items(2) { FirstLargeItem() }
             }
->>>>>>> 3d4510a6
             items(items) { RegularItem() }
         }
     }
 
 private val Horizontal =
-<<<<<<< HEAD
-    LazyGridScrollingTestCase("Horizontal", isVertical = false) { state ->
-=======
     LazyGridScrollingTestCase("Horizontal", isVertical = false) { state, useStickyHeader ->
->>>>>>> 3d4510a6
         LazyHorizontalGrid(
             rows = GridCells.Fixed(2),
             state = state,
             modifier = Modifier.requiredWidth(400.dp).fillMaxHeight(),
             flingBehavior = NoFlingBehavior
         ) {
-<<<<<<< HEAD
-            items(2) { FirstLargeItem() }
-=======
             if (useStickyHeader) {
                 stickyHeader { FirstLargeItem() }
             } else {
                 items(2) { FirstLargeItem() }
             }
->>>>>>> 3d4510a6
             items(items) { RegularItem() }
         }
     }
