--- conflicted
+++ resolved
@@ -72,21 +72,6 @@
         NativeKeyEvent.KEYCODE_META_RIGHT,
     )
 
-<<<<<<< HEAD
-private val modifierKeys =
-    setOf(
-        NativeKeyEvent.KEYCODE_SHIFT_LEFT,
-        NativeKeyEvent.KEYCODE_SHIFT_RIGHT,
-        NativeKeyEvent.KEYCODE_ALT_LEFT,
-        NativeKeyEvent.KEYCODE_ALT_RIGHT,
-        NativeKeyEvent.KEYCODE_CTRL_LEFT,
-        NativeKeyEvent.KEYCODE_CTRL_RIGHT,
-        NativeKeyEvent.KEYCODE_META_LEFT,
-        NativeKeyEvent.KEYCODE_META_RIGHT,
-    )
-
-=======
->>>>>>> 3d4510a6
 private val KeyEvent.keyCode
     get() = nativeKeyEvent.keyCode
 
