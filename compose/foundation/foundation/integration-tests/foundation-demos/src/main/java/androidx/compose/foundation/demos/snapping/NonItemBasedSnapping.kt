--- conflicted
+++ resolved
@@ -42,10 +42,6 @@
 import kotlin.math.abs
 
 /** A provider that doesn't use the concept of items for snapping. */
-<<<<<<< HEAD
-@OptIn(ExperimentalFoundationApi::class)
-=======
->>>>>>> 3d4510a6
 class NonItemBasedSnappingLayoutInfoProvider(
     private val currentOffset: Int,
     layoutSize: Int,
