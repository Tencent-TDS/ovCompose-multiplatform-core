--- conflicted
+++ resolved
@@ -63,10 +63,7 @@
             Modifier.fillMaxSize()
                 .border(BorderStroke(2.dp, SolidColor(Color.Red)))
                 .pointerHoverIcon(PointerIcon.Crosshair)
-<<<<<<< HEAD
-=======
-                .stylusHoverIcon(PointerIcon.Crosshair)
->>>>>>> 3d4510a6
+                .stylusHoverIcon(PointerIcon.Crosshair)
     ) {
         Text(text = "expected crosshair")
         Box(
@@ -89,10 +86,7 @@
             Modifier.fillMaxSize()
                 .border(BorderStroke(2.dp, SolidColor(Color.Red)))
                 .pointerHoverIcon(PointerIcon.Crosshair)
-<<<<<<< HEAD
-=======
-                .stylusHoverIcon(PointerIcon.Crosshair)
->>>>>>> 3d4510a6
+                .stylusHoverIcon(PointerIcon.Crosshair)
     ) {
         Text(text = "expected crosshair")
         Box(
@@ -172,10 +166,7 @@
             Modifier.requiredSize(200.dp)
                 .border(BorderStroke(2.dp, SolidColor(Color.Red)))
                 .pointerHoverIcon(PointerIcon.Crosshair)
-<<<<<<< HEAD
-=======
-                .stylusHoverIcon(PointerIcon.Crosshair)
->>>>>>> 3d4510a6
+                .stylusHoverIcon(PointerIcon.Crosshair)
     ) {
         Text(text = "expected crosshair")
         Box(
@@ -210,10 +201,7 @@
                     .requiredSize(width = 200.dp, height = 150.dp)
                     .border(BorderStroke(2.dp, SolidColor(Color.Red)))
                     .pointerHoverIcon(PointerIcon.Crosshair, overrideDescendants = false)
-<<<<<<< HEAD
-=======
                     .stylusHoverIcon(PointerIcon.Crosshair, overrideDescendants = false)
->>>>>>> 3d4510a6
         ) {
             Text(text = "expected crosshair")
             Box(
