--- conflicted
+++ resolved
@@ -92,12 +92,9 @@
                             ComposableDemo("Min/max lines") { BasicTextMinMaxLinesDemo() },
                             ComposableDemo("Get last character after clip") {
                                 LastClippedCharacterDemo()
-<<<<<<< HEAD
-=======
                             },
                             ComposableDemo("Ellipses plays well with redraw") {
                                 EllipsizeRedrawDemo()
->>>>>>> 3d4510a6
                             }
                         )
                     ),
@@ -105,10 +102,7 @@
                     ComposableDemo("Line Height Behavior") { TextLineHeightDemo() },
                     ComposableDemo("Layout Reuse") { TextReuseLayoutDemo() },
                     ComposableDemo("Multi paragraph") { MultiParagraphDemo() },
-<<<<<<< HEAD
-=======
                     ComposableDemo("Auto Size") { AutoSizeTextDemo() }
->>>>>>> 3d4510a6
                 )
             ),
             DemoCategory(
@@ -222,10 +216,7 @@
                         MinTouchTargetTextSelection()
                     },
                     ComposableDemo("Selection & DropdownMenu") { DropdownMenuSelection() },
-<<<<<<< HEAD
-=======
                     ComposableDemo("Selection in Popup") { SelectionPopupDemo() },
->>>>>>> 3d4510a6
                 )
             ),
             DemoCategory(
