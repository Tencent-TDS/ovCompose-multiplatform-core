/*
 * Copyright 2022 The Android Open Source Project
 *
 * Licensed under the Apache License, Version 2.0 (the "License");
 * you may not use this file except in compliance with the License.
 * You may obtain a copy of the License at
 *
 *      http://www.apache.org/licenses/LICENSE-2.0
 *
 * Unless required by applicable law or agreed to in writing, software
 * distributed under the License is distributed on an "AS IS" BASIS,
 * WITHOUT WARRANTIES OR CONDITIONS OF ANY KIND, either express or implied.
 * See the License for the specific language governing permissions and
 * limitations under the License.
 */

package androidx.compose.foundation.demos.snapping

import androidx.compose.animation.core.DecayAnimationSpec
import androidx.compose.animation.rememberSplineBasedDecay
import androidx.compose.foundation.ScrollState
import androidx.compose.foundation.background
import androidx.compose.foundation.gestures.FlingBehavior
import androidx.compose.foundation.gestures.snapping.SnapLayoutInfoProvider
import androidx.compose.foundation.gestures.snapping.rememberSnapFlingBehavior
import androidx.compose.foundation.horizontalScroll
import androidx.compose.foundation.layout.Box
import androidx.compose.foundation.layout.Row
import androidx.compose.foundation.layout.fillMaxHeight
import androidx.compose.foundation.layout.fillMaxSize
import androidx.compose.foundation.layout.fillMaxWidth
import androidx.compose.foundation.layout.padding
import androidx.compose.foundation.layout.width
import androidx.compose.foundation.rememberScrollState
import androidx.compose.integration.demos.common.ComposableDemo
import androidx.compose.material.Text
import androidx.compose.runtime.Composable
import androidx.compose.runtime.mutableStateOf
import androidx.compose.runtime.remember
import androidx.compose.ui.Alignment
import androidx.compose.ui.Modifier
import androidx.compose.ui.draw.drawWithContent
import androidx.compose.ui.graphics.Color
import androidx.compose.ui.layout.onSizeChanged
import androidx.compose.ui.platform.LocalDensity
import androidx.compose.ui.unit.IntSize
import androidx.compose.ui.unit.dp
import androidx.compose.ui.unit.sp

val RowSnappingDemos =
    listOf(
        ComposableDemo("Single Item - Same Size Items") { SinglePageSnapping() },
        ComposableDemo("Multi Item - Decayed Snapping") { DecayedSnappingDemo() },
        ComposableDemo("Multi Item - View Port Based Offset") { ViewPortBasedSnappingDemo() },
    )

/** Snapping happens to the next item and items have the same size */
<<<<<<< HEAD
@OptIn(ExperimentalFoundationApi::class)
=======
>>>>>>> 3d4510a6
@Composable
private fun SinglePageSnapping() {
    val scrollState = rememberScrollState()
    val layoutSizeState = remember { mutableStateOf(IntSize.Zero) }
    val layoutInfoProvider =
        rememberNextItemSnappingLayoutInfoProvider(scrollState) {
            layoutSizeState.value.width.toFloat()
        }
    val snapFlingBehavior = rememberSnapFlingBehavior(snapLayoutInfoProvider = layoutInfoProvider)
    RowSnappingMainLayout(snapFlingBehavior, scrollState) { layoutSizeState.value = it }
}

/** Snapping happens after a decay animation. Items have the same size. */
<<<<<<< HEAD
@OptIn(ExperimentalFoundationApi::class)
=======
>>>>>>> 3d4510a6
@Composable
private fun DecayedSnappingDemo() {
    val scrollState = rememberScrollState()
    val layoutSizeState = remember { mutableStateOf(IntSize.Zero) }
    val layoutInfoProvider =
        rememberRowSnapLayoutInfoProvider(scrollState) { layoutSizeState.value.width.toFloat() }
    val snapFlingBehavior = rememberSnapFlingBehavior(snapLayoutInfoProvider = layoutInfoProvider)
    RowSnappingMainLayout(snapFlingBehavior, scrollState) { layoutSizeState.value = it }
}

/** Snapping happens to at max one view port item's worth distance. */
<<<<<<< HEAD
@OptIn(ExperimentalFoundationApi::class)
=======
>>>>>>> 3d4510a6
@Composable
private fun ViewPortBasedSnappingDemo() {
    val scrollState = rememberScrollState()
    val layoutSizeState = remember { mutableStateOf(IntSize.Zero) }
    val layoutInfoProvider =
        rememberViewPortSnapLayoutInfoProvider(scrollState) {
            layoutSizeState.value.width.toFloat()
        }
    val snapFlingBehavior = rememberSnapFlingBehavior(snapLayoutInfoProvider = layoutInfoProvider)
    RowSnappingMainLayout(snapFlingBehavior, scrollState) { layoutSizeState.value = it }
}

@Composable
private fun RowSnappingMainLayout(
    snapFlingBehavior: FlingBehavior,
    scrollState: ScrollState,
    onLayoutSizeChanged: (IntSize) -> Unit
) {
    Box(
        modifier =
            Modifier.fillMaxSize().drawWithContent {
                drawContent()
                drawAnchor(CenterAnchor)
            },
        contentAlignment = Alignment.Center
    ) {
        Row(
            modifier =
                Modifier.fillMaxWidth()
                    .onSizeChanged(onLayoutSizeChanged)
                    .fillMaxHeight(0.7f)
                    .horizontalScroll(scrollState, flingBehavior = snapFlingBehavior)
        ) {
            repeat(100) { RowSnappingItem(position = it) }
        }
    }
}

@Composable
private fun RowSnappingItem(position: Int) {
    Box(
        modifier =
            Modifier.fillMaxHeight()
                .width(RowItemSize)
                .padding(4.dp)
                .background(Color.Gray)
                .drawWithContent {
                    drawContent()
                    drawAnchor(CenterAnchor)
                },
        contentAlignment = Alignment.Center
    ) {
        Text(text = position.toString(), fontSize = 40.sp)
    }
}

@Composable
private fun rememberRowSnapLayoutInfoProvider(
    scrollState: ScrollState,
    layoutSize: () -> Float
): SnapLayoutInfoProvider {
    val density = LocalDensity.current
    return remember(scrollState, layoutSize) {
        SnapLayoutInfoProvider(
            scrollState = scrollState,
            itemSize = { with(density) { RowItemSize.toPx() } },
            layoutSize = layoutSize
        )
    }
}

@Composable
private fun rememberNextItemSnappingLayoutInfoProvider(
    scrollState: ScrollState,
    layoutSize: () -> Float
): SnapLayoutInfoProvider {
    val density = LocalDensity.current
    val basedSnappingLayoutInfoProvider =
        SnapLayoutInfoProvider(
            scrollState = scrollState,
            itemSize = { with(density) { RowItemSize.toPx() } },
            layoutSize = layoutSize
        )
    return remember(scrollState, layoutSize) {
        object : SnapLayoutInfoProvider by basedSnappingLayoutInfoProvider {
            override fun calculateApproachOffset(velocity: Float, decayOffset: Float): Float = 0.0f
        }
    }
}

@Composable
private fun rememberViewPortSnapLayoutInfoProvider(
    scrollState: ScrollState,
    layoutSize: () -> Float
): SnapLayoutInfoProvider {
    val density = LocalDensity.current
    val decayAnimationSpec: DecayAnimationSpec<Float> = rememberSplineBasedDecay()
    val baseSnapLayoutInfoProvider =
        rememberScrollStateLayoutInfoProvider(scrollState = scrollState, layoutSize = layoutSize)

    return remember(baseSnapLayoutInfoProvider, density, layoutSize) {
        ViewPortBasedSnappingLayoutInfoProvider(
            baseSnapLayoutInfoProvider,
            decayAnimationSpec,
            viewPortStep = layoutSize,
            itemSize = { with(density) { RowItemSize.toPx() } }
        )
    }
}

@Composable
private fun rememberScrollStateLayoutInfoProvider(
    scrollState: ScrollState,
    layoutSize: () -> Float
): SnapLayoutInfoProvider {
    val density = LocalDensity.current
    return remember(scrollState, layoutSize, density) {
        SnapLayoutInfoProvider(
            scrollState = scrollState,
            itemSize = { with(density) { RowItemSize.toPx() } },
            layoutSize = layoutSize
        )
    }
}

private val RowItemSize = 250.dp<|MERGE_RESOLUTION|>--- conflicted
+++ resolved
@@ -55,10 +55,6 @@
     )
 
 /** Snapping happens to the next item and items have the same size */
-<<<<<<< HEAD
-@OptIn(ExperimentalFoundationApi::class)
-=======
->>>>>>> 3d4510a6
 @Composable
 private fun SinglePageSnapping() {
     val scrollState = rememberScrollState()
@@ -72,10 +68,6 @@
 }
 
 /** Snapping happens after a decay animation. Items have the same size. */
-<<<<<<< HEAD
-@OptIn(ExperimentalFoundationApi::class)
-=======
->>>>>>> 3d4510a6
 @Composable
 private fun DecayedSnappingDemo() {
     val scrollState = rememberScrollState()
@@ -87,10 +79,6 @@
 }
 
 /** Snapping happens to at max one view port item's worth distance. */
-<<<<<<< HEAD
-@OptIn(ExperimentalFoundationApi::class)
-=======
->>>>>>> 3d4510a6
 @Composable
 private fun ViewPortBasedSnappingDemo() {
     val scrollState = rememberScrollState()
