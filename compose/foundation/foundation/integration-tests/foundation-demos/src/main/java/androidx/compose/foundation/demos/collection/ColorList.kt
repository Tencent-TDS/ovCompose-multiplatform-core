--- conflicted
+++ resolved
@@ -61,29 +61,17 @@
 @JvmInline
 internal value class ColorList(val list: LongList) {
     /** The number of elements in the [ColorList]. */
-<<<<<<< HEAD
-    @get:androidx.annotation.IntRange(from = 0)
-=======
     @get:IntRange(from = 0)
->>>>>>> 3d4510a6
     public inline val size: Int
         get() = list.size
 
     /** Returns the last valid index in the [ColorList]. This can be `-1` when the list is empty. */
-<<<<<<< HEAD
-    @get:androidx.annotation.IntRange(from = -1)
-=======
     @get:IntRange(from = -1)
->>>>>>> 3d4510a6
     public inline val lastIndex: Int
         get() = list.lastIndex
 
     /** Returns an [IntRange] of the valid indices for this [ColorList]. */
-<<<<<<< HEAD
-    public inline val indices: IntRange
-=======
     public inline val indices: kotlin.ranges.IntRange
->>>>>>> 3d4510a6
         get() = list.indices
 
     /** Returns `true` if the collection has no elements in it. */
@@ -258,11 +246,7 @@
      * Returns the element at the given [index] or throws [IndexOutOfBoundsException] if the [index]
      * is out of bounds of this collection.
      */
-<<<<<<< HEAD
-    public inline operator fun get(@androidx.annotation.IntRange(from = 0) index: Int): Color =
-=======
     public inline operator fun get(@IntRange(from = 0) index: Int): Color =
->>>>>>> 3d4510a6
         Color(list[index].toULong())
 
     /**
@@ -373,29 +357,17 @@
     public constructor(initialCapacity: Int = 16) : this(MutableLongList(initialCapacity))
 
     /** The number of elements in the [ColorList]. */
-<<<<<<< HEAD
-    @get:androidx.annotation.IntRange(from = 0)
-=======
     @get:IntRange(from = 0)
->>>>>>> 3d4510a6
     public inline val size: Int
         get() = list.size
 
     /** Returns the last valid index in the [ColorList]. This can be `-1` when the list is empty. */
-<<<<<<< HEAD
-    @get:androidx.annotation.IntRange(from = -1)
-=======
     @get:IntRange(from = -1)
->>>>>>> 3d4510a6
     public inline val lastIndex: Int
         get() = list.lastIndex
 
     /** Returns an [IntRange] of the valid indices for this [ColorList]. */
-<<<<<<< HEAD
-    public inline val indices: IntRange
-=======
     public inline val indices: kotlin.ranges.IntRange
->>>>>>> 3d4510a6
         get() = list.indices
 
     /** Returns `true` if the collection has no elements in it. */
@@ -570,11 +542,7 @@
      * Returns the element at the given [index] or throws [IndexOutOfBoundsException] if the [index]
      * is out of bounds of this collection.
      */
-<<<<<<< HEAD
-    public inline operator fun get(@androidx.annotation.IntRange(from = 0) index: Int): Color =
-=======
     public inline operator fun get(@IntRange(from = 0) index: Int): Color =
->>>>>>> 3d4510a6
         Color(list[index].toULong())
 
     /**
@@ -674,11 +642,7 @@
      *
      * @throws IndexOutOfBoundsException if [index] isn't between 0 and [size], inclusive
      */
-<<<<<<< HEAD
-    public inline fun add(@androidx.annotation.IntRange(from = 0) index: Int, element: Color) =
-=======
     public inline fun add(@IntRange(from = 0) index: Int, element: Color) =
->>>>>>> 3d4510a6
         list.add(index, element.value.toLong())
 
     /**
@@ -849,7 +813,6 @@
 /** @return a new [MutableColorList] with 2 elements, [element1] and [element2], in order. */
 internal inline fun mutableColorListOf(element1: Color, element2: Color): MutableColorList =
     MutableColorList(mutableLongListOf(element1.value.toLong(), element2.value.toLong()))
-<<<<<<< HEAD
 
 /**
  * @return a new [MutableColorList] with 3 elements, [element1], [element2], and [element3], in
@@ -863,20 +826,6 @@
     MutableColorList(
         mutableLongListOf(element1.value.toLong(), element2.value.toLong(), element3.value.toLong())
     )
-=======
-
-/**
- * @return a new [MutableColorList] with 3 elements, [element1], [element2], and [element3], in
- *   order.
- */
-internal inline fun mutableColorListOf(
-    element1: Color,
-    element2: Color,
-    element3: Color
-): MutableColorList =
-    MutableColorList(
-        mutableLongListOf(element1.value.toLong(), element2.value.toLong(), element3.value.toLong())
-    )
 
 /**
  * Builds a new [ColorList] by populating a [MutableColorList] using the given [builderAction].
@@ -908,5 +857,4 @@
 ): ColorList {
     contract { callsInPlace(builderAction, InvocationKind.EXACTLY_ONCE) }
     return MutableColorList(initialCapacity).apply(builderAction).asColorList()
-}
->>>>>>> 3d4510a6
+}