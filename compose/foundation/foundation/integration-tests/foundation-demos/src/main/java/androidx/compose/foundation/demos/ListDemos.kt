/*
 * Copyright 2019 The Android Open Source Project
 *
 * Licensed under the Apache License, Version 2.0 (the "License");
 * you may not use this file except in compliance with the License.
 * You may obtain a copy of the License at
 *
 *      http://www.apache.org/licenses/LICENSE-2.0
 *
 * Unless required by applicable law or agreed to in writing, software
 * distributed under the License is distributed on an "AS IS" BASIS,
 * WITHOUT WARRANTIES OR CONDITIONS OF ANY KIND, either express or implied.
 * See the License for the specific language governing permissions and
 * limitations under the License.
 */
@file:SuppressLint("FrequentlyChangedStateReadInComposition")

package androidx.compose.foundation.demos

import android.annotation.SuppressLint
import android.content.ClipData
import android.content.res.Configuration
import androidx.compose.animation.core.AnimationConstants
import androidx.compose.animation.core.AnimationState
import androidx.compose.animation.core.animateTo
import androidx.compose.animation.core.calculateTargetValue
import androidx.compose.animation.rememberSplineBasedDecay
import androidx.compose.foundation.background
import androidx.compose.foundation.border
import androidx.compose.foundation.clickable
import androidx.compose.foundation.draganddrop.dragAndDropSource
import androidx.compose.foundation.draganddrop.dragAndDropTarget
import androidx.compose.foundation.focusable
import androidx.compose.foundation.gestures.FlingBehavior
import androidx.compose.foundation.gestures.ScrollScope
import androidx.compose.foundation.gestures.animateScrollBy
import androidx.compose.foundation.horizontalScroll
import androidx.compose.foundation.interaction.collectIsDraggedAsState
import androidx.compose.foundation.layout.Arrangement
import androidx.compose.foundation.layout.Box
import androidx.compose.foundation.layout.Column
import androidx.compose.foundation.layout.PaddingValues
import androidx.compose.foundation.layout.Row
import androidx.compose.foundation.layout.Spacer
import androidx.compose.foundation.layout.fillMaxHeight
import androidx.compose.foundation.layout.fillMaxSize
import androidx.compose.foundation.layout.fillMaxWidth
import androidx.compose.foundation.layout.height
import androidx.compose.foundation.layout.heightIn
import androidx.compose.foundation.layout.padding
import androidx.compose.foundation.layout.requiredHeight
import androidx.compose.foundation.layout.requiredSize
import androidx.compose.foundation.layout.size
import androidx.compose.foundation.layout.width
import androidx.compose.foundation.layout.widthIn
import androidx.compose.foundation.layout.wrapContentHeight
import androidx.compose.foundation.layout.wrapContentSize
import androidx.compose.foundation.lazy.LazyColumn
import androidx.compose.foundation.lazy.LazyItemScope
import androidx.compose.foundation.lazy.LazyListScope
import androidx.compose.foundation.lazy.LazyListState
import androidx.compose.foundation.lazy.LazyRow
import androidx.compose.foundation.lazy.grid.GridCells
import androidx.compose.foundation.lazy.grid.LazyVerticalGrid
import androidx.compose.foundation.lazy.items
import androidx.compose.foundation.lazy.itemsIndexed
import androidx.compose.foundation.lazy.rememberLazyListState
import androidx.compose.foundation.lazy.staggeredgrid.LazyVerticalStaggeredGrid
import androidx.compose.foundation.lazy.staggeredgrid.StaggeredGridCells
import androidx.compose.foundation.lazy.staggeredgrid.StaggeredGridItemSpan
import androidx.compose.foundation.lazy.staggeredgrid.rememberLazyStaggeredGridState
import androidx.compose.foundation.rememberScrollState
import androidx.compose.foundation.samples.StickyHeaderGridSample
import androidx.compose.foundation.samples.StickyHeaderHeaderIndexSample
import androidx.compose.foundation.samples.StickyHeaderListSample
import androidx.compose.foundation.shape.RoundedCornerShape
import androidx.compose.foundation.verticalScroll
import androidx.compose.integration.demos.common.ComposableDemo
import androidx.compose.material.Button
import androidx.compose.material.Checkbox
import androidx.compose.material.DropdownMenu
import androidx.compose.material.DropdownMenuItem
import androidx.compose.material.Icon
import androidx.compose.material.LocalTextStyle
import androidx.compose.material.OutlinedButton
import androidx.compose.material.RadioButton
import androidx.compose.material.Text
import androidx.compose.material.icons.Icons
import androidx.compose.material.icons.filled.ArrowDropDown
import androidx.compose.runtime.Composable
import androidx.compose.runtime.CompositionLocalProvider
import androidx.compose.runtime.getValue
import androidx.compose.runtime.mutableIntStateOf
import androidx.compose.runtime.mutableStateListOf
import androidx.compose.runtime.mutableStateMapOf
import androidx.compose.runtime.mutableStateOf
import androidx.compose.runtime.remember
import androidx.compose.runtime.rememberCoroutineScope
import androidx.compose.runtime.saveable.rememberSaveable
import androidx.compose.runtime.setValue
import androidx.compose.ui.Alignment
import androidx.compose.ui.Modifier
import androidx.compose.ui.draganddrop.DragAndDropEvent
import androidx.compose.ui.draganddrop.DragAndDropTarget
import androidx.compose.ui.draganddrop.DragAndDropTransferData
import androidx.compose.ui.draganddrop.toAndroidDragEvent
import androidx.compose.ui.focus.onFocusChanged
import androidx.compose.ui.graphics.Color
import androidx.compose.ui.graphics.Color.Companion.Red
import androidx.compose.ui.graphics.Color.Companion.White
import androidx.compose.ui.platform.LocalDensity
import androidx.compose.ui.platform.LocalLayoutDirection
import androidx.compose.ui.tooling.preview.Preview
import androidx.compose.ui.unit.Density
import androidx.compose.ui.unit.Dp
import androidx.compose.ui.unit.LayoutDirection
import androidx.compose.ui.unit.dp
import androidx.compose.ui.unit.sp
import androidx.paging.compose.demos.PagingDemos
import kotlin.math.abs
import kotlin.math.max
import kotlin.math.min
import kotlin.random.Random
import kotlinx.coroutines.CancellationException
import kotlinx.coroutines.launch

val LazyListDemos =
    listOf(
        ComposableDemo("Simple column") { LazyColumnDemo() },
        ComposableDemo("Add/remove items") { ListAddRemoveItemsDemo() },
        ComposableDemo("Hoisted state") { ListHoistedStateDemo() },
        ComposableDemo("Horizontal list") { LazyRowItemsDemo() },
        ComposableDemo("List with indexes") { ListWithIndexSample() },
        ComposableDemo("Pager-like list") { PagerLikeDemo() },
        ComposableDemo("Rtl list") { RtlListDemo() },
        ComposableDemo("LazyColumn DSL") { LazyColumnScope() },
        ComposableDemo("LazyRow DSL") { LazyRowScope() },
<<<<<<< HEAD
        ComposableDemo("LazyColumn with sticky headers") { StickyHeaderSample() },
=======
        ComposableDemo("LazyColumn with sticky headers") { StickyHeaderListSample() },
        ComposableDemo("LazyVerticalGrid with sticky headers") { StickyHeaderGridSample() },
        ComposableDemo("LazyColumn with sticky headers - header index") {
            StickyHeaderHeaderIndexSample()
        },
>>>>>>> 3d4510a6
        ComposableDemo("Arrangements") { LazyListArrangements() },
        ComposableDemo("ReverseLayout and RTL") { ReverseLayoutAndRtlDemo() },
        ComposableDemo("Nested lazy lists") { NestedLazyDemo() },
        ComposableDemo("LazyGrid") { LazyGridDemo() },
        ComposableDemo("LazyGrid with Spacing") { LazyGridWithSpacingDemo() },
        ComposableDemo("Custom keys") { ReorderWithCustomKeys() },
        ComposableDemo("Fling Config") { LazyWithFlingConfig() },
        ComposableDemo("Item reordering") { PopularBooksDemo() },
        ComposableDemo("List drag and drop") { LazyColumnDragAndDropDemo() },
<<<<<<< HEAD
=======
        ComposableDemo("Cross List drag and drop") { CrossListDragAndDropDemo() },
>>>>>>> 3d4510a6
        ComposableDemo("Grid drag and drop") { LazyGridDragAndDropDemo() },
        ComposableDemo("Staggered grid") { LazyStaggeredGridDemo() },
        ComposableDemo("Animate item placement") { AnimateItemPlacementDemo() },
        ComposableDemo("Focus Scrolling") { BringIntoViewDemo() },
        PagingDemos
    )

@Preview
@Composable
private fun LazyColumnDemo() {
    LazyColumn {
        items(
            items =
                listOf(
                    "Hello,",
                    "World:",
                    "It works!",
                    "",
                    "this one is really long and spans a few lines for scrolling purposes",
                    "these",
                    "are",
                    "offscreen"
                )
        ) {
            Text(text = it, fontSize = 80.sp)

            if (it.contains("works")) {
                Text("You can even emit multiple components per item.")
            }
        }
        items(100) { Text(text = "$it", fontSize = 80.sp) }
    }
}

@Preview
@Composable
private fun ListAddRemoveItemsDemo() {
    var numItems by remember { mutableIntStateOf(0) }
    var offset by remember { mutableIntStateOf(0) }
    Column {
        Row {
            val buttonModifier = Modifier.padding(8.dp)
            Button(modifier = buttonModifier, onClick = { numItems++ }) { Text("Add") }
            Button(modifier = buttonModifier, onClick = { numItems-- }) { Text("Remove") }
            Button(modifier = buttonModifier, onClick = { offset++ }) { Text("Offset") }
        }
        LazyColumn(Modifier.fillMaxWidth()) {
            items((1..numItems).map { it + offset }) {
                Text("$it", style = LocalTextStyle.current.copy(fontSize = 40.sp))
            }
        }
    }
}

@Preview
@Composable
private fun ListHoistedStateDemo() {
    val state = rememberLazyListState()
    var lastScrollDescription: String by remember { mutableStateOf("") }
    Column {
        val numItems = 10000
        Row {
            val buttonModifier = Modifier.padding(8.dp)
            val density = LocalDensity.current
            val coroutineScope = rememberCoroutineScope()
            Button(
                modifier = buttonModifier,
                onClick = {
                    coroutineScope.launch { state.scrollToItem(state.firstVisibleItemIndex - 1) }
                }
            ) {
                Text("Previous")
            }
            Button(
                modifier = buttonModifier,
                onClick = {
                    coroutineScope.launch { state.scrollToItem(state.firstVisibleItemIndex + 1) }
                }
            ) {
                Text("Next")
            }
            Button(
                modifier = buttonModifier,
                onClick = {
                    coroutineScope.launch {
                        val index = min(state.firstVisibleItemIndex + 500, numItems - 1)
                        state.animateScrollToItem(index)
                    }
                }
            ) {
                Text("+500")
            }
            Button(
                modifier = buttonModifier,
                onClick = {
                    coroutineScope.launch {
                        val index = max(state.firstVisibleItemIndex - 500, 0)
                        state.animateScrollToItem(index)
                    }
                }
            ) {
                Text("-500")
            }
            Button(
                modifier = buttonModifier,
                onClick = {
                    coroutineScope.launch {
                        state.animateScrollToItem(state.firstVisibleItemIndex, 500)
                    }
                }
            ) {
                Text("Offset")
            }
            Button(
                modifier = buttonModifier,
                onClick = {
                    with(density) {
                        coroutineScope.launch {
                            val requestedScroll = 10000.dp.toPx()
                            lastScrollDescription =
                                try {
                                    val actualScroll = state.animateScrollBy(requestedScroll)
                                    "$actualScroll/$requestedScroll px"
                                } catch (_: CancellationException) {
                                    "Interrupted!"
                                }
                        }
                    }
                }
            ) {
                Text("Scroll")
            }
        }
        Column {
            Text(
                "First item: ${state.firstVisibleItemIndex}, Last scroll: $lastScrollDescription",
                fontSize = 20.sp
            )
            Text(
                "Dragging: ${state.interactionSource.collectIsDraggedAsState().value}, " +
                    "Flinging: ${state.isScrollInProgress}",
                fontSize = 20.sp
            )
        }
        LazyColumn(Modifier.fillMaxWidth(), state = state) {
            items(numItems) { Text("$it", style = LocalTextStyle.current.copy(fontSize = 40.sp)) }
        }
    }
}

@Preview
@Composable
private fun LazyRowItemsDemo() {
    LazyRow { items(1000) { Square(it) } }
}

@Composable
private fun Square(index: Int) {
    val width = remember { Random.nextInt(50, 150).dp }
    Box(
        Modifier.width(width).fillMaxHeight().background(colors[index % colors.size]),
        contentAlignment = Alignment.Center
    ) {
        Text(index.toString())
    }
}

@Composable
private fun ListWithIndexSample() {
    val friends = listOf("Alex", "John", "Danny", "Sam")
    Column {
        LazyRow(Modifier.fillMaxWidth()) {
            itemsIndexed(friends) { index, friend ->
                Text("$friend at index $index", Modifier.padding(16.dp))
            }
        }
        LazyColumn(Modifier.fillMaxWidth()) {
            itemsIndexed(friends) { index, friend ->
                Text("$friend at index $index", Modifier.padding(16.dp))
            }
        }
    }
}

@Composable
private fun RtlListDemo() {
    CompositionLocalProvider(LocalLayoutDirection provides LayoutDirection.Rtl) {
        LazyRow(Modifier.fillMaxWidth()) {
            items(100) {
                Text(
                    "$it",
                    Modifier.requiredSize(100.dp)
                        .background(if (it % 2 == 0) Color.LightGray else Color.Transparent)
                        .padding(16.dp)
                )
            }
        }
    }
}

@Composable
private fun PagerLikeDemo() {
    val pages = listOf(Color.LightGray, Color.White, Color.DarkGray)
    LazyRow { items(pages) { Spacer(Modifier.fillParentMaxSize().background(it)) } }
}

private val colors =
    listOf(
        Color(0xFFffd7d7.toInt()),
        Color(0xFFffe9d6.toInt()),
        Color(0xFFfffbd0.toInt()),
        Color(0xFFe3ffd9.toInt()),
        Color(0xFFd0fff8.toInt())
    )

@Composable
private fun LazyColumnScope() {
    LazyColumn {
        items(10) { Text("$it", fontSize = 40.sp) }

        item { Text("Single item", fontSize = 40.sp) }

        val items = listOf("A", "B", "C")
        itemsIndexed(items) { index, item -> Text("Item $item has index $index", fontSize = 40.sp) }
    }
}

@Composable
private fun LazyRowScope() {
    LazyRow {
        items(10) { Text("$it", fontSize = 40.sp) }

        item { Text("Single item", fontSize = 40.sp) }

        val items = listOf(Color.Cyan, Color.Blue, Color.Magenta)
        itemsIndexed(items) { index, item ->
            Box(
                modifier = Modifier.background(item).requiredSize(40.dp),
                contentAlignment = Alignment.Center
            ) {
                Text("$index", fontSize = 30.sp)
            }
        }
    }
}

@Composable
private fun LazyListArrangements() {
    var count by remember { mutableIntStateOf(3) }
    var arrangement by remember { mutableIntStateOf(6) }
    Column {
        Row {
            Button(onClick = { count-- }) { Text("--") }
            Button(onClick = { count++ }) { Text("++") }
            Button(
                onClick = {
                    arrangement++
                    if (arrangement == Arrangements.size) {
                        arrangement = 0
                    }
                }
            ) {
                Text("Next")
            }
            Text("$arrangement ${Arrangements[arrangement]}")
        }
        Row {
            val item =
                @Composable {
                    Box(
                        Modifier.requiredHeight(200.dp)
                            .fillMaxWidth()
                            .background(Color.Red)
                            .border(1.dp, Color.Cyan)
                    )
                }
            Column(
                verticalArrangement = Arrangements[arrangement],
                modifier = Modifier.weight(1f).fillMaxHeight().verticalScroll(rememberScrollState())
            ) {
                repeat(count) { item() }
            }
            LazyColumn(
                verticalArrangement = Arrangements[arrangement],
                modifier = Modifier.weight(1f).fillMaxHeight()
            ) {
                items(count) { item() }
            }
        }
    }
}

private val Arrangements =
    listOf(
        Arrangement.Center,
        Arrangement.Top,
        Arrangement.Bottom,
        Arrangement.SpaceAround,
        Arrangement.SpaceBetween,
        Arrangement.SpaceEvenly,
        Arrangement.spacedBy(40.dp),
        Arrangement.spacedBy(40.dp, Alignment.Bottom),
    )

@Composable
private fun ReverseLayoutAndRtlDemo() {
    val backgroundColor = Color(1f, .8f, .8f)
    Column {
        val scrollState = rememberScrollState()
        val lazyState = rememberLazyListState()
        var count by remember { mutableIntStateOf(10) }
        var reverse by remember { mutableStateOf(false) }
        var rtl by remember { mutableStateOf(false) }
        var column by remember { mutableStateOf(true) }
        val direction = if (rtl) LayoutDirection.Rtl else LayoutDirection.Ltr

        Row(
            modifier = Modifier.padding(10.dp),
            horizontalArrangement = Arrangement.spacedBy(10.dp),
            verticalAlignment = Alignment.CenterVertically
        ) {
            Button(onClick = { count = max(0, count - 5) }) { Text("--") }
            Button(onClick = { count += 5 }) { Text("++") }
            Column {
                Row {
                    Checkbox(checked = reverse, onCheckedChange = { reverse = it })
                    Text("reverse")
                }
                Row {
                    Checkbox(checked = rtl, onCheckedChange = { rtl = it })
                    Text("RTL")
                }
            }
            Column {
                Row {
                    RadioButton(selected = column, { column = true })
                    Text("Cols")
                }
                Row {
                    RadioButton(selected = !column, { column = false })
                    Text("Rows")
                }
            }
        }

        val itemModifier =
            if (column) {
                Modifier.heightIn(200.dp).fillMaxWidth()
            } else {
                Modifier.widthIn(200.dp).fillMaxHeight()
            }
        val item1 =
            @Composable { index: Int ->
                Text("${index}A", itemModifier.background(backgroundColor).border(1.dp, Color.Cyan))
            }
        val item2 = @Composable { index: Int -> Text("${index}B") }

        @Composable
        fun NonLazyContent() {
            if (reverse) {
                (count - 1 downTo 0).forEach {
                    item2(it)
                    item1(it)
                }
            } else {
                (0 until count).forEach {
                    item1(it)
                    item2(it)
                }
            }
        }

        val lazyContent: LazyListScope.() -> Unit = {
            items(count) {
                item1(it)
                item2(it)
            }
        }

        if (column) {
            Row(horizontalArrangement = Arrangement.spacedBy(10.dp)) {
                Text("Column: scroll=${scrollState.value}", Modifier.weight(1f))
                Text(
                    "LazyColumn: index=${lazyState.firstVisibleItemIndex}, " +
                        "offset=${lazyState.firstVisibleItemScrollOffset}",
                    Modifier.weight(1f)
                )
            }
            Row {
                CompositionLocalProvider(LocalLayoutDirection provides direction) {
                    Column(
                        verticalArrangement = if (reverse) Arrangement.Bottom else Arrangement.Top,
                        modifier =
                            Modifier.weight(1f)
                                .fillMaxHeight()
                                .verticalScroll(scrollState, reverseScrolling = reverse)
                    ) {
                        NonLazyContent()
                    }
                }
                CompositionLocalProvider(LocalLayoutDirection provides direction) {
                    LazyColumn(
                        reverseLayout = reverse,
                        state = lazyState,
                        modifier = Modifier.weight(1f).fillMaxHeight(),
                        content = lazyContent
                    )
                }
            }
        } else {
            Text("Row: scroll=${scrollState.value}")
            CompositionLocalProvider(LocalLayoutDirection provides direction) {
                Row(
                    horizontalArrangement = if (reverse) Arrangement.End else Arrangement.Start,
                    modifier =
                        Modifier.weight(1f)
                            .fillMaxWidth()
                            .horizontalScroll(scrollState, reverseScrolling = reverse)
                ) {
                    NonLazyContent()
                }
            }
            Text(
                "LazyRow: index=${lazyState.firstVisibleItemIndex}, " +
                    "offset=${lazyState.firstVisibleItemScrollOffset}"
            )
            CompositionLocalProvider(LocalLayoutDirection provides direction) {
                LazyRow(
                    state = lazyState,
                    modifier = Modifier.weight(1f).fillMaxWidth(),
                    reverseLayout = reverse,
                    content = lazyContent
                )
            }
        }
    }
}

@Composable
private fun NestedLazyDemo() {
    val item =
        @Composable { index: Int ->
            Box(
                Modifier.padding(16.dp).requiredSize(200.dp).background(Color.LightGray),
                contentAlignment = Alignment.Center
            ) {
                var state by rememberSaveable { mutableIntStateOf(0) }
                Button(onClick = { state++ }) { Text("Index=$index State=$state") }
            }
        }
    LazyColumn {
        item { LazyRow { items(100) { item(it) } } }
        items(100) { item(it) }
    }
}

@Composable
private fun LazyGridDemo() {
    val columnModes = listOf(GridCells.Fixed(3), GridCells.Adaptive(minSize = 60.dp))
    var currentMode by remember { mutableIntStateOf(0) }
    Column {
        Button(
            modifier = Modifier.wrapContentSize(),
            onClick = { currentMode = (currentMode + 1) % columnModes.size }
        ) {
            Text("Switch mode")
        }
        LazyGridForMode(columnModes[currentMode])
    }
}

@Composable
private fun LazyGridForMode(mode: GridCells) {
    LazyVerticalGrid(columns = mode) {
        items(100) {
            Text(
                text = "$it",
                fontSize = 20.sp,
                modifier =
                    Modifier.background(Color.Gray.copy(alpha = (it % 10) / 10f)).padding(8.dp)
            )
        }
    }
}

@Preview
@Composable
private fun LazyGridWithSpacingDemo() {
    val columnModes =
        listOf(
            GridCells.Fixed(3),
            GridCells.Adaptive(minSize = 60.dp),
            GridCells.FixedSize(50.dp),
            object : GridCells {
                // columns widths have ratio 1:1:2:3
                override fun Density.calculateCrossAxisCellSizes(
                    availableSize: Int,
                    spacing: Int,
                ): List<Int> {
                    val totalSlots = 1 + 1 + 2 + 3
                    val slotWidth = (availableSize - spacing * 3) / totalSlots
                    return listOf(slotWidth, slotWidth, slotWidth * 2, slotWidth * 3)
                }
            }
        )
    var currentMode by remember { mutableIntStateOf(0) }
    var horizontalSpacing by remember { mutableIntStateOf(8) }
    var horizontalSpacingExpanded by remember { mutableStateOf(false) }
    var verticalSpacing by remember { mutableIntStateOf(8) }
    var verticalSpacingExpanded by remember { mutableStateOf(false) }
    Column {
        Row {
            Button(
                modifier = Modifier.wrapContentSize(),
                onClick = { currentMode = (currentMode + 1) % columnModes.size }
            ) {
                Text("Switch mode")
            }
            Box {
                OutlinedButton(
                    modifier = Modifier.wrapContentSize(),
                    onClick = { verticalSpacingExpanded = true }
                ) {
                    Text("Vertical:\n$verticalSpacing dp")
                    Icon(imageVector = Icons.Default.ArrowDropDown, contentDescription = "expand")
                }
                DropdownMenu(
                    expanded = verticalSpacingExpanded,
                    onDismissRequest = { verticalSpacingExpanded = false }
                ) {
                    DropdownMenuItem(
                        onClick = {
                            verticalSpacing = 0
                            verticalSpacingExpanded = false
                        }
                    ) {
                        Text("None")
                    }
                    DropdownMenuItem(
                        onClick = {
                            verticalSpacing = 8
                            verticalSpacingExpanded = false
                        }
                    ) {
                        Text("8 dp")
                    }
                    DropdownMenuItem(
                        onClick = {
                            verticalSpacing = 16
                            verticalSpacingExpanded = false
                        }
                    ) {
                        Text("16 dp")
                    }
                    DropdownMenuItem(
                        onClick = {
                            verticalSpacing = 32
                            verticalSpacingExpanded = false
                        }
                    ) {
                        Text("32 dp")
                    }
                }
            }

            Box {
                OutlinedButton(
                    modifier = Modifier.wrapContentSize(),
                    onClick = { horizontalSpacingExpanded = true }
                ) {
                    Text("Horizontal:\n$horizontalSpacing dp")
                    Icon(imageVector = Icons.Default.ArrowDropDown, contentDescription = "expand")
                }
                DropdownMenu(
                    expanded = horizontalSpacingExpanded,
                    onDismissRequest = { horizontalSpacingExpanded = false }
                ) {
                    DropdownMenuItem(
                        onClick = {
                            horizontalSpacing = 0
                            horizontalSpacingExpanded = false
                        }
                    ) {
                        Text("None")
                    }
                    DropdownMenuItem(
                        onClick = {
                            horizontalSpacing = 8
                            horizontalSpacingExpanded = false
                        }
                    ) {
                        Text("8 dp")
                    }
                    DropdownMenuItem(
                        onClick = {
                            horizontalSpacing = 16
                            horizontalSpacingExpanded = false
                        }
                    ) {
                        Text("16 dp")
                    }
                    DropdownMenuItem(
                        onClick = {
                            horizontalSpacing = 32
                            horizontalSpacingExpanded = false
                        }
                    ) {
                        Text("32 dp")
                    }
                }
            }
        }

        LazyGridWithSpacingForMode(
            mode = columnModes[currentMode],
            horizontalSpacing = horizontalSpacing.dp,
            verticalSpacing = verticalSpacing.dp
        )
    }
}

@Composable
private fun LazyGridWithSpacingForMode(
    mode: GridCells,
    horizontalSpacing: Dp,
    verticalSpacing: Dp
) {
    LazyVerticalGrid(
        columns = mode,
        horizontalArrangement = Arrangement.spacedBy(horizontalSpacing),
        verticalArrangement = Arrangement.spacedBy(verticalSpacing)
    ) {
        items(100) {
            Text(
                text = "$it",
                fontSize = 20.sp,
                modifier =
                    Modifier.background(Color.Gray.copy(alpha = (it % 10) / 10f)).padding(8.dp)
            )
        }
    }
}

@Composable
private fun ReorderWithCustomKeys() {
    var names by remember { mutableStateOf(listOf("John", "Sara", "Dan")) }
    Column {
        Button(onClick = { names = names.shuffled() }) { Text("Shuffle") }
        LazyColumn {
            item {
                var counter by rememberSaveable { mutableIntStateOf(0) }
                Button(onClick = { counter++ }) { Text("Header has $counter") }
            }
            items(items = names, key = { it }) {
                var counter by rememberSaveable { mutableIntStateOf(0) }
                Button(onClick = { counter++ }, modifier = Modifier.animateItem()) {
                    Text("$it has $counter")
                }
            }
        }
    }
}

@Composable
private fun LazyWithFlingConfig() {
    Column {
        Text(
            "Custom fling config will dance back and forth when you fling",
            modifier = Modifier.padding(16.dp)
        )
        val defaultDecay = rememberSplineBasedDecay<Float>()
        val flingConfig = remember {
            object : FlingBehavior {
                override suspend fun ScrollScope.performFling(initialVelocity: Float): Float {
                    val unspecifiedFrame = AnimationConstants.UnspecifiedTime
                    val target = defaultDecay.calculateTargetValue(0f, initialVelocity)
                    val perDance = target / 3
                    var velocityLeft = initialVelocity
                    var lastLeft = 0f
                    var lastFrameTime = unspecifiedFrame
                    while (abs(lastLeft) < 1f && abs(perDance) > 0) {
                        listOf(perDance * 3 / 4, -perDance * 1 / 4).forEach { toGo ->
                            if (abs(lastLeft) > 1f) return@forEach
                            var lastValue = 0f
                            AnimationState(initialValue = 0f, lastFrameTimeNanos = lastFrameTime)
                                .animateTo(
                                    targetValue = toGo,
                                    sequentialAnimation = lastFrameTime != unspecifiedFrame
                                ) {
                                    val delta = value - lastValue
                                    lastLeft = delta - scrollBy(delta)
                                    lastValue = value
                                    velocityLeft = this.velocity
                                    lastFrameTime = this.lastFrameTimeNanos
                                    if (abs(lastLeft) > 0.5f) this.cancelAnimation()
                                }
                        }
                    }
                    return velocityLeft
                }
            }
        }
        LazyColumn(modifier = Modifier.fillMaxSize(), flingBehavior = flingConfig) {
            items(100) {
                Text(
                    text = "$it",
                    fontSize = 20.sp,
                    modifier =
                        Modifier.fillParentMaxWidth()
                            .background(Color.Gray.copy(alpha = it / 100f))
                            .border(1.dp, Color.Gray)
                            .padding(16.dp)
                )
            }
        }
    }
}

@Preview
@Composable
private fun LazyStaggeredGridDemo() {
    val heights = remember { List(100) { (Random.nextInt(100) + 100).dp } }

    val colors = remember { List(100) { Color.hsl(Random.nextFloat() * 360, .5f, .65f) } }

    val indices = remember { mutableStateOf(List(100) { it }) }

    var count by remember { mutableIntStateOf(10) }
    var reverseLayout by remember { mutableStateOf(false) }
    var rtl by remember { mutableStateOf(false) }

    Column(Modifier.fillMaxSize()) {
        Row(modifier = Modifier.fillMaxWidth(), horizontalArrangement = Arrangement.SpaceBetween) {
            Button(onClick = { count++ }) { Text(text = "++") }
            Button(onClick = { reverseLayout = !reverseLayout }) { Text("reverse") }
            Button(onClick = { rtl = !rtl }) { Text(if (rtl) "rtl" else "ltr") }
            Button(
                onClick = { indices.value = indices.value.toMutableList().apply { shuffle() } }
            ) {
                Text(text = "shuffle")
            }
            Button(onClick = { if (count != 0) count-- }) { Text(text = "--") }
        }

        val state = rememberLazyStaggeredGridState(initialFirstVisibleItemIndex = 29)

        val layoutDirection = if (rtl) LayoutDirection.Rtl else LayoutDirection.Ltr
        CompositionLocalProvider(LocalLayoutDirection provides layoutDirection) {
            LazyVerticalStaggeredGrid(
                columns = StaggeredGridCells.FixedSize(100.dp),
                modifier = Modifier.fillMaxSize(),
                state = state,
                contentPadding = PaddingValues(vertical = 30.dp, horizontal = 20.dp),
                horizontalArrangement = Arrangement.End,
                verticalItemSpacing = 10.dp,
                reverseLayout = reverseLayout,
                content = {
                    items(
                        count,
                        span = {
                            if (it % 30 == 0) StaggeredGridItemSpan.FullLine
                            else StaggeredGridItemSpan.SingleLane
                        },
                        key = { indices.value[it % indices.value.size] }
                    ) {
                        var expanded by remember { mutableStateOf(false) }
                        val index = indices.value[it % indices.value.size]
                        val color = colors[index]
                        Box(
                            modifier =
                                Modifier.animateItem()
                                    .height(if (!expanded) heights[index] else heights[index] * 2)
                                    .border(2.dp, color, RoundedCornerShape(5.dp))
                                    .clickable { expanded = !expanded }
                        ) {
                            Text(
                                "$it",
                                modifier = Modifier.align(Alignment.Center),
                                color = color,
                                fontSize = 36.sp
                            )
                        }
                    }
                }
            )
        }
    }
}

@Composable
private fun AnimateItemPlacementDemo() {
    val items = remember { mutableStateListOf<Int>().apply { repeat(20) { add(it) } } }
    val selectedIndexes = remember { mutableStateMapOf<Int, Boolean>() }
    var reverse by remember { mutableStateOf(false) }
    Column {
        Row {
            Button(
                onClick = {
                    selectedIndexes.entries.reversed().forEach { entry ->
                        if (entry.value) {
                            items.remove(entry.key)
                            items.add(items.size - 3, entry.key)
                        }
                    }
                }
            ) {
                Text("MoveToEnd")
            }
            Button(onClick = { selectedIndexes.clear() }) { Text("RmvSelected") }
            Button(onClick = { reverse = !reverse }) { Text("Reverse=$reverse") }
        }
        LazyColumn(Modifier.fillMaxWidth().weight(1f), reverseLayout = reverse) {
            items(items, key = { it }) { item ->
                val selected = selectedIndexes.getOrDefault(item, false)
                val modifier = Modifier.animateItem(fadeInSpec = null, fadeOutSpec = null)
                var height by remember { mutableStateOf(40.dp) }
                Row(
                    modifier.padding(8.dp).fillMaxWidth().border(1.dp, Color.Black).clickable {
                        height = if (height == 40.dp) 120.dp else 40.dp
                    },
                    verticalAlignment = Alignment.CenterVertically
                ) {
                    Checkbox(checked = selected, onCheckedChange = { selectedIndexes[item] = it })
                    Spacer(Modifier.width(16.dp).height(height))
                    Text("Item $item")
                }
            }
        }
        var size by remember { mutableStateOf(40.dp) }
        Box(
            Modifier.height(size).fillMaxWidth().border(1.dp, Color.DarkGray).clickable {
                size = if (size == 40.dp) 350.dp else 40.dp
            }
        )
    }
}

@Preview(uiMode = Configuration.UI_MODE_TYPE_TELEVISION)
@Composable
private fun BringIntoViewDemo() {
    LazyRow(modifier = Modifier.fillMaxWidth().wrapContentHeight()) {
        items(100) {
            var color by remember { mutableStateOf(Color.White) }
            Box(
                modifier =
                    Modifier.size(100.dp)
                        .padding(4.dp)
                        .background(Color.Gray)
                        .onFocusChanged { color = if (it.isFocused) Red else White }
                        .border(5.dp, color)
                        .focusable(),
                contentAlignment = Alignment.Center
            ) {
                Text(text = it.toString())
            }
        }
    }
}

@Preview
@Composable
fun CrossListDragAndDropDemo() {
    val targetListState = rememberLazyListState()
    val dragAndDropListState = remember(targetListState) { DragAndDropListState(targetListState) }

    Row {
        LazyColumn(Modifier.weight(0.5f).fillMaxHeight().padding(4.dp)) {
            items(dragAndDropListState.sourceListData, key = { it }) {
                DragAndDropItem(it, if (it % 2 == 0) Color.Cyan else Color.Red)
            }
        }

        LazyColumn(
            Modifier.dragAndDropTarget(
                    shouldStartDragAndDrop = { true },
                    target = dragAndDropListState.dragAndDropTarget
                )
                .background(dragAndDropListState.targetListBackground)
                .weight(0.5f)
                .fillMaxHeight()
                .padding(4.dp),
            state = targetListState
        ) {
            items(dragAndDropListState.targetListData, key = { it }) {
                DragAndDropItem(it, if (it % 2 == 0) Color.Cyan else Color.Red)
            }
        }
    }
}

@Composable
private fun LazyItemScope.DragAndDropItem(index: Int, color: Color) {
    Box(
        Modifier.dragAndDropSource { _ ->
                DragAndDropTransferData(
                    clipData = ClipData.newPlainText("item_id", index.toString()),
                    localState = index
                )
            }
            .animateItem()
            .fillMaxWidth()
            .height(72.dp)
            .padding(8.dp)
            .background(color)
    ) {
        Text(index.toString())
    }
}

@SuppressLint("PrimitiveInCollection")
private class DragAndDropListState(val targetListState: LazyListState) {

    private val dragAndDropList = (0..200).toList()

    var targetListBackground by mutableStateOf(Color.Transparent)
        private set

    var sourceListData by mutableStateOf(dragAndDropList.filter { it % 2 == 0 })
        private set

    var targetListData by mutableStateOf(dragAndDropList.filter { it % 2 != 0 })
        private set

    fun onDragAndDropEventDropped(event: DragAndDropEvent) {
        (event.toAndroidDragEvent().localState as? Int)?.let { transferredItem ->
            sourceListData = sourceListData.filter { it != transferredItem }
            targetListData = (listOf(transferredItem) + targetListData)
            targetListState.requestScrollToItem(0)
        }
    }

    val dragAndDropTarget =
        object : DragAndDropTarget {
            override fun onStarted(event: DragAndDropEvent) {
                targetListBackground = Color.DarkGray.copy(alpha = 0.2f)
            }

            override fun onDrop(event: DragAndDropEvent): Boolean {
                onDragAndDropEventDropped(event)
                return true
            }

            override fun onEnded(event: DragAndDropEvent) {
                targetListBackground = Color.Transparent
            }
        }
}<|MERGE_RESOLUTION|>--- conflicted
+++ resolved
@@ -135,15 +135,11 @@
         ComposableDemo("Rtl list") { RtlListDemo() },
         ComposableDemo("LazyColumn DSL") { LazyColumnScope() },
         ComposableDemo("LazyRow DSL") { LazyRowScope() },
-<<<<<<< HEAD
-        ComposableDemo("LazyColumn with sticky headers") { StickyHeaderSample() },
-=======
         ComposableDemo("LazyColumn with sticky headers") { StickyHeaderListSample() },
         ComposableDemo("LazyVerticalGrid with sticky headers") { StickyHeaderGridSample() },
         ComposableDemo("LazyColumn with sticky headers - header index") {
             StickyHeaderHeaderIndexSample()
         },
->>>>>>> 3d4510a6
         ComposableDemo("Arrangements") { LazyListArrangements() },
         ComposableDemo("ReverseLayout and RTL") { ReverseLayoutAndRtlDemo() },
         ComposableDemo("Nested lazy lists") { NestedLazyDemo() },
@@ -153,10 +149,7 @@
         ComposableDemo("Fling Config") { LazyWithFlingConfig() },
         ComposableDemo("Item reordering") { PopularBooksDemo() },
         ComposableDemo("List drag and drop") { LazyColumnDragAndDropDemo() },
-<<<<<<< HEAD
-=======
         ComposableDemo("Cross List drag and drop") { CrossListDragAndDropDemo() },
->>>>>>> 3d4510a6
         ComposableDemo("Grid drag and drop") { LazyGridDragAndDropDemo() },
         ComposableDemo("Staggered grid") { LazyStaggeredGridDemo() },
         ComposableDemo("Animate item placement") { AnimateItemPlacementDemo() },
