--- conflicted
+++ resolved
@@ -61,18 +61,6 @@
 
 // red is used for the selection container color
 private val Rainbow =
-<<<<<<< HEAD
-    MutableColorList(initialCapacity = 6)
-        .apply {
-            add(Orange)
-            add(Yellow)
-            add(Green)
-            add(Blue)
-            add(Indigo)
-            add(Purple)
-        }
-        .asColorList()
-=======
     buildColorList(initialCapacity = 6) {
         add(Orange)
         add(Yellow)
@@ -81,7 +69,6 @@
         add(Indigo)
         add(Purple)
     }
->>>>>>> 3d4510a6
 
 @Composable
 fun MinTouchTargetTextSelection() {
