/*
 * Copyright 2023 The Android Open Source Project
 *
 * Licensed under the Apache License, Version 2.0 (the "License");
 * you may not use this file except in compliance with the License.
 * You may obtain a copy of the License at
 *
 *      http://www.apache.org/licenses/LICENSE-2.0
 *
 * Unless required by applicable law or agreed to in writing, software
 * distributed under the License is distributed on an "AS IS" BASIS,
 * WITHOUT WARRANTIES OR CONDITIONS OF ANY KIND, either express or implied.
 * See the License for the specific language governing permissions and
 * limitations under the License.
 */

@file:Suppress(
    "RedundantVisibilityModifier",
    "KotlinRedundantDiagnosticSuppress",
    "KotlinConstantConditions",
    "PropertyName",
    "ConstPropertyName",
    "PrivatePropertyName",
    "NOTHING_TO_INLINE",
    "UnusedImport",
)
@file:OptIn(ExperimentalContracts::class)

package androidx.compose.foundation.demos.collection

import androidx.annotation.IntRange
import androidx.collection.LongSet
import androidx.collection.MutableLongSet
import androidx.collection.emptyLongSet
import androidx.collection.mutableLongSetOf
import androidx.compose.ui.graphics.Color
import kotlin.contracts.ExperimentalContracts
import kotlin.contracts.InvocationKind
import kotlin.contracts.contract
import kotlin.jvm.JvmInline

// -=-=-=-=-=-=-=-=-=-=-=-=-=-=-=-=-=-=-=-=-=-=-=-=-=-=-=-=-=-=-=-=-=-=-=-=-=-=
// DO NOT MAKE CHANGES to this kotlin source file.
//
// This file was generated from a template:
//   collection/collection/template/ValueClassSet.kt.template
// Make a change to the original template and run the generateValueClassCollections.sh script
// to ensure the change is available on all versions of the set.
// -=-=-=-=-=-=-=-=-=-=-=-=-=-=-=-=-=-=-=-=-=-=-=-=-=-=-=-=-=-=-=-=-=-=-=-=-=-=

/** Returns an empty, read-only [ColorSet]. */
internal inline fun emptyColorSet(): ColorSet = ColorSet(emptyLongSet())

/** Returns an empty, read-only [ColorSet]. */
internal inline fun colorSetOf(): ColorSet = ColorSet(emptyLongSet())

/** Returns a new read-only [ColorSet] with only [element1] in it. */
internal inline fun colorSetOf(element1: Color): ColorSet =
    ColorSet(mutableLongSetOf(element1.value.toLong()))

/** Returns a new read-only [ColorSet] with only [element1] and [element2] in it. */
@Suppress("UNCHECKED_CAST")
internal fun colorSetOf(element1: Color, element2: Color): ColorSet =
    ColorSet(
        mutableLongSetOf(
            element1.value.toLong(),
            element2.value.toLong(),
        )
    )

/** Returns a new read-only [ColorSet] with only [element1], [element2], and [element3] in it. */
@Suppress("UNCHECKED_CAST")
internal fun colorSetOf(element1: Color, element2: Color, element3: Color): ColorSet =
    ColorSet(
        mutableLongSetOf(
            element1.value.toLong(),
            element2.value.toLong(),
            element3.value.toLong(),
        )
    )

/** Returns a new [MutableColorSet]. */
internal fun mutableColorSetOf(): MutableColorSet = MutableColorSet(MutableLongSet())

/** Returns a new [MutableColorSet] with only [element1] in it. */
internal fun mutableColorSetOf(element1: Color): MutableColorSet =
    MutableColorSet(mutableLongSetOf(element1.value.toLong()))

/** Returns a new [MutableColorSet] with only [element1] and [element2] in it. */
internal fun mutableColorSetOf(element1: Color, element2: Color): MutableColorSet =
    MutableColorSet(
        mutableLongSetOf(
            element1.value.toLong(),
            element2.value.toLong(),
        )
    )

/** Returns a new [MutableColorSet] with only [element1], [element2], and [element3] in it. */
internal fun mutableColorSetOf(element1: Color, element2: Color, element3: Color): MutableColorSet =
    MutableColorSet(
        mutableLongSetOf(
            element1.value.toLong(),
            element2.value.toLong(),
            element3.value.toLong(),
        )
    )

/**
<<<<<<< HEAD
 * [ColorSet] is a container with a [Set]-like interface designed to avoid allocations, including
 * boxing.
 *
 * This implementation makes no guarantee as to the order of the elements, nor does it make
 * guarantees that the order remains constant over time.
 *
=======
 * Builds a new [ColorSet] by populating a [MutableColorSet] using the given [builderAction].
 *
 * The set passed as a receiver to the [builderAction] is valid only inside that function. Using it
 * outside of the function produces an unspecified behavior.
 */
internal inline fun buildColorSet(
    builderAction: MutableColorSet.() -> Unit,
): ColorSet {
    contract { callsInPlace(builderAction, InvocationKind.EXACTLY_ONCE) }
    return MutableColorSet().apply(builderAction).asColorSet()
}

/**
 * Builds a new [ColorSet] by populating a [MutableColorSet] using the given [builderAction].
 *
 * The set passed as a receiver to the [builderAction] is valid only inside that function. Using it
 * outside of the function produces an unspecified behavior.
 *
 * @param initialCapacity Hint for the expected number of elements added in the [builderAction].
 */
internal inline fun buildColorSet(
    initialCapacity: Int,
    builderAction: MutableColorSet.() -> Unit,
): ColorSet {
    contract { callsInPlace(builderAction, InvocationKind.EXACTLY_ONCE) }
    return MutableColorSet(initialCapacity).apply(builderAction).asColorSet()
}

/**
 * [ColorSet] is a container with a [Set]-like interface designed to avoid allocations, including
 * boxing.
 *
 * This implementation makes no guarantee as to the order of the elements, nor does it make
 * guarantees that the order remains constant over time.
 *
>>>>>>> 3d4510a6
 * Though [ColorSet] offers a read-only interface, it is always backed by a [MutableColorSet]. Read
 * operations alone are thread-safe. However, any mutations done through the backing
 * [MutableColorSet] while reading on another thread are not safe and the developer must protect the
 * set from such changes during read operations.
 *
 * @see [MutableColorSet]
 */
@JvmInline
internal value class ColorSet(val set: LongSet) {
    /**
     * Returns the number of elements that can be stored in this set without requiring internal
     * storage reallocation.
     */
    @get:IntRange(from = 0)
    public inline val capacity: Int
        get() = set.capacity

    /** Returns the number of elements in this set. */
<<<<<<< HEAD
    @get:androidx.annotation.IntRange(from = 0)
=======
    @get:IntRange(from = 0)
>>>>>>> 3d4510a6
    public inline val size: Int
        get() = set.size

    /** Returns `true` if this set has at least one element. */
    public inline fun any(): Boolean = set.any()

    /** Returns `true` if this set has no elements. */
    public inline fun none(): Boolean = set.none()

    /** Indicates whether this set is empty. */
    public inline fun isEmpty(): Boolean = set.isEmpty()

    /** Returns `true` if this set is not empty. */
    public inline fun isNotEmpty(): Boolean = set.isNotEmpty()

    /**
     * Returns the first element in the collection.
     *
     * @throws NoSuchElementException if the collection is empty
     */
    public inline fun first(): Color = Color(set.first().toULong())

    /**
     * Returns the first element in the collection for which [predicate] returns `true`.
     *
     * **Note** There is no mechanism for both determining if there is an element that matches
     * [predicate] _and_ returning it if it exists. Developers should use [forEach] to achieve this
     * behavior.
     *
     * @param predicate Called on elements of the set, returning `true` for an element that matches
     *   or `false` if it doesn't
     * @return An element in the set for which [predicate] returns `true`.
     * @throws NoSuchElementException if [predicate] returns `false` for all elements or the
     *   collection is empty.
     */
    public inline fun first(predicate: (element: Color) -> Boolean): Color =
        Color(set.first { predicate(Color(it.toULong())) }.toULong())

    /**
     * Iterates over every element stored in this set by invoking the specified [block] lambda.
     *
     * @param block called with each element in the set
     */
    public inline fun forEach(block: (element: Color) -> Unit) {
        contract { callsInPlace(block) }
        set.forEach { block(Color(it.toULong())) }
    }

    /**
     * Returns true if all elements match the given [predicate].
     *
     * @param predicate called for elements in the set to determine if it returns return `true` for
     *   all elements.
     */
    public inline fun all(predicate: (element: Color) -> Boolean): Boolean {
        contract { callsInPlace(predicate) }
        return set.all { predicate(Color(it.toULong())) }
    }

    /**
     * Returns true if at least one element matches the given [predicate].
     *
     * @param predicate called for elements in the set to determine if it returns `true` for any
     *   elements.
     */
    public inline fun any(predicate: (element: Color) -> Boolean): Boolean {
        contract { callsInPlace(predicate) }
        return set.any { predicate(Color(it.toULong())) }
    }

    /** Returns the number of elements in this set. */
<<<<<<< HEAD
    @androidx.annotation.IntRange(from = 0) public inline fun count(): Int = set.count()
=======
    @IntRange(from = 0) public inline fun count(): Int = set.count()
>>>>>>> 3d4510a6

    /**
     * Returns the number of elements matching the given [predicate].
     *
     * @param predicate Called for all elements in the set to count the number for which it returns
     *   `true`.
     */
    @IntRange(from = 0)
    public inline fun count(predicate: (element: Color) -> Boolean): Int {
        contract { callsInPlace(predicate) }
        return set.count { predicate(Color(it.toULong())) }
    }

    /**
     * Returns `true` if the specified [element] is present in this set, `false` otherwise.
     *
     * @param element The element to look for in this set
     */
    public inline operator fun contains(element: Color): Boolean =
        set.contains(element.value.toLong())

    /**
     * Returns a string representation of this set. The set is denoted in the string by the `{}`.
     * Each element is separated by `, `.
     */
    public override fun toString(): String {
        if (isEmpty()) {
            return "[]"
        }

        val s = StringBuilder().append('[')
        var index = 0
        forEach { element ->
            if (index++ != 0) {
                s.append(',').append(' ')
            }
            s.append(element)
        }
        return s.append(']').toString()
    }
}

/**
 * [MutableColorSet] is a container with a [MutableSet]-like interface based on a flat hash table
 * implementation. The underlying implementation is designed to avoid all allocations on insertion,
 * removal, retrieval, and iteration. Allocations may still happen on insertion when the underlying
 * storage needs to grow to accommodate newly added elements to the set.
 *
 * This implementation makes no guarantee as to the order of the elements stored, nor does it make
 * guarantees that the order remains constant over time.
 *
 * This implementation is not thread-safe: if multiple threads access this container concurrently,
 * and one or more threads modify the structure of the set (insertion or removal for instance), the
 * calling code must provide the appropriate synchronization. Concurrent reads are however safe.
 */
@JvmInline
internal value class MutableColorSet(val set: MutableLongSet) {
    /**
     * Returns the number of elements that can be stored in this set without requiring internal
     * storage reallocation.
     */
    @get:IntRange(from = 0)
    public inline val capacity: Int
        get() = set.capacity

    /** Returns the number of elements in this set. */
<<<<<<< HEAD
    @get:androidx.annotation.IntRange(from = 0)
=======
    @get:IntRange(from = 0)
>>>>>>> 3d4510a6
    public inline val size: Int
        get() = set.size

    /** Returns `true` if this set has at least one element. */
    public inline fun any(): Boolean = set.any()

    /** Returns `true` if this set has no elements. */
    public inline fun none(): Boolean = set.none()

    /** Indicates whether this set is empty. */
    public inline fun isEmpty(): Boolean = set.isEmpty()

    /** Returns `true` if this set is not empty. */
    public inline fun isNotEmpty(): Boolean = set.isNotEmpty()

    /**
     * Returns the first element in the collection.
     *
     * @throws NoSuchElementException if the collection is empty
     */
    public inline fun first(): Color = Color(set.first().toULong())

    /**
     * Returns the first element in the collection for which [predicate] returns `true`.
     *
     * **Note** There is no mechanism for both determining if there is an element that matches
     * [predicate] _and_ returning it if it exists. Developers should use [forEach] to achieve this
     * behavior.
     *
     * @param predicate Called on elements of the set, returning `true` for an element that matches
     *   or `false` if it doesn't
     * @return An element in the set for which [predicate] returns `true`.
     * @throws NoSuchElementException if [predicate] returns `false` for all elements or the
     *   collection is empty.
     */
    public inline fun first(predicate: (element: Color) -> Boolean): Color =
        Color(set.first { predicate(Color(it.toULong())) }.toULong())

    /**
     * Iterates over every element stored in this set by invoking the specified [block] lambda.
     *
     * @param block called with each element in the set
     */
    public inline fun forEach(block: (element: Color) -> Unit) {
        contract { callsInPlace(block) }
        set.forEach { block(Color(it.toULong())) }
    }

    /**
     * Returns true if all elements match the given [predicate].
     *
     * @param predicate called for elements in the set to determine if it returns return `true` for
     *   all elements.
     */
    public inline fun all(predicate: (element: Color) -> Boolean): Boolean {
        contract { callsInPlace(predicate) }
        return set.all { predicate(Color(it.toULong())) }
    }

    /**
     * Returns true if at least one element matches the given [predicate].
     *
     * @param predicate called for elements in the set to determine if it returns `true` for any
     *   elements.
     */
    public inline fun any(predicate: (element: Color) -> Boolean): Boolean {
        contract { callsInPlace(predicate) }
        return set.any { predicate(Color(it.toULong())) }
    }

    /** Returns the number of elements in this set. */
<<<<<<< HEAD
    @androidx.annotation.IntRange(from = 0) public inline fun count(): Int = set.count()
=======
    @IntRange(from = 0) public inline fun count(): Int = set.count()
>>>>>>> 3d4510a6

    /**
     * Returns the number of elements matching the given [predicate].
     *
     * @param predicate Called for all elements in the set to count the number for which it returns
     *   `true`.
     */
    @IntRange(from = 0)
    public inline fun count(predicate: (element: Color) -> Boolean): Int {
        contract { callsInPlace(predicate) }
        return set.count { predicate(Color(it.toULong())) }
    }

    /**
     * Returns `true` if the specified [element] is present in this set, `false` otherwise.
     *
     * @param element The element to look for in this set
     */
    public inline operator fun contains(element: Color): Boolean =
        set.contains(element.value.toLong())

    /**
     * Returns a string representation of this set. The set is denoted in the string by the `{}`.
     * Each element is separated by `, `.
     */
    public override fun toString(): String = asColorSet().toString()

    /**
     * Creates a new [MutableColorSet]
     *
     * @param initialCapacity The initial desired capacity for this container. The container will
     *   honor this value by guaranteeing its internal structures can hold that many elements
     *   without requiring any allocations. The initial capacity can be set to 0.
     */
    public constructor(initialCapacity: Int = 6) : this(MutableLongSet(initialCapacity))

    /** Returns a read-only interface to the set. */
    public inline fun asColorSet(): ColorSet = ColorSet(set)

    /**
     * Adds the specified element to the set.
     *
     * @param element The element to add to the set.
     * @return `true` if the element has been added or `false` if the element is already contained
     *   within the set.
     */
    public inline fun add(element: Color): Boolean = set.add(element.value.toLong())

    /**
     * Adds the specified element to the set.
     *
     * @param element The element to add to the set.
     */
    public inline operator fun plusAssign(element: Color) = set.plusAssign(element.value.toLong())

    /**
     * Adds all the elements in the [elements] set into this set.
     *
     * @param elements A [ColorSet] of elements to add to this set.
     * @return `true` if any of the specified elements were added to the collection, `false` if the
     *   collection was not modified.
     */
    public inline fun addAll(elements: ColorSet): Boolean = set.addAll(elements.set)

    /**
     * Adds all the elements in the [elements] set into this set.
     *
     * @param elements A [ColorSet] of elements to add to this set.
     * @return `true` if any of the specified elements were added to the collection, `false` if the
     *   collection was not modified.
     */
    public inline fun addAll(elements: MutableColorSet): Boolean = set.addAll(elements.set)

    /**
     * Adds all the elements in the [elements] set into this set.
     *
     * @param elements A [ColorSet] of elements to add to this set.
     */
    public inline operator fun plusAssign(elements: ColorSet) = set.plusAssign(elements.set)

    /**
     * Adds all the elements in the [elements] set into this set.
     *
     * @param elements A [ColorSet] of elements to add to this set.
     */
    public inline operator fun plusAssign(elements: MutableColorSet) = set.plusAssign(elements.set)

    /**
     * Removes the specified [element] from the set.
     *
     * @param element The element to remove from the set.
     * @return `true` if the [element] was present in the set, or `false` if it wasn't present
     *   before removal.
     */
    public inline fun remove(element: Color): Boolean = set.remove(element.value.toLong())

    /**
     * Removes the specified [element] from the set if it is present.
     *
     * @param element The element to remove from the set.
     */
    public inline operator fun minusAssign(element: Color) = set.minusAssign(element.value.toLong())

    /**
     * Removes the specified [elements] from the set, if present.
     *
     * @param elements An [ColorSet] of elements to be removed from the set.
     * @return `true` if the set was changed or `false` if none of the elements were present.
     */
    public inline fun removeAll(elements: ColorSet): Boolean = set.removeAll(elements.set)

    /**
     * Removes the specified [elements] from the set, if present.
     *
     * @param elements An [ColorSet] of elements to be removed from the set.
     * @return `true` if the set was changed or `false` if none of the elements were present.
     */
    public inline fun removeAll(elements: MutableColorSet): Boolean = set.removeAll(elements.set)

    /**
     * Removes the specified [elements] from the set, if present.
     *
     * @param elements An [ColorSet] of elements to be removed from the set.
     */
    public inline operator fun minusAssign(elements: ColorSet) = set.minusAssign(elements.set)

    /**
     * Removes the specified [elements] from the set, if present.
     *
     * @param elements An [ColorSet] of elements to be removed from the set.
     */
    public inline operator fun minusAssign(elements: MutableColorSet) =
        set.minusAssign(elements.set)

    /** Removes all elements from this set. */
    public inline fun clear() = set.clear()

    /**
     * Trims this [MutableColorSet]'s storage so it is sized appropriately to hold the current
     * elements.
     *
     * Returns the number of empty elements removed from this set's storage. Returns 0 if no
     * trimming is necessary or possible.
     */
<<<<<<< HEAD
    @androidx.annotation.IntRange(from = 0) public inline fun trim(): Int = set.trim()
=======
    @IntRange(from = 0) public inline fun trim(): Int = set.trim()
>>>>>>> 3d4510a6
}<|MERGE_RESOLUTION|>--- conflicted
+++ resolved
@@ -106,14 +106,6 @@
     )
 
 /**
-<<<<<<< HEAD
- * [ColorSet] is a container with a [Set]-like interface designed to avoid allocations, including
- * boxing.
- *
- * This implementation makes no guarantee as to the order of the elements, nor does it make
- * guarantees that the order remains constant over time.
- *
-=======
  * Builds a new [ColorSet] by populating a [MutableColorSet] using the given [builderAction].
  *
  * The set passed as a receiver to the [builderAction] is valid only inside that function. Using it
@@ -149,7 +141,6 @@
  * This implementation makes no guarantee as to the order of the elements, nor does it make
  * guarantees that the order remains constant over time.
  *
->>>>>>> 3d4510a6
  * Though [ColorSet] offers a read-only interface, it is always backed by a [MutableColorSet]. Read
  * operations alone are thread-safe. However, any mutations done through the backing
  * [MutableColorSet] while reading on another thread are not safe and the developer must protect the
@@ -168,11 +159,7 @@
         get() = set.capacity
 
     /** Returns the number of elements in this set. */
-<<<<<<< HEAD
-    @get:androidx.annotation.IntRange(from = 0)
-=======
     @get:IntRange(from = 0)
->>>>>>> 3d4510a6
     public inline val size: Int
         get() = set.size
 
@@ -244,11 +231,7 @@
     }
 
     /** Returns the number of elements in this set. */
-<<<<<<< HEAD
-    @androidx.annotation.IntRange(from = 0) public inline fun count(): Int = set.count()
-=======
     @IntRange(from = 0) public inline fun count(): Int = set.count()
->>>>>>> 3d4510a6
 
     /**
      * Returns the number of elements matching the given [predicate].
@@ -315,11 +298,7 @@
         get() = set.capacity
 
     /** Returns the number of elements in this set. */
-<<<<<<< HEAD
-    @get:androidx.annotation.IntRange(from = 0)
-=======
     @get:IntRange(from = 0)
->>>>>>> 3d4510a6
     public inline val size: Int
         get() = set.size
 
@@ -391,11 +370,7 @@
     }
 
     /** Returns the number of elements in this set. */
-<<<<<<< HEAD
-    @androidx.annotation.IntRange(from = 0) public inline fun count(): Int = set.count()
-=======
     @IntRange(from = 0) public inline fun count(): Int = set.count()
->>>>>>> 3d4510a6
 
     /**
      * Returns the number of elements matching the given [predicate].
@@ -540,9 +515,5 @@
      * Returns the number of empty elements removed from this set's storage. Returns 0 if no
      * trimming is necessary or possible.
      */
-<<<<<<< HEAD
-    @androidx.annotation.IntRange(from = 0) public inline fun trim(): Int = set.trim()
-=======
     @IntRange(from = 0) public inline fun trim(): Int = set.trim()
->>>>>>> 3d4510a6
 }