--- conflicted
+++ resolved
@@ -123,37 +123,6 @@
 
 @Composable
 private fun HorizontalCarrouselDemoAlwaysCentered() {
-<<<<<<< HEAD
-    val pagerState = rememberPagerState { PagesCount }
-
-    Column(modifier = Modifier.fillMaxSize()) {
-        HorizontalPager(
-            modifier = Modifier,
-            state = pagerState,
-            pageSize = PageSize.Fixed(100.dp),
-            snapPosition = SnapPosition.Center, // center snapping
-            contentPadding =
-                PaddingValues(start = 200.dp, end = 200.dp) // padding to adjust snap position
-        ) {
-            val scope = rememberCoroutineScope()
-
-            val goToPage: (Int) -> Unit = { scope.launch { pagerState.animateScrollToPage(it) } }
-            if (pagerState.currentPage == it) {
-                Box(Modifier.background(Color.Red)) {
-                    CarrouselItem(it, Orientation.Vertical, goToPage)
-                }
-            } else {
-                CarrouselItem(it, Orientation.Vertical, goToPage)
-            }
-        }
-        PagerControls(Modifier.weight(0.1f), pagerState)
-    }
-}
-
-@Composable
-private fun HorizontalCarrouselDemo(snapPosition: SnapPosition = SnapPosition.Start) {
-=======
->>>>>>> 3d4510a6
     val pagerState = rememberPagerState { PagesCount }
 
     Column(modifier = Modifier.fillMaxSize()) {
