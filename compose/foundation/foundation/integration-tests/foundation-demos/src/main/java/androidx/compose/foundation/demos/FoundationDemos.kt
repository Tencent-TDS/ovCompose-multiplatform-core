--- conflicted
+++ resolved
@@ -78,10 +78,7 @@
             DemoCategory("High-level Gestures", GestureDemos),
             DemoCategory("Drag and drop", DragAndDropDemos),
             ComposableDemo("Combined clickable") { CombinedClickableDemo() },
-<<<<<<< HEAD
-=======
             ComposableDemo("Expanded touch bounds ") { ExpandedTouchBoundsDemo() },
->>>>>>> 3d4510a6
             ComposableDemo("Overscroll") { OverscrollDemo() },
             ComposableDemo("Can scroll forward / backward") { CanScrollSample() },
             ComposableDemo("Vertical scroll") { VerticalScrollExample() },
