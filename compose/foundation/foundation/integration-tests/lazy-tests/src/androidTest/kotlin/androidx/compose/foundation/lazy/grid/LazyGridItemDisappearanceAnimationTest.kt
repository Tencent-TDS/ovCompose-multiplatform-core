/*
 * Copyright 2024 The Android Open Source Project
 *
 * Licensed under the Apache License, Version 2.0 (the "License");
 * you may not use this file except in compliance with the License.
 * You may obtain a copy of the License at
 *
 *      http://www.apache.org/licenses/LICENSE-2.0
 *
 * Unless required by applicable law or agreed to in writing, software
 * distributed under the License is distributed on an "AS IS" BASIS,
 * WITHOUT WARRANTIES OR CONDITIONS OF ANY KIND, either express or implied.
 * See the License for the specific language governing permissions and
 * limitations under the License.
 */

package androidx.compose.foundation.lazy.grid

import android.os.Build
import androidx.compose.animation.core.FiniteAnimationSpec
import androidx.compose.animation.core.LinearEasing
import androidx.compose.animation.core.tween
import androidx.compose.foundation.background
import androidx.compose.foundation.gestures.scrollBy
import androidx.compose.foundation.layout.Box
import androidx.compose.foundation.layout.PaddingValues
import androidx.compose.foundation.layout.fillMaxWidth
import androidx.compose.foundation.layout.requiredHeight
import androidx.compose.foundation.layout.requiredWidth
import androidx.compose.runtime.Composable
import androidx.compose.runtime.getValue
import androidx.compose.runtime.mutableStateOf
import androidx.compose.runtime.setValue
import androidx.compose.testutils.assertPixels
import androidx.compose.ui.Modifier
import androidx.compose.ui.graphics.Color
import androidx.compose.ui.graphics.compositeOver
import androidx.compose.ui.graphics.toArgb
import androidx.compose.ui.platform.testTag
import androidx.compose.ui.test.assertHeightIsEqualTo
import androidx.compose.ui.test.captureToImage
import androidx.compose.ui.test.getBoundsInRoot
import androidx.compose.ui.test.junit4.createComposeRule
import androidx.compose.ui.test.onNodeWithTag
import androidx.compose.ui.unit.Dp
import androidx.compose.ui.unit.IntOffset
import androidx.compose.ui.unit.IntSize
import androidx.compose.ui.unit.dp
import androidx.compose.ui.unit.height
import androidx.test.filters.LargeTest
import androidx.test.filters.SdkSuppress
import com.google.common.truth.Truth
import com.google.common.truth.Truth.assertThat
import kotlinx.coroutines.runBlocking
import org.junit.Before
import org.junit.Rule
import org.junit.Test

@LargeTest
@SdkSuppress(minSdkVersion = Build.VERSION_CODES.O)
class LazyGridItemDisappearanceAnimationTest {

    @get:Rule val rule = createComposeRule()

    // the numbers should be divisible by 8 to avoid the rounding issues as we run 4 or 8 frames
    // of the animation.
    private val itemSize: Int = 4
    private var itemSizeDp: Dp = Dp.Infinity
    private val crossAxisSize: Int = 2
    private var crossAxisSizeDp: Dp = Dp.Infinity
    private val containerSize: Float = itemSize * 2f
    private var containerSizeDp: Dp = Dp.Infinity
    private lateinit var state: LazyGridState

    @Before
    fun before() {
        rule.mainClock.autoAdvance = false
        with(rule.density) {
            itemSizeDp = itemSize.toDp()
            crossAxisSizeDp = crossAxisSize.toDp()
            containerSizeDp = containerSize.toDp()
        }
    }

    @Test
    fun oneItemRemoved() {
        var list by mutableStateOf(listOf(Color.Black))
        rule.setContent {
            LazyGrid(containerSize = itemSizeDp) { items(list, key = { it.toArgb() }) { Item(it) } }
        }

        rule.runOnUiThread { list = emptyList() }

        onAnimationFrame { fraction ->
            assertPixels(mainAxisSize = itemSize) { _, _ ->
                Color.Black.copy(alpha = 1f - fraction)
            }
        }
    }

    @Test
    fun threeExistTwoRemoved() {
        var list by mutableStateOf(listOf(Color.Black, Color.Red, Color.Green))
        rule.setContent {
            LazyGrid(containerSize = itemSizeDp * 3) {
                items(list, key = { it.toArgb() }) { Item(it) }
            }
        }

        rule.runOnUiThread { list = listOf(Color.Black) }

        onAnimationFrame { fraction ->
            assertPixels(itemSize * 3) { _, offset ->
                when (offset) {
                    in 0 until itemSize -> Color.Black
                    in itemSize until itemSize * 2 -> Color.Red.copy(alpha = 1f - fraction)
                    else -> Color.Green.copy(alpha = 1f - fraction)
                }
            }
        }
    }

    // todo copy with content padding and horizontal
    @Test
    fun threeExistTwoRemoved_reverseLayout() {
        var list by mutableStateOf(listOf(Color.Black, Color.Red, Color.Green))
        rule.setContent {
            LazyGrid(containerSize = itemSizeDp * 3, reverseLayout = true) {
                items(list, key = { it.toArgb() }) { Item(it) }
            }
        }

        rule.runOnUiThread { list = listOf(Color.Black) }

        onAnimationFrame { fraction ->
            assertPixels(itemSize * 3) { _, offset ->
                when (offset) {
                    in 0 until itemSize -> Color.Green.copy(alpha = 1f - fraction)
                    in itemSize until itemSize * 2 -> Color.Red.copy(alpha = 1f - fraction)
                    else -> Color.Black
                }
            }
        }
    }

    @Test
    fun oneRemoved_reverseLayout_contentPadding() {
        var list by mutableStateOf(listOf(Color.Black, Color.Red))
        rule.setContent {
            LazyGrid(
                containerSize = itemSizeDp * 3,
                reverseLayout = true,
                contentPadding = PaddingValues(bottom = itemSizeDp)
            ) {
                items(list, key = { it.toArgb() }) { Item(it) }
            }
        }

        rule.runOnUiThread { list = listOf(Color.Black) }

        onAnimationFrame { fraction ->
            assertPixels(itemSize * 3) { _, offset ->
                when (offset) {
                    in 0 until itemSize -> Color.Red.copy(alpha = 1f - fraction)
                    in itemSize until itemSize * 2 -> Color.Black
                    else -> Color.Transparent
                }
            }
        }
    }

    @Test
    fun onlyItemWithSpecsIsAnimating() {
        var list by mutableStateOf(listOf(Color.Black, Color.Red))
        rule.setContent {
            LazyGrid(containerSize = itemSizeDp * 2) {
                items(list, key = { it.toArgb() }) {
                    Item(it, disappearanceSpec = if (it == Color.Red) AnimSpec else null)
                }
            }
        }

        rule.runOnUiThread { list = emptyList() }

        onAnimationFrame { fraction ->
            assertPixels(itemSize * 2) { _, offset ->
                when (offset) {
                    in 0 until itemSize -> Color.Transparent
                    else -> Color.Red.copy(alpha = 1f - fraction)
                }
            }
        }
    }

    @Test
    fun itemRemovedOutsideOfViewportIsNotAnimated() {
        var list by
            mutableStateOf(listOf(Color.Black, Color.Red, Color.Blue, Color.Green, Color.Yellow))
        rule.setContent {
            LazyGrid(containerSize = itemSizeDp * 2) {
                items(list, key = { it.toArgb() }) { Item(it) }
            }
        }

        rule.runOnUiThread {
            // Blue is removed before Green, both are outside the bounds
            list = listOf(Color.Black, Color.Red, Color.Green, Color.Yellow)
        }

        rule.runOnIdle {
            runBlocking {
                // scroll 0.5 items so we now see half of Black, Red and half of Green
                state.scrollBy(itemSize * 0.5f)
            }
        }

        onAnimationFrame {
            assertPixels(itemSize * 2) { _, offset ->
                when (offset) {
                    in 0 until itemSize / 2 -> Color.Black
                    in itemSize / 2 until itemSize * 3 / 2 -> Color.Red
                    else -> Color.Green
                }
            }
        }
    }

    @Test
    fun itemMovingAwayToOutOfViewPort_shouldNotTriggerPrefetching() {
        var list by
            mutableStateOf(
                listOf(
                    Color.Black,
                    Color.Red,
                    Color.Blue,
                    Color.Green,
                    Color.Yellow,
                    Color.DarkGray
                )
            )
        rule.setContent {
<<<<<<< HEAD
            LazyGrid(containerSize = null) { items(list, key = { it.toArgb() }) { Item(it) } }
        }

        rule.onNodeWithTag(ContainerTag).assertHeightIsEqualTo(itemSizeDp * 2)

        rule.runOnUiThread { list = listOf(Color.Black) }
=======
            LazyGrid(containerSize = itemSizeDp * 2, startIndex = 2) {
                items(list, span = { GridItemSpan(1) }, key = { it.toArgb() }) {
                    Item(it, placementSpec = tween(Duration.toInt(), easing = LinearEasing))
                }
            }
        }

        rule.runOnUiThread {
            // Blue is removed before Green, both are outside the bounds
            list =
                listOf(
                    Color.Yellow,
                    Color.Green,
                    Color.Red,
                    Color.DarkGray,
                    Color.Black,
                    Color.Blue
                )
        }
>>>>>>> 3d4510a6

        val result = runCatching {
            rule.runOnIdle {
                runBlocking {
                    // scroll 0.5 items so we now see half of Black, Red and half of Green
                    state.scrollBy(itemSize * -1.0f)
                }
            }
        }

        assertThat(result.isFailure).isFalse()
    }

    @Test
    fun itemsBeingRemovedAreAffectingTheContainerSizeForTheDurationOfAnimation() {
        var list by mutableStateOf(listOf(Color.Black, Color.Red))
        rule.setContent {
            LazyGrid(containerSize = null) { items(list, key = { it.toArgb() }) { Item(it) } }
        }

        rule.onNodeWithTag(ContainerTag).assertHeightIsEqualTo(itemSizeDp * 2)

        rule.runOnUiThread { list = listOf(Color.Black) }

        onAnimationFrame { fraction ->
            val heightDp = rule.onNodeWithTag(ContainerTag).getBoundsInRoot().height
            val heightPx = with(rule.density) { heightDp.roundToPx() }
            Truth.assertWithMessage("Height on fraction=$fraction")
                .that(heightPx)
                .isEqualTo(if (fraction < 1f) itemSize * 2 else itemSize)

            if (fraction < 1f) {
                assertPixels(itemSize * 2) { _, offset ->
                    when (offset) {
                        in 0 until itemSize -> Color.Black
                        else -> Color.Red.copy(1f - fraction)
                    }
                }
            } else {
                assertPixels(itemSize) { _, _ -> Color.Black }
            }
        }
    }

    @Test
    fun itemsBeingRemovedAreAffectingTheContainerSizeForTheDurationOfAnimation_reverseLayout() {
        var list by mutableStateOf(listOf(Color.Black, Color.Red))
        rule.setContent {
            LazyGrid(containerSize = null, reverseLayout = true) {
                items(list, key = { it.toArgb() }) { Item(it) }
            }
        }

        rule.onNodeWithTag(ContainerTag).assertHeightIsEqualTo(itemSizeDp * 2)

        assertPixels(itemSize * 2) { _, offset ->
            when (offset) {
                in 0 until itemSize -> Color.Red
                else -> Color.Black
            }
        }

        rule.runOnUiThread { list = listOf(Color.Black) }

        onAnimationFrame { fraction ->
            val heightDp = rule.onNodeWithTag(ContainerTag).getBoundsInRoot().height
            val heightPx = with(rule.density) { heightDp.roundToPx() }
            Truth.assertWithMessage("Height on fraction=$fraction")
                .that(heightPx)
                .isEqualTo(if (fraction < 1f) itemSize * 2 else itemSize)

            if (fraction < 1f) {
                assertPixels(itemSize * 2) { _, offset ->
                    when (offset) {
                        in 0 until itemSize -> Color.Red.copy(1f - fraction)
                        else -> Color.Black
                    }
                }
            } else {
                assertPixels(itemSize) { _, _ -> Color.Black }
            }
        }
    }

    @Test
    fun reAddItemBeingAnimated_withoutAppearanceAnimation() {
        var list by mutableStateOf(listOf(Color.Black))
        rule.setContent {
            LazyGrid(containerSize = itemSizeDp) { items(list, key = { it.toArgb() }) { Item(it) } }
        }

        rule.runOnUiThread { list = emptyList() }

        onAnimationFrame { fraction ->
            if (fraction < 0.5f) {
                assertPixels(itemSize) { _, _ -> Color.Black.copy(alpha = 1f - fraction) }
            } else {
                if (fraction.isCloseTo(0.5f)) {
                    rule.runOnUiThread { list = listOf(Color.Black) }
                }
                assertPixels(itemSize) { _, _ -> Color.Black }
            }
        }
    }

    @Test
    fun reAddItemBeingAnimated_withAppearanceAnimation() {
        var list by mutableStateOf(listOf(Color.Black))
        rule.setContent {
            LazyGrid(containerSize = itemSizeDp) {
                items(list, key = { it.toArgb() }) {
                    Item(it, appearanceSpec = HalfDurationAnimSpec)
                }
            }
        }

        rule.runOnUiThread { list = emptyList() }

        onAnimationFrame { fraction ->
            if (fraction < 0.5f) {
                assertPixels(itemSize) { _, _ -> Color.Black.copy(alpha = 1f - fraction) }
            } else {
                if (fraction.isCloseTo(0.5f)) {
                    rule.runOnUiThread { list = listOf(Color.Black) }
                }
                assertPixels(itemSize) { _, _ -> Color.Black.copy(alpha = fraction) }
            }
        }
    }

    @Test
    fun removeItemBeingAnimatedForAppearance() {
        var list by mutableStateOf(emptyList<Color>())
        rule.setContent {
            LazyGrid(containerSize = itemSizeDp) {
                items(list, key = { it.toArgb() }) {
                    Item(it, appearanceSpec = AnimSpec, disappearanceSpec = HalfDurationAnimSpec)
                }
            }
        }

        rule.runOnUiThread { list = listOf(Color.Black) }

        onAnimationFrame { fraction ->
            if (fraction < 0.5f) {
                assertPixels(itemSize) { _, _ -> Color.Black.copy(alpha = fraction) }
            } else {
                if (fraction.isCloseTo(0.5f)) {
                    rule.runOnUiThread { list = emptyList() }
                }
                assertPixels(itemSize) { _, _ -> Color.Black.copy(alpha = 1f - fraction) }
            }
        }
    }

    @Test
    fun wholeLineRemoved() {
        var list by mutableStateOf(listOf(Color.Black, Color.Green))
        rule.setContent {
            LazyGrid(cells = 2, containerSize = itemSizeDp, crossAxisSize = itemSizeDp * 2) {
                items(list, key = { it.toArgb() }) { Item(it) }
            }
        }

        rule.runOnUiThread { list = emptyList() }

        onAnimationFrame { fraction ->
            assertPixels(mainAxisSize = itemSize, crossAxisSize = itemSize * 2) { x, _ ->
                if (x < itemSize) {
                    Color.Black.copy(alpha = 1f - fraction)
                } else {
                    Color.Green.copy(alpha = 1f - fraction)
                }
            }
        }
    }

    private fun assertPixels(
        mainAxisSize: Int,
        crossAxisSize: Int = this.crossAxisSize,
        expectedColorProvider: (x: Int, y: Int) -> Color?
    ) {
        rule.onNodeWithTag(ContainerTag).captureToImage().assertPixels(
            IntSize(crossAxisSize, mainAxisSize)
        ) {
            expectedColorProvider(it.x, it.y)?.compositeOver(Color.White)
        }
    }

    private fun onAnimationFrame(duration: Long = Duration, onFrame: (fraction: Float) -> Unit) {
        require(duration.mod(FrameDuration) == 0L)
        rule.waitForIdle()
        rule.mainClock.advanceTimeByFrame()
        var expectedTime = rule.mainClock.currentTime
        for (i in 0..duration step FrameDuration) {
            val fraction = i / duration.toFloat()
            onFrame(fraction)
            if (i < duration) {
                rule.mainClock.advanceTimeBy(FrameDuration)
                expectedTime += FrameDuration
                Truth.assertThat(expectedTime).isEqualTo(rule.mainClock.currentTime)
            }
        }
    }

    @Composable
    private fun LazyGrid(
        cells: Int = 1,
        containerSize: Dp? = containerSizeDp,
        startIndex: Int = 0,
        crossAxisSize: Dp = crossAxisSizeDp,
        reverseLayout: Boolean = false,
        contentPadding: PaddingValues = PaddingValues(0.dp),
        content: LazyGridScope.() -> Unit
    ) {
        state = rememberLazyGridState(startIndex)

        LazyVerticalGrid(
            GridCells.Fixed(cells),
            state = state,
            modifier =
                Modifier.then(
                        if (containerSize != null) {
                            Modifier.requiredHeight(containerSize)
                        } else {
                            Modifier
                        }
                    )
                    .background(Color.White)
                    .then(
                        if (crossAxisSize != Dp.Unspecified) {
                            Modifier.requiredWidth(crossAxisSize)
                        } else {
                            Modifier.fillMaxWidth()
                        }
                    )
                    .testTag(ContainerTag),
            contentPadding = contentPadding,
            reverseLayout = reverseLayout,
            content = content
        )
    }

    @Composable
    private fun LazyGridItemScope.Item(
        color: Color,
        size: Dp = itemSizeDp,
        crossAxisSize: Dp = crossAxisSizeDp,
        disappearanceSpec: FiniteAnimationSpec<Float>? = AnimSpec,
        appearanceSpec: FiniteAnimationSpec<Float>? = null,
        placementSpec: FiniteAnimationSpec<IntOffset>? = null
    ) {
        Box(
            Modifier.animateItem(
                    fadeInSpec = appearanceSpec,
                    placementSpec = placementSpec,
                    fadeOutSpec = disappearanceSpec
                )
                .background(color)
                .requiredHeight(size)
                .requiredWidth(crossAxisSize)
        )
    }
}

private val FrameDuration = 16L
private val Duration = 64L // 4 frames, so we get 0f, 0.25f, 0.5f, 0.75f and 1f fractions
private val AnimSpec = tween<Float>(Duration.toInt(), easing = LinearEasing)
private val HalfDurationAnimSpec = tween<Float>(Duration.toInt() / 2, easing = LinearEasing)
private val ContainerTag = "container"<|MERGE_RESOLUTION|>--- conflicted
+++ resolved
@@ -239,14 +239,6 @@
                 )
             )
         rule.setContent {
-<<<<<<< HEAD
-            LazyGrid(containerSize = null) { items(list, key = { it.toArgb() }) { Item(it) } }
-        }
-
-        rule.onNodeWithTag(ContainerTag).assertHeightIsEqualTo(itemSizeDp * 2)
-
-        rule.runOnUiThread { list = listOf(Color.Black) }
-=======
             LazyGrid(containerSize = itemSizeDp * 2, startIndex = 2) {
                 items(list, span = { GridItemSpan(1) }, key = { it.toArgb() }) {
                     Item(it, placementSpec = tween(Duration.toInt(), easing = LinearEasing))
@@ -266,7 +258,6 @@
                     Color.Blue
                 )
         }
->>>>>>> 3d4510a6
 
         val result = runCatching {
             rule.runOnIdle {
