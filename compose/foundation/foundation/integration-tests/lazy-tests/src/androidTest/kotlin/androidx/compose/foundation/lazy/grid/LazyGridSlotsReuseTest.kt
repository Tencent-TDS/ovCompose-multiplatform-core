--- conflicted
+++ resolved
@@ -59,19 +59,12 @@
             }
         }
 
-<<<<<<< HEAD
-=======
         val id0 = rule.onNodeWithTag("0").fetchSemanticsNode().id
->>>>>>> 3d4510a6
         rule.onNodeWithTag("0").assertIsDisplayed()
 
         rule.runOnIdle { runBlocking { state.scrollToItem(1) } }
 
-<<<<<<< HEAD
-        rule.onNodeWithTag("0").assertIsDeactivated()
-=======
         rule.onRoot().fetchSemanticsNode().assertLayoutDeactivatedById(id0)
->>>>>>> 3d4510a6
         rule.onNodeWithTag("1").assertIsDisplayed()
     }
 
@@ -90,20 +83,10 @@
         rule.onNodeWithTag("0").assertIsDisplayed()
         rule.onNodeWithTag("1").assertIsDisplayed()
 
-<<<<<<< HEAD
-        rule.onNodeWithTag("0").assertIsDisplayed()
-        rule.onNodeWithTag("1").assertIsDisplayed()
-
-        rule.runOnIdle { runBlocking { state.scrollToItem(2) } }
-
-        rule.onNodeWithTag("0").assertIsDeactivated()
-        rule.onNodeWithTag("1").assertIsDeactivated()
-=======
         rule.runOnIdle { runBlocking { state.scrollToItem(2) } }
 
         rule.onRoot().fetchSemanticsNode().assertLayoutDeactivatedById(id0)
         rule.onRoot().fetchSemanticsNode().assertLayoutDeactivatedById(id1)
->>>>>>> 3d4510a6
         rule.onNodeWithTag("2").assertIsDisplayed()
     }
 
@@ -120,12 +103,6 @@
                 items(100) { Spacer(Modifier.height(itemsSizeDp).fillMaxWidth().testTag("$it")) }
             }
         }
-<<<<<<< HEAD
-
-        rule.runOnIdle { runBlocking { state.scrollToItem(DefaultMaxItemsToRetain + 1) } }
-
-        repeat(DefaultMaxItemsToRetain) { rule.onNodeWithTag("$it").assertIsDeactivated() }
-=======
         val deactivatedIds = mutableListOf<Int>()
         repeat(DefaultMaxItemsToRetain) {
             deactivatedIds.add(rule.onNodeWithTag("$it").fetchSemanticsNode().id)
@@ -136,7 +113,6 @@
         deactivatedIds.fastForEach {
             rule.onRoot().fetchSemanticsNode().assertLayoutDeactivatedById(it)
         }
->>>>>>> 3d4510a6
         rule.onNodeWithTag("$DefaultMaxItemsToRetain").assertDoesNotExist()
         rule.onNodeWithTag("${DefaultMaxItemsToRetain + 1}").assertIsDisplayed()
     }
@@ -151,11 +127,8 @@
             }
         }
 
-<<<<<<< HEAD
-=======
         val id0 = rule.onNodeWithTag("0").fetchSemanticsNode().id
         val id1 = rule.onNodeWithTag("1").fetchSemanticsNode().id
->>>>>>> 3d4510a6
         rule.onNodeWithTag("0").assertIsDisplayed()
         rule.onNodeWithTag("1").assertIsDisplayed()
 
@@ -174,13 +147,8 @@
         rule.onNodeWithTag("1").assertDoesNotExist()
 
         // in buffer
-<<<<<<< HEAD
-        rule.onNodeWithTag("0").assertIsDeactivated()
-        rule.onNodeWithTag("2").assertIsDeactivated()
-=======
         rule.onRoot().fetchSemanticsNode().assertLayoutDeactivatedById(id0)
         rule.onRoot().fetchSemanticsNode().assertLayoutDeactivatedById(id1)
->>>>>>> 3d4510a6
 
         // visible
         rule.onNodeWithTag("3").assertIsDisplayed()
@@ -219,11 +187,7 @@
         rule.onNodeWithTag("2").assertDoesNotExist()
 
         // in buffer
-<<<<<<< HEAD
-        rule.onNodeWithTag("3").assertIsDeactivated()
-=======
         rule.onRoot().fetchSemanticsNode().assertLayoutDeactivatedById(id3)
->>>>>>> 3d4510a6
 
         // visible
         rule.onNodeWithTag("4").assertIsDisplayed()
@@ -250,13 +214,8 @@
         }
 
         // in buffer
-<<<<<<< HEAD
-        rule.onNodeWithTag("10").assertIsDeactivated()
-        rule.onNodeWithTag("11").assertIsDeactivated()
-=======
         rule.onRoot().fetchSemanticsNode().assertLayoutDeactivatedById(id10)
         rule.onRoot().fetchSemanticsNode().assertLayoutDeactivatedById(id11)
->>>>>>> 3d4510a6
 
         // visible
         rule.onNodeWithTag("8").assertIsDisplayed()
@@ -287,11 +246,7 @@
         }
 
         // in buffer
-<<<<<<< HEAD
-        rule.onNodeWithTag("8").assertIsDeactivated()
-=======
         rule.onRoot().fetchSemanticsNode().assertLayoutDeactivatedById(id8)
->>>>>>> 3d4510a6
 
         // visible
         rule.onNodeWithTag("6").assertIsDisplayed()
@@ -362,13 +317,8 @@
         rule.onNodeWithTag("0").assertIsDisplayed()
         rule.onNodeWithTag("1").assertIsDisplayed()
 
-<<<<<<< HEAD
-        rule.onNodeWithTag("2").assertIsDeactivated()
-        rule.onNodeWithTag("3").assertIsDeactivated()
-=======
         rule.onRoot().fetchSemanticsNode().assertLayoutDeactivatedById(id2)
         rule.onRoot().fetchSemanticsNode().assertLayoutDeactivatedById(id3)
->>>>>>> 3d4510a6
     }
 
     @Test
@@ -391,25 +341,6 @@
 
         val deactivatedIds = mutableListOf<Int>()
         for (i in 0 until visibleItemsCount) {
-<<<<<<< HEAD
-            rule.onNodeWithTag("$i").assertIsDisplayed()
-        }
-
-        rule.runOnIdle { runBlocking { state.scrollToItem(visibleItemsCount) } }
-
-        rule.onNodeWithTag("$visibleItemsCount").assertIsDisplayed()
-
-        // [DefaultMaxItemsToRetain] items of type 0 are left for reuse
-        for (i in 0 until DefaultMaxItemsToRetain) {
-            rule.onNodeWithTag("$i").assertIsDeactivated()
-        }
-        rule.onNodeWithTag("$DefaultMaxItemsToRetain").assertDoesNotExist()
-
-        // and 7 items of type 1
-        for (i in startOfType1 until startOfType1 + DefaultMaxItemsToRetain) {
-            rule.onNodeWithTag("$i").assertIsDeactivated()
-        }
-=======
             deactivatedIds.add(rule.onNodeWithTag("$i").fetchSemanticsNode().id)
             rule.onNodeWithTag("$i").assertIsDisplayed()
         }
@@ -427,7 +358,6 @@
         }
 
         rule.onNodeWithTag("$DefaultMaxItemsToRetain").assertDoesNotExist()
->>>>>>> 3d4510a6
         rule.onNodeWithTag("${startOfType1 + DefaultMaxItemsToRetain}").assertDoesNotExist()
     }
 
@@ -462,13 +392,8 @@
             }
         }
 
-<<<<<<< HEAD
-        rule.onNodeWithTag("0").assertIsDeactivated()
-        rule.onNodeWithTag("1").assertIsDeactivated()
-=======
         rule.onRoot().fetchSemanticsNode().assertLayoutDeactivatedById(id0)
         rule.onRoot().fetchSemanticsNode().assertLayoutDeactivatedById(id1)
->>>>>>> 3d4510a6
 
         rule.runOnIdle {
             runBlocking {
@@ -477,17 +402,11 @@
             }
         }
 
-<<<<<<< HEAD
-        rule.onNodeWithTag("0").assertIsDeactivated()
-=======
         rule.onRoot().fetchSemanticsNode().assertLayoutDeactivatedById(id0)
->>>>>>> 3d4510a6
         rule.onNodeWithTag("1").assertDoesNotExist()
         rule.onNodeWithTag("9").assertIsDisplayed()
         rule.onNodeWithTag("10").assertIsDisplayed()
         rule.onNodeWithTag("11").assertIsDisplayed()
-<<<<<<< HEAD
-=======
     }
 
     private fun SemanticsNode.assertLayoutDeactivatedById(id: Int) {
@@ -496,7 +415,6 @@
                 assert(it.layoutInfo.isDeactivated)
             }
         }
->>>>>>> 3d4510a6
     }
 }
 
