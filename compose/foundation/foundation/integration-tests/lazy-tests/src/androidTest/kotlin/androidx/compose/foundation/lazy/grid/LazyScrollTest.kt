/*
 * Copyright 2021 The Android Open Source Project
 *
 * Licensed under the Apache License, Version 2.0 (the "License");
 * you may not use this file except in compliance with the License.
 * You may obtain a copy of the License at
 *
 *      http://www.apache.org/licenses/LICENSE-2.0
 *
 * Unless required by applicable law or agreed to in writing, software
 * distributed under the License is distributed on an "AS IS" BASIS,
 * WITHOUT WARRANTIES OR CONDITIONS OF ANY KIND, either express or implied.
 * See the License for the specific language governing permissions and
 * limitations under the License.
 */

package androidx.compose.foundation.lazy.grid

import androidx.compose.animation.core.FloatSpringSpec
import androidx.compose.foundation.AutoTestFrameClock
import androidx.compose.foundation.gestures.animateScrollBy
import androidx.compose.foundation.gestures.scrollBy
import androidx.compose.foundation.layout.Arrangement
import androidx.compose.foundation.layout.PaddingValues
import androidx.compose.foundation.layout.Spacer
import androidx.compose.foundation.layout.height
import androidx.compose.foundation.layout.width
import androidx.compose.runtime.Composable
import androidx.compose.runtime.rememberCoroutineScope
import androidx.compose.ui.Modifier
import androidx.compose.ui.test.junit4.createComposeRule
import androidx.compose.ui.unit.Dp
import androidx.test.filters.MediumTest
import com.google.common.truth.Truth.assertThat
import com.google.common.truth.Truth.assertWithMessage
import java.util.concurrent.TimeUnit
import kotlin.math.roundToInt
import kotlinx.coroutines.CoroutineScope
import kotlinx.coroutines.Dispatchers
import kotlinx.coroutines.launch
import kotlinx.coroutines.runBlocking
import kotlinx.coroutines.withContext
import org.junit.Before
import org.junit.Rule
import org.junit.Test

@MediumTest
// @RunWith(Parameterized::class)
class LazyScrollTest { // (private val orientation: Orientation)
    @get:Rule val rule = createComposeRule()

    private val vertical: Boolean
        get() = true // orientation == Orientation.Vertical

    private val itemsCount = 40
    private lateinit var state: LazyGridState

    private val itemSizePx = 100
    private var itemSizeDp = Dp.Unspecified
    private var containerSizeDp = Dp.Unspecified

    lateinit var scope: CoroutineScope

    @Before
    fun setup() {
        with(rule.density) {
            itemSizeDp = itemSizePx.toDp()
            containerSizeDp = itemSizeDp * 3
        }
    }

    private fun testScroll(
        spacingPx: Int = 0,
        containerSizePx: Int = itemSizePx * 3,
        beforeContentPaddingPx: Int = 0,
        afterContentPaddingPx: Int = 0,
        assertBlock: suspend () -> Unit
    ) {
        rule.setContent {
            state = rememberLazyGridState()
            scope = rememberCoroutineScope()
            with(rule.density) {
                TestContent(
                    spacingPx.toDp(),
                    containerSizePx.toDp(),
                    beforeContentPaddingPx.toDp(),
                    afterContentPaddingPx.toDp()
                )
            }
        }
        runBlocking { assertBlock() }
    }

    @Test
    fun setupWorks() = testScroll {
        assertThat(state.firstVisibleItemIndex).isEqualTo(0)
        assertThat(state.firstVisibleItemScrollOffset).isEqualTo(0)
        assertThat(state.firstVisibleItemIndex).isEqualTo(0)
    }

    @Test
    fun scrollToItem() = testScroll {
        withContext(Dispatchers.Main + AutoTestFrameClock()) { state.scrollToItem(2) }
        assertThat(state.firstVisibleItemIndex).isEqualTo(2)
        assertThat(state.firstVisibleItemScrollOffset).isEqualTo(0)
        withContext(Dispatchers.Main + AutoTestFrameClock()) {
            state.scrollToItem(0)
            state.scrollToItem(3)
        }
        assertThat(state.firstVisibleItemIndex).isEqualTo(2)
        assertThat(state.firstVisibleItemScrollOffset).isEqualTo(0)
    }

    @Test
    fun scrollToItemWithOffset() = testScroll {
        withContext(Dispatchers.Main + AutoTestFrameClock()) { state.scrollToItem(6, 10) }
        assertThat(state.firstVisibleItemIndex).isEqualTo(6)
        assertThat(state.firstVisibleItemScrollOffset).isEqualTo(10)
    }

    @Test
    fun scrollToItemWithNegativeOffset() = testScroll {
        withContext(Dispatchers.Main + AutoTestFrameClock()) { state.scrollToItem(6, -10) }
        assertThat(state.firstVisibleItemIndex).isEqualTo(4)
        val item6Offset = state.layoutInfo.visibleItemsInfo.first { it.index == 6 }.offset.y
        assertThat(item6Offset).isEqualTo(10)
    }

    @Test
    fun scrollToItemWithPositiveOffsetLargerThanAvailableSize() = testScroll {
        withContext(Dispatchers.Main + AutoTestFrameClock()) {
            state.scrollToItem(itemsCount - 6, 10)
        }
        assertThat(state.firstVisibleItemIndex).isEqualTo(itemsCount - 6)
        assertThat(state.firstVisibleItemScrollOffset).isEqualTo(0) // not 10
    }

    @Test
    fun scrollToItemWithNegativeOffsetLargerThanAvailableSize() = testScroll {
        withContext(Dispatchers.Main + AutoTestFrameClock()) {
            state.scrollToItem(1, -(itemSizePx + 10))
        }
        assertThat(state.firstVisibleItemIndex).isEqualTo(0)
        assertThat(state.firstVisibleItemScrollOffset).isEqualTo(0) // not -10
    }

    @Test
    fun scrollToItemWithIndexLargerThanItemsCount() = testScroll {
        withContext(Dispatchers.Main + AutoTestFrameClock()) { state.scrollToItem(itemsCount + 4) }
        assertThat(state.firstVisibleItemIndex).isEqualTo(itemsCount - 6)
    }

    @Test
    fun animateScrollBy() = testScroll {
        val scrollDistance = 320

        val expectedLine = scrollDistance / itemSizePx // resolves to 3
        val expectedItem = expectedLine * 2 // resolves to 6
        val expectedOffset = scrollDistance % itemSizePx // resolves to 20px

        withContext(Dispatchers.Main + AutoTestFrameClock()) {
            state.animateScrollBy(scrollDistance.toFloat())
        }
        assertThat(state.firstVisibleItemIndex).isEqualTo(expectedItem)
        assertThat(state.firstVisibleItemScrollOffset).isEqualTo(expectedOffset)
    }

    @Test
    fun animateScrollToItem() = testScroll {
        withContext(Dispatchers.Main + AutoTestFrameClock()) { state.animateScrollToItem(10, 10) }
        assertThat(state.firstVisibleItemIndex).isEqualTo(10)
        assertThat(state.firstVisibleItemScrollOffset).isEqualTo(10)
    }

    @Test
    fun animateScrollToItemWithOffset() = testScroll {
        withContext(Dispatchers.Main + AutoTestFrameClock()) { state.animateScrollToItem(6, 10) }
        assertThat(state.firstVisibleItemIndex).isEqualTo(6)
        assertThat(state.firstVisibleItemScrollOffset).isEqualTo(10)
    }

    @Test
    fun animateScrollToItemWithNegativeOffset() = testScroll {
        withContext(Dispatchers.Main + AutoTestFrameClock()) { state.animateScrollToItem(6, -10) }
        assertThat(state.firstVisibleItemIndex).isEqualTo(4)
        val item6Offset = state.layoutInfo.visibleItemsInfo.first { it.index == 6 }.offset.y
        assertThat(item6Offset).isEqualTo(10)
    }

    @Test
    fun animateScrollToItemWithPositiveOffsetLargerThanAvailableSize() = testScroll {
        withContext(Dispatchers.Main + AutoTestFrameClock()) {
            state.animateScrollToItem(itemsCount - 6, 10)
        }
        assertThat(state.firstVisibleItemIndex).isEqualTo(itemsCount - 6)
        assertThat(state.firstVisibleItemScrollOffset).isEqualTo(0) // not 10
    }

    @Test
    fun animateScrollToItemWithNegativeOffsetLargerThanAvailableSize() = testScroll {
        withContext(Dispatchers.Main + AutoTestFrameClock()) {
            state.animateScrollToItem(2, -(itemSizePx + 10))
        }
        assertThat(state.firstVisibleItemIndex).isEqualTo(0)
        assertThat(state.firstVisibleItemScrollOffset).isEqualTo(0) // not -10
    }

    @Test
    fun animateScrollToItemWithIndexLargerThanItemsCount() = testScroll {
        withContext(Dispatchers.Main + AutoTestFrameClock()) {
            state.animateScrollToItem(itemsCount + 2)
        }
        assertThat(state.firstVisibleItemIndex).isEqualTo(itemsCount - 6)
    }

    @Test
    fun animatePerFrameForwardToVisibleItem() = testScroll { assertSpringAnimation(toIndex = 4) }

    @Test
    fun animatePerFrameForwardToVisibleItemWithOffset() = testScroll {
        assertSpringAnimation(toIndex = 4, toOffset = 35)
    }

    @Test
    fun animatePerFrameForwardToNotVisibleItem() = testScroll {
        assertSpringAnimation(toIndex = 16)
    }

    @Test
    fun animatePerFrameForwardToNotVisibleItemWithOffset() = testScroll {
        assertSpringAnimation(toIndex = 20, toOffset = 35)
    }

    @Test
    fun animatePerFrameBackward() = testScroll {
        assertSpringAnimation(toIndex = 2, fromIndex = 12)
    }

    @Test
    fun animatePerFrameBackwardWithOffset() = testScroll {
        assertSpringAnimation(toIndex = 2, fromIndex = 10, fromOffset = 58)
    }

    @Test
    fun animatePerFrameBackwardWithInitialOffset() = testScroll {
        assertSpringAnimation(toIndex = 0, toOffset = 40, fromIndex = 8)
    }

    @Test
    fun animateScrollToItemWithOffsetLargerThanItemSize_forward() = testScroll {
        withContext(Dispatchers.Main + AutoTestFrameClock()) {
            state.animateScrollToItem(10, -itemSizePx * 3)
        }
        assertThat(state.firstVisibleItemIndex).isEqualTo(4)
        assertThat(state.firstVisibleItemScrollOffset).isEqualTo(0)
    }

    @Test
    fun animateScrollToItemWithOffsetLargerThanItemSize_backward() = testScroll {
        withContext(Dispatchers.Main + AutoTestFrameClock()) {
            state.scrollToItem(10)
            state.animateScrollToItem(0, itemSizePx * 3)
        }
        assertThat(state.firstVisibleItemIndex).isEqualTo(6)
        assertThat(state.firstVisibleItemScrollOffset).isEqualTo(0)
    }

    @Test
    fun canScrollForward() = testScroll {
        assertThat(state.firstVisibleItemScrollOffset).isEqualTo(0)
        assertThat(state.canScrollForward).isTrue()
        assertThat(state.canScrollBackward).isFalse()
    }

    @Test
    fun canScrollBackward() = testScroll {
        withContext(Dispatchers.Main + AutoTestFrameClock()) { state.scrollToItem(itemsCount) }
        assertThat(state.firstVisibleItemIndex).isEqualTo(itemsCount - 6)
        assertThat(state.canScrollForward).isFalse()
        assertThat(state.canScrollBackward).isTrue()
    }

    @Test
    fun canScrollForwardAndBackward() = testScroll {
        withContext(Dispatchers.Main + AutoTestFrameClock()) { state.scrollToItem(10) }
        assertThat(state.firstVisibleItemIndex).isEqualTo(10)
        assertThat(state.canScrollForward).isTrue()
        assertThat(state.canScrollBackward).isTrue()
    }

    @Test
    fun canScrollForwardAndBackward_afterSmallScrollFromStart() =
        testScroll(containerSizePx = (itemSizePx * 1.5f).roundToInt()) {
            val delta = (itemSizePx / 3f).roundToInt()
            withContext(Dispatchers.Main + AutoTestFrameClock()) {
                // small enough scroll to not cause any new items to be composed or old ones
                // disposed.
                state.scrollBy(delta.toFloat())
            }
            rule.runOnIdle {
                assertThat(state.firstVisibleItemScrollOffset).isEqualTo(delta)
                assertThat(state.canScrollForward).isTrue()
                assertThat(state.canScrollBackward).isTrue()
            }
            // and scroll back to start
            withContext(Dispatchers.Main + AutoTestFrameClock()) {
                state.scrollBy(-delta.toFloat())
            }
            rule.runOnIdle {
                assertThat(state.canScrollForward).isTrue()
                assertThat(state.canScrollBackward).isFalse()
            }
        }

    @Test
    fun canScrollForwardAndBackward_afterSmallScrollFromEnd() =
        testScroll(containerSizePx = (itemSizePx * 1.5f).roundToInt()) {
            val delta = -(itemSizePx / 3f).roundToInt()
            withContext(Dispatchers.Main + AutoTestFrameClock()) {
                // scroll to the end of the list.
                state.scrollToItem(itemsCount)
                // small enough scroll to not cause any new items to be composed or old ones
                // disposed.
                state.scrollBy(delta.toFloat())
            }
            rule.runOnIdle {
                assertThat(state.canScrollForward).isTrue()
                assertThat(state.canScrollBackward).isTrue()
            }
            // and scroll back to the end
            withContext(Dispatchers.Main + AutoTestFrameClock()) {
                state.scrollBy(-delta.toFloat())
            }
            rule.runOnIdle {
                assertThat(state.canScrollForward).isFalse()
                assertThat(state.canScrollBackward).isTrue()
            }
        }

    @Test
    fun canScrollForwardAndBackward_afterSmallScrollFromEnd_withContentPadding() =
        testScroll(
            containerSizePx = (itemSizePx * 1.5f).roundToInt(),
            afterContentPaddingPx = 2,
        ) {
            val delta = -(itemSizePx / 3f).roundToInt()
            withContext(Dispatchers.Main + AutoTestFrameClock()) {
                // scroll to the end of the list.
                state.scrollToItem(itemsCount)

                assertThat(state.canScrollForward).isFalse()
                assertThat(state.canScrollBackward).isTrue()

                // small enough scroll to not cause any new items to be composed or old ones
                // disposed.
                state.scrollBy(delta.toFloat())
            }
            rule.runOnIdle {
                assertThat(state.canScrollForward).isTrue()
                assertThat(state.canScrollBackward).isTrue()
            }
            // and scroll back to the end
            withContext(Dispatchers.Main + AutoTestFrameClock()) {
                state.scrollBy(-delta.toFloat())
            }
            rule.runOnIdle {
                assertThat(state.canScrollForward).isFalse()
                assertThat(state.canScrollBackward).isTrue()
            }
        }

    @Test
    fun animatePerFrameForwardWithSpacing() =
        testScroll(spacingPx = 10) { assertSpringAnimation(toIndex = 16, spacingPx = 10) }

    @Test
    fun animatePerFrameForwardWithNegativeSpacing() =
        testScroll(spacingPx = -10) { assertSpringAnimation(toIndex = 16, spacingPx = -10) }

    @Test
    fun animatePerFrameBackwardWithSpacing() =
        testScroll(spacingPx = 10) {
            assertSpringAnimation(toIndex = 2, fromIndex = 12, spacingPx = 10)
        }

    @Test
    fun animatePerFrameBackwardWithNegativeSpacing() =
        testScroll(spacingPx = -10) {
            assertSpringAnimation(toIndex = 2, fromIndex = 12, spacingPx = -10)
        }
<<<<<<< HEAD
=======

    @Test
    fun overScrollingBackShouldIgnoreBeforeContentPadding() =
        testScroll(beforeContentPaddingPx = 5) {
            val floatItemSize = itemSizePx.toFloat()
            var consumed: Float
            withContext(Dispatchers.Main) {
                // scroll to next item
                state.scrollBy(floatItemSize)
                // scroll back with some overscroll, which should be ignored
                consumed = state.scrollBy(-(floatItemSize + 10f))
            }
            assertThat(consumed).isEqualTo(-floatItemSize)
        }
>>>>>>> 3d4510a6

    private fun assertSpringAnimation(
        toIndex: Int,
        toOffset: Int = 0,
        fromIndex: Int = 0,
        fromOffset: Int = 0,
        spacingPx: Int = 0
    ) {
        if (fromIndex != 0 || fromOffset != 0) {
            rule.runOnIdle { runBlocking { state.scrollToItem(fromIndex, fromOffset) } }
        }
        rule.waitForIdle()

        assertThat(state.firstVisibleItemIndex).isEqualTo(fromIndex)
        assertThat(state.firstVisibleItemScrollOffset).isEqualTo(fromOffset)

        rule.mainClock.autoAdvance = false

        scope.launch { state.animateScrollToItem(toIndex, toOffset) }

        while (!state.isScrollInProgress) {
            Thread.sleep(5)
        }

        val itemWSpacing = itemSizePx + spacingPx
        val startOffset = (fromIndex / 2 * itemWSpacing + fromOffset).toFloat()
        val endOffset = (toIndex / 2 * itemWSpacing + toOffset).toFloat()
        val spec = FloatSpringSpec()

        val duration =
            TimeUnit.NANOSECONDS.toMillis(spec.getDurationNanos(startOffset, endOffset, 0f))
        rule.mainClock.advanceTimeByFrame()
        var expectedTime = rule.mainClock.currentTime
        for (i in 0..duration step FrameDuration) {
            val nanosTime = TimeUnit.MILLISECONDS.toNanos(i)
            val expectedValue = spec.getValueFromNanos(nanosTime, startOffset, endOffset, 0f)
            val actualValue =
                state.firstVisibleItemIndex / 2 * itemWSpacing + state.firstVisibleItemScrollOffset
            assertWithMessage(
                    "On animation frame at $i index=${state.firstVisibleItemIndex} " +
                        "offset=${state.firstVisibleItemScrollOffset} expectedValue=$expectedValue"
                )
                .that(actualValue)
                .isEqualTo(expectedValue.roundToInt(), tolerance = 1)

            rule.mainClock.advanceTimeBy(FrameDuration)
            expectedTime += FrameDuration
            assertThat(expectedTime).isEqualTo(rule.mainClock.currentTime)
            rule.waitForIdle()
        }
        assertThat(state.firstVisibleItemIndex).isEqualTo(toIndex)
        assertThat(state.firstVisibleItemScrollOffset).isEqualTo(toOffset)
    }

    @Composable
    private fun TestContent(
        spacingDp: Dp,
        containerSizeDp: Dp,
        beforeContentPaddingDp: Dp,
        afterContentPaddingDp: Dp
    ) {
        if (vertical) {
            LazyVerticalGrid(
                GridCells.Fixed(2),
                Modifier.height(containerSizeDp),
                state,
                contentPadding =
                    PaddingValues(top = beforeContentPaddingDp, bottom = afterContentPaddingDp),
                verticalArrangement = Arrangement.spacedBy(spacingDp)
            ) {
                items(itemsCount) { ItemContent() }
            }
        } else {
            // LazyRow(Modifier.width(300.dp), state) {
            //     items(items) {
            //         ItemContent()
            //     }
            // }
        }
    }

    @Composable
    private fun ItemContent() {
        val modifier =
            if (vertical) {
                Modifier.height(itemSizeDp)
            } else {
                Modifier.width(itemSizeDp)
            }
        Spacer(modifier)
    }

    // companion object {
    //     @JvmStatic
    //     @Parameterized.Parameters(name = "{0}")
    //     fun params() = arrayOf(Orientation.Vertical, Orientation.Horizontal)
    // }
}

private val FrameDuration = 16L<|MERGE_RESOLUTION|>--- conflicted
+++ resolved
@@ -388,8 +388,6 @@
         testScroll(spacingPx = -10) {
             assertSpringAnimation(toIndex = 2, fromIndex = 12, spacingPx = -10)
         }
-<<<<<<< HEAD
-=======
 
     @Test
     fun overScrollingBackShouldIgnoreBeforeContentPadding() =
@@ -404,7 +402,6 @@
             }
             assertThat(consumed).isEqualTo(-floatItemSize)
         }
->>>>>>> 3d4510a6
 
     private fun assertSpringAnimation(
         toIndex: Int,
