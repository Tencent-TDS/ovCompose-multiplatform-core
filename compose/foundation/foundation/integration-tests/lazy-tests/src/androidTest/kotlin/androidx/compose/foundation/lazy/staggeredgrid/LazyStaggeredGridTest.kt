--- conflicted
+++ resolved
@@ -71,35 +71,22 @@
 
 @MediumTest
 @RunWith(Parameterized::class)
-<<<<<<< HEAD
-class LazyStaggeredGridTest(private val orientation: Orientation) :
-    BaseLazyStaggeredGridWithOrientation(orientation) {
-=======
 class LazyStaggeredGridTest(
     private val orientation: Orientation,
     private val useLookahead: Boolean
 ) : BaseLazyStaggeredGridWithOrientation(orientation) {
->>>>>>> 3d4510a6
     private val LazyStaggeredGridTag = "LazyStaggeredGridTag"
 
     internal lateinit var state: LazyStaggeredGridState
 
     companion object {
         @JvmStatic
-<<<<<<< HEAD
-        @Parameterized.Parameters(name = "{0}")
-        fun initParameters(): Array<Any> =
-            arrayOf(
-                Orientation.Vertical,
-                Orientation.Horizontal,
-=======
         @Parameterized.Parameters(name = "orientation: {0}, useLookahead: {1}")
         fun initParameters(): Array<Any> =
             arrayOf(
                 arrayOf(Orientation.Vertical, true),
                 arrayOf(Orientation.Vertical, false),
                 arrayOf(Orientation.Horizontal, false)
->>>>>>> 3d4510a6
             )
     }
 
@@ -648,11 +635,7 @@
     @Test
     fun itemsAreCorrectedWithAlignedOffsets() {
         var expanded by mutableStateOf(false)
-<<<<<<< HEAD
-        rule.setContent {
-=======
-        rule.setContentWithConfigurableLookahead {
->>>>>>> 3d4510a6
+        rule.setContentWithConfigurableLookahead {
             state =
                 rememberLazyStaggeredGridState(
                     initialFirstVisibleItemIndex = 0,
@@ -696,11 +679,7 @@
     @Test
     fun itemsAreCorrectedWhenItemIncreased() {
         var expanded by mutableStateOf(false)
-<<<<<<< HEAD
-        rule.setContent {
-=======
-        rule.setContentWithConfigurableLookahead {
->>>>>>> 3d4510a6
+        rule.setContentWithConfigurableLookahead {
             state =
                 rememberLazyStaggeredGridState(
                     initialFirstVisibleItemIndex = 0,
@@ -830,11 +809,7 @@
     fun resizingItems_maintainsScrollingRange() {
         val state = LazyStaggeredGridState()
         var itemSizes by mutableStateOf(List(10) { itemSizeDp * (it % 4 + 1) })
-<<<<<<< HEAD
-        rule.setContent {
-=======
-        rule.setContentWithConfigurableLookahead {
->>>>>>> 3d4510a6
+        rule.setContentWithConfigurableLookahead {
             LazyStaggeredGrid(
                 lanes = 2,
                 state = state,
@@ -874,11 +849,7 @@
     @Test
     fun removingItems_maintainsCorrectOffsets() {
         var itemCount by mutableStateOf(20)
-<<<<<<< HEAD
-        rule.setContent {
-=======
-        rule.setContentWithConfigurableLookahead {
->>>>>>> 3d4510a6
+        rule.setContentWithConfigurableLookahead {
             state =
                 rememberLazyStaggeredGridState(
                     initialFirstVisibleItemIndex = 10,
@@ -918,11 +889,7 @@
 
     @Test
     fun staggeredGrid_supportsLargeIndices() {
-<<<<<<< HEAD
-        rule.setContent {
-=======
-        rule.setContentWithConfigurableLookahead {
->>>>>>> 3d4510a6
+        rule.setContentWithConfigurableLookahead {
             state =
                 rememberLazyStaggeredGridState(
                     initialFirstVisibleItemIndex = Int.MAX_VALUE / 2,
@@ -972,15 +939,6 @@
         var state: LazyStaggeredGridState?
 
         restorationTester.setContent {
-<<<<<<< HEAD
-            state = rememberLazyStaggeredGridState()
-            LazyStaggeredGrid(
-                lanes = 3,
-                state = state!!,
-                modifier = Modifier.mainAxisSize(itemSizeDp * 10).testTag(LazyStaggeredGridTag)
-            ) {
-                items(1000) { Spacer(Modifier.mainAxisSize(itemSizeDp).testTag("$it")) }
-=======
             ConfigurableLookaheadScope(useLookahead) {
                 state = rememberLazyStaggeredGridState()
                 LazyStaggeredGrid(
@@ -990,7 +948,6 @@
                 ) {
                     items(1000) { Spacer(Modifier.mainAxisSize(itemSizeDp).testTag("$it")) }
                 }
->>>>>>> 3d4510a6
             }
         }
 
@@ -1012,17 +969,6 @@
         val recomposeCounter = mutableStateOf(0)
 
         restorationTester.setContent {
-<<<<<<< HEAD
-            state = rememberLazyStaggeredGridState()
-            LazyStaggeredGrid(
-                lanes = 3,
-                state = state,
-                modifier = Modifier.mainAxisSize(itemSizeDp * 10).testTag(LazyStaggeredGridTag)
-            ) {
-                recomposeCounter.value // read state to force recomposition
-
-                items(itemsCount) { Spacer(Modifier.mainAxisSize(itemSizeDp).testTag("$it")) }
-=======
             ConfigurableLookaheadScope(useLookahead) {
                 state = rememberLazyStaggeredGridState()
                 LazyStaggeredGrid(
@@ -1034,7 +980,6 @@
 
                     items(itemsCount) { Spacer(Modifier.mainAxisSize(itemSizeDp).testTag("$it")) }
                 }
->>>>>>> 3d4510a6
             }
         }
 
@@ -1686,11 +1631,7 @@
     @Test
     fun changeItemsAndScrollImmediately() {
         val keys = mutableStateListOf<Int>().also { list -> repeat(10) { list.add(it) } }
-<<<<<<< HEAD
-        rule.setContent {
-=======
-        rule.setContentWithConfigurableLookahead {
->>>>>>> 3d4510a6
+        rule.setContentWithConfigurableLookahead {
             state = rememberLazyStaggeredGridState()
             LazyStaggeredGrid(lanes = 2, Modifier.mainAxisSize(itemSizeDp), state) {
                 items(keys, key = { it }) { Box(Modifier.size(itemSizeDp * 2)) }
@@ -2025,8 +1966,6 @@
                     crossAxisArrangement = Arrangement.spacedBy(itemSizeDp * 2)
                 ) {
                     items(20) { Spacer(Modifier.mainAxisSize(itemSizeDp).testTag("$it")) }
-<<<<<<< HEAD
-=======
                 }
             }
         }
@@ -2057,7 +1996,6 @@
 
                 item(span = StaggeredGridItemSpan.FullLine) {
                     Spacer(Modifier.mainAxisSize(itemSizeDp).testTag("2"))
->>>>>>> 3d4510a6
                 }
             }
         }
