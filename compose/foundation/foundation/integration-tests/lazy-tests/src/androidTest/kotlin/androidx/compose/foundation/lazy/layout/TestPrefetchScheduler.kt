--- conflicted
+++ resolved
@@ -28,16 +28,11 @@
     }
 
     fun executeActiveRequests() {
-<<<<<<< HEAD
-        activeRequests.forEach { with(it) { scope.execute() } }
-        activeRequests.clear()
-=======
         while (activeRequests.isNotEmpty()) {
             val request = activeRequests[0]
             val hasMoreWorkToDo = with(request) { scope.execute() }
             if (!hasMoreWorkToDo) activeRequests.removeAt(0)
         }
->>>>>>> 3d4510a6
     }
 
     private val scope =
