/*
 * Copyright 2022 The Android Open Source Project
 *
 * Licensed under the Apache License, Version 2.0 (the "License");
 * you may not use this file except in compliance with the License.
 * You may obtain a copy of the License at
 *
 *      http://www.apache.org/licenses/LICENSE-2.0
 *
 * Unless required by applicable law or agreed to in writing, software
 * distributed under the License is distributed on an "AS IS" BASIS,
 * WITHOUT WARRANTIES OR CONDITIONS OF ANY KIND, either express or implied.
 * See the License for the specific language governing permissions and
 * limitations under the License.
 */

package androidx.compose.foundation.lazy.staggeredgrid

import androidx.compose.foundation.gestures.Orientation
import androidx.compose.foundation.layout.Box
import androidx.compose.foundation.layout.Spacer
import androidx.compose.foundation.lazy.list.assertIsNotPlaced
import androidx.compose.foundation.text.BasicTextField
import androidx.compose.runtime.LaunchedEffect
import androidx.compose.ui.Modifier
import androidx.compose.ui.focus.FocusRequester
import androidx.compose.ui.focus.focusRequester
import androidx.compose.ui.platform.testTag
import androidx.compose.ui.test.onNodeWithTag
import androidx.compose.ui.unit.Dp
import androidx.compose.ui.unit.dp
import androidx.test.filters.MediumTest
import com.google.common.truth.Truth.assertThat
import org.junit.Before
import org.junit.Test
import org.junit.runner.RunWith
import org.junit.runners.Parameterized

@MediumTest
@RunWith(Parameterized::class)
class LazyStaggeredGridContentPaddingTest(orientation: Orientation) :
    BaseLazyStaggeredGridWithOrientation(orientation) {

    companion object {
        @JvmStatic
        @Parameterized.Parameters(name = "{0}")
        fun initParameters(): Array<Any> =
            arrayOf(
                Orientation.Vertical,
                Orientation.Horizontal,
            )

        private const val LazyStaggeredGrid = "Lazy"
    }

    private var itemSizeDp: Dp = Dp.Unspecified
    private val itemSizePx: Int = 100

    private lateinit var state: LazyStaggeredGridState

    @Before
    fun setUp() {
        with(rule.density) { itemSizeDp = itemSizePx.toDp() }
    }

    @Test
    fun contentPadding_isApplied() {
        rule.setContent {
            LazyStaggeredGrid(
                lanes = 2,
                modifier =
                    Modifier.axisSize(itemSizeDp * 4, itemSizeDp * 5).testTag(LazyStaggeredGrid),
                contentPadding = PaddingValues(mainAxis = itemSizeDp * 2, crossAxis = itemSizeDp)
            ) {
                items(4) { Spacer(Modifier.mainAxisSize(itemSizeDp).testTag("$it")) }
            }
        }

        rule
            .onNodeWithTag("0")
            .assertMainAxisStartPositionInRootIsEqualTo(itemSizeDp * 2)
            .assertCrossAxisStartPositionInRootIsEqualTo(itemSizeDp)
            .assertCrossAxisSizeIsEqualTo(itemSizeDp)

        rule
            .onNodeWithTag("1")
            .assertMainAxisStartPositionInRootIsEqualTo(itemSizeDp * 2)
            .assertCrossAxisStartPositionInRootIsEqualTo(itemSizeDp * 2)
            .assertCrossAxisSizeIsEqualTo(itemSizeDp)

        rule.onNodeWithTag(LazyStaggeredGrid).scrollMainAxisBy(itemSizeDp * 100)

        rule
            .onNodeWithTag("2")
            .assertMainAxisStartPositionInRootIsEqualTo(itemSizeDp * 2)
            .assertCrossAxisStartPositionInRootIsEqualTo(itemSizeDp)
            .assertCrossAxisSizeIsEqualTo(itemSizeDp)

        rule
            .onNodeWithTag("3")
            .assertMainAxisStartPositionInRootIsEqualTo(itemSizeDp * 2)
            .assertCrossAxisStartPositionInRootIsEqualTo(itemSizeDp * 2)
            .assertCrossAxisSizeIsEqualTo(itemSizeDp)
    }

    @Test
    fun contentPadding_scrollPosition_setAndReportedCorrectly() {
        state = LazyStaggeredGridState(initialFirstVisibleItemIndex = 10)
        rule.setContent {
            LazyStaggeredGrid(
                lanes = 2,
                modifier =
                    Modifier.axisSize(itemSizeDp * 4, itemSizeDp * 5).testTag(LazyStaggeredGrid),
                contentPadding = PaddingValues(mainAxis = itemSizeDp * 2, crossAxis = itemSizeDp),
                state = state
            ) {
                items(100) {
                    Spacer(Modifier.mainAxisSize(itemSizeDp).testTag("$it").debugBorder())
                }
            }
        }

        assertThat(state.firstVisibleItemIndex).isEqualTo(10)
        assertThat(state.firstVisibleItemScrollOffset).isEqualTo(0)

        // offset by content padding
        rule
            .onNodeWithTag("10")
            .assertMainAxisStartPositionInRootIsEqualTo(itemSizeDp * 2)
            .assertCrossAxisStartPositionInRootIsEqualTo(itemSizeDp)

        rule
            .onNodeWithTag("11")
            .assertMainAxisStartPositionInRootIsEqualTo(itemSizeDp * 2)
            .assertCrossAxisStartPositionInRootIsEqualTo(itemSizeDp * 2)

        state.scrollBy(itemSizeDp * 2)

        rule
            .onNodeWithTag("10")
            .assertMainAxisStartPositionInRootIsEqualTo(0.dp)
            .assertCrossAxisStartPositionInRootIsEqualTo(itemSizeDp)

        rule
            .onNodeWithTag("11")
            .assertMainAxisStartPositionInRootIsEqualTo(0.dp)
            .assertCrossAxisStartPositionInRootIsEqualTo(itemSizeDp * 2)

        // offset (reverse) by content padding
        assertThat(state.firstVisibleItemIndex).isEqualTo(14)
        assertThat(state.firstVisibleItemScrollOffset).isEqualTo(0)
    }

    @Test
    fun contentPadding_reportedInLayoutInfo() {
        state = LazyStaggeredGridState(initialFirstVisibleItemIndex = 10)
        rule.setContent {
            LazyStaggeredGrid(
                lanes = 2,
                modifier =
                    Modifier.axisSize(itemSizeDp * 4, itemSizeDp * 5).testTag(LazyStaggeredGrid),
                contentPadding = PaddingValues(mainAxis = itemSizeDp * 2, crossAxis = itemSizeDp),
                state = state
            ) {
                items(100) { Spacer(Modifier.mainAxisSize(itemSizeDp).testTag("$it")) }
            }
        }

        assertThat(state.layoutInfo.beforeContentPadding).isEqualTo(itemSizePx * 2)
        assertThat(state.layoutInfo.afterContentPadding).isEqualTo(itemSizePx * 2)
        // -beforeContentPadding
        assertThat(state.layoutInfo.viewportStartOffset).isEqualTo(-itemSizePx * 2)
        // layoutSize - beforeContentPadding
        assertThat(state.layoutInfo.viewportEndOffset).isEqualTo(itemSizePx * 3)
    }

    @Test
    fun contentPadding_itemsAreDisplayedInPaddingArea() {
        state = LazyStaggeredGridState(initialFirstVisibleItemIndex = 0)
        rule.setContent {
            LazyStaggeredGrid(
                lanes = 2,
                modifier =
                    Modifier.axisSize(itemSizeDp * 4, itemSizeDp * 5).testTag(LazyStaggeredGrid),
                contentPadding = PaddingValues(mainAxis = itemSizeDp * 2, crossAxis = itemSizeDp),
                state = state
            ) {
                items(10) { Spacer(Modifier.mainAxisSize(itemSizeDp).testTag("$it")) }
            }
        }

        rule.onNodeWithTag("0").assertMainAxisStartPositionInRootIsEqualTo(itemSizeDp * 2)

        state.scrollBy(itemSizeDp * 2.5f)

        rule.onNodeWithTag("0").assertMainAxisStartPositionInRootIsEqualTo(itemSizeDp * -0.5f)

        state.scrollBy(itemSizeDp * 10)

        rule.onNodeWithTag("9").assertMainAxisStartPositionInRootIsEqualTo(itemSizeDp * 2)

        state.scrollBy(itemSizeDp * (-2.5f))

        rule.onNodeWithTag("9").assertMainAxisStartPositionInRootIsEqualTo(itemSizeDp * 4.5f)
    }

    @Test
    fun contentPadding_largePadding_itemsAreDisplayedCorrectly() {
        state = LazyStaggeredGridState(initialFirstVisibleItemIndex = 0)
        rule.setContent {
            LazyStaggeredGrid(
                lanes = 2,
                modifier =
                    Modifier.axisSize(itemSizeDp * 2, itemSizeDp * 5).testTag(LazyStaggeredGrid),
                contentPadding = PaddingValues(mainAxis = itemSizeDp * 6),
                state = state
            ) {
                items(10) { Spacer(Modifier.mainAxisSize(itemSizeDp).testTag("$it")) }
            }
        }

        rule.onNodeWithTag("0").assertMainAxisStartPositionInRootIsEqualTo(itemSizeDp * 6)

        assertThat(state.firstVisibleItemIndex).isEqualTo(0)
        assertThat(state.firstVisibleItemScrollOffset).isEqualTo(0)

        state.scrollBy(itemSizeDp * 20)

<<<<<<< HEAD
        rule.onNodeWithTag("8").assertMainAxisStartPositionInRootIsEqualTo(itemSizeDp * -2f)
=======
        rule.onNodeWithTag("8").assertIsNotPlaced()
>>>>>>> 3d4510a6

        assertThat(state.firstVisibleItemIndex).isEqualTo(8)
        // normally this item is invisible, but being the last item in the lane, it is forced to
        // stay
        assertThat(state.firstVisibleItemScrollOffset).isEqualTo(itemSizePx * 8)
    }

    @Test
    fun contentPadding_zeroItems() {
        state = LazyStaggeredGridState(initialFirstVisibleItemIndex = 0)
        rule.setContent {
            LazyStaggeredGrid(
                lanes = 2,
                modifier = Modifier.testTag(LazyStaggeredGrid),
                contentPadding = PaddingValues(mainAxis = 10.dp, crossAxis = 2.dp),
                state = state
            ) {
                items(0) { Spacer(Modifier.mainAxisSize(itemSizeDp).testTag("$it")) }
            }
        }

        rule
            .onNodeWithTag(LazyStaggeredGrid)
            .assertMainAxisSizeIsEqualTo(20.dp)
            .assertCrossAxisSizeIsEqualTo(4.dp)
    }

    @Test
    fun contentPadding_zeroHeightItem() {
        state = LazyStaggeredGridState(initialFirstVisibleItemIndex = 0)
        rule.setContent {
            Box(Modifier.crossAxisSize(itemSizeDp * 2)) {
                LazyStaggeredGrid(
                    lanes = 2,
                    modifier = Modifier.testTag(LazyStaggeredGrid),
                    contentPadding = PaddingValues(mainAxis = 10.dp, crossAxis = 2.dp),
                    state = state
                ) {
                    items(2) { Spacer(Modifier.mainAxisSize(0.dp).testTag("$it")) }
                }
            }
        }

        rule
            .onNodeWithTag(LazyStaggeredGrid)
            .assertMainAxisSizeIsEqualTo(20.dp)
            .assertCrossAxisSizeIsEqualTo(itemSizeDp * 2)
    }

    @Test
    fun scrollsCorrectlyWithKeyAndLargeMainAxisContentPadding() {
        state = LazyStaggeredGridState(initialFirstVisibleItemIndex = 0)
        rule.setContent {
            LazyStaggeredGrid(
                lanes = 2,
                modifier =
                    Modifier.testTag(LazyStaggeredGrid).axisSize(itemSizeDp * 2, itemSizeDp * 5),
                contentPadding = PaddingValues(mainAxis = itemSizeDp * 2, crossAxis = 0.dp),
                state = state
            ) {
                items(1000, key = { it }) {
                    Spacer(Modifier.mainAxisSize(itemSizeDp).testTag("$it"))
                }
            }
        }

        repeat(10) { state.scrollBy(itemSizeDp * 20) }

        rule.runOnIdle { assertThat(state.firstVisibleItemIndex).isEqualTo(400) }
    }

    @Test
    fun contentPaddingIncludedInLayoutMeasurement() {
        state = LazyStaggeredGridState(initialFirstVisibleItemIndex = 0)
        rule.setContent {
            Box(Modifier.axisSize(itemSizeDp * 2, itemSizeDp * 10)) {
                LazyStaggeredGrid(
                    lanes = 2,
                    modifier = Modifier.testTag(LazyStaggeredGrid),
                    contentPadding = PaddingValues(mainAxis = itemSizeDp * 2, crossAxis = 0.dp),
                    state = state
                ) {
                    items(4, key = { it }) {
                        Spacer(Modifier.mainAxisSize(itemSizeDp).testTag("$it"))
                    }
                }
            }
        }

        rule.onNodeWithTag(LazyStaggeredGrid).assertMainAxisSizeIsEqualTo(itemSizeDp * 6)
<<<<<<< HEAD
=======
    }

    @Test
    fun afterContentPaddingWithSmallScrolls() {
        state = LazyStaggeredGridState(initialFirstVisibleItemIndex = 0)
        rule.setContent {
            Box(Modifier.axisSize(itemSizeDp * 2, itemSizeDp * 4)) {
                LazyStaggeredGrid(
                    lanes = 2,
                    modifier = Modifier.testTag(LazyStaggeredGrid),
                    contentPadding = PaddingValues(afterContent = itemSizeDp / 2),
                    state = state
                ) {
                    items(20, key = { it }) {
                        val size = if (it == 0 || it == 19) itemSizeDp / 2 else itemSizeDp * 2
                        Spacer(Modifier.mainAxisSize(size).testTag("$it").debugBorder())
                    }
                }
            }
        }

        // scroll to the end
        state.scrollBy(itemSizeDp * 30)

        state.scrollBy(-5.dp)

        state.scrollBy(itemSizeDp / 2)

        rule.onNodeWithTag("19").assertMainAxisStartPositionInRootIsEqualTo(itemSizeDp * 3f)
    }

    @Test
    fun pinnedItemWorksIsPlacedOnceInContentPadding() {
        state = LazyStaggeredGridState(initialFirstVisibleItemIndex = 0)
        val focusRequester = FocusRequester()
        rule.setContent {
            Box(Modifier.axisSize(itemSizeDp * 2, itemSizeDp * 4)) {
                LazyStaggeredGrid(
                    lanes = 1,
                    modifier = Modifier.testTag(LazyStaggeredGrid),
                    contentPadding = PaddingValues(beforeContent = itemSizeDp),
                    state = state
                ) {
                    item {
                        LaunchedEffect(Unit) { focusRequester.requestFocus() }
                        BasicTextField(
                            "Test",
                            onValueChange = {},
                            modifier =
                                Modifier.focusRequester(focusRequester).mainAxisSize(itemSizeDp)
                        )
                    }

                    items(10) { Spacer(Modifier.mainAxisSize(itemSizeDp).testTag("$it")) }
                }
            }
        }

        // scroll to the end
        state.scrollBy(itemSizeDp / 2)

        rule.onNodeWithTag("0").assertMainAxisStartPositionInRootIsEqualTo(itemSizeDp * 1.5f)
>>>>>>> 3d4510a6
    }
}<|MERGE_RESOLUTION|>--- conflicted
+++ resolved
@@ -226,11 +226,7 @@
 
         state.scrollBy(itemSizeDp * 20)
 
-<<<<<<< HEAD
-        rule.onNodeWithTag("8").assertMainAxisStartPositionInRootIsEqualTo(itemSizeDp * -2f)
-=======
         rule.onNodeWithTag("8").assertIsNotPlaced()
->>>>>>> 3d4510a6
 
         assertThat(state.firstVisibleItemIndex).isEqualTo(8)
         // normally this item is invisible, but being the last item in the lane, it is forced to
@@ -321,8 +317,6 @@
         }
 
         rule.onNodeWithTag(LazyStaggeredGrid).assertMainAxisSizeIsEqualTo(itemSizeDp * 6)
-<<<<<<< HEAD
-=======
     }
 
     @Test
@@ -385,6 +379,5 @@
         state.scrollBy(itemSizeDp / 2)
 
         rule.onNodeWithTag("0").assertMainAxisStartPositionInRootIsEqualTo(itemSizeDp * 1.5f)
->>>>>>> 3d4510a6
     }
 }