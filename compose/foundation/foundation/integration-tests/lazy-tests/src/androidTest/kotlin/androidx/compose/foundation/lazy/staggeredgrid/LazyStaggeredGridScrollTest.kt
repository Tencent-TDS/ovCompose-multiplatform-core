--- conflicted
+++ resolved
@@ -65,12 +65,6 @@
         itemSizeDp = with(rule.density) { itemSizePx.toDp() }
     }
 
-<<<<<<< HEAD
-    fun setContent(containerSizePx: Int = itemSizePx * 5, afterContentPaddingPx: Int = 0) {
-        rule.setContent {
-            state = rememberLazyStaggeredGridState()
-            with(rule.density) { TestContent(containerSizePx.toDp(), afterContentPaddingPx.toDp()) }
-=======
     fun setContent(
         containerSizePx: Int = itemSizePx * 5,
         beforeContentPaddingPx: Int = 0,
@@ -85,7 +79,6 @@
                     afterContentPaddingPx.toDp()
                 )
             }
->>>>>>> 3d4510a6
         }
     }
 
@@ -424,15 +417,9 @@
             modifier = Modifier.axisSize(itemSizeDp * 2, containerSizeDp),
             contentPadding =
                 if (vertical) {
-<<<<<<< HEAD
-                    PaddingValues(bottom = afterContentPaddingDp)
-                } else {
-                    PaddingValues(end = afterContentPaddingDp)
-=======
                     PaddingValues(top = beforeContentPaddingDp, bottom = afterContentPaddingDp)
                 } else {
                     PaddingValues(start = beforeContentPaddingDp, end = afterContentPaddingDp)
->>>>>>> 3d4510a6
                 },
         ) {
             items(
