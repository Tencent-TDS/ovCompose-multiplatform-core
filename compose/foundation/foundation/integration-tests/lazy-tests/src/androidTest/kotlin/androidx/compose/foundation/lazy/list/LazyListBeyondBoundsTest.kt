--- conflicted
+++ resolved
@@ -181,26 +181,6 @@
                     }
                 }
             }
-<<<<<<< HEAD
-
-            forEachParameter(ParamsToTest) { param ->
-                runOnIdle {
-                    beyondBoundsLayoutRef = beyondBoundsLayout!!
-                    addItems = false
-                }
-
-                // Act.
-                val hasMoreContent = runOnIdle {
-                    beyondBoundsLayoutRef.layout(param.beyondBoundsLayoutDirection) {
-                        hasMoreContent
-                    }
-                }
-
-                // Assert.
-                runOnIdle { assertThat(hasMoreContent).isFalse() }
-                resetTestCase()
-                addItems = true
-=======
 
             forEachParameter(ParamsToTest) { param ->
                 runOnIdle {
@@ -256,7 +236,6 @@
                 assertThat(exception?.isSuccess).isTrue() // should not crash
                 rule.mainClock.autoAdvance = true
                 resetTestCase()
->>>>>>> 3d4510a6
             }
         }
 
