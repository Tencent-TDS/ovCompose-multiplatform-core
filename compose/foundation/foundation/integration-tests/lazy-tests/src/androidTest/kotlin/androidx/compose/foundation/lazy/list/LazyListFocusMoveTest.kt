--- conflicted
+++ resolved
@@ -354,25 +354,6 @@
         }
         with(rule) {
             forEachParameter(ParamsToRun) { param ->
-<<<<<<< HEAD
-                runOnIdle {
-                    // Scroll so that the focused item is in the middle.
-                    runBlocking { lazyListState.scrollToItem(105) }
-                    initiallyFocused.requestFocus()
-
-                    // Move focus to the last visible item.
-                    when (focusDirection) {
-                        Left,
-                        Right,
-                        Up,
-                        Down,
-                        Previous,
-                        Next -> focusManager.moveFocus(focusDirection)
-                        Enter,
-                        Exit -> {
-                            // Do nothing
-                        }
-=======
                 runOnIdle { initiallyFocused.requestFocus() }
 
                 // Act.
@@ -405,7 +386,6 @@
                         Next -> assertThat(isFocused[7]).isTrue()
                         Enter -> assertThat(isFocused[0]).isTrue()
                         Exit -> assertThat(isLazyListFocused).isTrue()
->>>>>>> 3d4510a6
                         else -> unsupportedDirection()
                     }
                 }
@@ -430,11 +410,7 @@
                 runOnIdle { initiallyFocused.requestFocus() }
 
                 // Act.
-<<<<<<< HEAD
-                val success = runOnIdle { focusManager.moveFocus(focusDirection) }
-=======
                 runOnIdle { focusManager.moveFocus(focusDirection) }
->>>>>>> 3d4510a6
 
                 // Assert.
                 runOnIdle {
@@ -442,35 +418,14 @@
                         Left ->
                             when (param.layoutDirection) {
                                 Ltr ->
-<<<<<<< HEAD
-                                    assertThat(isFocused[if (param.reverseLayout) 208 else 4])
-                                        .isTrue()
-                                Rtl ->
-                                    assertThat(isFocused[if (param.reverseLayout) 4 else 208])
-=======
                                     assertThat(isFocused[if (param.reverseLayout) 7 else 0])
                                         .isTrue()
                                 Rtl ->
                                     assertThat(isFocused[if (param.reverseLayout) 0 else 7])
->>>>>>> 3d4510a6
                                         .isTrue()
                             }
                         Right ->
                             when (param.layoutDirection) {
-<<<<<<< HEAD
-                                Ltr ->
-                                    assertThat(isFocused[if (param.reverseLayout) 4 else 208])
-                                        .isTrue()
-                                Rtl ->
-                                    assertThat(isFocused[if (param.reverseLayout) 208 else 4])
-                                        .isTrue()
-                            }
-                        Up -> assertThat(isFocused[if (param.reverseLayout) 208 else 4]).isTrue()
-                        Down -> assertThat(isFocused[if (param.reverseLayout) 4 else 208]).isTrue()
-                        Previous -> assertThat(isFocused[4]).isTrue()
-                        Next -> assertThat(isFocused[208]).isTrue()
-                        Enter -> assertThat(isFocused[106]).isTrue()
-=======
                                 Rtl ->
                                     assertThat(isFocused[if (param.reverseLayout) 7 else 0])
                                         .isTrue()
@@ -483,7 +438,6 @@
                         Previous -> assertThat(isFocused[0]).isFalse()
                         Next -> assertThat(isFocused[7]).isTrue()
                         Enter -> assertThat(isFocused[0]).isTrue()
->>>>>>> 3d4510a6
                         Exit -> assertThat(isLazyListFocused).isTrue()
                         else -> unsupportedDirection()
                     }
