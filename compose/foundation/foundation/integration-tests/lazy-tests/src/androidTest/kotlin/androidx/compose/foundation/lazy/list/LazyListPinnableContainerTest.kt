/*
 * Copyright 2022 The Android Open Source Project
 *
 * Licensed under the Apache License, Version 2.0 (the "License");
 * you may not use this file except in compliance with the License.
 * You may obtain a copy of the License at
 *
 *      http://www.apache.org/licenses/LICENSE-2.0
 *
 * Unless required by applicable law or agreed to in writing, software
 * distributed under the License is distributed on an "AS IS" BASIS,
 * WITHOUT WARRANTIES OR CONDITIONS OF ANY KIND, either express or implied.
 * See the License for the specific language governing permissions and
 * limitations under the License.
 */

package androidx.compose.foundation.lazy.list

import androidx.compose.foundation.focusable
import androidx.compose.foundation.layout.Box
import androidx.compose.foundation.layout.Column
import androidx.compose.foundation.layout.size
import androidx.compose.foundation.lazy.LazyColumn
import androidx.compose.foundation.lazy.LazyListState
import androidx.compose.foundation.lazy.LazyRow
import androidx.compose.foundation.lazy.items
import androidx.compose.foundation.lazy.rememberLazyListState
import androidx.compose.runtime.Composable
import androidx.compose.runtime.CompositionLocalProvider
import androidx.compose.runtime.DisposableEffect
import androidx.compose.runtime.getValue
import androidx.compose.runtime.mutableStateListOf
import androidx.compose.runtime.mutableStateOf
import androidx.compose.runtime.setValue
import androidx.compose.ui.Modifier
import androidx.compose.ui.focus.FocusDirection
import androidx.compose.ui.focus.FocusManager
import androidx.compose.ui.focus.FocusRequester
import androidx.compose.ui.focus.focusRequester
import androidx.compose.ui.focus.focusRestorer
import androidx.compose.ui.focus.onFocusChanged
import androidx.compose.ui.layout.LocalPinnableContainer
import androidx.compose.ui.layout.LookaheadScope
import androidx.compose.ui.layout.PinnableContainer
import androidx.compose.ui.layout.PinnableContainer.PinnedHandle
import androidx.compose.ui.platform.LocalFocusManager
import androidx.compose.ui.platform.testTag
import androidx.compose.ui.test.SemanticsNodeInteraction
import androidx.compose.ui.test.assertIsNotDisplayed
import androidx.compose.ui.test.junit4.ComposeContentTestRule
import androidx.compose.ui.test.junit4.createComposeRule
import androidx.compose.ui.test.onNodeWithTag
import androidx.compose.ui.unit.Dp
import androidx.compose.ui.unit.dp
import androidx.test.filters.MediumTest
import com.google.common.truth.Truth.assertThat
import kotlin.collections.removeFirst as removeFirstKt
import kotlin.test.assertTrue
import kotlinx.coroutines.runBlocking
import org.junit.Before
import org.junit.Rule
import org.junit.Test
import org.junit.runner.RunWith
import org.junit.runners.Parameterized

@MediumTest
@RunWith(Parameterized::class)
class LazyListPinnableContainerTest(val useLookaheadScope: Boolean) {
    companion object {
        @JvmStatic
        @Parameterized.Parameters(name = "useLookahead = {0}")
        fun params() = arrayOf(true, false)
    }

    @get:Rule val rule = createComposeRule()

    private var pinnableContainer: PinnableContainer? = null

    private val itemSizePx = 10
    private var itemSize = Dp.Unspecified

    private val composed = mutableSetOf<Int>()

    @Before
    fun setup() {
        itemSize = with(rule.density) { itemSizePx.toDp() }
    }

    private inline fun ComposeContentTestRule.setContentParameterized(
        crossinline content: @Composable () -> Unit
    ) {
        setContent {
            if (useLookaheadScope) {
                LookaheadScope { content() }
            } else {
                content()
            }
        }
    }

    @Composable
    fun Item(index: Int) {
        Box(Modifier.size(itemSize).testTag("$index"))
        DisposableEffect(index) {
            composed.add(index)
            onDispose { composed.remove(index) }
        }
    }

    @Test
    fun pinnedItemIsComposedAndPlacedWhenScrolledOut() {
        val state = LazyListState()
        // Arrange.
        rule.setContentParameterized {
            LazyColumn(Modifier.size(itemSize * 2), state = state) {
                items(100) { index ->
                    if (index == 1) {
                        pinnableContainer = LocalPinnableContainer.current
                    }
                    Item(index)
                }
            }
        }

        rule.runOnIdle { requireNotNull(pinnableContainer).pin() }

        rule.runOnIdle {
            assertThat(composed).contains(1)
            runBlocking { state.scrollToItem(3) }
        }

        rule.waitUntil {
            // not visible items were disposed
            !composed.contains(0)
        }

        rule.runOnIdle {
            // item 1 is still pinned
            assertThat(composed).contains(1)
        }

        rule.onNodeWithTag("1").assertExists().assertIsNotDisplayed().assertIsPlaced()
    }

    @Test
    fun itemsBetweenPinnedAndCurrentVisibleAreNotComposed() {
        val state = LazyListState()
        // Arrange.
        rule.setContentParameterized {
            LazyColumn(Modifier.size(itemSize * 2), state = state) {
                items(100) { index ->
                    if (index == 1) {
                        pinnableContainer = LocalPinnableContainer.current
                    }
                    Item(index)
                }
            }
        }

        rule.runOnIdle { requireNotNull(pinnableContainer).pin() }

        rule.runOnIdle { runBlocking { state.scrollToItem(4) } }

        rule.waitUntil {
            // not visible items were disposed
            !composed.contains(0)
        }

        rule.runOnIdle {
            assertThat(composed).doesNotContain(0)
            assertThat(composed).contains(1)
            assertThat(composed).doesNotContain(2)
            assertThat(composed).doesNotContain(3)
            assertThat(composed).contains(4)
        }
    }

    @Test
    fun pinnedItemAfterVisibleOnesIsComposedAndPlacedWhenScrolledOut() {
        val state = LazyListState()
        // Arrange.
        rule.setContentParameterized {
            LazyColumn(Modifier.size(itemSize * 2), state = state) {
                items(100) { index ->
                    if (index == 4) {
                        pinnableContainer = LocalPinnableContainer.current
                    }
                    Item(index)
                }
            }
        }

        rule.runOnIdle { runBlocking { state.scrollToItem(4) } }

        rule.waitUntil {
            // wait for not visible items to be disposed
            !composed.contains(1)
        }

        rule.runOnIdle {
            requireNotNull(pinnableContainer).pin()
            assertThat(composed).contains(5)
        }

        rule.runOnIdle {
            runBlocking { state.scrollToItem(0) }
            if (useLookaheadScope) {
                // Force another lookahead measure pass, because lookahead pass by design keeps
                // content from last measure pass until it's no longer needed in either pass.
                runBlocking { state.scrollToItem(0) }
            }
        }

        rule.waitUntil {
            // wait for not visible items to be disposed
            !composed.contains(5)
        }

        rule.runOnIdle {
            assertThat(composed).contains(0)
            assertThat(composed).contains(1)
            assertThat(composed).doesNotContain(2)
            assertThat(composed).doesNotContain(3)
            assertThat(composed).contains(4)
            assertThat(composed).doesNotContain(5)
        }
    }

    @Test
    fun pinnedItemCanBeUnpinned() {
        val state = LazyListState()
        // Arrange.
        rule.setContentParameterized {
            LazyColumn(Modifier.size(itemSize * 2), state = state) {
                items(100) { index ->
                    if (index == 1) {
                        pinnableContainer = LocalPinnableContainer.current
                    }
                    Item(index)
                }
            }
        }

        val handle = rule.runOnIdle { requireNotNull(pinnableContainer).pin() }

        rule.runOnIdle { runBlocking { state.scrollToItem(3) } }

        rule.waitUntil {
            // wait for not visible items to be disposed
            !composed.contains(0)
        }

        rule.runOnIdle { handle.release() }

        rule.waitUntil {
            // wait for unpinned item to be disposed
            !composed.contains(1)
        }

        rule.onNodeWithTag("1").assertIsNotPlaced()
    }

    @Test
    fun pinnedItemIsStillPinnedWhenReorderedAndNotVisibleAnymore() {
        val state = LazyListState()
        var list by mutableStateOf(listOf(0, 1, 2, 3, 4))
        // Arrange.
        rule.setContentParameterized {
            LazyColumn(Modifier.size(itemSize * 3), state = state) {
                items(list, key = { it }) { index ->
                    if (index == 2) {
                        pinnableContainer = LocalPinnableContainer.current
                    }
                    Item(index)
                }
            }
        }

        rule.runOnIdle {
            assertThat(composed).containsExactly(0, 1, 2)
            requireNotNull(pinnableContainer).pin()
        }

        rule.runOnIdle { list = listOf(0, 3, 4, 1, 2) }

        rule.waitUntil {
            // wait for not visible item to be disposed
            !composed.contains(1)
        }

        rule.runOnIdle {
            assertThat(composed).containsExactly(0, 3, 4, 2) // 2 is pinned
        }

        rule.onNodeWithTag("2").assertIsPlaced()
    }

    @Test
    fun unpinnedWhenLazyListStateChanges() {
        var state by mutableStateOf(LazyListState(firstVisibleItemIndex = 2))
        // Arrange.
        rule.setContentParameterized {
            LazyColumn(Modifier.size(itemSize * 2), state = state) {
                items(100) { index ->
                    if (index == 2) {
                        pinnableContainer = LocalPinnableContainer.current
                    }
                    Item(index)
                }
            }
        }

        rule.runOnIdle { requireNotNull(pinnableContainer).pin() }

        rule.runOnIdle {
            assertThat(composed).contains(3)
            runBlocking { state.scrollToItem(0) }
            if (useLookaheadScope) {
                // Force another lookahead measure pass, because lookahead pass by design keeps
                // content from last measure pass until it's no longer needed in either pass.
                runBlocking { state.scrollToItem(0) }
            }
        }

        rule.waitUntil {
            // wait for not visible item to be disposed
            !composed.contains(3)
        }

        rule.runOnIdle {
            assertThat(composed).contains(2)
            state = LazyListState()
        }

        rule.waitUntil {
            // wait for pinned item to be disposed
            !composed.contains(2)
        }

        rule.onNodeWithTag("2").assertIsNotPlaced()
    }

    @Test
    fun pinAfterLazyListStateChange() {
        var state by mutableStateOf(LazyListState())
        // Arrange.
        rule.setContentParameterized {
            LazyColumn(Modifier.size(itemSize * 2), state = state) {
                items(100) { index ->
                    if (index == 0) {
                        pinnableContainer = LocalPinnableContainer.current
                    }
                    Item(index)
                }
            }
        }

        rule.runOnIdle { state = LazyListState() }

        rule.runOnIdle { requireNotNull(pinnableContainer).pin() }

        rule.runOnIdle {
            assertThat(composed).contains(1)
            runBlocking { state.scrollToItem(2) }
        }

        rule.waitUntil {
            // wait for not visible item to be disposed
            !composed.contains(1)
        }

        rule.runOnIdle { assertThat(composed).contains(0) }
    }

    @Test
    fun itemsArePinnedBasedOnGlobalIndexes() {
        val state = LazyListState(firstVisibleItemIndex = 3)
        // Arrange.
        rule.setContentParameterized {
            LazyColumn(Modifier.size(itemSize * 2), state = state) {
                repeat(100) { index ->
                    item {
                        if (index == 3) {
                            pinnableContainer = LocalPinnableContainer.current
                        }
                        Item(index)
                    }
                }
            }
        }

        rule.runOnIdle { requireNotNull(pinnableContainer).pin() }

        rule.runOnIdle {
            assertThat(composed).contains(4)
            runBlocking { state.scrollToItem(6) }
        }

        rule.waitUntil {
            // wait for not visible item to be disposed
            !composed.contains(4)
        }

        rule.runOnIdle { assertThat(composed).contains(3) }

        rule.onNodeWithTag("3").assertExists().assertIsNotDisplayed().assertIsPlaced()
    }

    @Test
    fun pinnedItemIsRemovedWhenNotVisible() {
        val state = LazyListState(3)
        var itemCount by mutableStateOf(10)
        // Arrange.
        rule.setContentParameterized {
            LazyColumn(Modifier.size(itemSize * 2), state = state) {
                items(itemCount) { index ->
                    if (index == 3) {
                        pinnableContainer = LocalPinnableContainer.current
                    }
                    Item(index)
                }
            }
        }

        rule.runOnIdle {
            requireNotNull(pinnableContainer).pin()
            assertThat(composed).contains(4)
            runBlocking { state.scrollToItem(0) }
            if (useLookaheadScope) {
                // Force another lookahead measure pass, because lookahead pass by design keeps
                // content from last measure pass until it's no longer needed in either pass.
                runBlocking { state.scrollToItem(0) }
            }
        }

        rule.waitUntil {
            // wait for not visible item to be disposed
            !composed.contains(4)
        }

        rule.runOnIdle { itemCount = 3 }

        rule.waitUntil {
            // wait for pinned item to be disposed
            !composed.contains(3)
        }

        rule.onNodeWithTag("3").assertIsNotPlaced()
    }

    @Test
    fun pinnedItemIsRemovedWhenVisible() {
        val state = LazyListState(0)
        var items by mutableStateOf(listOf(0, 1, 2))
        // Arrange.
        rule.setContentParameterized {
            LazyColumn(Modifier.size(itemSize * 2), state = state) {
                items(items) { index ->
                    if (index == 1) {
                        pinnableContainer = LocalPinnableContainer.current
                    }
                    Item(index)
                }
            }
        }

        rule.runOnIdle { requireNotNull(pinnableContainer).pin() }

        rule.runOnIdle { items = listOf(0, 2) }

        rule.waitUntil {
            // wait for pinned item to be disposed
            !composed.contains(1)
        }

        rule.onNodeWithTag("1").assertIsNotPlaced()
    }

    @Test
    fun pinnedMultipleTimes() {
        val state = LazyListState(0)
        // Arrange.
        rule.setContentParameterized {
            LazyColumn(Modifier.size(itemSize * 2), state = state) {
                items(100) { index ->
                    if (index == 1) {
                        pinnableContainer = LocalPinnableContainer.current
                    }
                    Item(index)
                }
            }
        }

        val handles = mutableListOf<PinnedHandle>()
        rule.runOnIdle {
            handles.add(requireNotNull(pinnableContainer).pin())
            handles.add(requireNotNull(pinnableContainer).pin())
        }

        rule.runOnIdle {
            // pinned 3 times in total
            handles.add(requireNotNull(pinnableContainer).pin())
            assertThat(composed).contains(0)
            runBlocking { state.scrollToItem(3) }
        }

        rule.waitUntil {
            // wait for not visible item to be disposed
            !composed.contains(0)
        }

        while (handles.isNotEmpty()) {
            rule.runOnIdle {
                assertThat(composed).contains(1)
                handles.removeFirstKt().release()
            }
        }

        rule.waitUntil {
            // wait for pinned item to be disposed
            !composed.contains(1)
        }
    }

    @Test
    fun pinningIsPropagatedToParentContainer() {
        var parentPinned = false
        val parentContainer =
            object : PinnableContainer {
                override fun pin(): PinnedHandle {
                    parentPinned = true
                    return PinnedHandle { parentPinned = false }
                }
            }
        // Arrange.
        rule.setContentParameterized {
            CompositionLocalProvider(LocalPinnableContainer provides parentContainer) {
                LazyColumn {
                    item {
                        pinnableContainer = LocalPinnableContainer.current
                        Box(Modifier.size(itemSize))
                    }
                }
            }
        }

        val handle = rule.runOnIdle { requireNotNull(pinnableContainer).pin() }

        rule.runOnIdle {
            assertThat(parentPinned).isTrue()
            handle.release()
        }

        rule.runOnIdle { assertThat(parentPinned).isFalse() }
    }

    @Test
    fun parentContainerChange_pinningIsMaintained() {
        var parent1Pinned = false
        val parent1Container =
            object : PinnableContainer {
                override fun pin(): PinnedHandle {
                    parent1Pinned = true
                    return PinnedHandle { parent1Pinned = false }
                }
            }
        var parent2Pinned = false
        val parent2Container =
            object : PinnableContainer {
                override fun pin(): PinnedHandle {
                    parent2Pinned = true
                    return PinnedHandle { parent2Pinned = false }
                }
            }
        var parentContainer by mutableStateOf<PinnableContainer>(parent1Container)
        // Arrange.
        rule.setContentParameterized {
            CompositionLocalProvider(LocalPinnableContainer provides parentContainer) {
                LazyColumn {
                    item {
                        pinnableContainer = LocalPinnableContainer.current
                        Box(Modifier.size(itemSize))
                    }
                }
            }
        }

        rule.runOnIdle { requireNotNull(pinnableContainer).pin() }

        rule.runOnIdle {
            assertThat(parent1Pinned).isTrue()
            assertThat(parent2Pinned).isFalse()
            parentContainer = parent2Container
        }

        rule.runOnIdle {
            assertThat(parent1Pinned).isFalse()
            assertThat(parent2Pinned).isTrue()
        }
    }

    @Test
    fun pinnedItemIsRemovedAfterContainerExitsComposition() {
        var active by mutableStateOf(true)
        // Arrange.
        rule.setContentParameterized {
            if (active) {
                LazyColumn(Modifier.size(itemSize * 2)) {
                    items(3) { colIndex ->
                        LazyRow {
                            items(3) { rowIndex ->
                                if (colIndex == 1 && rowIndex == 1) {
                                    pinnableContainer = LocalPinnableContainer.current
                                }
                                Box(Modifier.size(itemSize).testTag("$colIndex:$rowIndex"))
                            }
                        }
                    }
                }
            }
        }

        rule.onNodeWithTag("1:1").assertIsPlaced()

        rule.runOnIdle { requireNotNull(pinnableContainer).pin() }
<<<<<<< HEAD

        rule.runOnIdle { active = !active }

        rule.onNodeWithTag("1:1").assertIsNotPlaced()
=======

        rule.runOnIdle { active = !active }

        rule.onNodeWithTag("1:1").assertIsNotPlaced()
    }

    @Test
    fun focusRestorer_shouldRestoreFocusCorrectly() {
        val values = mutableStateListOf(1, 2, 3, 4, 5, 6, 7, 8, 9, 10)
        val focusRequester = FocusRequester()
        val parentRequester = FocusRequester()
        val lastItemRequester = FocusRequester()
        val otherFocusRequester = FocusRequester()
        lateinit var manager: FocusManager
        val focused = mutableMapOf<Int, Boolean>()

        // Arrange.
        rule.setContentParameterized {
            manager = LocalFocusManager.current
            Column {
                Box(Modifier.size(50.dp).focusRequester(otherFocusRequester).focusable())
                LazyRow(
                    state = rememberLazyListState(9),
                    modifier =
                        Modifier.size(itemSize * 2)
                            .focusRestorer(focusRequester)
                            .focusRequester(parentRequester)
                            .focusable()
                ) {
                    items(values) { value ->
                        val fallback =
                            if (value == 9 || value == 10) {
                                if (value == 9) {
                                    Modifier.focusRequester(focusRequester)
                                } else {
                                    Modifier.focusRequester(lastItemRequester)
                                }
                            } else {
                                Modifier
                            }

                        Box(
                            Modifier.size(itemSize)
                                .then(fallback)
                                .testTag("$value")
                                .onFocusChanged { focused[value] = it.isFocused }
                                .focusable()
                        )
                    }
                }
            }
        }

        rule.runOnIdle { assertTrue { lastItemRequester.requestFocus() } }

        // restorer will save last item to restore
        rule.runOnIdle { assertTrue { otherFocusRequester.requestFocus() } }

        // remove last item
        rule.runOnIdle { values.removeAt(values.lastIndex) }

        // focus will move down to list
        rule.runOnIdle {
            assertTrue { parentRequester.requestFocus() }
            assertTrue { manager.moveFocus(FocusDirection.Enter) }
        }

        rule.runOnIdle { assertTrue { focused[9]!! } }
>>>>>>> 3d4510a6
    }
}

/**
 * Asserts that the current semantics node is not placed.
 *
 * Throws [AssertionError] if the node is placed.
 */
internal fun SemanticsNodeInteraction.assertIsNotPlaced() {
    // TODO(b/187188981): We don't have a non-throwing API to check whether an item exists.
    //  So until this bug is fixed, we are going to catch the assertion error and then check
    //  whether the node is placed or not.
    try {
        // If the node does not exist, it implies that it is also not placed.
        assertDoesNotExist()
    } catch (e: AssertionError) {
        // If the node exists, we need to assert that it is not placed.
        val errorMessageOnFail = "Assert failed: The component is placed!"
        if (fetchSemanticsNode().layoutInfo.isPlaced) {
            throw AssertionError(errorMessageOnFail)
        }
    }
}<|MERGE_RESOLUTION|>--- conflicted
+++ resolved
@@ -623,12 +623,6 @@
         rule.onNodeWithTag("1:1").assertIsPlaced()
 
         rule.runOnIdle { requireNotNull(pinnableContainer).pin() }
-<<<<<<< HEAD
-
-        rule.runOnIdle { active = !active }
-
-        rule.onNodeWithTag("1:1").assertIsNotPlaced()
-=======
 
         rule.runOnIdle { active = !active }
 
@@ -697,7 +691,6 @@
         }
 
         rule.runOnIdle { assertTrue { focused[9]!! } }
->>>>>>> 3d4510a6
     }
 }
 
