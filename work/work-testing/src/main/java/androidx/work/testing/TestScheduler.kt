--- conflicted
+++ resolved
@@ -56,11 +56,6 @@
     override fun hasLimitedSchedulingSlots() = true
 
     override fun schedule(vararg workSpecs: WorkSpec) {
-<<<<<<< HEAD
-        require(clock.currentTimeMillis() != 0L) { "WorkManager's Clock must not start at 0" }
-
-=======
->>>>>>> 3d4510a6
         if (workSpecs.isEmpty()) {
             return
         }
@@ -237,17 +232,10 @@
 
 private val WorkSpec.isNextScheduleOverridden
     get() = nextScheduleTimeOverride != Long.MAX_VALUE
-<<<<<<< HEAD
 
 private val WorkSpec.isFirstPeriodicRun
     get() = periodCount == 0 && runAttemptCount == 0 && !isNextScheduleOverridden
 
-=======
-
-private val WorkSpec.isFirstPeriodicRun
-    get() = periodCount == 0 && runAttemptCount == 0 && !isNextScheduleOverridden
-
->>>>>>> 3d4510a6
 // Overrides are treated as continuing periods, not first runs.
 
 private fun WorkDatabase.rewindNextRunTimeToNow(id: String, clock: Clock): WorkSpec {
