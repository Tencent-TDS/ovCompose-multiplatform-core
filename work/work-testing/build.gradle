--- conflicted
+++ resolved
@@ -42,8 +42,8 @@
     androidTestImplementation(libs.testCore)
     androidTestImplementation(libs.testRunner)
     androidTestImplementation(libs.espressoCore)
-    androidTestImplementation(libs.mockitoCore, excludes.bytebuddy) // DexMaker has it"s own MockMaker
-    androidTestImplementation(libs.dexmakerMockito, excludes.bytebuddy) // DexMaker has it"s own MockMaker
+    androidTestImplementation(libs.mockitoCore)
+    androidTestImplementation(libs.dexmakerMockito)
     androidTestImplementation(libs.truth)
 
     testImplementation(libs.truth)
@@ -59,15 +59,10 @@
     type = LibraryType.PUBLISHED_LIBRARY
     inceptionYear = "2018"
     description = "Android WorkManager testing library"
-    metalavaK2UastEnabled = true
     legacyDisableKotlinStrictApiMode = true
 }
 
 android {
-<<<<<<< HEAD
-    namespace "androidx.work.testing"
-=======
     compileSdk = 35
     namespace = "androidx.work.testing"
->>>>>>> c80a82c4
 }