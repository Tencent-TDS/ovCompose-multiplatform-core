--- conflicted
+++ resolved
@@ -299,8 +299,6 @@
             lastForegroundWorkRequest = request
             workManager.enqueue(request)
         }
-<<<<<<< HEAD
-=======
         findViewById<View>(R.id.run_foreground_worker_location).setOnClickListener {
             lastNotificationId += 1
             val inputData =
@@ -314,7 +312,6 @@
             lastForegroundWorkRequest = request
             workManager.enqueue(request)
         }
->>>>>>> 3d4510a6
         findViewById<View>(R.id.run_foreground_worker_network_request).setOnClickListener {
             lastNotificationId += 1
             val inputData = workDataOf(ForegroundWorker.InputNotificationId to lastNotificationId)
@@ -399,9 +396,6 @@
             throw RuntimeException("Crashed app")
         }
         findViewById<View>(R.id.stress_test).setOnClickListener { queueLotsOfWorkers(workManager) }
-        findViewById<View>(R.id.enqueue_network_request).setOnClickListener {
-            enqueueWithNetworkRequest(workManager)
-        }
         findViewById<View>(R.id.enqueue_network_request).setOnClickListener {
             enqueueWithNetworkRequest(workManager)
         }
