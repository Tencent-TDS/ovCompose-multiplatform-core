/*
 * Copyright 2018 The Android Open Source Project
 *
 * Licensed under the Apache License, Version 2.0 (the "License");
 * you may not use this file except in compliance with the License.
 * You may obtain a copy of the License at
 *
 *      http://www.apache.org/licenses/LICENSE-2.0
 *
 * Unless required by applicable law or agreed to in writing, software
 * distributed under the License is distributed on an "AS IS" BASIS,
 * WITHOUT WARRANTIES OR CONDITIONS OF ANY KIND, either express or implied.
 * See the License for the specific language governing permissions and
 * limitations under the License.
 */
package androidx.work

import android.annotation.SuppressLint
import android.os.Build
import androidx.annotation.RequiresApi
import androidx.annotation.RestrictTo
import androidx.annotation.VisibleForTesting
import androidx.work.impl.model.WorkSpec
import androidx.work.impl.utils.toMillisCompat
import java.time.Duration
import java.util.UUID
import java.util.concurrent.TimeUnit

/**
 * The base class for specifying parameters for work that should be enqueued in [WorkManager]. There
 * are two concrete implementations of this class: [OneTimeWorkRequest] and [PeriodicWorkRequest].
 */
abstract class WorkRequest
internal constructor(
    /** The unique identifier associated with this unit of work. */
    open val id: UUID,
    /** The [WorkSpec] associated with this unit of work. */
    @get:RestrictTo(RestrictTo.Scope.LIBRARY_GROUP) val workSpec: WorkSpec,
    /** The tags associated with this unit of work. */
    @get:RestrictTo(RestrictTo.Scope.LIBRARY_GROUP) val tags: Set<String>
) {

    /**
     * Gets the string for the unique identifier associated with this unit of work.
     *
     * @return The string identifier for this unit of work
     */
    @get:RestrictTo(RestrictTo.Scope.LIBRARY_GROUP)
    val stringId: String
        get() = id.toString()

    /**
     * A builder for [WorkRequest]s. There are two concrete implementations of this class:
     * [OneTimeWorkRequest.Builder] and [PeriodicWorkRequest.Builder].
     */
    abstract class Builder<B : Builder<B, *>, W : WorkRequest>
    internal constructor(internal val workerClass: Class<out ListenableWorker>) {
        internal var backoffCriteriaSet = false
        internal var id: UUID = UUID.randomUUID()
        internal var workSpec: WorkSpec = WorkSpec(id.toString(), workerClass.name)
        internal val tags: MutableSet<String> = mutableSetOf(workerClass.name)

        /**
         * Sets a unique identifier for this unit of work.
         *
         * The id can be useful when retrieving [WorkInfo] by `id` or when trying to update an
         * existing work. For example, using [WorkManager.updateWork] requires that the work has an
         * id.
         *
<<<<<<< HEAD
         * It is a useful for the creation of `WorkRequest` for the [WorkManager.updateWork], that
         * uses `id` for identifying work that should be updated.
=======
         * @param id The unique identifier for this unit of work.
         * @return The current [Builder]
>>>>>>> 3d4510a6
         */
        @SuppressWarnings("SetterReturnsThis")
        fun setId(id: UUID): B {
            this.id = id
            workSpec = WorkSpec(id.toString(), workSpec)
            return thisObject
        }

        /**
         * Sets the backoff policy and backoff delay for the work. The default values are
         * [BackoffPolicy.EXPONENTIAL] and [WorkRequest#DEFAULT_BACKOFF_DELAY_MILLIS], respectively.
         * `backoffDelay` will be clamped between [WorkRequest.MIN_BACKOFF_MILLIS] and
         * [WorkRequest.MAX_BACKOFF_MILLIS].
         *
         * @param backoffPolicy The [BackoffPolicy] to use when increasing backoff time
         * @param backoffDelay Time to wait before retrying the work in `timeUnit` units
         * @param timeUnit The [TimeUnit] for `backoffDelay`
         * @return The current [Builder]
         */
        fun setBackoffCriteria(
            backoffPolicy: BackoffPolicy,
            backoffDelay: Long,
            timeUnit: TimeUnit
        ): B {
            backoffCriteriaSet = true
            workSpec.backoffPolicy = backoffPolicy
            workSpec.setBackoffDelayDuration(timeUnit.toMillis(backoffDelay))
            return thisObject
        }

        /**
         * Sets the backoff policy and backoff delay for the work. The default values are
         * [BackoffPolicy.EXPONENTIAL] and [WorkRequest#DEFAULT_BACKOFF_DELAY_MILLIS], respectively.
         * `duration` will be clamped between [WorkRequest.MIN_BACKOFF_MILLIS] and
         * [WorkRequest.MAX_BACKOFF_MILLIS].
         *
         * @param backoffPolicy The [BackoffPolicy] to use when increasing backoff time
         * @param duration Time to wait before retrying the work
         * @return The current [Builder]
         */
        @RequiresApi(26)
        fun setBackoffCriteria(backoffPolicy: BackoffPolicy, duration: Duration): B {
            backoffCriteriaSet = true
            workSpec.backoffPolicy = backoffPolicy
            workSpec.setBackoffDelayDuration(duration.toMillisCompat())
            return thisObject
        }

        /**
         * Adds constraints to the [WorkRequest].
         *
         * @param constraints The constraints for the work
         * @return The current [Builder]
         */
        fun setConstraints(constraints: Constraints): B {
            workSpec.constraints = constraints
            return thisObject
        }

        /**
         * Adds input [Data] to the work. If a worker has prerequisites in its chain, this Data will
         * be merged with the outputs of the prerequisites using an [InputMerger].
         *
         * @param inputData key/value pairs that will be provided to the worker
         * @return The current [Builder]
         */
        fun setInputData(inputData: Data): B {
            workSpec.input = inputData
            return thisObject
        }

        /**
         * Adds a tag for the work. You can query and cancel work by tags. Tags are particularly
         * useful for modules or libraries to find and operate on their own work.
         *
         * @param tag A tag for identifying the work in queries.
         * @return The current [Builder]
         */
        fun addTag(tag: String): B {
            tags.add(tag)
            return thisObject
        }

        /**
         * Specifies the name of the trace span to be used by [WorkManager] when executing the
         * specified [WorkRequest].
         *
         * [WorkManager] uses the simple name of the [ListenableWorker] class truncated to a `127`
         * character string, as the [traceTag] by default.
         *
         * You should override the [traceTag], when you are using [ListenableWorker] delegation via
         * a [WorkerFactory].
         *
         * @param traceTag The name of the trace tag
         * @return The current [Builder]
         */
        @Suppress("MissingGetterMatchingBuilder")
        @SuppressWarnings("SetterReturnsThis")
        fun setTraceTag(traceTag: String): B {
            // No need to truncate the name here, given its handled by androidx.tracing.Trace
            workSpec.traceTag = traceTag
            return thisObject
        }

        /**
         * Specifies that the results of this work should be kept for at least the specified amount
         * of time. After this time has elapsed, the results **may** be pruned at the discretion of
         * WorkManager when there are no pending dependent jobs.
         *
         * When the results of a work are pruned, it becomes impossible to query for its [WorkInfo].
         *
         * Specifying a long duration here may adversely affect performance in terms of app storage
         * and database query time.
         *
         * @param duration The minimum duration of time (in `timeUnit` units) to keep the results of
         *   this work
         * @param timeUnit The unit of time for `duration`
         * @return The current [Builder]
         */
        fun keepResultsForAtLeast(duration: Long, timeUnit: TimeUnit): B {
            workSpec.minimumRetentionDuration = timeUnit.toMillis(duration)
            return thisObject
        }

        /**
         * Specifies that the results of this work should be kept for at least the specified amount
         * of time. After this time has elapsed, the results may be pruned at the discretion of
         * WorkManager when this WorkRequest has reached a finished state (see
         * [WorkInfo.State.isFinished]) and there are no pending dependent jobs.
         *
         * When the results of a work are pruned, it becomes impossible to query for its [WorkInfo].
         *
         * Specifying a long duration here may adversely affect performance in terms of app storage
         * and database query time.
         *
         * @param duration The minimum duration of time to keep the results of this work
         * @return The current [Builder]
         */
        @RequiresApi(26)
        fun keepResultsForAtLeast(duration: Duration): B {
            workSpec.minimumRetentionDuration = duration.toMillisCompat()
            return thisObject
        }

        /**
         * Sets an initial delay for the [WorkRequest].
         *
         * @param duration The length of the delay in `timeUnit` units
         * @param timeUnit The units of time for `duration`
         * @return The current [Builder]
         * @throws IllegalArgumentException if the given initial delay will push the execution time
         *   past `Long.MAX_VALUE` and cause an overflow
         */
        open fun setInitialDelay(duration: Long, timeUnit: TimeUnit): B {
            workSpec.initialDelay = timeUnit.toMillis(duration)
            require(Long.MAX_VALUE - System.currentTimeMillis() > workSpec.initialDelay) {
                ("The given initial delay is too large and will cause an overflow!")
            }
            return thisObject
        }

        /**
         * Sets an initial delay for the [WorkRequest].
         *
         * @param duration The length of the delay
         * @return The current [Builder]
         * @throws IllegalArgumentException if the given initial delay will push the execution time
         *   past `Long.MAX_VALUE` and cause an overflow
         */
        @RequiresApi(26)
        open fun setInitialDelay(duration: Duration): B {
            workSpec.initialDelay = duration.toMillisCompat()
            require(Long.MAX_VALUE - System.currentTimeMillis() > workSpec.initialDelay) {
                "The given initial delay is too large and will cause an overflow!"
            }
            return thisObject
        }

        /**
         * Marks the [WorkRequest] as important to the user. In this case, WorkManager provides an
         * additional signal to the OS that this work is important.
         *
         * @param policy The [OutOfQuotaPolicy] to be used.
         */
        @SuppressLint("MissingGetterMatchingBuilder")
        open fun setExpedited(policy: OutOfQuotaPolicy): B {
            workSpec.expedited = true
            workSpec.outOfQuotaPolicy = policy
            return thisObject
        }

        /**
         * Builds a [WorkRequest] based on this [Builder].
         *
         * @return A [WorkRequest] based on this [Builder]
         */
        fun build(): W {
            val returnValue = buildInternal()
            val constraints = workSpec.constraints
            // Check for unsupported constraints.
            val hasUnsupportedConstraints =
                (Build.VERSION.SDK_INT >= 24 && constraints.hasContentUriTriggers() ||
                    constraints.requiresBatteryNotLow() ||
                    constraints.requiresCharging() ||
                    Build.VERSION.SDK_INT >= 23 && constraints.requiresDeviceIdle())
            if (workSpec.expedited) {
                require(!hasUnsupportedConstraints) {
                    "Expedited jobs only support network and storage constraints"
                }
                require(workSpec.initialDelay <= 0) { "Expedited jobs cannot be delayed" }
            }
            if (workSpec.traceTag == null) {
                // Derive a trace tag based on the fully qualified class name if
                // one has not already been defined.
                workSpec.traceTag = deriveTraceTagFromClassName(workSpec.workerClassName)
            }
            // Create a new id and WorkSpec so this WorkRequest.Builder can be used multiple times.
            setId(UUID.randomUUID())
            return returnValue
        }

        internal abstract fun buildInternal(): W

        internal abstract val thisObject: B

        /**
         * Sets the initial state for this work. Used in testing only.
         *
         * @param state The [WorkInfo.State] to set
         * @return The current [Builder]
         */
        @RestrictTo(RestrictTo.Scope.LIBRARY_GROUP)
        @VisibleForTesting
        fun setInitialState(state: WorkInfo.State): B {
            workSpec.state = state
            return thisObject
        }

        /**
         * Sets the initial run attempt count for this work. Used in testing only.
         *
         * @param runAttemptCount The initial run attempt count
         * @return The current [Builder]
         */
        @RestrictTo(RestrictTo.Scope.LIBRARY_GROUP)
        @VisibleForTesting
        fun setInitialRunAttemptCount(runAttemptCount: Int): B {
            workSpec.runAttemptCount = runAttemptCount
            return thisObject
        }

        /**
         * Sets the enqueue time for this work. Used in testing only.
         *
         * @param lastEnqueueTime The enqueue time in `timeUnit` units
         * @param timeUnit The [TimeUnit] for `periodStartTime`
         * @return The current [Builder]
         */
        @RestrictTo(RestrictTo.Scope.LIBRARY_GROUP)
        @VisibleForTesting
        fun setLastEnqueueTime(lastEnqueueTime: Long, timeUnit: TimeUnit): B {
            workSpec.lastEnqueueTime = timeUnit.toMillis(lastEnqueueTime)
            return thisObject
        }

        /**
         * Sets when the scheduler actually schedules the worker.
         *
         * @param scheduleRequestedAt The time at which the scheduler scheduled a worker.
         * @param timeUnit The [TimeUnit] for `scheduleRequestedAt`
         * @return The current [Builder]
         */
        @RestrictTo(RestrictTo.Scope.LIBRARY_GROUP)
        @VisibleForTesting
        fun setScheduleRequestedAt(scheduleRequestedAt: Long, timeUnit: TimeUnit): B {
            workSpec.scheduleRequestedAt = timeUnit.toMillis(scheduleRequestedAt)
            return thisObject
        }
    }

    companion object {
        /** The default initial backoff time (in milliseconds) for work that has to be retried. */
        const val DEFAULT_BACKOFF_DELAY_MILLIS = 30000L

        /** The maximum backoff time (in milliseconds) for work that has to be retried. */
        @SuppressLint("MinMaxConstant")
        const val MAX_BACKOFF_MILLIS = 5 * 60 * 60 * 1000L // 5 hours

        /** The minimum backoff time for work (in milliseconds) that has to be retried. */
        @SuppressLint("MinMaxConstant") const val MIN_BACKOFF_MILLIS = 10 * 1000L // 10 seconds.

        /** The maximum length of a trace span. */
        private const val MAX_TRACE_SPAN_LENGTH = 127

        /**
         * The [androidx.tracing.Trace] class already truncates names.
         *
         * We try and extract the class name so it does not get truncated, given package name can be
         * implied from other sources of information.
         */
        private fun deriveTraceTagFromClassName(workerClassName: String): String {
            val components = workerClassName.split(".")
            val label =
                when (components.size) {
                    1 -> components[0]
                    else -> components.last()
                }
            return if (label.length <= MAX_TRACE_SPAN_LENGTH) {
                label
            } else {
                label.take(MAX_TRACE_SPAN_LENGTH)
            }
        }
    }
}<|MERGE_RESOLUTION|>--- conflicted
+++ resolved
@@ -67,13 +67,8 @@
          * existing work. For example, using [WorkManager.updateWork] requires that the work has an
          * id.
          *
-<<<<<<< HEAD
-         * It is a useful for the creation of `WorkRequest` for the [WorkManager.updateWork], that
-         * uses `id` for identifying work that should be updated.
-=======
          * @param id The unique identifier for this unit of work.
          * @return The current [Builder]
->>>>>>> 3d4510a6
          */
         @SuppressWarnings("SetterReturnsThis")
         fun setId(id: UUID): B {
