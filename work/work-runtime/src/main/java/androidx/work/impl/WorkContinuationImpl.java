--- conflicted
+++ resolved
@@ -194,11 +194,8 @@
             // The runnable walks the hierarchy of the continuations
             // and marks them enqueued using the markEnqueued() method, parent first.
             mOperation = launchOperation(
-<<<<<<< HEAD
-=======
                     mWorkManagerImpl.getConfiguration().getTracer(),
                     "EnqueueRunnable_" + getExistingWorkPolicy().name(),
->>>>>>> 3d4510a6
                     mWorkManagerImpl.getWorkTaskExecutor().getSerialTaskExecutor(),
                     () -> {
                         EnqueueRunnable.enqueue(this);
