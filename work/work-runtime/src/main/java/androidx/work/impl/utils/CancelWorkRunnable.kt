--- conflicted
+++ resolved
@@ -67,15 +67,11 @@
  * @return A [Operation]
  */
 fun forId(id: UUID, workManagerImpl: WorkManagerImpl): Operation =
-<<<<<<< HEAD
-    launchOperation(workManagerImpl.workTaskExecutor.serialTaskExecutor) {
-=======
     launchOperation(
         tracer = workManagerImpl.configuration.tracer,
         label = "CancelWorkById",
         workManagerImpl.workTaskExecutor.serialTaskExecutor
     ) {
->>>>>>> 3d4510a6
         val workDatabase = workManagerImpl.workDatabase
         workDatabase.runInTransaction { cancel(workManagerImpl, id.toString()) }
         reschedulePendingWorkers(workManagerImpl)
@@ -89,15 +85,11 @@
  * @return A [Operation]
  */
 fun forTag(tag: String, workManagerImpl: WorkManagerImpl): Operation =
-<<<<<<< HEAD
-    launchOperation(workManagerImpl.workTaskExecutor.serialTaskExecutor) {
-=======
     launchOperation(
         tracer = workManagerImpl.configuration.tracer,
         label = "CancelWorkByTag_$tag",
         executor = workManagerImpl.workTaskExecutor.serialTaskExecutor
     ) {
->>>>>>> 3d4510a6
         val workDatabase = workManagerImpl.workDatabase
         workDatabase.runInTransaction {
             val workSpecDao = workDatabase.workSpecDao()
@@ -117,15 +109,11 @@
  * @return A [Operation]
  */
 fun forName(name: String, workManagerImpl: WorkManagerImpl): Operation =
-<<<<<<< HEAD
-    launchOperation(workManagerImpl.workTaskExecutor.serialTaskExecutor) {
-=======
     launchOperation(
         tracer = workManagerImpl.configuration.tracer,
         label = "CancelWorkByName_$name",
         workManagerImpl.workTaskExecutor.serialTaskExecutor
     ) {
->>>>>>> 3d4510a6
         forNameInline(name, workManagerImpl)
         reschedulePendingWorkers(workManagerImpl)
     }
