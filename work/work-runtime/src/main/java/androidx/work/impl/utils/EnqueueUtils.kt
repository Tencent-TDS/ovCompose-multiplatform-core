--- conflicted
+++ resolved
@@ -30,10 +30,7 @@
 import androidx.work.impl.model.WorkSpec
 import androidx.work.impl.workers.ARGUMENT_CLASS_NAME
 import androidx.work.impl.workers.ConstraintTrackingWorker
-<<<<<<< HEAD
-=======
 import kotlin.collections.removeLast as removeLastKt
->>>>>>> 3d4510a6
 
 internal fun checkContentUriTriggerWorkerLimits(
     workDatabase: WorkDatabase,
@@ -146,14 +143,6 @@
     }
 }
 
-<<<<<<< HEAD
-// The name of the worker to delegate to when it's a Remote Listenable Worker
-
-internal const val REMOTE_DELEGATING_LISTENABLE_WORKER_CLASS_NAME =
-    "androidx.work.multiprocess.RemoteListenableDelegatingWorker"
-
-=======
->>>>>>> 3d4510a6
 // Redefine the keys
 
 internal const val ARGUMENT_SERVICE_PACKAGE_NAME =
@@ -162,8 +151,6 @@
 internal const val ARGUMENT_SERVICE_CLASS_NAME =
     "androidx.work.impl.workers.RemoteListenableWorker.ARGUMENT_CLASS_NAME"
 
-<<<<<<< HEAD
-=======
 /**
  * Originally defined in `RemoteListenableDelegatingWorker.kt`. This method is being re-defined here
  * to avoid a circular dependency on the multiprocess library.
@@ -174,7 +161,6 @@
 internal const val REMOTE_DELEGATING_LISTENABLE_WORKER_CLASS_NAME =
     "androidx.work.multiprocess.RemoteListenableDelegatingWorker"
 
->>>>>>> 3d4510a6
 // The RemoteListenableWorker class to delegate to.
 
 internal const val ARGUMENT_REMOTE_LISTENABLE_WORKER_NAME =
