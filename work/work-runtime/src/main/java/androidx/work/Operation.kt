--- conflicted
+++ resolved
@@ -35,29 +35,16 @@
  */
 public suspend inline fun Operation.await(): Operation.State.SUCCESS = result.await()
 
-<<<<<<< HEAD
-internal fun launchOperation(executor: Executor, block: () -> Unit): Operation {
-=======
 internal fun launchOperation(
     tracer: Tracer,
     label: String,
     executor: Executor,
     block: () -> Unit
 ): Operation {
->>>>>>> 3d4510a6
     val liveData = MutableLiveData<Operation.State>(Operation.IN_PROGRESS)
     val future =
         CallbackToFutureAdapter.getFuture { completer ->
             executor.execute {
-<<<<<<< HEAD
-                try {
-                    block()
-                    liveData.postValue(Operation.SUCCESS)
-                    completer.set(Operation.SUCCESS)
-                } catch (t: Throwable) {
-                    liveData.postValue(Operation.State.FAILURE(t))
-                    completer.setException(t)
-=======
                 tracer.traced(label) {
                     try {
                         block()
@@ -67,7 +54,6 @@
                         liveData.postValue(Operation.State.FAILURE(t))
                         completer.setException(t)
                     }
->>>>>>> 3d4510a6
                 }
             }
         }
