--- conflicted
+++ resolved
@@ -1,9 +1,4 @@
 <?xml version="1.0" encoding="UTF-8"?>
-<<<<<<< HEAD
-<issues format="6" by="lint 8.4.0-alpha12" type="baseline" client="gradle" dependencies="false" name="AGP (8.4.0-alpha12)" variant="all" version="8.4.0-alpha12">
-
-    <issue
-=======
 <issues format="6" by="lint 8.7.0-alpha02" type="baseline" client="gradle" dependencies="false" name="AGP (8.7.0-alpha02)" variant="all" version="8.7.0-alpha02">
 
     <issue
@@ -34,7 +29,6 @@
     </issue>
 
     <issue
->>>>>>> 3d4510a6
         id="BanSynchronizedMethods"
         message="Use of synchronized methods is not recommended"
         errorLine1="                            @Override"
