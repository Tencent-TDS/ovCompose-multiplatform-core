--- conflicted
+++ resolved
@@ -16,21 +16,16 @@
 
 package androidx.work.multiprocess;
 
-<<<<<<< HEAD
-=======
 import static android.content.Context.BIND_AUTO_CREATE;
 
->>>>>>> 3d4510a6
 import static androidx.work.multiprocess.RemoteClientUtilsKt.map;
 
 import android.annotation.SuppressLint;
+import android.content.ComponentName;
 import android.content.Context;
 import android.content.Intent;
-<<<<<<< HEAD
-=======
 import android.content.ServiceConnection;
 import android.os.IBinder;
->>>>>>> 3d4510a6
 import android.os.RemoteException;
 
 import androidx.annotation.NonNull;
@@ -39,7 +34,6 @@
 import androidx.annotation.VisibleForTesting;
 import androidx.arch.core.util.Function;
 import androidx.work.Data;
-import androidx.work.DirectExecutor;
 import androidx.work.ExistingPeriodicWorkPolicy;
 import androidx.work.ExistingWorkPolicy;
 import androidx.work.ForegroundInfo;
@@ -53,7 +47,7 @@
 import androidx.work.WorkRequest;
 import androidx.work.impl.WorkContinuationImpl;
 import androidx.work.impl.WorkManagerImpl;
-import androidx.work.multiprocess.ServiceBinding.Session;
+import androidx.work.impl.utils.futures.SettableFuture;
 import androidx.work.multiprocess.parcelable.ParcelConverters;
 import androidx.work.multiprocess.parcelable.ParcelableForegroundRequestInfo;
 import androidx.work.multiprocess.parcelable.ParcelableUpdateRequest;
@@ -68,6 +62,7 @@
 import java.util.Collections;
 import java.util.List;
 import java.util.UUID;
+import java.util.concurrent.ExecutionException;
 import java.util.concurrent.Executor;
 
 /**
@@ -90,7 +85,7 @@
     public static final Function<byte[], Void> sVoidMapper = input -> null;
 
     // Synthetic access
-    ServiceBinding.Session<IWorkManagerImpl> mSession;
+    Session mSession;
 
     final Context mContext;
     final WorkManagerImpl mWorkManager;
@@ -350,7 +345,7 @@
      * @return The current {@link Session} in use by {@link RemoteWorkManagerClient}.
      */
     @Nullable
-    ServiceBinding.Session<IWorkManagerImpl> getCurrentSession() {
+    public Session getCurrentSession() {
         return mSession;
     }
 
@@ -390,17 +385,6 @@
     ListenableFuture<byte[]> execute(
             @NonNull final ListenableFuture<IWorkManagerImpl> session,
             @NonNull final RemoteDispatcher<IWorkManagerImpl> dispatcher) {
-<<<<<<< HEAD
-        ListenableFuture<byte[]> future = RemoteExecuteKt.execute(mExecutor, session,
-                dispatcher);
-        future.addListener(() -> {
-            SessionTracker tracker = getSessionTracker();
-            // Start tracking for session timeout.
-            // These callbacks are removed when the session timeout has expired or when getSession()
-            // is called.
-            mRunnableScheduler.scheduleWithDelay(getSessionTimeout(), tracker);
-        }, mExecutor);
-=======
         session.addListener(() -> {
             try {
                 session.get();
@@ -417,7 +401,6 @@
             // is called.
             mRunnableScheduler.scheduleWithDelay(getSessionTimeout(), tracker);
         }, mExecutor);
->>>>>>> 3d4510a6
         return future;
     }
 
@@ -426,24 +409,21 @@
     ListenableFuture<IWorkManagerImpl> getSession(@NonNull Intent intent) {
         synchronized (mLock) {
             mSessionIndex += 1;
-            ListenableFuture<IWorkManagerImpl> resultFuture;
             if (mSession == null) {
-                mSession = ServiceBinding.bindToService(mContext, intent,
-                        IWorkManagerImpl.Stub::asInterface, TAG);
-                // reading future right away, because `this::cleanUp` will synchronously
-                // set mSession to null.
-                resultFuture = mSession.mConnectedFuture;
-                mSession.mDisconnectedFuture.addListener(this::cleanUp, DirectExecutor.INSTANCE);
-            } else {
-                resultFuture = mSession.mConnectedFuture;
+                Logger.get().debug(TAG, "Creating a new session");
+                mSession = new Session(this);
+                try {
+                    boolean bound = mContext.bindService(intent, mSession, BIND_AUTO_CREATE);
+                    if (!bound) {
+                        unableToBind(mSession, new RuntimeException("Unable to bind to service"));
+                    }
+                } catch (Throwable throwable) {
+                    unableToBind(mSession, throwable);
+                }
             }
             // Reset session tracker.
             mRunnableScheduler.cancel(mSessionTracker);
-<<<<<<< HEAD
-            return resultFuture;
-=======
             return mSession.mFuture;
->>>>>>> 3d4510a6
         }
     }
 
@@ -458,6 +438,11 @@
         }
     }
 
+    private void unableToBind(@NonNull Session session, @NonNull Throwable throwable) {
+        Logger.get().error(TAG, "Unable to bind to service", throwable);
+        session.mFuture.setException(throwable);
+    }
+
     /**
      * @return the intent that is used to bind to the instance of {@link IWorkManagerImpl}.
      */
@@ -466,8 +451,6 @@
     }
 
     /**
-<<<<<<< HEAD
-=======
      * The implementation of {@link ServiceConnection} that handles changes in the connection.
      */
     @RestrictTo(RestrictTo.Scope.LIBRARY_GROUP)
@@ -521,7 +504,6 @@
     }
 
     /**
->>>>>>> 3d4510a6
      * A {@link Runnable} that enforces a TTL for a {@link RemoteWorkManagerClient} session.
      */
     public static class SessionTracker implements Runnable {
@@ -537,7 +519,7 @@
             final long preLockIndex = mClient.getSessionIndex();
             synchronized (mClient.getSessionLock()) {
                 final long sessionIndex = mClient.getSessionIndex();
-                final Session<IWorkManagerImpl> currentSession = mClient.getCurrentSession();
+                final Session currentSession = mClient.getCurrentSession();
                 // We check for a session index here. This is because if the index changes
                 // while we acquire a lock, that would mean that a new session request came through.
                 if (currentSession != null) {
