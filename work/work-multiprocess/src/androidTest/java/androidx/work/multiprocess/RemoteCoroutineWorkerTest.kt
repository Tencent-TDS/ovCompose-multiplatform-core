--- conflicted
+++ resolved
@@ -37,10 +37,7 @@
 import androidx.work.impl.foreground.ForegroundProcessor
 import androidx.work.impl.utils.SerialExecutorImpl
 import androidx.work.impl.utils.taskexecutor.TaskExecutor
-<<<<<<< HEAD
-=======
 import androidx.work.isRemoteWorkRequest
->>>>>>> 3d4510a6
 import androidx.work.multiprocess.RemoteListenableDelegatingWorker.Companion.ARGUMENT_REMOTE_LISTENABLE_WORKER_NAME
 import java.util.concurrent.Executor
 import org.junit.Assert.assertEquals
@@ -158,8 +155,6 @@
         assertEquals(workSpec.state, WorkInfo.State.ENQUEUED)
     }
 
-<<<<<<< HEAD
-=======
     @Test
     @MediumTest
     public fun testSwitchRemoteProcess() {
@@ -189,7 +184,6 @@
         assertEquals(data.getString(inputKey), inputValue)
     }
 
->>>>>>> 3d4510a6
     private inline fun <reified T : ListenableWorker> buildRequest(): OneTimeWorkRequest {
         val inputData =
             Data.Builder()
