--- conflicted
+++ resolved
@@ -30,12 +30,6 @@
 }
 
 android {
-<<<<<<< HEAD
-    defaultConfig {
-        multiDexEnabled = true
-    }
-=======
->>>>>>> 3d4510a6
     buildTypes.configureEach {
         consumerProguardFiles "proguard-rules.pro"
     }
@@ -47,10 +41,6 @@
     api(libs.kotlinStdlib)
     api(libs.kotlinCoroutinesAndroid)
     api(libs.guavaListenableFuture)
-<<<<<<< HEAD
-    implementation("androidx.core:core:1.12.0")
-=======
->>>>>>> 3d4510a6
     implementation("androidx.concurrent:concurrent-futures-ktx:1.2.0-alpha03")
     implementation("androidx.room:room-runtime:2.6.1")
     androidTestImplementation(libs.testExtJunit)
