<?xml version="1.0" encoding="UTF-8"?>
<<<<<<< HEAD
<issues format="6" by="lint 8.4.0-alpha12" type="baseline" client="gradle" dependencies="false" name="AGP (8.4.0-alpha12)" variant="all" version="8.4.0-alpha12">
=======
<issues format="6" by="lint 8.7.0-alpha02" type="baseline" client="gradle" dependencies="false" name="AGP (8.7.0-alpha02)" variant="all" version="8.7.0-alpha02">

    <issue
        id="WrongConstant"
        message="Must be one of: Rating.RATING_NONE, Rating.RATING_HEART, Rating.RATING_THUMB_UP_DOWN, Rating.RATING_3_STARS, Rating.RATING_4_STARS, Rating.RATING_5_STARS, Rating.RATING_PERCENTAGE"
        errorLine1="            mSessionFwk.setRatingType(type);"
        errorLine2="                                      ~~~~">
        <location
            file="src/main/java/android/support/v4/media/session/MediaSessionCompat.java"/>
    </issue>

    <issue
        id="ObsoleteSdkInt"
        message="Unnecessary; SDK_INT is always >= 21"
        errorLine1="        } else if (Build.VERSION.SDK_INT >= 21) {"
        errorLine2="                   ~~~~~~~~~~~~~~~~~~~~~~~~~~~">
        <location
            file="src/main/java/androidx/media/AudioAttributesCompat.java"/>
    </issue>

    <issue
        id="ObsoleteSdkInt"
        message="Unnecessary; SDK_INT is always >= 21"
        errorLine1="            } else if (Build.VERSION.SDK_INT >= 21) {"
        errorLine2="                       ~~~~~~~~~~~~~~~~~~~~~~~~~~~">
        <location
            file="src/main/java/androidx/media/AudioAttributesCompat.java"/>
    </issue>

    <issue
        id="ObsoleteSdkInt"
        message="Unnecessary; SDK_INT is always >= 21"
        errorLine1="            } else if (Build.VERSION.SDK_INT >= 21) {"
        errorLine2="                       ~~~~~~~~~~~~~~~~~~~~~~~~~~~">
        <location
            file="src/main/java/androidx/media/AudioAttributesCompat.java"/>
    </issue>
>>>>>>> 3d4510a6

    <issue
        id="ObsoleteSdkInt"
        message="Unnecessary; SDK_INT is always >= 21"
<<<<<<< HEAD
        errorLine1="        } else if (Build.VERSION.SDK_INT >= 21) {"
        errorLine2="                   ~~~~~~~~~~~~~~~~~~~~~~~~~~~">
        <location
            file="src/main/java/androidx/media/AudioAttributesCompat.java"/>
    </issue>

    <issue
        id="ObsoleteSdkInt"
        message="Unnecessary; SDK_INT is always >= 21"
        errorLine1="            } else if (Build.VERSION.SDK_INT >= 21) {"
        errorLine2="                       ~~~~~~~~~~~~~~~~~~~~~~~~~~~">
        <location
            file="src/main/java/androidx/media/AudioAttributesCompat.java"/>
    </issue>

    <issue
        id="ObsoleteSdkInt"
        message="Unnecessary; SDK_INT is always >= 21"
        errorLine1="            } else if (Build.VERSION.SDK_INT >= 21) {"
        errorLine2="                       ~~~~~~~~~~~~~~~~~~~~~~~~~~~">
        <location
            file="src/main/java/androidx/media/AudioAttributesCompat.java"/>
    </issue>

    <issue
        id="ObsoleteSdkInt"
        message="Unnecessary; SDK_INT is always >= 21"
=======
>>>>>>> 3d4510a6
        errorLine1="@RequiresApi(21)"
        errorLine2="~~~~~~~~~~~~~~~~">
        <location
            file="src/main/java/androidx/media/AudioAttributesImplApi21.java"/>
    </issue>

    <issue
        id="ObsoleteSdkInt"
        message="Unnecessary; SDK_INT is always >= 21"
        errorLine1="    @RequiresApi(21)"
        errorLine2="    ~~~~~~~~~~~~~~~~">
        <location
            file="src/main/java/androidx/media/AudioAttributesImplApi21.java"/>
    </issue>

    <issue
        id="ObsoleteSdkInt"
        message="Unnecessary; SDK_INT is always >= 21"
        errorLine1="    @RequiresApi(Build.VERSION_CODES.LOLLIPOP)"
        errorLine2="    ~~~~~~~~~~~~~~~~~~~~~~~~~~~~~~~~~~~~~~~~~~">
        <location
            file="src/main/java/androidx/media/AudioFocusRequestCompat.java"/>
    </issue>

    <issue
        id="ObsoleteSdkInt"
        message="Unnecessary; SDK_INT is always >= 21"
        errorLine1="        if (Build.VERSION.SDK_INT >= 21) {"
        errorLine2="            ~~~~~~~~~~~~~~~~~~~~~~~~~~~">
        <location
            file="src/main/java/androidx/media/AudioManagerCompat.java"/>
<<<<<<< HEAD
    </issue>

    <issue
        id="ObsoleteSdkInt"
        message="Unnecessary; SDK_INT is always >= 21"
        errorLine1="    @RequiresApi(21)"
        errorLine2="    ~~~~~~~~~~~~~~~~">
        <location
            file="src/main/java/androidx/media/AudioManagerCompat.java"/>
    </issue>

    <issue
        id="ObsoleteSdkInt"
        message="Unnecessary; SDK_INT is always >= 21"
        errorLine1="        } else if (Build.VERSION.SDK_INT >= 21) {"
        errorLine2="                   ~~~~~~~~~~~~~~~~~~~~~~~~~~~">
        <location
            file="src/main/java/android/support/v4/media/MediaBrowserCompat.java"/>
=======
>>>>>>> 3d4510a6
    </issue>

    <issue
        id="ObsoleteSdkInt"
<<<<<<< HEAD
=======
        message="Unnecessary; SDK_INT is always >= 21"
        errorLine1="    @RequiresApi(21)"
        errorLine2="    ~~~~~~~~~~~~~~~~">
        <location
            file="src/main/java/androidx/media/AudioManagerCompat.java"/>
    </issue>

    <issue
        id="ObsoleteSdkInt"
        message="Unnecessary; SDK_INT is always >= 21"
        errorLine1="        } else if (Build.VERSION.SDK_INT >= 21) {"
        errorLine2="                   ~~~~~~~~~~~~~~~~~~~~~~~~~~~">
        <location
            file="src/main/java/android/support/v4/media/MediaBrowserCompat.java"/>
    </issue>

    <issue
        id="ObsoleteSdkInt"
>>>>>>> 3d4510a6
        message="Unnecessary; SDK_INT is never &lt; 21"
        errorLine1="            if (itemObj == null || Build.VERSION.SDK_INT &lt; 21) {"
        errorLine2="                                   ~~~~~~~~~~~~~~~~~~~~~~~~~~">
        <location
            file="src/main/java/android/support/v4/media/MediaBrowserCompat.java"/>
    </issue>

    <issue
        id="ObsoleteSdkInt"
        message="Unnecessary; SDK_INT is never &lt; 21"
        errorLine1="            if (itemList == null || Build.VERSION.SDK_INT &lt; 21) {"
        errorLine2="                                    ~~~~~~~~~~~~~~~~~~~~~~~~~~">
        <location
            file="src/main/java/android/support/v4/media/MediaBrowserCompat.java"/>
    </issue>

    <issue
        id="ObsoleteSdkInt"
        message="Unnecessary; SDK_INT is always >= 21"
        errorLine1="            if (Build.VERSION.SDK_INT >= 21) {"
        errorLine2="                ~~~~~~~~~~~~~~~~~~~~~~~~~~~">
        <location
            file="src/main/java/android/support/v4/media/MediaBrowserCompat.java"/>
    </issue>

    <issue
        id="ObsoleteSdkInt"
        message="Unnecessary; SDK_INT is always >= 21"
        errorLine1="        @RequiresApi(21)"
        errorLine2="        ~~~~~~~~~~~~~~~~">
        <location
            file="src/main/java/android/support/v4/media/MediaBrowserCompat.java"/>
    </issue>

    <issue
        id="ObsoleteSdkInt"
        message="Unnecessary; SDK_INT is always >= 21"
        errorLine1="            } else if (Build.VERSION.SDK_INT >= 21) {"
        errorLine2="                       ~~~~~~~~~~~~~~~~~~~~~~~~~~~">
        <location
            file="src/main/java/android/support/v4/media/MediaBrowserCompat.java"/>
    </issue>

    <issue
        id="ObsoleteSdkInt"
        message="Unnecessary; SDK_INT is always >= 21"
        errorLine1="        @RequiresApi(21)"
        errorLine2="        ~~~~~~~~~~~~~~~~">
        <location
            file="src/main/java/android/support/v4/media/MediaBrowserCompat.java"/>
    </issue>

    <issue
        id="ObsoleteSdkInt"
        message="Unnecessary; SDK_INT is always >= 21"
        errorLine1="    @RequiresApi(21)"
        errorLine2="    ~~~~~~~~~~~~~~~~">
        <location
            file="src/main/java/android/support/v4/media/MediaBrowserCompat.java"/>
    </issue>

    <issue
        id="ObsoleteSdkInt"
        message="Unnecessary; SDK_INT is always >= 21"
        errorLine1="    @RequiresApi(21)"
        errorLine2="    ~~~~~~~~~~~~~~~~">
        <location
            file="src/main/java/android/support/v4/media/MediaBrowserCompat.java"/>
    </issue>

    <issue
        id="ObsoleteSdkInt"
        message="Unnecessary; SDK_INT is always >= 21"
        errorLine1="    @RequiresApi(21)"
        errorLine2="    ~~~~~~~~~~~~~~~~">
        <location
            file="src/main/java/androidx/media/MediaBrowserServiceCompat.java"/>
    </issue>

    <issue
        id="ObsoleteSdkInt"
        message="Unnecessary; SDK_INT is always >= 21"
        errorLine1="        @RequiresApi(21)"
        errorLine2="        ~~~~~~~~~~~~~~~~">
        <location
            file="src/main/java/androidx/media/MediaBrowserServiceCompat.java"/>
    </issue>

    <issue
        id="ObsoleteSdkInt"
        message="Unnecessary; SDK_INT is always >= 21"
        errorLine1="    @RequiresApi(21)"
        errorLine2="    ~~~~~~~~~~~~~~~~">
        <location
            file="src/main/java/androidx/media/MediaBrowserServiceCompat.java"/>
    </issue>

    <issue
        id="ObsoleteSdkInt"
        message="Unnecessary; SDK_INT is always >= 21"
        errorLine1="        } else if (Build.VERSION.SDK_INT >= 21) {"
        errorLine2="                   ~~~~~~~~~~~~~~~~~~~~~~~~~~~">
        <location
            file="src/main/java/androidx/media/MediaBrowserServiceCompat.java"/>
    </issue>

    <issue
        id="ObsoleteSdkInt"
        message="Unnecessary; SDK_INT is always >= 21"
        errorLine1="        if (android.os.Build.VERSION.SDK_INT >= 21) {"
        errorLine2="            ~~~~~~~~~~~~~~~~~~~~~~~~~~~~~~~~~~~~~~">
        <location
            file="src/main/java/android/support/v4/media/session/MediaControllerCompat.java"/>
    </issue>

    <issue
        id="ObsoleteSdkInt"
        message="Unnecessary; SDK_INT is always >= 21"
        errorLine1="        } else if (android.os.Build.VERSION.SDK_INT >= 21) {"
        errorLine2="                   ~~~~~~~~~~~~~~~~~~~~~~~~~~~~~~~~~~~~~~">
        <location
            file="src/main/java/android/support/v4/media/session/MediaControllerCompat.java"/>
    </issue>

    <issue
        id="ObsoleteSdkInt"
        message="Unnecessary; SDK_INT is always >= 21"
        errorLine1="        } else if (Build.VERSION.SDK_INT >= 21) {"
        errorLine2="                   ~~~~~~~~~~~~~~~~~~~~~~~~~~~">
        <location
            file="src/main/java/android/support/v4/media/session/MediaControllerCompat.java"/>
    </issue>

    <issue
        id="ObsoleteSdkInt"
        message="Unnecessary; SDK_INT is always >= 21"
        errorLine1="            if (android.os.Build.VERSION.SDK_INT >= 21) {"
        errorLine2="                ~~~~~~~~~~~~~~~~~~~~~~~~~~~~~~~~~~~~~~">
        <location
            file="src/main/java/android/support/v4/media/session/MediaControllerCompat.java"/>
    </issue>

    <issue
        id="ObsoleteSdkInt"
        message="Unnecessary; SDK_INT is always >= 21"
        errorLine1="        @RequiresApi(21)"
        errorLine2="        ~~~~~~~~~~~~~~~~">
        <location
            file="src/main/java/android/support/v4/media/session/MediaControllerCompat.java"/>
    </issue>

    <issue
        id="ObsoleteSdkInt"
        message="Unnecessary; SDK_INT is always >= 21"
        errorLine1="    @RequiresApi(21)"
        errorLine2="    ~~~~~~~~~~~~~~~~">
        <location
            file="src/main/java/android/support/v4/media/session/MediaControllerCompat.java"/>
    </issue>

    <issue
        id="ObsoleteSdkInt"
        message="Unnecessary; SDK_INT is always >= 21"
        errorLine1="    @RequiresApi(21)"
        errorLine2="    ~~~~~~~~~~~~~~~~">
        <location
            file="src/main/java/android/support/v4/media/session/MediaControllerCompat.java"/>
    </issue>

    <issue
        id="ObsoleteSdkInt"
        message="Unnecessary; SDK_INT is never &lt; 21"
        errorLine1="        if (Build.VERSION.SDK_INT &lt; 21) {"
        errorLine2="            ~~~~~~~~~~~~~~~~~~~~~~~~~~">
        <location
            file="src/main/java/android/support/v4/media/MediaDescriptionCompat.java"/>
    </issue>

    <issue
        id="ObsoleteSdkInt"
        message="Unnecessary; SDK_INT is never &lt; 21"
        errorLine1="        if (mDescriptionFwk != null || Build.VERSION.SDK_INT &lt; 21) {"
        errorLine2="                                       ~~~~~~~~~~~~~~~~~~~~~~~~~~">
        <location
            file="src/main/java/android/support/v4/media/MediaDescriptionCompat.java"/>
    </issue>

    <issue
        id="ObsoleteSdkInt"
        message="Unnecessary; SDK_INT is always >= 21"
        errorLine1="        if (descriptionObj != null &amp;&amp; Build.VERSION.SDK_INT >= 21) {"
        errorLine2="                                      ~~~~~~~~~~~~~~~~~~~~~~~~~~~">
        <location
            file="src/main/java/android/support/v4/media/MediaDescriptionCompat.java"/>
    </issue>

    <issue
        id="ObsoleteSdkInt"
        message="Unnecessary; SDK_INT is never &lt; 21"
        errorLine1="                    if (Build.VERSION.SDK_INT &lt; 21) {"
        errorLine2="                        ~~~~~~~~~~~~~~~~~~~~~~~~~~">
        <location
            file="src/main/java/android/support/v4/media/MediaDescriptionCompat.java"/>
    </issue>

    <issue
        id="ObsoleteSdkInt"
        message="Unnecessary; SDK_INT is always >= 21"
        errorLine1="    @RequiresApi(21)"
        errorLine2="    ~~~~~~~~~~~~~~~~">
        <location
            file="src/main/java/android/support/v4/media/MediaDescriptionCompat.java"/>
    </issue>

    <issue
        id="ObsoleteSdkInt"
        message="Unnecessary; SDK_INT is always >= 21"
        errorLine1="        if (metadataObj != null &amp;&amp; Build.VERSION.SDK_INT >= 21) {"
        errorLine2="                                   ~~~~~~~~~~~~~~~~~~~~~~~~~~~">
        <location
            file="src/main/java/android/support/v4/media/MediaMetadataCompat.java"/>
    </issue>

    <issue
        id="ObsoleteSdkInt"
        message="Unnecessary; SDK_INT is always >= 21"
        errorLine1="        if (mMetadataFwk == null &amp;&amp; Build.VERSION.SDK_INT >= 21) {"
        errorLine2="                                    ~~~~~~~~~~~~~~~~~~~~~~~~~~~">
        <location
            file="src/main/java/android/support/v4/media/MediaMetadataCompat.java"/>
    </issue>

    <issue
        id="ObsoleteSdkInt"
        message="Unnecessary; SDK_INT is always >= 21"
        errorLine1="        if (android.os.Build.VERSION.SDK_INT >= 21) {"
        errorLine2="            ~~~~~~~~~~~~~~~~~~~~~~~~~~~~~~~~~~~~~~">
        <location
            file="src/main/java/android/support/v4/media/session/MediaSessionCompat.java"/>
    </issue>

    <issue
        id="ObsoleteSdkInt"
        message="Unnecessary; SDK_INT is never &lt; 21"
        errorLine1="        if (Build.VERSION.SDK_INT &lt; 21 || context == null || mediaSession == null) {"
        errorLine2="            ~~~~~~~~~~~~~~~~~~~~~~~~~~">
        <location
            file="src/main/java/android/support/v4/media/session/MediaSessionCompat.java"/>
    </issue>

    <issue
        id="ObsoleteSdkInt"
        message="Unnecessary; SDK_INT is always >= 21"
        errorLine1="            if (android.os.Build.VERSION.SDK_INT >= 21) {"
        errorLine2="                ~~~~~~~~~~~~~~~~~~~~~~~~~~~~~~~~~~~~~~">
        <location
            file="src/main/java/android/support/v4/media/session/MediaSessionCompat.java"/>
    </issue>

    <issue
        id="ObsoleteSdkInt"
        message="Unnecessary; SDK_INT is always >= 21"
        errorLine1="        @RequiresApi(21)"
        errorLine2="        ~~~~~~~~~~~~~~~~">
        <location
            file="src/main/java/android/support/v4/media/session/MediaSessionCompat.java"/>
    </issue>

    <issue
        id="ObsoleteSdkInt"
        message="Unnecessary; SDK_INT is always >= 21"
        errorLine1="            if (token != null &amp;&amp; android.os.Build.VERSION.SDK_INT >= 21) {"
        errorLine2="                                 ~~~~~~~~~~~~~~~~~~~~~~~~~~~~~~~~~~~~~~">
        <location
            file="src/main/java/android/support/v4/media/session/MediaSessionCompat.java"/>
    </issue>

    <issue
        id="ObsoleteSdkInt"
        message="Unnecessary; SDK_INT is always >= 21"
        errorLine1="            if (android.os.Build.VERSION.SDK_INT >= 21) {"
        errorLine2="                ~~~~~~~~~~~~~~~~~~~~~~~~~~~~~~~~~~~~~~">
<<<<<<< HEAD
=======
        <location
            file="src/main/java/android/support/v4/media/session/MediaSessionCompat.java"/>
    </issue>

    <issue
        id="ObsoleteSdkInt"
        message="Unnecessary; SDK_INT is always >= 21"
        errorLine1="                        if (android.os.Build.VERSION.SDK_INT >= 21) {"
        errorLine2="                            ~~~~~~~~~~~~~~~~~~~~~~~~~~~~~~~~~~~~~~">
        <location
            file="src/main/java/android/support/v4/media/session/MediaSessionCompat.java"/>
    </issue>

    <issue
        id="ObsoleteSdkInt"
        message="Unnecessary; SDK_INT is never &lt; 21"
        errorLine1="            if (mItemFwk != null || android.os.Build.VERSION.SDK_INT &lt; 21) {"
        errorLine2="                                    ~~~~~~~~~~~~~~~~~~~~~~~~~~~~~~~~~~~~~">
        <location
            file="src/main/java/android/support/v4/media/session/MediaSessionCompat.java"/>
    </issue>

    <issue
        id="ObsoleteSdkInt"
        message="Unnecessary; SDK_INT is never &lt; 21"
        errorLine1="            if (queueItem == null || Build.VERSION.SDK_INT &lt; 21) {"
        errorLine2="                                     ~~~~~~~~~~~~~~~~~~~~~~~~~~">
        <location
            file="src/main/java/android/support/v4/media/session/MediaSessionCompat.java"/>
    </issue>

    <issue
        id="ObsoleteSdkInt"
        message="Unnecessary; SDK_INT is never &lt; 21"
        errorLine1="            if (itemList == null || Build.VERSION.SDK_INT &lt; 21) {"
        errorLine2="                                    ~~~~~~~~~~~~~~~~~~~~~~~~~~">
>>>>>>> 3d4510a6
        <location
            file="src/main/java/android/support/v4/media/session/MediaSessionCompat.java"/>
    </issue>

    <issue
        id="ObsoleteSdkInt"
        message="Unnecessary; SDK_INT is always >= 21"
<<<<<<< HEAD
        errorLine1="                        if (android.os.Build.VERSION.SDK_INT >= 21) {"
        errorLine2="                            ~~~~~~~~~~~~~~~~~~~~~~~~~~~~~~~~~~~~~~">
        <location
            file="src/main/java/android/support/v4/media/session/MediaSessionCompat.java"/>
    </issue>

    <issue
        id="ObsoleteSdkInt"
        message="Unnecessary; SDK_INT is never &lt; 21"
        errorLine1="            if (mItemFwk != null || android.os.Build.VERSION.SDK_INT &lt; 21) {"
        errorLine2="                                    ~~~~~~~~~~~~~~~~~~~~~~~~~~~~~~~~~~~~~">
        <location
            file="src/main/java/android/support/v4/media/session/MediaSessionCompat.java"/>
    </issue>

    <issue
        id="ObsoleteSdkInt"
        message="Unnecessary; SDK_INT is never &lt; 21"
        errorLine1="            if (queueItem == null || Build.VERSION.SDK_INT &lt; 21) {"
        errorLine2="                                     ~~~~~~~~~~~~~~~~~~~~~~~~~~">
        <location
            file="src/main/java/android/support/v4/media/session/MediaSessionCompat.java"/>
    </issue>

    <issue
        id="ObsoleteSdkInt"
        message="Unnecessary; SDK_INT is never &lt; 21"
        errorLine1="            if (itemList == null || Build.VERSION.SDK_INT &lt; 21) {"
        errorLine2="                                    ~~~~~~~~~~~~~~~~~~~~~~~~~~">
        <location
            file="src/main/java/android/support/v4/media/session/MediaSessionCompat.java"/>
    </issue>

    <issue
        id="ObsoleteSdkInt"
        message="Unnecessary; SDK_INT is always >= 21"
=======
>>>>>>> 3d4510a6
        errorLine1="        @RequiresApi(21)"
        errorLine2="        ~~~~~~~~~~~~~~~~">
        <location
            file="src/main/java/android/support/v4/media/session/MediaSessionCompat.java"/>
    </issue>

    <issue
        id="ObsoleteSdkInt"
        message="Unnecessary; SDK_INT is always >= 21"
        errorLine1="    @RequiresApi(21)"
        errorLine2="    ~~~~~~~~~~~~~~~~">
        <location
            file="src/main/java/android/support/v4/media/session/MediaSessionCompat.java"/>
    </issue>

    <issue
        id="ObsoleteSdkInt"
        message="Unnecessary; SDK_INT is always >= 21"
        errorLine1="        } else if (Build.VERSION.SDK_INT >= 21) {"
        errorLine2="                   ~~~~~~~~~~~~~~~~~~~~~~~~~~~">
        <location
            file="src/main/java/androidx/media/MediaSessionManager.java"/>
    </issue>

    <issue
        id="ObsoleteSdkInt"
        message="Unnecessary; SDK_INT is always >= 21"
        errorLine1="@RequiresApi(21)"
        errorLine2="~~~~~~~~~~~~~~~~">
        <location
            file="src/main/java/androidx/media/MediaSessionManagerImplApi21.java"/>
    </issue>

    <issue
        id="ObsoleteSdkInt"
        message="Unnecessary; SDK_INT is always >= 21"
        errorLine1="                if (Build.VERSION.SDK_INT >= 21) {"
        errorLine2="                    ~~~~~~~~~~~~~~~~~~~~~~~~~~~">
        <location
            file="src/main/java/androidx/media/app/NotificationCompat.java"/>
    </issue>

    <issue
        id="ObsoleteSdkInt"
        message="Unnecessary; SDK_INT is never &lt; 21"
        errorLine1="            if (Build.VERSION.SDK_INT &lt; 21) {"
        errorLine2="                ~~~~~~~~~~~~~~~~~~~~~~~~~~">
        <location
            file="src/main/java/androidx/media/app/NotificationCompat.java"/>
    </issue>

    <issue
        id="ObsoleteSdkInt"
        message="Unnecessary; SDK_INT is always >= 21"
        errorLine1="            } else if (Build.VERSION.SDK_INT >= 21) {"
        errorLine2="                       ~~~~~~~~~~~~~~~~~~~~~~~~~~~">
        <location
            file="src/main/java/androidx/media/app/NotificationCompat.java"/>
    </issue>

    <issue
        id="ObsoleteSdkInt"
        message="Unnecessary; SDK_INT is always >= 21"
        errorLine1="            if (Build.VERSION.SDK_INT >= 21) {"
        errorLine2="                ~~~~~~~~~~~~~~~~~~~~~~~~~~~">
        <location
            file="src/main/java/androidx/media/app/NotificationCompat.java"/>
    </issue>

    <issue
        id="ObsoleteSdkInt"
        message="Unnecessary; SDK_INT is always >= 21"
        errorLine1="            if (Build.VERSION.SDK_INT >= 21) {"
        errorLine2="                ~~~~~~~~~~~~~~~~~~~~~~~~~~~">
        <location
            file="src/main/java/androidx/media/app/NotificationCompat.java"/>
    </issue>

    <issue
        id="ObsoleteSdkInt"
        message="Unnecessary; SDK_INT is always >= 21"
        errorLine1="            if (Build.VERSION.SDK_INT >= 21) {"
        errorLine2="                ~~~~~~~~~~~~~~~~~~~~~~~~~~~">
        <location
            file="src/main/java/androidx/media/app/NotificationCompat.java"/>
    </issue>

    <issue
        id="ObsoleteSdkInt"
        message="Unnecessary; SDK_INT is always >= 21"
        errorLine1="            if (Build.VERSION.SDK_INT >= 21) {"
        errorLine2="                ~~~~~~~~~~~~~~~~~~~~~~~~~~~">
        <location
            file="src/main/java/androidx/media/app/NotificationCompat.java"/>
    </issue>

    <issue
        id="ObsoleteSdkInt"
        message="Unnecessary; SDK_INT is always >= 21"
        errorLine1="            if (Build.VERSION.SDK_INT >= 21) {"
        errorLine2="                ~~~~~~~~~~~~~~~~~~~~~~~~~~~">
        <location
            file="src/main/java/androidx/media/app/NotificationCompat.java"/>
    </issue>

    <issue
        id="ObsoleteSdkInt"
        message="Unnecessary; SDK_INT is always >= 21"
        errorLine1="    @RequiresApi(21)"
        errorLine2="    ~~~~~~~~~~~~~~~~">
        <location
            file="src/main/java/androidx/media/app/NotificationCompat.java"/>
    </issue>

    <issue
        id="ObsoleteSdkInt"
        message="Unnecessary; SDK_INT is always >= 21"
        errorLine1="        if (stateObj != null &amp;&amp; Build.VERSION.SDK_INT >= 21) {"
        errorLine2="                                ~~~~~~~~~~~~~~~~~~~~~~~~~~~">
        <location
            file="src/main/java/android/support/v4/media/session/PlaybackStateCompat.java"/>
    </issue>

    <issue
        id="ObsoleteSdkInt"
        message="Unnecessary; SDK_INT is always >= 21"
        errorLine1="        if (mStateFwk == null &amp;&amp; Build.VERSION.SDK_INT >= 21) {"
        errorLine2="                                 ~~~~~~~~~~~~~~~~~~~~~~~~~~~">
        <location
            file="src/main/java/android/support/v4/media/session/PlaybackStateCompat.java"/>
    </issue>

    <issue
        id="ObsoleteSdkInt"
        message="Unnecessary; SDK_INT is never &lt; 21"
        errorLine1="            if (customActionObj == null || Build.VERSION.SDK_INT &lt; 21) {"
        errorLine2="                                           ~~~~~~~~~~~~~~~~~~~~~~~~~~">
        <location
            file="src/main/java/android/support/v4/media/session/PlaybackStateCompat.java"/>
<<<<<<< HEAD
    </issue>

    <issue
        id="ObsoleteSdkInt"
        message="Unnecessary; SDK_INT is never &lt; 21"
        errorLine1="            if (mCustomActionFwk != null || Build.VERSION.SDK_INT &lt; 21) {"
        errorLine2="                                            ~~~~~~~~~~~~~~~~~~~~~~~~~~">
        <location
            file="src/main/java/android/support/v4/media/session/PlaybackStateCompat.java"/>
=======
>>>>>>> 3d4510a6
    </issue>

    <issue
        id="ObsoleteSdkInt"
<<<<<<< HEAD
=======
        message="Unnecessary; SDK_INT is never &lt; 21"
        errorLine1="            if (mCustomActionFwk != null || Build.VERSION.SDK_INT &lt; 21) {"
        errorLine2="                                            ~~~~~~~~~~~~~~~~~~~~~~~~~~">
        <location
            file="src/main/java/android/support/v4/media/session/PlaybackStateCompat.java"/>
    </issue>

    <issue
        id="ObsoleteSdkInt"
>>>>>>> 3d4510a6
        message="Unnecessary; SDK_INT is always >= 21"
        errorLine1="    @RequiresApi(21)"
        errorLine2="    ~~~~~~~~~~~~~~~~">
        <location
            file="src/main/java/android/support/v4/media/session/PlaybackStateCompat.java"/>
    </issue>

    <issue
        id="ObsoleteSdkInt"
        message="Unnecessary; SDK_INT is always >= 21"
        errorLine1="        if (Build.VERSION.SDK_INT >= 21) {"
        errorLine2="            ~~~~~~~~~~~~~~~~~~~~~~~~~~~">
        <location
            file="src/main/java/androidx/media/VolumeProviderCompat.java"/>
    </issue>

    <issue
        id="ObsoleteSdkInt"
        message="Unnecessary; SDK_INT is always >= 21"
        errorLine1="            } else if (Build.VERSION.SDK_INT >= 21) {"
        errorLine2="                       ~~~~~~~~~~~~~~~~~~~~~~~~~~~">
        <location
            file="src/main/java/androidx/media/VolumeProviderCompat.java"/>
    </issue>

    <issue
        id="ObsoleteSdkInt"
        message="Unnecessary; SDK_INT is always >= 21"
        errorLine1="    @RequiresApi(21)"
        errorLine2="    ~~~~~~~~~~~~~~~~">
        <location
            file="src/main/java/androidx/media/VolumeProviderCompat.java"/>
    </issue>

    <issue
        id="ObsoleteSdkInt"
        message="This folder configuration (`v21`) is unnecessary; `minSdkVersion` is 21. Merge all the resources in this folder into `values`.">
        <location
            file="src/main/res/values-v21"/>
    </issue>

    <issue
        id="LambdaLast"
        message="Functional interface parameters (such as parameter 1, &quot;listener&quot;, in androidx.media.AudioFocusRequestCompat.Builder.setOnAudioFocusChangeListener) should be last to improve Kotlin interoperability; see https://kotlinlang.org/docs/reference/java-interop.html#sam-conversions"
        errorLine1="                @NonNull OnAudioFocusChangeListener listener, @NonNull Handler handler) {"
        errorLine2="                                                              ~~~~~~~~~~~~~~~~~~~~~~~~">
        <location
            file="src/main/java/androidx/media/AudioFocusRequestCompat.java"/>
    </issue>

    <issue
        id="UnknownNullness"
        message="Unknown nullability; explicitly declare as `@Nullable` or `@NonNull` to improve Kotlin interoperability; see https://developer.android.com/kotlin/interop#nullability_annotations"
        errorLine1="    public AudioAttributesImpl mImpl;"
        errorLine2="           ~~~~~~~~~~~~~~~~~~~">
        <location
            file="src/main/java/androidx/media/AudioAttributesCompat.java"/>
    </issue>

    <issue
        id="UnknownNullness"
        message="Unknown nullability; explicitly declare as `@Nullable` or `@NonNull` to improve Kotlin interoperability; see https://developer.android.com/kotlin/interop#nullability_annotations"
        errorLine1="        public Builder(AudioAttributesCompat aa) {"
        errorLine2="                       ~~~~~~~~~~~~~~~~~~~~~">
        <location
            file="src/main/java/androidx/media/AudioAttributesCompat.java"/>
    </issue>

    <issue
        id="UnknownNullness"
        message="Unknown nullability; explicitly declare as `@Nullable` or `@NonNull` to improve Kotlin interoperability; see https://developer.android.com/kotlin/interop#nullability_annotations"
        errorLine1="        public AudioAttributesCompat build() {"
        errorLine2="               ~~~~~~~~~~~~~~~~~~~~~">
        <location
            file="src/main/java/androidx/media/AudioAttributesCompat.java"/>
    </issue>

    <issue
        id="UnknownNullness"
        message="Unknown nullability; explicitly declare as `@Nullable` or `@NonNull` to improve Kotlin interoperability; see https://developer.android.com/kotlin/interop#nullability_annotations"
        errorLine1="        public Builder setUsage(@AttributeUsage int usage) {"
        errorLine2="               ~~~~~~~">
        <location
            file="src/main/java/androidx/media/AudioAttributesCompat.java"/>
    </issue>

    <issue
        id="UnknownNullness"
        message="Unknown nullability; explicitly declare as `@Nullable` or `@NonNull` to improve Kotlin interoperability; see https://developer.android.com/kotlin/interop#nullability_annotations"
        errorLine1="        public Builder setContentType(@AttributeContentType int contentType) {"
        errorLine2="               ~~~~~~~">
        <location
            file="src/main/java/androidx/media/AudioAttributesCompat.java"/>
    </issue>

    <issue
        id="UnknownNullness"
        message="Unknown nullability; explicitly declare as `@Nullable` or `@NonNull` to improve Kotlin interoperability; see https://developer.android.com/kotlin/interop#nullability_annotations"
        errorLine1="        public Builder setFlags(int flags) {"
        errorLine2="               ~~~~~~~">
        <location
            file="src/main/java/androidx/media/AudioAttributesCompat.java"/>
    </issue>

    <issue
        id="UnknownNullness"
        message="Unknown nullability; explicitly declare as `@Nullable` or `@NonNull` to improve Kotlin interoperability; see https://developer.android.com/kotlin/interop#nullability_annotations"
        errorLine1="        public Builder setLegacyStreamType(int streamType) {"
        errorLine2="               ~~~~~~~">
        <location
            file="src/main/java/androidx/media/AudioAttributesCompat.java"/>
    </issue>

    <issue
        id="UnknownNullness"
        message="Unknown nullability; explicitly declare as `@Nullable` or `@NonNull` to improve Kotlin interoperability; see https://developer.android.com/kotlin/interop#nullability_annotations"
        errorLine1="    public AudioAttributes mAudioAttributes;"
        errorLine2="           ~~~~~~~~~~~~~~~">
        <location
            file="src/main/java/androidx/media/AudioAttributesImplApi21.java"/>
    </issue>

    <issue
        id="UnknownNullness"
        message="Unknown nullability; explicitly declare as `@Nullable` or `@NonNull` to improve Kotlin interoperability; see https://developer.android.com/kotlin/interop#nullability_annotations"
        errorLine1="        public AudioFocusRequestCompat build() {"
        errorLine2="               ~~~~~~~~~~~~~~~~~~~~~~~">
        <location
            file="src/main/java/androidx/media/AudioFocusRequestCompat.java"/>
    </issue>

    <issue
        id="UnknownNullness"
        message="Unknown nullability; explicitly declare as `@Nullable` or `@NonNull` to improve Kotlin interoperability; see https://developer.android.com/kotlin/interop#nullability_annotations"
        errorLine1="    public MediaBrowserCompat(Context context, ComponentName serviceComponent,"
        errorLine2="                              ~~~~~~~">
        <location
            file="src/main/java/android/support/v4/media/MediaBrowserCompat.java"/>
    </issue>

    <issue
        id="UnknownNullness"
        message="Unknown nullability; explicitly declare as `@Nullable` or `@NonNull` to improve Kotlin interoperability; see https://developer.android.com/kotlin/interop#nullability_annotations"
        errorLine1="    public MediaBrowserCompat(Context context, ComponentName serviceComponent,"
        errorLine2="                                               ~~~~~~~~~~~~~">
        <location
            file="src/main/java/android/support/v4/media/MediaBrowserCompat.java"/>
    </issue>

    <issue
        id="UnknownNullness"
        message="Unknown nullability; explicitly declare as `@Nullable` or `@NonNull` to improve Kotlin interoperability; see https://developer.android.com/kotlin/interop#nullability_annotations"
        errorLine1="            ConnectionCallback callback, Bundle rootHints) {"
        errorLine2="            ~~~~~~~~~~~~~~~~~~">
        <location
            file="src/main/java/android/support/v4/media/MediaBrowserCompat.java"/>
    </issue>

    <issue
        id="UnknownNullness"
        message="Unknown nullability; explicitly declare as `@Nullable` or `@NonNull` to improve Kotlin interoperability; see https://developer.android.com/kotlin/interop#nullability_annotations"
        errorLine1="            ConnectionCallback callback, Bundle rootHints) {"
        errorLine2="                                         ~~~~~~">
        <location
            file="src/main/java/android/support/v4/media/MediaBrowserCompat.java"/>
    </issue>

    <issue
        id="UnknownNullness"
        message="Unknown nullability; explicitly declare as `@Nullable` or `@NonNull` to improve Kotlin interoperability; see https://developer.android.com/kotlin/interop#nullability_annotations"
        errorLine1="    public void search(@NonNull final String query, final Bundle extras,"
        errorLine2="                                                          ~~~~~~">
        <location
            file="src/main/java/android/support/v4/media/MediaBrowserCompat.java"/>
    </issue>

    <issue
        id="UnknownNullness"
        message="Unknown nullability; explicitly declare as `@Nullable` or `@NonNull` to improve Kotlin interoperability; see https://developer.android.com/kotlin/interop#nullability_annotations"
        errorLine1="    public void sendCustomAction(@NonNull String action, Bundle extras,"
        errorLine2="                                                         ~~~~~~">
        <location
            file="src/main/java/android/support/v4/media/MediaBrowserCompat.java"/>
    </issue>

    <issue
        id="UnknownNullness"
        message="Unknown nullability; explicitly declare as `@Nullable` or `@NonNull` to improve Kotlin interoperability; see https://developer.android.com/kotlin/interop#nullability_annotations"
        errorLine1="        public static MediaItem fromMediaItem(Object itemObj) {"
        errorLine2="                      ~~~~~~~~~">
        <location
            file="src/main/java/android/support/v4/media/MediaBrowserCompat.java"/>
    </issue>

    <issue
        id="UnknownNullness"
        message="Unknown nullability; explicitly declare as `@Nullable` or `@NonNull` to improve Kotlin interoperability; see https://developer.android.com/kotlin/interop#nullability_annotations"
        errorLine1="        public static MediaItem fromMediaItem(Object itemObj) {"
        errorLine2="                                              ~~~~~~">
        <location
            file="src/main/java/android/support/v4/media/MediaBrowserCompat.java"/>
    </issue>

    <issue
        id="UnknownNullness"
        message="Unknown nullability; explicitly declare as `@Nullable` or `@NonNull` to improve Kotlin interoperability; see https://developer.android.com/kotlin/interop#nullability_annotations"
        errorLine1="        public static List&lt;MediaItem> fromMediaItemList(List&lt;?> itemList) {"
        errorLine2="                      ~~~~~~~~~~~~~~~">
        <location
            file="src/main/java/android/support/v4/media/MediaBrowserCompat.java"/>
    </issue>

    <issue
        id="UnknownNullness"
        message="Unknown nullability; explicitly declare as `@Nullable` or `@NonNull` to improve Kotlin interoperability; see https://developer.android.com/kotlin/interop#nullability_annotations"
        errorLine1="        public static List&lt;MediaItem> fromMediaItemList(List&lt;?> itemList) {"
        errorLine2="                                                        ~~~~~~~">
        <location
            file="src/main/java/android/support/v4/media/MediaBrowserCompat.java"/>
    </issue>

    <issue
        id="UnknownNullness"
        message="Unknown nullability; explicitly declare as `@Nullable` or `@NonNull` to improve Kotlin interoperability; see https://developer.android.com/kotlin/interop#nullability_annotations"
        errorLine1="        public void writeToParcel(Parcel out, int flags) {"
        errorLine2="                                  ~~~~~~">
        <location
            file="src/main/java/android/support/v4/media/MediaBrowserCompat.java"/>
    </issue>

    <issue
        id="UnknownNullness"
        message="Unknown nullability; explicitly declare as `@Nullable` or `@NonNull` to improve Kotlin interoperability; see https://developer.android.com/kotlin/interop#nullability_annotations"
        errorLine1="        public void onItemLoaded(MediaItem item) {"
        errorLine2="                                 ~~~~~~~~~">
        <location
            file="src/main/java/android/support/v4/media/MediaBrowserCompat.java"/>
    </issue>

    <issue
        id="UnknownNullness"
        message="Unknown nullability; explicitly declare as `@Nullable` or `@NonNull` to improve Kotlin interoperability; see https://developer.android.com/kotlin/interop#nullability_annotations"
        errorLine1="        public void onSearchResult(@NonNull String query, Bundle extras,"
        errorLine2="                                                          ~~~~~~">
        <location
            file="src/main/java/android/support/v4/media/MediaBrowserCompat.java"/>
    </issue>

    <issue
        id="UnknownNullness"
        message="Unknown nullability; explicitly declare as `@Nullable` or `@NonNull` to improve Kotlin interoperability; see https://developer.android.com/kotlin/interop#nullability_annotations"
        errorLine1="        public void onError(@NonNull String query, Bundle extras) {"
        errorLine2="                                                   ~~~~~~">
        <location
            file="src/main/java/android/support/v4/media/MediaBrowserCompat.java"/>
    </issue>

    <issue
        id="UnknownNullness"
        message="Unknown nullability; explicitly declare as `@Nullable` or `@NonNull` to improve Kotlin interoperability; see https://developer.android.com/kotlin/interop#nullability_annotations"
        errorLine1="        public void onProgressUpdate(String action, Bundle extras, Bundle data) {"
        errorLine2="                                     ~~~~~~">
        <location
            file="src/main/java/android/support/v4/media/MediaBrowserCompat.java"/>
    </issue>

    <issue
        id="UnknownNullness"
        message="Unknown nullability; explicitly declare as `@Nullable` or `@NonNull` to improve Kotlin interoperability; see https://developer.android.com/kotlin/interop#nullability_annotations"
        errorLine1="        public void onProgressUpdate(String action, Bundle extras, Bundle data) {"
        errorLine2="                                                    ~~~~~~">
        <location
            file="src/main/java/android/support/v4/media/MediaBrowserCompat.java"/>
    </issue>

    <issue
        id="UnknownNullness"
        message="Unknown nullability; explicitly declare as `@Nullable` or `@NonNull` to improve Kotlin interoperability; see https://developer.android.com/kotlin/interop#nullability_annotations"
        errorLine1="        public void onProgressUpdate(String action, Bundle extras, Bundle data) {"
        errorLine2="                                                                   ~~~~~~">
        <location
            file="src/main/java/android/support/v4/media/MediaBrowserCompat.java"/>
    </issue>

    <issue
        id="UnknownNullness"
        message="Unknown nullability; explicitly declare as `@Nullable` or `@NonNull` to improve Kotlin interoperability; see https://developer.android.com/kotlin/interop#nullability_annotations"
        errorLine1="        public void onResult(String action, Bundle extras, Bundle resultData) {"
        errorLine2="                             ~~~~~~">
        <location
            file="src/main/java/android/support/v4/media/MediaBrowserCompat.java"/>
    </issue>

    <issue
        id="UnknownNullness"
        message="Unknown nullability; explicitly declare as `@Nullable` or `@NonNull` to improve Kotlin interoperability; see https://developer.android.com/kotlin/interop#nullability_annotations"
        errorLine1="        public void onResult(String action, Bundle extras, Bundle resultData) {"
        errorLine2="                                            ~~~~~~">
        <location
            file="src/main/java/android/support/v4/media/MediaBrowserCompat.java"/>
    </issue>

    <issue
        id="UnknownNullness"
        message="Unknown nullability; explicitly declare as `@Nullable` or `@NonNull` to improve Kotlin interoperability; see https://developer.android.com/kotlin/interop#nullability_annotations"
        errorLine1="        public void onResult(String action, Bundle extras, Bundle resultData) {"
        errorLine2="                                                           ~~~~~~">
        <location
            file="src/main/java/android/support/v4/media/MediaBrowserCompat.java"/>
    </issue>

    <issue
        id="UnknownNullness"
        message="Unknown nullability; explicitly declare as `@Nullable` or `@NonNull` to improve Kotlin interoperability; see https://developer.android.com/kotlin/interop#nullability_annotations"
        errorLine1="        public void onError(String action, Bundle extras, Bundle data) {"
        errorLine2="                            ~~~~~~">
        <location
            file="src/main/java/android/support/v4/media/MediaBrowserCompat.java"/>
    </issue>

    <issue
        id="UnknownNullness"
        message="Unknown nullability; explicitly declare as `@Nullable` or `@NonNull` to improve Kotlin interoperability; see https://developer.android.com/kotlin/interop#nullability_annotations"
        errorLine1="        public void onError(String action, Bundle extras, Bundle data) {"
        errorLine2="                                           ~~~~~~">
        <location
            file="src/main/java/android/support/v4/media/MediaBrowserCompat.java"/>
    </issue>

    <issue
        id="UnknownNullness"
        message="Unknown nullability; explicitly declare as `@Nullable` or `@NonNull` to improve Kotlin interoperability; see https://developer.android.com/kotlin/interop#nullability_annotations"
        errorLine1="        public void onError(String action, Bundle extras, Bundle data) {"
        errorLine2="                                                          ~~~~~~">
        <location
            file="src/main/java/android/support/v4/media/MediaBrowserCompat.java"/>
    </issue>

    <issue
        id="UnknownNullness"
        message="Unknown nullability; explicitly declare as `@Nullable` or `@NonNull` to improve Kotlin interoperability; see https://developer.android.com/kotlin/interop#nullability_annotations"
        errorLine1="    public static boolean areSameOptions(Bundle options1, Bundle options2) {"
        errorLine2="                                         ~~~~~~">
        <location
            file="src/main/java/androidx/media/MediaBrowserCompatUtils.java"/>
    </issue>

    <issue
        id="UnknownNullness"
        message="Unknown nullability; explicitly declare as `@Nullable` or `@NonNull` to improve Kotlin interoperability; see https://developer.android.com/kotlin/interop#nullability_annotations"
        errorLine1="    public static boolean areSameOptions(Bundle options1, Bundle options2) {"
        errorLine2="                                                          ~~~~~~">
        <location
            file="src/main/java/androidx/media/MediaBrowserCompatUtils.java"/>
    </issue>

    <issue
        id="UnknownNullness"
        message="Unknown nullability; explicitly declare as `@Nullable` or `@NonNull` to improve Kotlin interoperability; see https://developer.android.com/kotlin/interop#nullability_annotations"
        errorLine1="    public static boolean hasDuplicatedItems(Bundle options1, Bundle options2) {"
        errorLine2="                                             ~~~~~~">
        <location
            file="src/main/java/androidx/media/MediaBrowserCompatUtils.java"/>
    </issue>

    <issue
        id="UnknownNullness"
        message="Unknown nullability; explicitly declare as `@Nullable` or `@NonNull` to improve Kotlin interoperability; see https://developer.android.com/kotlin/interop#nullability_annotations"
        errorLine1="    public static boolean hasDuplicatedItems(Bundle options1, Bundle options2) {"
        errorLine2="                                                              ~~~~~~">
        <location
            file="src/main/java/androidx/media/MediaBrowserCompatUtils.java"/>
    </issue>

    <issue
        id="UnknownNullness"
        message="Unknown nullability; explicitly declare as `@Nullable` or `@NonNull` to improve Kotlin interoperability; see https://developer.android.com/kotlin/interop#nullability_annotations"
        errorLine1="    public void attachToBaseContext(Context base) {"
        errorLine2="                                    ~~~~~~~">
        <location
            file="src/main/java/androidx/media/MediaBrowserServiceCompat.java"/>
    </issue>

    <issue
        id="UnknownNullness"
        message="Unknown nullability; explicitly declare as `@Nullable` or `@NonNull` to improve Kotlin interoperability; see https://developer.android.com/kotlin/interop#nullability_annotations"
        errorLine1="    public IBinder onBind(Intent intent) {"
        errorLine2="           ~~~~~~~">
        <location
            file="src/main/java/androidx/media/MediaBrowserServiceCompat.java"/>
    </issue>

    <issue
        id="UnknownNullness"
        message="Unknown nullability; explicitly declare as `@Nullable` or `@NonNull` to improve Kotlin interoperability; see https://developer.android.com/kotlin/interop#nullability_annotations"
        errorLine1="    public void onSubscribe(String id, Bundle option) {"
        errorLine2="                            ~~~~~~">
        <location
            file="src/main/java/androidx/media/MediaBrowserServiceCompat.java"/>
    </issue>

    <issue
        id="UnknownNullness"
        message="Unknown nullability; explicitly declare as `@Nullable` or `@NonNull` to improve Kotlin interoperability; see https://developer.android.com/kotlin/interop#nullability_annotations"
        errorLine1="    public void onSubscribe(String id, Bundle option) {"
        errorLine2="                                       ~~~~~~">
        <location
            file="src/main/java/androidx/media/MediaBrowserServiceCompat.java"/>
    </issue>

    <issue
        id="UnknownNullness"
        message="Unknown nullability; explicitly declare as `@Nullable` or `@NonNull` to improve Kotlin interoperability; see https://developer.android.com/kotlin/interop#nullability_annotations"
        errorLine1="    public void onUnsubscribe(String id) {"
        errorLine2="                              ~~~~~~">
        <location
            file="src/main/java/androidx/media/MediaBrowserServiceCompat.java"/>
    </issue>

    <issue
        id="UnknownNullness"
        message="Unknown nullability; explicitly declare as `@Nullable` or `@NonNull` to improve Kotlin interoperability; see https://developer.android.com/kotlin/interop#nullability_annotations"
        errorLine1="    public void onLoadItem(String itemId, @NonNull Result&lt;MediaBrowserCompat.MediaItem> result) {"
        errorLine2="                           ~~~~~~">
        <location
            file="src/main/java/androidx/media/MediaBrowserServiceCompat.java"/>
    </issue>

    <issue
        id="UnknownNullness"
        message="Unknown nullability; explicitly declare as `@Nullable` or `@NonNull` to improve Kotlin interoperability; see https://developer.android.com/kotlin/interop#nullability_annotations"
        errorLine1="    public void onSearch(@NonNull String query, Bundle extras,"
        errorLine2="                                                ~~~~~~">
        <location
            file="src/main/java/androidx/media/MediaBrowserServiceCompat.java"/>
    </issue>

    <issue
        id="UnknownNullness"
        message="Unknown nullability; explicitly declare as `@Nullable` or `@NonNull` to improve Kotlin interoperability; see https://developer.android.com/kotlin/interop#nullability_annotations"
        errorLine1="    public void onCustomAction(@NonNull String action, Bundle extras,"
        errorLine2="                                                       ~~~~~~">
        <location
            file="src/main/java/androidx/media/MediaBrowserServiceCompat.java"/>
    </issue>

    <issue
        id="UnknownNullness"
        message="Unknown nullability; explicitly declare as `@Nullable` or `@NonNull` to improve Kotlin interoperability; see https://developer.android.com/kotlin/interop#nullability_annotations"
        errorLine1="    public void setSessionToken(MediaSessionCompat.Token token) {"
        errorLine2="                                ~~~~~~~~~~~~~~~~~~~~~~~~">
        <location
            file="src/main/java/androidx/media/MediaBrowserServiceCompat.java"/>
    </issue>

    <issue
        id="UnknownNullness"
        message="Unknown nullability; explicitly declare as `@Nullable` or `@NonNull` to improve Kotlin interoperability; see https://developer.android.com/kotlin/interop#nullability_annotations"
        errorLine1="    public final Bundle getBrowserRootHints() {"
        errorLine2="                 ~~~~~~">
        <location
            file="src/main/java/androidx/media/MediaBrowserServiceCompat.java"/>
    </issue>

    <issue
        id="UnknownNullness"
        message="Unknown nullability; explicitly declare as `@Nullable` or `@NonNull` to improve Kotlin interoperability; see https://developer.android.com/kotlin/interop#nullability_annotations"
        errorLine1="        public String getRootId() {"
        errorLine2="               ~~~~~~">
        <location
            file="src/main/java/androidx/media/MediaBrowserServiceCompat.java"/>
    </issue>

    <issue
        id="UnknownNullness"
        message="Unknown nullability; explicitly declare as `@Nullable` or `@NonNull` to improve Kotlin interoperability; see https://developer.android.com/kotlin/interop#nullability_annotations"
        errorLine1="        public Bundle getExtras() {"
        errorLine2="               ~~~~~~">
        <location
            file="src/main/java/androidx/media/MediaBrowserServiceCompat.java"/>
    </issue>

    <issue
        id="UnknownNullness"
        message="Unknown nullability; explicitly declare as `@Nullable` or `@NonNull` to improve Kotlin interoperability; see https://developer.android.com/kotlin/interop#nullability_annotations"
        errorLine1="    public static KeyEvent handleIntent(MediaSessionCompat mediaSessionCompat, Intent intent) {"
        errorLine2="                  ~~~~~~~~">
        <location
            file="src/main/java/androidx/media/session/MediaButtonReceiver.java"/>
    </issue>

    <issue
        id="UnknownNullness"
        message="Unknown nullability; explicitly declare as `@Nullable` or `@NonNull` to improve Kotlin interoperability; see https://developer.android.com/kotlin/interop#nullability_annotations"
        errorLine1="    public static KeyEvent handleIntent(MediaSessionCompat mediaSessionCompat, Intent intent) {"
        errorLine2="                                        ~~~~~~~~~~~~~~~~~~">
        <location
            file="src/main/java/androidx/media/session/MediaButtonReceiver.java"/>
    </issue>

    <issue
        id="UnknownNullness"
        message="Unknown nullability; explicitly declare as `@Nullable` or `@NonNull` to improve Kotlin interoperability; see https://developer.android.com/kotlin/interop#nullability_annotations"
        errorLine1="    public static KeyEvent handleIntent(MediaSessionCompat mediaSessionCompat, Intent intent) {"
        errorLine2="                                                                               ~~~~~~">
        <location
            file="src/main/java/androidx/media/session/MediaButtonReceiver.java"/>
    </issue>

    <issue
        id="UnknownNullness"
        message="Unknown nullability; explicitly declare as `@Nullable` or `@NonNull` to improve Kotlin interoperability; see https://developer.android.com/kotlin/interop#nullability_annotations"
        errorLine1="    public static PendingIntent buildMediaButtonPendingIntent(Context context,"
        errorLine2="                  ~~~~~~~~~~~~~">
        <location
            file="src/main/java/androidx/media/session/MediaButtonReceiver.java"/>
    </issue>

    <issue
        id="UnknownNullness"
        message="Unknown nullability; explicitly declare as `@Nullable` or `@NonNull` to improve Kotlin interoperability; see https://developer.android.com/kotlin/interop#nullability_annotations"
        errorLine1="    public static PendingIntent buildMediaButtonPendingIntent(Context context,"
        errorLine2="                                                              ~~~~~~~">
        <location
            file="src/main/java/androidx/media/session/MediaButtonReceiver.java"/>
    </issue>

    <issue
        id="UnknownNullness"
        message="Unknown nullability; explicitly declare as `@Nullable` or `@NonNull` to improve Kotlin interoperability; see https://developer.android.com/kotlin/interop#nullability_annotations"
        errorLine1="    public static PendingIntent buildMediaButtonPendingIntent(Context context,"
        errorLine2="                  ~~~~~~~~~~~~~">
        <location
            file="src/main/java/androidx/media/session/MediaButtonReceiver.java"/>
    </issue>

    <issue
        id="UnknownNullness"
        message="Unknown nullability; explicitly declare as `@Nullable` or `@NonNull` to improve Kotlin interoperability; see https://developer.android.com/kotlin/interop#nullability_annotations"
        errorLine1="    public static PendingIntent buildMediaButtonPendingIntent(Context context,"
        errorLine2="                                                              ~~~~~~~">
        <location
            file="src/main/java/androidx/media/session/MediaButtonReceiver.java"/>
    </issue>

    <issue
        id="UnknownNullness"
        message="Unknown nullability; explicitly declare as `@Nullable` or `@NonNull` to improve Kotlin interoperability; see https://developer.android.com/kotlin/interop#nullability_annotations"
        errorLine1="            ComponentName mbrComponent, @MediaKeyAction long action) {"
        errorLine2="            ~~~~~~~~~~~~~">
        <location
            file="src/main/java/androidx/media/session/MediaButtonReceiver.java"/>
    </issue>

    <issue
        id="UnknownNullness"
        message="Unknown nullability; explicitly declare as `@Nullable` or `@NonNull` to improve Kotlin interoperability; see https://developer.android.com/kotlin/interop#nullability_annotations"
        errorLine1="    public static ComponentName getMediaButtonReceiverComponent(Context context) {"
        errorLine2="                  ~~~~~~~~~~~~~">
        <location
            file="src/main/java/androidx/media/session/MediaButtonReceiver.java"/>
    </issue>

    <issue
        id="UnknownNullness"
        message="Unknown nullability; explicitly declare as `@Nullable` or `@NonNull` to improve Kotlin interoperability; see https://developer.android.com/kotlin/interop#nullability_annotations"
        errorLine1="    public static ComponentName getMediaButtonReceiverComponent(Context context) {"
        errorLine2="                                                                ~~~~~~~">
        <location
            file="src/main/java/androidx/media/session/MediaButtonReceiver.java"/>
    </issue>

    <issue
        id="UnknownNullness"
        message="Unknown nullability; explicitly declare as `@Nullable` or `@NonNull` to improve Kotlin interoperability; see https://developer.android.com/kotlin/interop#nullability_annotations"
        errorLine1="            MediaControllerCompat mediaController) {"
        errorLine2="            ~~~~~~~~~~~~~~~~~~~~~">
        <location
            file="src/main/java/android/support/v4/media/session/MediaControllerCompat.java"/>
    </issue>

    <issue
        id="UnknownNullness"
        message="Unknown nullability; explicitly declare as `@Nullable` or `@NonNull` to improve Kotlin interoperability; see https://developer.android.com/kotlin/interop#nullability_annotations"
        errorLine1="    public static MediaControllerCompat getMediaController(@NonNull Activity activity) {"
        errorLine2="                  ~~~~~~~~~~~~~~~~~~~~~">
        <location
            file="src/main/java/android/support/v4/media/session/MediaControllerCompat.java"/>
    </issue>

    <issue
        id="UnknownNullness"
        message="Unknown nullability; explicitly declare as `@Nullable` or `@NonNull` to improve Kotlin interoperability; see https://developer.android.com/kotlin/interop#nullability_annotations"
        errorLine1="    public MediaControllerCompat(Context context, @NonNull MediaSessionCompat session) {"
        errorLine2="                                 ~~~~~~~">
        <location
            file="src/main/java/android/support/v4/media/session/MediaControllerCompat.java"/>
    </issue>

    <issue
        id="UnknownNullness"
        message="Unknown nullability; explicitly declare as `@Nullable` or `@NonNull` to improve Kotlin interoperability; see https://developer.android.com/kotlin/interop#nullability_annotations"
        errorLine1="    public MediaControllerCompat(Context context, @NonNull MediaSessionCompat.Token sessionToken) {"
        errorLine2="                                 ~~~~~~~">
        <location
            file="src/main/java/android/support/v4/media/session/MediaControllerCompat.java"/>
    </issue>

    <issue
        id="UnknownNullness"
        message="Unknown nullability; explicitly declare as `@Nullable` or `@NonNull` to improve Kotlin interoperability; see https://developer.android.com/kotlin/interop#nullability_annotations"
        errorLine1="    public TransportControls getTransportControls() {"
        errorLine2="           ~~~~~~~~~~~~~~~~~">
        <location
            file="src/main/java/android/support/v4/media/session/MediaControllerCompat.java"/>
    </issue>

    <issue
        id="UnknownNullness"
        message="Unknown nullability; explicitly declare as `@Nullable` or `@NonNull` to improve Kotlin interoperability; see https://developer.android.com/kotlin/interop#nullability_annotations"
        errorLine1="    public boolean dispatchMediaButtonEvent(KeyEvent keyEvent) {"
        errorLine2="                                            ~~~~~~~~">
        <location
            file="src/main/java/android/support/v4/media/session/MediaControllerCompat.java"/>
    </issue>

    <issue
        id="UnknownNullness"
        message="Unknown nullability; explicitly declare as `@Nullable` or `@NonNull` to improve Kotlin interoperability; see https://developer.android.com/kotlin/interop#nullability_annotations"
        errorLine1="    public PlaybackStateCompat getPlaybackState() {"
        errorLine2="           ~~~~~~~~~~~~~~~~~~~">
        <location
            file="src/main/java/android/support/v4/media/session/MediaControllerCompat.java"/>
    </issue>

    <issue
        id="UnknownNullness"
        message="Unknown nullability; explicitly declare as `@Nullable` or `@NonNull` to improve Kotlin interoperability; see https://developer.android.com/kotlin/interop#nullability_annotations"
        errorLine1="    public MediaMetadataCompat getMetadata() {"
        errorLine2="           ~~~~~~~~~~~~~~~~~~~">
        <location
            file="src/main/java/android/support/v4/media/session/MediaControllerCompat.java"/>
    </issue>

    <issue
        id="UnknownNullness"
        message="Unknown nullability; explicitly declare as `@Nullable` or `@NonNull` to improve Kotlin interoperability; see https://developer.android.com/kotlin/interop#nullability_annotations"
        errorLine1="    public List&lt;QueueItem> getQueue() {"
        errorLine2="           ~~~~~~~~~~~~~~~">
        <location
            file="src/main/java/android/support/v4/media/session/MediaControllerCompat.java"/>
    </issue>

    <issue
        id="UnknownNullness"
        message="Unknown nullability; explicitly declare as `@Nullable` or `@NonNull` to improve Kotlin interoperability; see https://developer.android.com/kotlin/interop#nullability_annotations"
        errorLine1="    public void addQueueItem(MediaDescriptionCompat description) {"
        errorLine2="                             ~~~~~~~~~~~~~~~~~~~~~~">
        <location
            file="src/main/java/android/support/v4/media/session/MediaControllerCompat.java"/>
    </issue>

    <issue
        id="UnknownNullness"
        message="Unknown nullability; explicitly declare as `@Nullable` or `@NonNull` to improve Kotlin interoperability; see https://developer.android.com/kotlin/interop#nullability_annotations"
        errorLine1="    public void addQueueItem(MediaDescriptionCompat description, int index) {"
        errorLine2="                             ~~~~~~~~~~~~~~~~~~~~~~">
        <location
            file="src/main/java/android/support/v4/media/session/MediaControllerCompat.java"/>
    </issue>

    <issue
        id="UnknownNullness"
        message="Unknown nullability; explicitly declare as `@Nullable` or `@NonNull` to improve Kotlin interoperability; see https://developer.android.com/kotlin/interop#nullability_annotations"
        errorLine1="    public void removeQueueItem(MediaDescriptionCompat description) {"
        errorLine2="                                ~~~~~~~~~~~~~~~~~~~~~~">
        <location
            file="src/main/java/android/support/v4/media/session/MediaControllerCompat.java"/>
    </issue>

    <issue
        id="UnknownNullness"
        message="Unknown nullability; explicitly declare as `@Nullable` or `@NonNull` to improve Kotlin interoperability; see https://developer.android.com/kotlin/interop#nullability_annotations"
        errorLine1="    public CharSequence getQueueTitle() {"
        errorLine2="           ~~~~~~~~~~~~">
        <location
            file="src/main/java/android/support/v4/media/session/MediaControllerCompat.java"/>
    </issue>

    <issue
        id="UnknownNullness"
        message="Unknown nullability; explicitly declare as `@Nullable` or `@NonNull` to improve Kotlin interoperability; see https://developer.android.com/kotlin/interop#nullability_annotations"
        errorLine1="    public Bundle getExtras() {"
        errorLine2="           ~~~~~~">
        <location
            file="src/main/java/android/support/v4/media/session/MediaControllerCompat.java"/>
    </issue>

    <issue
        id="UnknownNullness"
        message="Unknown nullability; explicitly declare as `@Nullable` or `@NonNull` to improve Kotlin interoperability; see https://developer.android.com/kotlin/interop#nullability_annotations"
        errorLine1="    public PlaybackInfo getPlaybackInfo() {"
        errorLine2="           ~~~~~~~~~~~~">
        <location
            file="src/main/java/android/support/v4/media/session/MediaControllerCompat.java"/>
    </issue>

    <issue
        id="UnknownNullness"
        message="Unknown nullability; explicitly declare as `@Nullable` or `@NonNull` to improve Kotlin interoperability; see https://developer.android.com/kotlin/interop#nullability_annotations"
        errorLine1="    public PendingIntent getSessionActivity() {"
        errorLine2="           ~~~~~~~~~~~~~">
        <location
            file="src/main/java/android/support/v4/media/session/MediaControllerCompat.java"/>
    </issue>

    <issue
        id="UnknownNullness"
        message="Unknown nullability; explicitly declare as `@Nullable` or `@NonNull` to improve Kotlin interoperability; see https://developer.android.com/kotlin/interop#nullability_annotations"
        errorLine1="    public MediaSessionCompat.Token getSessionToken() {"
        errorLine2="           ~~~~~~~~~~~~~~~~~~~~~~~~">
        <location
            file="src/main/java/android/support/v4/media/session/MediaControllerCompat.java"/>
    </issue>

    <issue
        id="UnknownNullness"
        message="Unknown nullability; explicitly declare as `@Nullable` or `@NonNull` to improve Kotlin interoperability; see https://developer.android.com/kotlin/interop#nullability_annotations"
        errorLine1="    public void registerCallback(@NonNull Callback callback, Handler handler) {"
        errorLine2="                                                             ~~~~~~~">
        <location
            file="src/main/java/android/support/v4/media/session/MediaControllerCompat.java"/>
    </issue>

    <issue
        id="UnknownNullness"
        message="Unknown nullability; explicitly declare as `@Nullable` or `@NonNull` to improve Kotlin interoperability; see https://developer.android.com/kotlin/interop#nullability_annotations"
        errorLine1="    public String getPackageName() {"
        errorLine2="           ~~~~~~">
        <location
            file="src/main/java/android/support/v4/media/session/MediaControllerCompat.java"/>
    </issue>

    <issue
        id="UnknownNullness"
        message="Unknown nullability; explicitly declare as `@Nullable` or `@NonNull` to improve Kotlin interoperability; see https://developer.android.com/kotlin/interop#nullability_annotations"
        errorLine1="    public Object getMediaController() {"
        errorLine2="           ~~~~~~">
        <location
            file="src/main/java/android/support/v4/media/session/MediaControllerCompat.java"/>
    </issue>

    <issue
        id="UnknownNullness"
        message="Unknown nullability; explicitly declare as `@Nullable` or `@NonNull` to improve Kotlin interoperability; see https://developer.android.com/kotlin/interop#nullability_annotations"
        errorLine1="        public void onSessionEvent(String event, Bundle extras) {"
        errorLine2="                                   ~~~~~~">
        <location
            file="src/main/java/android/support/v4/media/session/MediaControllerCompat.java"/>
    </issue>

    <issue
        id="UnknownNullness"
        message="Unknown nullability; explicitly declare as `@Nullable` or `@NonNull` to improve Kotlin interoperability; see https://developer.android.com/kotlin/interop#nullability_annotations"
        errorLine1="        public void onSessionEvent(String event, Bundle extras) {"
        errorLine2="                                                 ~~~~~~">
        <location
            file="src/main/java/android/support/v4/media/session/MediaControllerCompat.java"/>
    </issue>

    <issue
        id="UnknownNullness"
        message="Unknown nullability; explicitly declare as `@Nullable` or `@NonNull` to improve Kotlin interoperability; see https://developer.android.com/kotlin/interop#nullability_annotations"
        errorLine1="        public void onPlaybackStateChanged(PlaybackStateCompat state) {"
        errorLine2="                                           ~~~~~~~~~~~~~~~~~~~">
        <location
            file="src/main/java/android/support/v4/media/session/MediaControllerCompat.java"/>
    </issue>

    <issue
        id="UnknownNullness"
        message="Unknown nullability; explicitly declare as `@Nullable` or `@NonNull` to improve Kotlin interoperability; see https://developer.android.com/kotlin/interop#nullability_annotations"
        errorLine1="        public void onMetadataChanged(MediaMetadataCompat metadata) {"
        errorLine2="                                      ~~~~~~~~~~~~~~~~~~~">
        <location
            file="src/main/java/android/support/v4/media/session/MediaControllerCompat.java"/>
    </issue>

    <issue
        id="UnknownNullness"
        message="Unknown nullability; explicitly declare as `@Nullable` or `@NonNull` to improve Kotlin interoperability; see https://developer.android.com/kotlin/interop#nullability_annotations"
        errorLine1="        public void onQueueChanged(List&lt;QueueItem> queue) {"
        errorLine2="                                   ~~~~~~~~~~~~~~~">
        <location
            file="src/main/java/android/support/v4/media/session/MediaControllerCompat.java"/>
    </issue>

    <issue
        id="UnknownNullness"
        message="Unknown nullability; explicitly declare as `@Nullable` or `@NonNull` to improve Kotlin interoperability; see https://developer.android.com/kotlin/interop#nullability_annotations"
        errorLine1="        public void onQueueTitleChanged(CharSequence title) {"
        errorLine2="                                        ~~~~~~~~~~~~">
        <location
            file="src/main/java/android/support/v4/media/session/MediaControllerCompat.java"/>
    </issue>

    <issue
        id="UnknownNullness"
        message="Unknown nullability; explicitly declare as `@Nullable` or `@NonNull` to improve Kotlin interoperability; see https://developer.android.com/kotlin/interop#nullability_annotations"
        errorLine1="        public void onExtrasChanged(Bundle extras) {"
        errorLine2="                                    ~~~~~~">
        <location
            file="src/main/java/android/support/v4/media/session/MediaControllerCompat.java"/>
    </issue>

    <issue
        id="UnknownNullness"
        message="Unknown nullability; explicitly declare as `@Nullable` or `@NonNull` to improve Kotlin interoperability; see https://developer.android.com/kotlin/interop#nullability_annotations"
        errorLine1="        public void onAudioInfoChanged(PlaybackInfo info) {"
        errorLine2="                                       ~~~~~~~~~~~~">
        <location
            file="src/main/java/android/support/v4/media/session/MediaControllerCompat.java"/>
    </issue>

    <issue
        id="UnknownNullness"
        message="Unknown nullability; explicitly declare as `@Nullable` or `@NonNull` to improve Kotlin interoperability; see https://developer.android.com/kotlin/interop#nullability_annotations"
        errorLine1="        public IMediaControllerCallback getIControllerCallback() {"
        errorLine2="               ~~~~~~~~~~~~~~~~~~~~~~~~">
        <location
            file="src/main/java/android/support/v4/media/session/MediaControllerCompat.java"/>
    </issue>

    <issue
        id="UnknownNullness"
        message="Unknown nullability; explicitly declare as `@Nullable` or `@NonNull` to improve Kotlin interoperability; see https://developer.android.com/kotlin/interop#nullability_annotations"
        errorLine1="        public abstract void prepareFromMediaId(String mediaId, Bundle extras);"
        errorLine2="                                                ~~~~~~">
        <location
            file="src/main/java/android/support/v4/media/session/MediaControllerCompat.java"/>
    </issue>

    <issue
        id="UnknownNullness"
        message="Unknown nullability; explicitly declare as `@Nullable` or `@NonNull` to improve Kotlin interoperability; see https://developer.android.com/kotlin/interop#nullability_annotations"
        errorLine1="        public abstract void prepareFromMediaId(String mediaId, Bundle extras);"
        errorLine2="                                                                ~~~~~~">
        <location
            file="src/main/java/android/support/v4/media/session/MediaControllerCompat.java"/>
    </issue>

    <issue
        id="UnknownNullness"
        message="Unknown nullability; explicitly declare as `@Nullable` or `@NonNull` to improve Kotlin interoperability; see https://developer.android.com/kotlin/interop#nullability_annotations"
        errorLine1="        public abstract void prepareFromSearch(String query, Bundle extras);"
        errorLine2="                                               ~~~~~~">
        <location
            file="src/main/java/android/support/v4/media/session/MediaControllerCompat.java"/>
    </issue>

    <issue
        id="UnknownNullness"
        message="Unknown nullability; explicitly declare as `@Nullable` or `@NonNull` to improve Kotlin interoperability; see https://developer.android.com/kotlin/interop#nullability_annotations"
        errorLine1="        public abstract void prepareFromSearch(String query, Bundle extras);"
        errorLine2="                                                             ~~~~~~">
        <location
            file="src/main/java/android/support/v4/media/session/MediaControllerCompat.java"/>
    </issue>

    <issue
        id="UnknownNullness"
        message="Unknown nullability; explicitly declare as `@Nullable` or `@NonNull` to improve Kotlin interoperability; see https://developer.android.com/kotlin/interop#nullability_annotations"
        errorLine1="        public abstract void prepareFromUri(Uri uri, Bundle extras);"
        errorLine2="                                            ~~~">
        <location
            file="src/main/java/android/support/v4/media/session/MediaControllerCompat.java"/>
    </issue>

    <issue
        id="UnknownNullness"
        message="Unknown nullability; explicitly declare as `@Nullable` or `@NonNull` to improve Kotlin interoperability; see https://developer.android.com/kotlin/interop#nullability_annotations"
        errorLine1="        public abstract void prepareFromUri(Uri uri, Bundle extras);"
        errorLine2="                                                     ~~~~~~">
        <location
            file="src/main/java/android/support/v4/media/session/MediaControllerCompat.java"/>
    </issue>

    <issue
        id="UnknownNullness"
        message="Unknown nullability; explicitly declare as `@Nullable` or `@NonNull` to improve Kotlin interoperability; see https://developer.android.com/kotlin/interop#nullability_annotations"
        errorLine1="        public abstract void playFromMediaId(String mediaId, Bundle extras);"
        errorLine2="                                             ~~~~~~">
        <location
            file="src/main/java/android/support/v4/media/session/MediaControllerCompat.java"/>
    </issue>

    <issue
        id="UnknownNullness"
        message="Unknown nullability; explicitly declare as `@Nullable` or `@NonNull` to improve Kotlin interoperability; see https://developer.android.com/kotlin/interop#nullability_annotations"
        errorLine1="        public abstract void playFromMediaId(String mediaId, Bundle extras);"
        errorLine2="                                                             ~~~~~~">
        <location
            file="src/main/java/android/support/v4/media/session/MediaControllerCompat.java"/>
    </issue>

    <issue
        id="UnknownNullness"
        message="Unknown nullability; explicitly declare as `@Nullable` or `@NonNull` to improve Kotlin interoperability; see https://developer.android.com/kotlin/interop#nullability_annotations"
        errorLine1="        public abstract void playFromSearch(String query, Bundle extras);"
        errorLine2="                                            ~~~~~~">
        <location
            file="src/main/java/android/support/v4/media/session/MediaControllerCompat.java"/>
    </issue>

    <issue
        id="UnknownNullness"
        message="Unknown nullability; explicitly declare as `@Nullable` or `@NonNull` to improve Kotlin interoperability; see https://developer.android.com/kotlin/interop#nullability_annotations"
        errorLine1="        public abstract void playFromSearch(String query, Bundle extras);"
        errorLine2="                                                          ~~~~~~">
        <location
            file="src/main/java/android/support/v4/media/session/MediaControllerCompat.java"/>
    </issue>

    <issue
        id="UnknownNullness"
        message="Unknown nullability; explicitly declare as `@Nullable` or `@NonNull` to improve Kotlin interoperability; see https://developer.android.com/kotlin/interop#nullability_annotations"
        errorLine1="        public abstract void playFromUri(Uri uri, Bundle extras);"
        errorLine2="                                         ~~~">
        <location
            file="src/main/java/android/support/v4/media/session/MediaControllerCompat.java"/>
    </issue>

    <issue
        id="UnknownNullness"
        message="Unknown nullability; explicitly declare as `@Nullable` or `@NonNull` to improve Kotlin interoperability; see https://developer.android.com/kotlin/interop#nullability_annotations"
        errorLine1="        public abstract void playFromUri(Uri uri, Bundle extras);"
        errorLine2="                                                  ~~~~~~">
        <location
            file="src/main/java/android/support/v4/media/session/MediaControllerCompat.java"/>
    </issue>

    <issue
        id="UnknownNullness"
        message="Unknown nullability; explicitly declare as `@Nullable` or `@NonNull` to improve Kotlin interoperability; see https://developer.android.com/kotlin/interop#nullability_annotations"
        errorLine1="        public abstract void setRating(RatingCompat rating);"
        errorLine2="                                       ~~~~~~~~~~~~">
        <location
            file="src/main/java/android/support/v4/media/session/MediaControllerCompat.java"/>
    </issue>

    <issue
        id="UnknownNullness"
        message="Unknown nullability; explicitly declare as `@Nullable` or `@NonNull` to improve Kotlin interoperability; see https://developer.android.com/kotlin/interop#nullability_annotations"
        errorLine1="        public abstract void setRating(RatingCompat rating, Bundle extras);"
        errorLine2="                                       ~~~~~~~~~~~~">
        <location
            file="src/main/java/android/support/v4/media/session/MediaControllerCompat.java"/>
    </issue>

    <issue
        id="UnknownNullness"
        message="Unknown nullability; explicitly declare as `@Nullable` or `@NonNull` to improve Kotlin interoperability; see https://developer.android.com/kotlin/interop#nullability_annotations"
        errorLine1="        public abstract void setRating(RatingCompat rating, Bundle extras);"
        errorLine2="                                                            ~~~~~~">
        <location
            file="src/main/java/android/support/v4/media/session/MediaControllerCompat.java"/>
    </issue>

    <issue
        id="UnknownNullness"
        message="Unknown nullability; explicitly declare as `@Nullable` or `@NonNull` to improve Kotlin interoperability; see https://developer.android.com/kotlin/interop#nullability_annotations"
        errorLine1="        public abstract void sendCustomAction(PlaybackStateCompat.CustomAction customAction,"
        errorLine2="                                              ~~~~~~~~~~~~~~~~~~~~~~~~~~~~~~~~">
        <location
            file="src/main/java/android/support/v4/media/session/MediaControllerCompat.java"/>
    </issue>

    <issue
        id="UnknownNullness"
        message="Unknown nullability; explicitly declare as `@Nullable` or `@NonNull` to improve Kotlin interoperability; see https://developer.android.com/kotlin/interop#nullability_annotations"
        errorLine1="                Bundle args);"
        errorLine2="                ~~~~~~">
        <location
            file="src/main/java/android/support/v4/media/session/MediaControllerCompat.java"/>
    </issue>

    <issue
        id="UnknownNullness"
        message="Unknown nullability; explicitly declare as `@Nullable` or `@NonNull` to improve Kotlin interoperability; see https://developer.android.com/kotlin/interop#nullability_annotations"
        errorLine1="        public abstract void sendCustomAction(String action, Bundle args);"
        errorLine2="                                              ~~~~~~">
        <location
            file="src/main/java/android/support/v4/media/session/MediaControllerCompat.java"/>
    </issue>

    <issue
        id="UnknownNullness"
        message="Unknown nullability; explicitly declare as `@Nullable` or `@NonNull` to improve Kotlin interoperability; see https://developer.android.com/kotlin/interop#nullability_annotations"
        errorLine1="        public abstract void sendCustomAction(String action, Bundle args);"
        errorLine2="                                                             ~~~~~~">
        <location
            file="src/main/java/android/support/v4/media/session/MediaControllerCompat.java"/>
    </issue>

    <issue
        id="UnknownNullness"
        message="Unknown nullability; explicitly declare as `@Nullable` or `@NonNull` to improve Kotlin interoperability; see https://developer.android.com/kotlin/interop#nullability_annotations"
        errorLine1="    public void writeToParcel(Parcel dest, int flags) {"
        errorLine2="                              ~~~~~~">
        <location
            file="src/main/java/android/support/v4/media/MediaDescriptionCompat.java"/>
    </issue>

    <issue
        id="UnknownNullness"
        message="Unknown nullability; explicitly declare as `@Nullable` or `@NonNull` to improve Kotlin interoperability; see https://developer.android.com/kotlin/interop#nullability_annotations"
        errorLine1="    public Object getMediaDescription() {"
        errorLine2="           ~~~~~~">
        <location
            file="src/main/java/android/support/v4/media/MediaDescriptionCompat.java"/>
    </issue>

    <issue
        id="UnknownNullness"
        message="Unknown nullability; explicitly declare as `@Nullable` or `@NonNull` to improve Kotlin interoperability; see https://developer.android.com/kotlin/interop#nullability_annotations"
        errorLine1="    public static MediaDescriptionCompat fromMediaDescription(Object descriptionObj) {"
        errorLine2="                  ~~~~~~~~~~~~~~~~~~~~~~">
        <location
            file="src/main/java/android/support/v4/media/MediaDescriptionCompat.java"/>
    </issue>

    <issue
        id="UnknownNullness"
        message="Unknown nullability; explicitly declare as `@Nullable` or `@NonNull` to improve Kotlin interoperability; see https://developer.android.com/kotlin/interop#nullability_annotations"
        errorLine1="    public static MediaDescriptionCompat fromMediaDescription(Object descriptionObj) {"
        errorLine2="                                                              ~~~~~~">
        <location
            file="src/main/java/android/support/v4/media/MediaDescriptionCompat.java"/>
    </issue>

    <issue
        id="UnknownNullness"
        message="Unknown nullability; explicitly declare as `@Nullable` or `@NonNull` to improve Kotlin interoperability; see https://developer.android.com/kotlin/interop#nullability_annotations"
        errorLine1="        public Builder setMediaId(@Nullable String mediaId) {"
        errorLine2="               ~~~~~~~">
        <location
            file="src/main/java/android/support/v4/media/MediaDescriptionCompat.java"/>
    </issue>

    <issue
        id="UnknownNullness"
        message="Unknown nullability; explicitly declare as `@Nullable` or `@NonNull` to improve Kotlin interoperability; see https://developer.android.com/kotlin/interop#nullability_annotations"
        errorLine1="        public Builder setTitle(@Nullable CharSequence title) {"
        errorLine2="               ~~~~~~~">
        <location
            file="src/main/java/android/support/v4/media/MediaDescriptionCompat.java"/>
    </issue>

    <issue
        id="UnknownNullness"
        message="Unknown nullability; explicitly declare as `@Nullable` or `@NonNull` to improve Kotlin interoperability; see https://developer.android.com/kotlin/interop#nullability_annotations"
        errorLine1="        public Builder setSubtitle(@Nullable CharSequence subtitle) {"
        errorLine2="               ~~~~~~~">
        <location
            file="src/main/java/android/support/v4/media/MediaDescriptionCompat.java"/>
    </issue>

    <issue
        id="UnknownNullness"
        message="Unknown nullability; explicitly declare as `@Nullable` or `@NonNull` to improve Kotlin interoperability; see https://developer.android.com/kotlin/interop#nullability_annotations"
        errorLine1="        public Builder setDescription(@Nullable CharSequence description) {"
        errorLine2="               ~~~~~~~">
        <location
            file="src/main/java/android/support/v4/media/MediaDescriptionCompat.java"/>
    </issue>

    <issue
        id="UnknownNullness"
        message="Unknown nullability; explicitly declare as `@Nullable` or `@NonNull` to improve Kotlin interoperability; see https://developer.android.com/kotlin/interop#nullability_annotations"
        errorLine1="        public Builder setIconBitmap(@Nullable Bitmap icon) {"
        errorLine2="               ~~~~~~~">
        <location
            file="src/main/java/android/support/v4/media/MediaDescriptionCompat.java"/>
    </issue>

    <issue
        id="UnknownNullness"
        message="Unknown nullability; explicitly declare as `@Nullable` or `@NonNull` to improve Kotlin interoperability; see https://developer.android.com/kotlin/interop#nullability_annotations"
        errorLine1="        public Builder setIconUri(@Nullable Uri iconUri) {"
        errorLine2="               ~~~~~~~">
        <location
            file="src/main/java/android/support/v4/media/MediaDescriptionCompat.java"/>
    </issue>

    <issue
        id="UnknownNullness"
        message="Unknown nullability; explicitly declare as `@Nullable` or `@NonNull` to improve Kotlin interoperability; see https://developer.android.com/kotlin/interop#nullability_annotations"
        errorLine1="        public Builder setExtras(@Nullable Bundle extras) {"
        errorLine2="               ~~~~~~~">
        <location
            file="src/main/java/android/support/v4/media/MediaDescriptionCompat.java"/>
    </issue>

    <issue
        id="UnknownNullness"
        message="Unknown nullability; explicitly declare as `@Nullable` or `@NonNull` to improve Kotlin interoperability; see https://developer.android.com/kotlin/interop#nullability_annotations"
        errorLine1="        public Builder setMediaUri(@Nullable Uri mediaUri) {"
        errorLine2="               ~~~~~~~">
        <location
            file="src/main/java/android/support/v4/media/MediaDescriptionCompat.java"/>
    </issue>

    <issue
        id="UnknownNullness"
        message="Unknown nullability; explicitly declare as `@Nullable` or `@NonNull` to improve Kotlin interoperability; see https://developer.android.com/kotlin/interop#nullability_annotations"
        errorLine1="        public MediaDescriptionCompat build() {"
        errorLine2="               ~~~~~~~~~~~~~~~~~~~~~~">
        <location
            file="src/main/java/android/support/v4/media/MediaDescriptionCompat.java"/>
    </issue>

    <issue
        id="UnknownNullness"
        message="Unknown nullability; explicitly declare as `@Nullable` or `@NonNull` to improve Kotlin interoperability; see https://developer.android.com/kotlin/interop#nullability_annotations"
        errorLine1="    public boolean containsKey(String key) {"
        errorLine2="                               ~~~~~~">
        <location
            file="src/main/java/android/support/v4/media/MediaMetadataCompat.java"/>
    </issue>

    <issue
        id="UnknownNullness"
        message="Unknown nullability; explicitly declare as `@Nullable` or `@NonNull` to improve Kotlin interoperability; see https://developer.android.com/kotlin/interop#nullability_annotations"
        errorLine1="    public CharSequence getText(@TextKey String key) {"
        errorLine2="           ~~~~~~~~~~~~">
        <location
            file="src/main/java/android/support/v4/media/MediaMetadataCompat.java"/>
    </issue>

    <issue
        id="UnknownNullness"
        message="Unknown nullability; explicitly declare as `@Nullable` or `@NonNull` to improve Kotlin interoperability; see https://developer.android.com/kotlin/interop#nullability_annotations"
        errorLine1="    public CharSequence getText(@TextKey String key) {"
        errorLine2="                                         ~~~~~~">
        <location
            file="src/main/java/android/support/v4/media/MediaMetadataCompat.java"/>
    </issue>

    <issue
        id="UnknownNullness"
        message="Unknown nullability; explicitly declare as `@Nullable` or `@NonNull` to improve Kotlin interoperability; see https://developer.android.com/kotlin/interop#nullability_annotations"
        errorLine1="    public String getString(@TextKey String key) {"
        errorLine2="           ~~~~~~">
        <location
            file="src/main/java/android/support/v4/media/MediaMetadataCompat.java"/>
    </issue>

    <issue
        id="UnknownNullness"
        message="Unknown nullability; explicitly declare as `@Nullable` or `@NonNull` to improve Kotlin interoperability; see https://developer.android.com/kotlin/interop#nullability_annotations"
        errorLine1="    public String getString(@TextKey String key) {"
        errorLine2="                                     ~~~~~~">
        <location
            file="src/main/java/android/support/v4/media/MediaMetadataCompat.java"/>
    </issue>

    <issue
        id="UnknownNullness"
        message="Unknown nullability; explicitly declare as `@Nullable` or `@NonNull` to improve Kotlin interoperability; see https://developer.android.com/kotlin/interop#nullability_annotations"
        errorLine1="    public long getLong(@LongKey String key) {"
        errorLine2="                                 ~~~~~~">
        <location
            file="src/main/java/android/support/v4/media/MediaMetadataCompat.java"/>
    </issue>

    <issue
        id="UnknownNullness"
        message="Unknown nullability; explicitly declare as `@Nullable` or `@NonNull` to improve Kotlin interoperability; see https://developer.android.com/kotlin/interop#nullability_annotations"
        errorLine1="    public RatingCompat getRating(@RatingKey String key) {"
        errorLine2="           ~~~~~~~~~~~~">
        <location
            file="src/main/java/android/support/v4/media/MediaMetadataCompat.java"/>
    </issue>

    <issue
        id="UnknownNullness"
        message="Unknown nullability; explicitly declare as `@Nullable` or `@NonNull` to improve Kotlin interoperability; see https://developer.android.com/kotlin/interop#nullability_annotations"
        errorLine1="    public RatingCompat getRating(@RatingKey String key) {"
        errorLine2="                                             ~~~~~~">
        <location
            file="src/main/java/android/support/v4/media/MediaMetadataCompat.java"/>
    </issue>

    <issue
        id="UnknownNullness"
        message="Unknown nullability; explicitly declare as `@Nullable` or `@NonNull` to improve Kotlin interoperability; see https://developer.android.com/kotlin/interop#nullability_annotations"
        errorLine1="    public Bitmap getBitmap(@BitmapKey String key) {"
        errorLine2="           ~~~~~~">
        <location
            file="src/main/java/android/support/v4/media/MediaMetadataCompat.java"/>
    </issue>

    <issue
        id="UnknownNullness"
        message="Unknown nullability; explicitly declare as `@Nullable` or `@NonNull` to improve Kotlin interoperability; see https://developer.android.com/kotlin/interop#nullability_annotations"
        errorLine1="    public Bitmap getBitmap(@BitmapKey String key) {"
        errorLine2="                                       ~~~~~~">
        <location
            file="src/main/java/android/support/v4/media/MediaMetadataCompat.java"/>
    </issue>

    <issue
        id="UnknownNullness"
        message="Unknown nullability; explicitly declare as `@Nullable` or `@NonNull` to improve Kotlin interoperability; see https://developer.android.com/kotlin/interop#nullability_annotations"
        errorLine1="    public MediaDescriptionCompat getDescription() {"
        errorLine2="           ~~~~~~~~~~~~~~~~~~~~~~">
        <location
            file="src/main/java/android/support/v4/media/MediaMetadataCompat.java"/>
    </issue>

    <issue
        id="UnknownNullness"
        message="Unknown nullability; explicitly declare as `@Nullable` or `@NonNull` to improve Kotlin interoperability; see https://developer.android.com/kotlin/interop#nullability_annotations"
        errorLine1="    public void writeToParcel(Parcel dest, int flags) {"
        errorLine2="                              ~~~~~~">
        <location
            file="src/main/java/android/support/v4/media/MediaMetadataCompat.java"/>
    </issue>

    <issue
        id="UnknownNullness"
        message="Unknown nullability; explicitly declare as `@Nullable` or `@NonNull` to improve Kotlin interoperability; see https://developer.android.com/kotlin/interop#nullability_annotations"
        errorLine1="    public Set&lt;String> keySet() {"
        errorLine2="           ~~~~~~~~~~~">
        <location
            file="src/main/java/android/support/v4/media/MediaMetadataCompat.java"/>
    </issue>

    <issue
        id="UnknownNullness"
        message="Unknown nullability; explicitly declare as `@Nullable` or `@NonNull` to improve Kotlin interoperability; see https://developer.android.com/kotlin/interop#nullability_annotations"
        errorLine1="    public Bundle getBundle() {"
        errorLine2="           ~~~~~~">
        <location
            file="src/main/java/android/support/v4/media/MediaMetadataCompat.java"/>
    </issue>

    <issue
        id="UnknownNullness"
        message="Unknown nullability; explicitly declare as `@Nullable` or `@NonNull` to improve Kotlin interoperability; see https://developer.android.com/kotlin/interop#nullability_annotations"
        errorLine1="    public static MediaMetadataCompat fromMediaMetadata(Object metadataObj) {"
        errorLine2="                  ~~~~~~~~~~~~~~~~~~~">
        <location
            file="src/main/java/android/support/v4/media/MediaMetadataCompat.java"/>
    </issue>

    <issue
        id="UnknownNullness"
        message="Unknown nullability; explicitly declare as `@Nullable` or `@NonNull` to improve Kotlin interoperability; see https://developer.android.com/kotlin/interop#nullability_annotations"
        errorLine1="    public static MediaMetadataCompat fromMediaMetadata(Object metadataObj) {"
        errorLine2="                                                        ~~~~~~">
        <location
            file="src/main/java/android/support/v4/media/MediaMetadataCompat.java"/>
    </issue>

    <issue
        id="UnknownNullness"
        message="Unknown nullability; explicitly declare as `@Nullable` or `@NonNull` to improve Kotlin interoperability; see https://developer.android.com/kotlin/interop#nullability_annotations"
        errorLine1="    public Object getMediaMetadata() {"
        errorLine2="           ~~~~~~">
        <location
            file="src/main/java/android/support/v4/media/MediaMetadataCompat.java"/>
    </issue>

    <issue
        id="UnknownNullness"
        message="Unknown nullability; explicitly declare as `@Nullable` or `@NonNull` to improve Kotlin interoperability; see https://developer.android.com/kotlin/interop#nullability_annotations"
        errorLine1="        public Builder(MediaMetadataCompat source) {"
        errorLine2="                       ~~~~~~~~~~~~~~~~~~~">
        <location
            file="src/main/java/android/support/v4/media/MediaMetadataCompat.java"/>
    </issue>

    <issue
        id="UnknownNullness"
        message="Unknown nullability; explicitly declare as `@Nullable` or `@NonNull` to improve Kotlin interoperability; see https://developer.android.com/kotlin/interop#nullability_annotations"
        errorLine1="        public Builder(MediaMetadataCompat source, int maxBitmapSize) {"
        errorLine2="                       ~~~~~~~~~~~~~~~~~~~">
        <location
            file="src/main/java/android/support/v4/media/MediaMetadataCompat.java"/>
    </issue>

    <issue
        id="UnknownNullness"
        message="Unknown nullability; explicitly declare as `@Nullable` or `@NonNull` to improve Kotlin interoperability; see https://developer.android.com/kotlin/interop#nullability_annotations"
        errorLine1="        public Builder putText(@TextKey String key, CharSequence value) {"
        errorLine2="               ~~~~~~~">
        <location
            file="src/main/java/android/support/v4/media/MediaMetadataCompat.java"/>
    </issue>

    <issue
        id="UnknownNullness"
        message="Unknown nullability; explicitly declare as `@Nullable` or `@NonNull` to improve Kotlin interoperability; see https://developer.android.com/kotlin/interop#nullability_annotations"
        errorLine1="        public Builder putText(@TextKey String key, CharSequence value) {"
        errorLine2="                                        ~~~~~~">
        <location
            file="src/main/java/android/support/v4/media/MediaMetadataCompat.java"/>
    </issue>

    <issue
        id="UnknownNullness"
        message="Unknown nullability; explicitly declare as `@Nullable` or `@NonNull` to improve Kotlin interoperability; see https://developer.android.com/kotlin/interop#nullability_annotations"
        errorLine1="        public Builder putText(@TextKey String key, CharSequence value) {"
        errorLine2="                                                    ~~~~~~~~~~~~">
        <location
            file="src/main/java/android/support/v4/media/MediaMetadataCompat.java"/>
    </issue>

    <issue
        id="UnknownNullness"
        message="Unknown nullability; explicitly declare as `@Nullable` or `@NonNull` to improve Kotlin interoperability; see https://developer.android.com/kotlin/interop#nullability_annotations"
        errorLine1="        public Builder putString(@TextKey String key, String value) {"
        errorLine2="               ~~~~~~~">
        <location
            file="src/main/java/android/support/v4/media/MediaMetadataCompat.java"/>
    </issue>

    <issue
        id="UnknownNullness"
        message="Unknown nullability; explicitly declare as `@Nullable` or `@NonNull` to improve Kotlin interoperability; see https://developer.android.com/kotlin/interop#nullability_annotations"
        errorLine1="        public Builder putString(@TextKey String key, String value) {"
        errorLine2="                                          ~~~~~~">
        <location
            file="src/main/java/android/support/v4/media/MediaMetadataCompat.java"/>
    </issue>

    <issue
        id="UnknownNullness"
        message="Unknown nullability; explicitly declare as `@Nullable` or `@NonNull` to improve Kotlin interoperability; see https://developer.android.com/kotlin/interop#nullability_annotations"
        errorLine1="        public Builder putString(@TextKey String key, String value) {"
        errorLine2="                                                      ~~~~~~">
        <location
            file="src/main/java/android/support/v4/media/MediaMetadataCompat.java"/>
    </issue>

    <issue
        id="UnknownNullness"
        message="Unknown nullability; explicitly declare as `@Nullable` or `@NonNull` to improve Kotlin interoperability; see https://developer.android.com/kotlin/interop#nullability_annotations"
        errorLine1="        public Builder putLong(@LongKey String key, long value) {"
        errorLine2="               ~~~~~~~">
        <location
            file="src/main/java/android/support/v4/media/MediaMetadataCompat.java"/>
    </issue>

    <issue
        id="UnknownNullness"
        message="Unknown nullability; explicitly declare as `@Nullable` or `@NonNull` to improve Kotlin interoperability; see https://developer.android.com/kotlin/interop#nullability_annotations"
        errorLine1="        public Builder putLong(@LongKey String key, long value) {"
        errorLine2="                                        ~~~~~~">
        <location
            file="src/main/java/android/support/v4/media/MediaMetadataCompat.java"/>
    </issue>

    <issue
        id="UnknownNullness"
        message="Unknown nullability; explicitly declare as `@Nullable` or `@NonNull` to improve Kotlin interoperability; see https://developer.android.com/kotlin/interop#nullability_annotations"
        errorLine1="        public Builder putRating(@RatingKey String key, RatingCompat value) {"
        errorLine2="               ~~~~~~~">
        <location
            file="src/main/java/android/support/v4/media/MediaMetadataCompat.java"/>
    </issue>

    <issue
        id="UnknownNullness"
        message="Unknown nullability; explicitly declare as `@Nullable` or `@NonNull` to improve Kotlin interoperability; see https://developer.android.com/kotlin/interop#nullability_annotations"
        errorLine1="        public Builder putRating(@RatingKey String key, RatingCompat value) {"
        errorLine2="                                            ~~~~~~">
        <location
            file="src/main/java/android/support/v4/media/MediaMetadataCompat.java"/>
    </issue>

    <issue
        id="UnknownNullness"
        message="Unknown nullability; explicitly declare as `@Nullable` or `@NonNull` to improve Kotlin interoperability; see https://developer.android.com/kotlin/interop#nullability_annotations"
        errorLine1="        public Builder putRating(@RatingKey String key, RatingCompat value) {"
        errorLine2="                                                        ~~~~~~~~~~~~">
        <location
            file="src/main/java/android/support/v4/media/MediaMetadataCompat.java"/>
    </issue>

    <issue
        id="UnknownNullness"
        message="Unknown nullability; explicitly declare as `@Nullable` or `@NonNull` to improve Kotlin interoperability; see https://developer.android.com/kotlin/interop#nullability_annotations"
        errorLine1="        public Builder putBitmap(@BitmapKey String key, Bitmap value) {"
        errorLine2="               ~~~~~~~">
        <location
            file="src/main/java/android/support/v4/media/MediaMetadataCompat.java"/>
    </issue>

    <issue
        id="UnknownNullness"
        message="Unknown nullability; explicitly declare as `@Nullable` or `@NonNull` to improve Kotlin interoperability; see https://developer.android.com/kotlin/interop#nullability_annotations"
        errorLine1="        public Builder putBitmap(@BitmapKey String key, Bitmap value) {"
        errorLine2="                                            ~~~~~~">
        <location
            file="src/main/java/android/support/v4/media/MediaMetadataCompat.java"/>
    </issue>

    <issue
        id="UnknownNullness"
        message="Unknown nullability; explicitly declare as `@Nullable` or `@NonNull` to improve Kotlin interoperability; see https://developer.android.com/kotlin/interop#nullability_annotations"
        errorLine1="        public Builder putBitmap(@BitmapKey String key, Bitmap value) {"
        errorLine2="                                                        ~~~~~~">
        <location
            file="src/main/java/android/support/v4/media/MediaMetadataCompat.java"/>
    </issue>

    <issue
        id="UnknownNullness"
        message="Unknown nullability; explicitly declare as `@Nullable` or `@NonNull` to improve Kotlin interoperability; see https://developer.android.com/kotlin/interop#nullability_annotations"
        errorLine1="        public MediaMetadataCompat build() {"
        errorLine2="               ~~~~~~~~~~~~~~~~~~~">
        <location
            file="src/main/java/android/support/v4/media/MediaMetadataCompat.java"/>
    </issue>

    <issue
        id="UnknownNullness"
        message="Unknown nullability; explicitly declare as `@Nullable` or `@NonNull` to improve Kotlin interoperability; see https://developer.android.com/kotlin/interop#nullability_annotations"
        errorLine1="    public void setCallback(Callback callback) {"
        errorLine2="                            ~~~~~~~~">
        <location
            file="src/main/java/android/support/v4/media/session/MediaSessionCompat.java"/>
    </issue>

    <issue
        id="UnknownNullness"
        message="Unknown nullability; explicitly declare as `@Nullable` or `@NonNull` to improve Kotlin interoperability; see https://developer.android.com/kotlin/interop#nullability_annotations"
        errorLine1="    public void setCallback(Callback callback, Handler handler) {"
        errorLine2="                            ~~~~~~~~">
        <location
            file="src/main/java/android/support/v4/media/session/MediaSessionCompat.java"/>
    </issue>

    <issue
        id="UnknownNullness"
        message="Unknown nullability; explicitly declare as `@Nullable` or `@NonNull` to improve Kotlin interoperability; see https://developer.android.com/kotlin/interop#nullability_annotations"
        errorLine1="    public void setCallback(Callback callback, Handler handler) {"
        errorLine2="                                               ~~~~~~~">
        <location
            file="src/main/java/android/support/v4/media/session/MediaSessionCompat.java"/>
    </issue>

    <issue
        id="UnknownNullness"
        message="Unknown nullability; explicitly declare as `@Nullable` or `@NonNull` to improve Kotlin interoperability; see https://developer.android.com/kotlin/interop#nullability_annotations"
        errorLine1="    public void setSessionActivity(PendingIntent pi) {"
        errorLine2="                                   ~~~~~~~~~~~~~">
        <location
            file="src/main/java/android/support/v4/media/session/MediaSessionCompat.java"/>
    </issue>

    <issue
        id="UnknownNullness"
        message="Unknown nullability; explicitly declare as `@Nullable` or `@NonNull` to improve Kotlin interoperability; see https://developer.android.com/kotlin/interop#nullability_annotations"
        errorLine1="    public void setMediaButtonReceiver(PendingIntent mbr) {"
        errorLine2="                                       ~~~~~~~~~~~~~">
        <location
            file="src/main/java/android/support/v4/media/session/MediaSessionCompat.java"/>
    </issue>

    <issue
        id="UnknownNullness"
        message="Unknown nullability; explicitly declare as `@Nullable` or `@NonNull` to improve Kotlin interoperability; see https://developer.android.com/kotlin/interop#nullability_annotations"
        errorLine1="    public void setPlaybackToRemote(VolumeProviderCompat volumeProvider) {"
        errorLine2="                                    ~~~~~~~~~~~~~~~~~~~~">
        <location
            file="src/main/java/android/support/v4/media/session/MediaSessionCompat.java"/>
    </issue>

    <issue
        id="UnknownNullness"
        message="Unknown nullability; explicitly declare as `@Nullable` or `@NonNull` to improve Kotlin interoperability; see https://developer.android.com/kotlin/interop#nullability_annotations"
        errorLine1="    public void sendSessionEvent(String event, Bundle extras) {"
        errorLine2="                                 ~~~~~~">
        <location
            file="src/main/java/android/support/v4/media/session/MediaSessionCompat.java"/>
    </issue>

    <issue
        id="UnknownNullness"
        message="Unknown nullability; explicitly declare as `@Nullable` or `@NonNull` to improve Kotlin interoperability; see https://developer.android.com/kotlin/interop#nullability_annotations"
        errorLine1="    public void sendSessionEvent(String event, Bundle extras) {"
        errorLine2="                                               ~~~~~~">
        <location
            file="src/main/java/android/support/v4/media/session/MediaSessionCompat.java"/>
    </issue>

    <issue
        id="UnknownNullness"
        message="Unknown nullability; explicitly declare as `@Nullable` or `@NonNull` to improve Kotlin interoperability; see https://developer.android.com/kotlin/interop#nullability_annotations"
        errorLine1="    public Token getSessionToken() {"
        errorLine2="           ~~~~~">
        <location
            file="src/main/java/android/support/v4/media/session/MediaSessionCompat.java"/>
    </issue>

    <issue
        id="UnknownNullness"
        message="Unknown nullability; explicitly declare as `@Nullable` or `@NonNull` to improve Kotlin interoperability; see https://developer.android.com/kotlin/interop#nullability_annotations"
        errorLine1="    public MediaControllerCompat getController() {"
        errorLine2="           ~~~~~~~~~~~~~~~~~~~~~">
        <location
            file="src/main/java/android/support/v4/media/session/MediaSessionCompat.java"/>
    </issue>

    <issue
        id="UnknownNullness"
        message="Unknown nullability; explicitly declare as `@Nullable` or `@NonNull` to improve Kotlin interoperability; see https://developer.android.com/kotlin/interop#nullability_annotations"
        errorLine1="    public void setPlaybackState(PlaybackStateCompat state) {"
        errorLine2="                                 ~~~~~~~~~~~~~~~~~~~">
        <location
            file="src/main/java/android/support/v4/media/session/MediaSessionCompat.java"/>
    </issue>

    <issue
        id="UnknownNullness"
        message="Unknown nullability; explicitly declare as `@Nullable` or `@NonNull` to improve Kotlin interoperability; see https://developer.android.com/kotlin/interop#nullability_annotations"
        errorLine1="    public void setMetadata(MediaMetadataCompat metadata) {"
        errorLine2="                            ~~~~~~~~~~~~~~~~~~~">
        <location
            file="src/main/java/android/support/v4/media/session/MediaSessionCompat.java"/>
    </issue>

    <issue
        id="UnknownNullness"
        message="Unknown nullability; explicitly declare as `@Nullable` or `@NonNull` to improve Kotlin interoperability; see https://developer.android.com/kotlin/interop#nullability_annotations"
        errorLine1="    public void setQueue(List&lt;QueueItem> queue) {"
        errorLine2="                         ~~~~~~~~~~~~~~~">
        <location
            file="src/main/java/android/support/v4/media/session/MediaSessionCompat.java"/>
    </issue>

    <issue
        id="UnknownNullness"
        message="Unknown nullability; explicitly declare as `@Nullable` or `@NonNull` to improve Kotlin interoperability; see https://developer.android.com/kotlin/interop#nullability_annotations"
        errorLine1="    public void setQueueTitle(CharSequence title) {"
        errorLine2="                              ~~~~~~~~~~~~">
        <location
            file="src/main/java/android/support/v4/media/session/MediaSessionCompat.java"/>
    </issue>

    <issue
        id="UnknownNullness"
        message="Unknown nullability; explicitly declare as `@Nullable` or `@NonNull` to improve Kotlin interoperability; see https://developer.android.com/kotlin/interop#nullability_annotations"
        errorLine1="    public void setExtras(Bundle extras) {"
        errorLine2="                          ~~~~~~">
        <location
            file="src/main/java/android/support/v4/media/session/MediaSessionCompat.java"/>
    </issue>

    <issue
        id="UnknownNullness"
        message="Unknown nullability; explicitly declare as `@Nullable` or `@NonNull` to improve Kotlin interoperability; see https://developer.android.com/kotlin/interop#nullability_annotations"
        errorLine1="    public Object getMediaSession() {"
        errorLine2="           ~~~~~~">
        <location
            file="src/main/java/android/support/v4/media/session/MediaSessionCompat.java"/>
    </issue>

    <issue
        id="UnknownNullness"
        message="Unknown nullability; explicitly declare as `@Nullable` or `@NonNull` to improve Kotlin interoperability; see https://developer.android.com/kotlin/interop#nullability_annotations"
        errorLine1="    public Object getRemoteControlClient() {"
        errorLine2="           ~~~~~~">
        <location
            file="src/main/java/android/support/v4/media/session/MediaSessionCompat.java"/>
    </issue>

    <issue
        id="UnknownNullness"
        message="Unknown nullability; explicitly declare as `@Nullable` or `@NonNull` to improve Kotlin interoperability; see https://developer.android.com/kotlin/interop#nullability_annotations"
        errorLine1="    public String getCallingPackage() {"
        errorLine2="           ~~~~~~">
        <location
            file="src/main/java/android/support/v4/media/session/MediaSessionCompat.java"/>
    </issue>

    <issue
        id="UnknownNullness"
        message="Unknown nullability; explicitly declare as `@Nullable` or `@NonNull` to improve Kotlin interoperability; see https://developer.android.com/kotlin/interop#nullability_annotations"
        errorLine1="    public void addOnActiveChangeListener(OnActiveChangeListener listener) {"
        errorLine2="                                          ~~~~~~~~~~~~~~~~~~~~~~">
        <location
            file="src/main/java/android/support/v4/media/session/MediaSessionCompat.java"/>
    </issue>

    <issue
        id="UnknownNullness"
        message="Unknown nullability; explicitly declare as `@Nullable` or `@NonNull` to improve Kotlin interoperability; see https://developer.android.com/kotlin/interop#nullability_annotations"
        errorLine1="    public void removeOnActiveChangeListener(OnActiveChangeListener listener) {"
        errorLine2="                                             ~~~~~~~~~~~~~~~~~~~~~~">
        <location
            file="src/main/java/android/support/v4/media/session/MediaSessionCompat.java"/>
    </issue>

    <issue
        id="UnknownNullness"
        message="Unknown nullability; explicitly declare as `@Nullable` or `@NonNull` to improve Kotlin interoperability; see https://developer.android.com/kotlin/interop#nullability_annotations"
        errorLine1="    public static MediaSessionCompat fromMediaSession(Context context, Object mediaSession) {"
        errorLine2="                  ~~~~~~~~~~~~~~~~~~">
        <location
            file="src/main/java/android/support/v4/media/session/MediaSessionCompat.java"/>
    </issue>

    <issue
        id="UnknownNullness"
        message="Unknown nullability; explicitly declare as `@Nullable` or `@NonNull` to improve Kotlin interoperability; see https://developer.android.com/kotlin/interop#nullability_annotations"
        errorLine1="    public static MediaSessionCompat fromMediaSession(Context context, Object mediaSession) {"
        errorLine2="                                                      ~~~~~~~">
        <location
            file="src/main/java/android/support/v4/media/session/MediaSessionCompat.java"/>
    </issue>

    <issue
        id="UnknownNullness"
        message="Unknown nullability; explicitly declare as `@Nullable` or `@NonNull` to improve Kotlin interoperability; see https://developer.android.com/kotlin/interop#nullability_annotations"
        errorLine1="    public static MediaSessionCompat fromMediaSession(Context context, Object mediaSession) {"
        errorLine2="                                                                       ~~~~~~">
        <location
            file="src/main/java/android/support/v4/media/session/MediaSessionCompat.java"/>
    </issue>

    <issue
        id="UnknownNullness"
        message="Unknown nullability; explicitly declare as `@Nullable` or `@NonNull` to improve Kotlin interoperability; see https://developer.android.com/kotlin/interop#nullability_annotations"
        errorLine1="        public void onCommand(String command, Bundle extras, ResultReceiver cb) {"
        errorLine2="                              ~~~~~~">
        <location
            file="src/main/java/android/support/v4/media/session/MediaSessionCompat.java"/>
    </issue>

    <issue
        id="UnknownNullness"
        message="Unknown nullability; explicitly declare as `@Nullable` or `@NonNull` to improve Kotlin interoperability; see https://developer.android.com/kotlin/interop#nullability_annotations"
        errorLine1="        public void onCommand(String command, Bundle extras, ResultReceiver cb) {"
        errorLine2="                                              ~~~~~~">
        <location
            file="src/main/java/android/support/v4/media/session/MediaSessionCompat.java"/>
    </issue>

    <issue
        id="UnknownNullness"
        message="Unknown nullability; explicitly declare as `@Nullable` or `@NonNull` to improve Kotlin interoperability; see https://developer.android.com/kotlin/interop#nullability_annotations"
        errorLine1="        public void onCommand(String command, Bundle extras, ResultReceiver cb) {"
        errorLine2="                                                             ~~~~~~~~~~~~~~">
        <location
            file="src/main/java/android/support/v4/media/session/MediaSessionCompat.java"/>
    </issue>

    <issue
        id="UnknownNullness"
        message="Unknown nullability; explicitly declare as `@Nullable` or `@NonNull` to improve Kotlin interoperability; see https://developer.android.com/kotlin/interop#nullability_annotations"
        errorLine1="        public boolean onMediaButtonEvent(Intent mediaButtonEvent) {"
        errorLine2="                                          ~~~~~~">
        <location
            file="src/main/java/android/support/v4/media/session/MediaSessionCompat.java"/>
    </issue>

    <issue
        id="UnknownNullness"
        message="Unknown nullability; explicitly declare as `@Nullable` or `@NonNull` to improve Kotlin interoperability; see https://developer.android.com/kotlin/interop#nullability_annotations"
        errorLine1="        public void onPrepareFromMediaId(String mediaId, Bundle extras) {"
        errorLine2="                                         ~~~~~~">
        <location
            file="src/main/java/android/support/v4/media/session/MediaSessionCompat.java"/>
    </issue>

    <issue
        id="UnknownNullness"
        message="Unknown nullability; explicitly declare as `@Nullable` or `@NonNull` to improve Kotlin interoperability; see https://developer.android.com/kotlin/interop#nullability_annotations"
        errorLine1="        public void onPrepareFromMediaId(String mediaId, Bundle extras) {"
        errorLine2="                                                         ~~~~~~">
        <location
            file="src/main/java/android/support/v4/media/session/MediaSessionCompat.java"/>
    </issue>

    <issue
        id="UnknownNullness"
        message="Unknown nullability; explicitly declare as `@Nullable` or `@NonNull` to improve Kotlin interoperability; see https://developer.android.com/kotlin/interop#nullability_annotations"
        errorLine1="        public void onPrepareFromSearch(String query, Bundle extras) {"
        errorLine2="                                        ~~~~~~">
        <location
            file="src/main/java/android/support/v4/media/session/MediaSessionCompat.java"/>
    </issue>

    <issue
        id="UnknownNullness"
        message="Unknown nullability; explicitly declare as `@Nullable` or `@NonNull` to improve Kotlin interoperability; see https://developer.android.com/kotlin/interop#nullability_annotations"
        errorLine1="        public void onPrepareFromSearch(String query, Bundle extras) {"
        errorLine2="                                                      ~~~~~~">
        <location
            file="src/main/java/android/support/v4/media/session/MediaSessionCompat.java"/>
    </issue>

    <issue
        id="UnknownNullness"
        message="Unknown nullability; explicitly declare as `@Nullable` or `@NonNull` to improve Kotlin interoperability; see https://developer.android.com/kotlin/interop#nullability_annotations"
        errorLine1="        public void onPrepareFromUri(Uri uri, Bundle extras) {"
        errorLine2="                                     ~~~">
        <location
            file="src/main/java/android/support/v4/media/session/MediaSessionCompat.java"/>
    </issue>

    <issue
        id="UnknownNullness"
        message="Unknown nullability; explicitly declare as `@Nullable` or `@NonNull` to improve Kotlin interoperability; see https://developer.android.com/kotlin/interop#nullability_annotations"
        errorLine1="        public void onPrepareFromUri(Uri uri, Bundle extras) {"
        errorLine2="                                              ~~~~~~">
        <location
            file="src/main/java/android/support/v4/media/session/MediaSessionCompat.java"/>
    </issue>

    <issue
        id="UnknownNullness"
        message="Unknown nullability; explicitly declare as `@Nullable` or `@NonNull` to improve Kotlin interoperability; see https://developer.android.com/kotlin/interop#nullability_annotations"
        errorLine1="        public void onPlayFromMediaId(String mediaId, Bundle extras) {"
        errorLine2="                                      ~~~~~~">
        <location
            file="src/main/java/android/support/v4/media/session/MediaSessionCompat.java"/>
    </issue>

    <issue
        id="UnknownNullness"
        message="Unknown nullability; explicitly declare as `@Nullable` or `@NonNull` to improve Kotlin interoperability; see https://developer.android.com/kotlin/interop#nullability_annotations"
        errorLine1="        public void onPlayFromMediaId(String mediaId, Bundle extras) {"
        errorLine2="                                                      ~~~~~~">
        <location
            file="src/main/java/android/support/v4/media/session/MediaSessionCompat.java"/>
    </issue>

    <issue
        id="UnknownNullness"
        message="Unknown nullability; explicitly declare as `@Nullable` or `@NonNull` to improve Kotlin interoperability; see https://developer.android.com/kotlin/interop#nullability_annotations"
        errorLine1="        public void onPlayFromSearch(String query, Bundle extras) {"
        errorLine2="                                     ~~~~~~">
        <location
            file="src/main/java/android/support/v4/media/session/MediaSessionCompat.java"/>
    </issue>

    <issue
        id="UnknownNullness"
        message="Unknown nullability; explicitly declare as `@Nullable` or `@NonNull` to improve Kotlin interoperability; see https://developer.android.com/kotlin/interop#nullability_annotations"
        errorLine1="        public void onPlayFromSearch(String query, Bundle extras) {"
        errorLine2="                                                   ~~~~~~">
        <location
            file="src/main/java/android/support/v4/media/session/MediaSessionCompat.java"/>
    </issue>

    <issue
        id="UnknownNullness"
        message="Unknown nullability; explicitly declare as `@Nullable` or `@NonNull` to improve Kotlin interoperability; see https://developer.android.com/kotlin/interop#nullability_annotations"
        errorLine1="        public void onPlayFromUri(Uri uri, Bundle extras) {"
        errorLine2="                                  ~~~">
        <location
            file="src/main/java/android/support/v4/media/session/MediaSessionCompat.java"/>
    </issue>

    <issue
        id="UnknownNullness"
        message="Unknown nullability; explicitly declare as `@Nullable` or `@NonNull` to improve Kotlin interoperability; see https://developer.android.com/kotlin/interop#nullability_annotations"
        errorLine1="        public void onPlayFromUri(Uri uri, Bundle extras) {"
        errorLine2="                                           ~~~~~~">
        <location
            file="src/main/java/android/support/v4/media/session/MediaSessionCompat.java"/>
    </issue>

    <issue
        id="UnknownNullness"
        message="Unknown nullability; explicitly declare as `@Nullable` or `@NonNull` to improve Kotlin interoperability; see https://developer.android.com/kotlin/interop#nullability_annotations"
        errorLine1="        public void onSetRating(RatingCompat rating) {"
        errorLine2="                                ~~~~~~~~~~~~">
        <location
            file="src/main/java/android/support/v4/media/session/MediaSessionCompat.java"/>
    </issue>

    <issue
        id="UnknownNullness"
        message="Unknown nullability; explicitly declare as `@Nullable` or `@NonNull` to improve Kotlin interoperability; see https://developer.android.com/kotlin/interop#nullability_annotations"
        errorLine1="        public void onSetRating(RatingCompat rating, Bundle extras) {"
        errorLine2="                                ~~~~~~~~~~~~">
        <location
            file="src/main/java/android/support/v4/media/session/MediaSessionCompat.java"/>
    </issue>

    <issue
        id="UnknownNullness"
        message="Unknown nullability; explicitly declare as `@Nullable` or `@NonNull` to improve Kotlin interoperability; see https://developer.android.com/kotlin/interop#nullability_annotations"
        errorLine1="        public void onSetRating(RatingCompat rating, Bundle extras) {"
        errorLine2="                                                     ~~~~~~">
        <location
            file="src/main/java/android/support/v4/media/session/MediaSessionCompat.java"/>
    </issue>

    <issue
        id="UnknownNullness"
        message="Unknown nullability; explicitly declare as `@Nullable` or `@NonNull` to improve Kotlin interoperability; see https://developer.android.com/kotlin/interop#nullability_annotations"
        errorLine1="        public void onCustomAction(String action, Bundle extras) {"
        errorLine2="                                   ~~~~~~">
        <location
            file="src/main/java/android/support/v4/media/session/MediaSessionCompat.java"/>
    </issue>

    <issue
        id="UnknownNullness"
        message="Unknown nullability; explicitly declare as `@Nullable` or `@NonNull` to improve Kotlin interoperability; see https://developer.android.com/kotlin/interop#nullability_annotations"
        errorLine1="        public void onCustomAction(String action, Bundle extras) {"
        errorLine2="                                                  ~~~~~~">
        <location
            file="src/main/java/android/support/v4/media/session/MediaSessionCompat.java"/>
    </issue>

    <issue
        id="UnknownNullness"
        message="Unknown nullability; explicitly declare as `@Nullable` or `@NonNull` to improve Kotlin interoperability; see https://developer.android.com/kotlin/interop#nullability_annotations"
        errorLine1="        public void onAddQueueItem(MediaDescriptionCompat description) {"
        errorLine2="                                   ~~~~~~~~~~~~~~~~~~~~~~">
        <location
            file="src/main/java/android/support/v4/media/session/MediaSessionCompat.java"/>
    </issue>

    <issue
        id="UnknownNullness"
        message="Unknown nullability; explicitly declare as `@Nullable` or `@NonNull` to improve Kotlin interoperability; see https://developer.android.com/kotlin/interop#nullability_annotations"
        errorLine1="        public void onAddQueueItem(MediaDescriptionCompat description, int index) {"
        errorLine2="                                   ~~~~~~~~~~~~~~~~~~~~~~">
        <location
            file="src/main/java/android/support/v4/media/session/MediaSessionCompat.java"/>
    </issue>

    <issue
        id="UnknownNullness"
        message="Unknown nullability; explicitly declare as `@Nullable` or `@NonNull` to improve Kotlin interoperability; see https://developer.android.com/kotlin/interop#nullability_annotations"
        errorLine1="        public void onRemoveQueueItem(MediaDescriptionCompat description) {"
        errorLine2="                                      ~~~~~~~~~~~~~~~~~~~~~~">
        <location
            file="src/main/java/android/support/v4/media/session/MediaSessionCompat.java"/>
    </issue>

    <issue
        id="UnknownNullness"
        message="Unknown nullability; explicitly declare as `@Nullable` or `@NonNull` to improve Kotlin interoperability; see https://developer.android.com/kotlin/interop#nullability_annotations"
        errorLine1="        public static Token fromToken(Object token) {"
        errorLine2="                      ~~~~~">
        <location
            file="src/main/java/android/support/v4/media/session/MediaSessionCompat.java"/>
    </issue>

    <issue
        id="UnknownNullness"
        message="Unknown nullability; explicitly declare as `@Nullable` or `@NonNull` to improve Kotlin interoperability; see https://developer.android.com/kotlin/interop#nullability_annotations"
        errorLine1="        public static Token fromToken(Object token) {"
        errorLine2="                                      ~~~~~~">
        <location
            file="src/main/java/android/support/v4/media/session/MediaSessionCompat.java"/>
    </issue>

    <issue
        id="UnknownNullness"
        message="Unknown nullability; explicitly declare as `@Nullable` or `@NonNull` to improve Kotlin interoperability; see https://developer.android.com/kotlin/interop#nullability_annotations"
        errorLine1="        public static Token fromToken(Object token, IMediaSession extraBinder) {"
        errorLine2="                      ~~~~~">
        <location
            file="src/main/java/android/support/v4/media/session/MediaSessionCompat.java"/>
    </issue>

    <issue
        id="UnknownNullness"
        message="Unknown nullability; explicitly declare as `@Nullable` or `@NonNull` to improve Kotlin interoperability; see https://developer.android.com/kotlin/interop#nullability_annotations"
        errorLine1="        public static Token fromToken(Object token, IMediaSession extraBinder) {"
        errorLine2="                                      ~~~~~~">
        <location
            file="src/main/java/android/support/v4/media/session/MediaSessionCompat.java"/>
    </issue>

    <issue
        id="UnknownNullness"
        message="Unknown nullability; explicitly declare as `@Nullable` or `@NonNull` to improve Kotlin interoperability; see https://developer.android.com/kotlin/interop#nullability_annotations"
        errorLine1="        public static Token fromToken(Object token, IMediaSession extraBinder) {"
        errorLine2="                                                    ~~~~~~~~~~~~~">
        <location
            file="src/main/java/android/support/v4/media/session/MediaSessionCompat.java"/>
    </issue>

    <issue
        id="UnknownNullness"
        message="Unknown nullability; explicitly declare as `@Nullable` or `@NonNull` to improve Kotlin interoperability; see https://developer.android.com/kotlin/interop#nullability_annotations"
        errorLine1="        public void writeToParcel(Parcel dest, int flags) {"
        errorLine2="                                  ~~~~~~">
        <location
            file="src/main/java/android/support/v4/media/session/MediaSessionCompat.java"/>
    </issue>

    <issue
        id="UnknownNullness"
        message="Unknown nullability; explicitly declare as `@Nullable` or `@NonNull` to improve Kotlin interoperability; see https://developer.android.com/kotlin/interop#nullability_annotations"
        errorLine1="        public Object getToken() {"
        errorLine2="               ~~~~~~">
        <location
            file="src/main/java/android/support/v4/media/session/MediaSessionCompat.java"/>
    </issue>

    <issue
        id="UnknownNullness"
        message="Unknown nullability; explicitly declare as `@Nullable` or `@NonNull` to improve Kotlin interoperability; see https://developer.android.com/kotlin/interop#nullability_annotations"
        errorLine1="        public IMediaSession getExtraBinder() {"
        errorLine2="               ~~~~~~~~~~~~~">
        <location
            file="src/main/java/android/support/v4/media/session/MediaSessionCompat.java"/>
    </issue>

    <issue
        id="UnknownNullness"
        message="Unknown nullability; explicitly declare as `@Nullable` or `@NonNull` to improve Kotlin interoperability; see https://developer.android.com/kotlin/interop#nullability_annotations"
        errorLine1="        public void setExtraBinder(IMediaSession extraBinder) {"
        errorLine2="                                   ~~~~~~~~~~~~~">
        <location
            file="src/main/java/android/support/v4/media/session/MediaSessionCompat.java"/>
    </issue>

    <issue
        id="UnknownNullness"
        message="Unknown nullability; explicitly declare as `@Nullable` or `@NonNull` to improve Kotlin interoperability; see https://developer.android.com/kotlin/interop#nullability_annotations"
        errorLine1="        public VersionedParcelable getSession2Token() {"
        errorLine2="               ~~~~~~~~~~~~~~~~~~~">
        <location
            file="src/main/java/android/support/v4/media/session/MediaSessionCompat.java"/>
    </issue>

    <issue
        id="UnknownNullness"
        message="Unknown nullability; explicitly declare as `@Nullable` or `@NonNull` to improve Kotlin interoperability; see https://developer.android.com/kotlin/interop#nullability_annotations"
        errorLine1="        public void setSession2Token(VersionedParcelable session2Token) {"
        errorLine2="                                     ~~~~~~~~~~~~~~~~~~~">
        <location
            file="src/main/java/android/support/v4/media/session/MediaSessionCompat.java"/>
    </issue>

    <issue
        id="UnknownNullness"
        message="Unknown nullability; explicitly declare as `@Nullable` or `@NonNull` to improve Kotlin interoperability; see https://developer.android.com/kotlin/interop#nullability_annotations"
        errorLine1="        public Bundle toBundle() {"
        errorLine2="               ~~~~~~">
        <location
            file="src/main/java/android/support/v4/media/session/MediaSessionCompat.java"/>
    </issue>

    <issue
        id="UnknownNullness"
        message="Unknown nullability; explicitly declare as `@Nullable` or `@NonNull` to improve Kotlin interoperability; see https://developer.android.com/kotlin/interop#nullability_annotations"
        errorLine1="        public static Token fromBundle(Bundle tokenBundle) {"
        errorLine2="                      ~~~~~">
        <location
            file="src/main/java/android/support/v4/media/session/MediaSessionCompat.java"/>
    </issue>

    <issue
        id="UnknownNullness"
        message="Unknown nullability; explicitly declare as `@Nullable` or `@NonNull` to improve Kotlin interoperability; see https://developer.android.com/kotlin/interop#nullability_annotations"
        errorLine1="        public static Token fromBundle(Bundle tokenBundle) {"
        errorLine2="                                       ~~~~~~">
        <location
            file="src/main/java/android/support/v4/media/session/MediaSessionCompat.java"/>
    </issue>

    <issue
        id="UnknownNullness"
        message="Unknown nullability; explicitly declare as `@Nullable` or `@NonNull` to improve Kotlin interoperability; see https://developer.android.com/kotlin/interop#nullability_annotations"
        errorLine1="        public QueueItem(MediaDescriptionCompat description, long id) {"
        errorLine2="                         ~~~~~~~~~~~~~~~~~~~~~~">
        <location
            file="src/main/java/android/support/v4/media/session/MediaSessionCompat.java"/>
    </issue>

    <issue
        id="UnknownNullness"
        message="Unknown nullability; explicitly declare as `@Nullable` or `@NonNull` to improve Kotlin interoperability; see https://developer.android.com/kotlin/interop#nullability_annotations"
        errorLine1="        public MediaDescriptionCompat getDescription() {"
        errorLine2="               ~~~~~~~~~~~~~~~~~~~~~~">
        <location
            file="src/main/java/android/support/v4/media/session/MediaSessionCompat.java"/>
    </issue>

    <issue
        id="UnknownNullness"
        message="Unknown nullability; explicitly declare as `@Nullable` or `@NonNull` to improve Kotlin interoperability; see https://developer.android.com/kotlin/interop#nullability_annotations"
        errorLine1="        public void writeToParcel(Parcel dest, int flags) {"
        errorLine2="                                  ~~~~~~">
        <location
            file="src/main/java/android/support/v4/media/session/MediaSessionCompat.java"/>
    </issue>

    <issue
        id="UnknownNullness"
        message="Unknown nullability; explicitly declare as `@Nullable` or `@NonNull` to improve Kotlin interoperability; see https://developer.android.com/kotlin/interop#nullability_annotations"
        errorLine1="        public Object getQueueItem() {"
        errorLine2="               ~~~~~~">
        <location
            file="src/main/java/android/support/v4/media/session/MediaSessionCompat.java"/>
    </issue>

    <issue
        id="UnknownNullness"
        message="Unknown nullability; explicitly declare as `@Nullable` or `@NonNull` to improve Kotlin interoperability; see https://developer.android.com/kotlin/interop#nullability_annotations"
        errorLine1="        public static QueueItem fromQueueItem(Object queueItem) {"
        errorLine2="                      ~~~~~~~~~">
        <location
            file="src/main/java/android/support/v4/media/session/MediaSessionCompat.java"/>
    </issue>

    <issue
        id="UnknownNullness"
        message="Unknown nullability; explicitly declare as `@Nullable` or `@NonNull` to improve Kotlin interoperability; see https://developer.android.com/kotlin/interop#nullability_annotations"
        errorLine1="        public static QueueItem fromQueueItem(Object queueItem) {"
        errorLine2="                                              ~~~~~~">
        <location
            file="src/main/java/android/support/v4/media/session/MediaSessionCompat.java"/>
    </issue>

    <issue
        id="UnknownNullness"
        message="Unknown nullability; explicitly declare as `@Nullable` or `@NonNull` to improve Kotlin interoperability; see https://developer.android.com/kotlin/interop#nullability_annotations"
        errorLine1="        public static List&lt;QueueItem> fromQueueItemList(List&lt;?> itemList) {"
        errorLine2="                      ~~~~~~~~~~~~~~~">
        <location
            file="src/main/java/android/support/v4/media/session/MediaSessionCompat.java"/>
    </issue>

    <issue
        id="UnknownNullness"
        message="Unknown nullability; explicitly declare as `@Nullable` or `@NonNull` to improve Kotlin interoperability; see https://developer.android.com/kotlin/interop#nullability_annotations"
        errorLine1="        public static List&lt;QueueItem> fromQueueItemList(List&lt;?> itemList) {"
        errorLine2="                                                        ~~~~~~~">
        <location
            file="src/main/java/android/support/v4/media/session/MediaSessionCompat.java"/>
    </issue>

    <issue
        id="UnknownNullness"
        message="Unknown nullability; explicitly declare as `@Nullable` or `@NonNull` to improve Kotlin interoperability; see https://developer.android.com/kotlin/interop#nullability_annotations"
        errorLine1="                android.media.session.MediaSessionManager.RemoteUserInfo remoteUserInfo) {"
        errorLine2="                ~~~~~~~~~~~~~~~~~~~~~~~~~~~~~~~~~~~~~~~~~~~~~~~~~~~~~~~~">
        <location
            file="src/main/java/androidx/media/MediaSessionManager.java"/>
    </issue>

    <issue
        id="UnknownNullness"
        message="Unknown nullability; explicitly declare as `@Nullable` or `@NonNull` to improve Kotlin interoperability; see https://developer.android.com/kotlin/interop#nullability_annotations"
        errorLine1="        public static MediaSessionCompat.Token getMediaSession(Notification notification) {"
        errorLine2="                      ~~~~~~~~~~~~~~~~~~~~~~~~">
        <location
            file="src/main/java/androidx/media/app/NotificationCompat.java"/>
    </issue>

    <issue
        id="UnknownNullness"
        message="Unknown nullability; explicitly declare as `@Nullable` or `@NonNull` to improve Kotlin interoperability; see https://developer.android.com/kotlin/interop#nullability_annotations"
        errorLine1="        public static MediaSessionCompat.Token getMediaSession(Notification notification) {"
        errorLine2="                                                               ~~~~~~~~~~~~">
        <location
            file="src/main/java/androidx/media/app/NotificationCompat.java"/>
    </issue>

    <issue
        id="UnknownNullness"
        message="Unknown nullability; explicitly declare as `@Nullable` or `@NonNull` to improve Kotlin interoperability; see https://developer.android.com/kotlin/interop#nullability_annotations"
        errorLine1="        public MediaStyle(androidx.core.app.NotificationCompat.Builder builder) {"
        errorLine2="                          ~~~~~~~~~~~~~~~~~~~~~~~~~~~~~~~~~~~~~~~~~~~~">
        <location
            file="src/main/java/androidx/media/app/NotificationCompat.java"/>
    </issue>

    <issue
        id="UnknownNullness"
        message="Unknown nullability; explicitly declare as `@Nullable` or `@NonNull` to improve Kotlin interoperability; see https://developer.android.com/kotlin/interop#nullability_annotations"
        errorLine1="        public MediaStyle setShowActionsInCompactView(int...actions) {"
        errorLine2="               ~~~~~~~~~~">
        <location
            file="src/main/java/androidx/media/app/NotificationCompat.java"/>
    </issue>

    <issue
        id="UnknownNullness"
        message="Unknown nullability; explicitly declare as `@Nullable` or `@NonNull` to improve Kotlin interoperability; see https://developer.android.com/kotlin/interop#nullability_annotations"
        errorLine1="        public MediaStyle setShowActionsInCompactView(int...actions) {"
        errorLine2="                                                      ~~~~~~">
        <location
            file="src/main/java/androidx/media/app/NotificationCompat.java"/>
    </issue>

    <issue
        id="UnknownNullness"
        message="Unknown nullability; explicitly declare as `@Nullable` or `@NonNull` to improve Kotlin interoperability; see https://developer.android.com/kotlin/interop#nullability_annotations"
        errorLine1="        public MediaStyle setMediaSession(MediaSessionCompat.Token token) {"
        errorLine2="               ~~~~~~~~~~">
        <location
            file="src/main/java/androidx/media/app/NotificationCompat.java"/>
    </issue>

    <issue
        id="UnknownNullness"
        message="Unknown nullability; explicitly declare as `@Nullable` or `@NonNull` to improve Kotlin interoperability; see https://developer.android.com/kotlin/interop#nullability_annotations"
        errorLine1="        public MediaStyle setMediaSession(MediaSessionCompat.Token token) {"
        errorLine2="                                          ~~~~~~~~~~~~~~~~~~~~~~~~">
        <location
            file="src/main/java/androidx/media/app/NotificationCompat.java"/>
    </issue>

    <issue
        id="UnknownNullness"
        message="Unknown nullability; explicitly declare as `@Nullable` or `@NonNull` to improve Kotlin interoperability; see https://developer.android.com/kotlin/interop#nullability_annotations"
        errorLine1="        public MediaStyle setShowCancelButton(boolean show) {"
        errorLine2="               ~~~~~~~~~~">
        <location
            file="src/main/java/androidx/media/app/NotificationCompat.java"/>
    </issue>

    <issue
        id="UnknownNullness"
        message="Unknown nullability; explicitly declare as `@Nullable` or `@NonNull` to improve Kotlin interoperability; see https://developer.android.com/kotlin/interop#nullability_annotations"
        errorLine1="        public MediaStyle setCancelButtonIntent(PendingIntent pendingIntent) {"
        errorLine2="               ~~~~~~~~~~">
        <location
            file="src/main/java/androidx/media/app/NotificationCompat.java"/>
    </issue>

    <issue
        id="UnknownNullness"
        message="Unknown nullability; explicitly declare as `@Nullable` or `@NonNull` to improve Kotlin interoperability; see https://developer.android.com/kotlin/interop#nullability_annotations"
        errorLine1="        public MediaStyle setCancelButtonIntent(PendingIntent pendingIntent) {"
        errorLine2="                                                ~~~~~~~~~~~~~">
        <location
            file="src/main/java/androidx/media/app/NotificationCompat.java"/>
    </issue>

    <issue
        id="UnknownNullness"
        message="Unknown nullability; explicitly declare as `@Nullable` or `@NonNull` to improve Kotlin interoperability; see https://developer.android.com/kotlin/interop#nullability_annotations"
        errorLine1="        public void apply(NotificationBuilderWithBuilderAccessor builder) {"
        errorLine2="                          ~~~~~~~~~~~~~~~~~~~~~~~~~~~~~~~~~~~~~~">
        <location
            file="src/main/java/androidx/media/app/NotificationCompat.java"/>
    </issue>

    <issue
        id="UnknownNullness"
        message="Unknown nullability; explicitly declare as `@Nullable` or `@NonNull` to improve Kotlin interoperability; see https://developer.android.com/kotlin/interop#nullability_annotations"
        errorLine1="        public RemoteViews makeContentView(NotificationBuilderWithBuilderAccessor builder) {"
        errorLine2="               ~~~~~~~~~~~">
        <location
            file="src/main/java/androidx/media/app/NotificationCompat.java"/>
    </issue>

    <issue
        id="UnknownNullness"
        message="Unknown nullability; explicitly declare as `@Nullable` or `@NonNull` to improve Kotlin interoperability; see https://developer.android.com/kotlin/interop#nullability_annotations"
        errorLine1="        public RemoteViews makeContentView(NotificationBuilderWithBuilderAccessor builder) {"
        errorLine2="                                           ~~~~~~~~~~~~~~~~~~~~~~~~~~~~~~~~~~~~~~">
        <location
            file="src/main/java/androidx/media/app/NotificationCompat.java"/>
    </issue>

    <issue
        id="UnknownNullness"
        message="Unknown nullability; explicitly declare as `@Nullable` or `@NonNull` to improve Kotlin interoperability; see https://developer.android.com/kotlin/interop#nullability_annotations"
        errorLine1="        public RemoteViews makeBigContentView(NotificationBuilderWithBuilderAccessor builder) {"
        errorLine2="               ~~~~~~~~~~~">
        <location
            file="src/main/java/androidx/media/app/NotificationCompat.java"/>
    </issue>

    <issue
        id="UnknownNullness"
        message="Unknown nullability; explicitly declare as `@Nullable` or `@NonNull` to improve Kotlin interoperability; see https://developer.android.com/kotlin/interop#nullability_annotations"
        errorLine1="        public RemoteViews makeBigContentView(NotificationBuilderWithBuilderAccessor builder) {"
        errorLine2="                                              ~~~~~~~~~~~~~~~~~~~~~~~~~~~~~~~~~~~~~~">
        <location
            file="src/main/java/androidx/media/app/NotificationCompat.java"/>
    </issue>

    <issue
        id="UnknownNullness"
        message="Unknown nullability; explicitly declare as `@Nullable` or `@NonNull` to improve Kotlin interoperability; see https://developer.android.com/kotlin/interop#nullability_annotations"
        errorLine1="        public void apply(NotificationBuilderWithBuilderAccessor builder) {"
        errorLine2="                          ~~~~~~~~~~~~~~~~~~~~~~~~~~~~~~~~~~~~~~">
        <location
            file="src/main/java/androidx/media/app/NotificationCompat.java"/>
    </issue>

    <issue
        id="UnknownNullness"
        message="Unknown nullability; explicitly declare as `@Nullable` or `@NonNull` to improve Kotlin interoperability; see https://developer.android.com/kotlin/interop#nullability_annotations"
        errorLine1="        public RemoteViews makeContentView(NotificationBuilderWithBuilderAccessor builder) {"
        errorLine2="               ~~~~~~~~~~~">
        <location
            file="src/main/java/androidx/media/app/NotificationCompat.java"/>
    </issue>

    <issue
        id="UnknownNullness"
        message="Unknown nullability; explicitly declare as `@Nullable` or `@NonNull` to improve Kotlin interoperability; see https://developer.android.com/kotlin/interop#nullability_annotations"
        errorLine1="        public RemoteViews makeContentView(NotificationBuilderWithBuilderAccessor builder) {"
        errorLine2="                                           ~~~~~~~~~~~~~~~~~~~~~~~~~~~~~~~~~~~~~~">
        <location
            file="src/main/java/androidx/media/app/NotificationCompat.java"/>
    </issue>

    <issue
        id="UnknownNullness"
        message="Unknown nullability; explicitly declare as `@Nullable` or `@NonNull` to improve Kotlin interoperability; see https://developer.android.com/kotlin/interop#nullability_annotations"
        errorLine1="        public RemoteViews makeBigContentView(NotificationBuilderWithBuilderAccessor builder) {"
        errorLine2="               ~~~~~~~~~~~">
        <location
            file="src/main/java/androidx/media/app/NotificationCompat.java"/>
    </issue>

    <issue
        id="UnknownNullness"
        message="Unknown nullability; explicitly declare as `@Nullable` or `@NonNull` to improve Kotlin interoperability; see https://developer.android.com/kotlin/interop#nullability_annotations"
        errorLine1="        public RemoteViews makeBigContentView(NotificationBuilderWithBuilderAccessor builder) {"
        errorLine2="                                              ~~~~~~~~~~~~~~~~~~~~~~~~~~~~~~~~~~~~~~">
        <location
            file="src/main/java/androidx/media/app/NotificationCompat.java"/>
    </issue>

    <issue
        id="UnknownNullness"
        message="Unknown nullability; explicitly declare as `@Nullable` or `@NonNull` to improve Kotlin interoperability; see https://developer.android.com/kotlin/interop#nullability_annotations"
        errorLine1="        public RemoteViews makeHeadsUpContentView(NotificationBuilderWithBuilderAccessor builder) {"
        errorLine2="               ~~~~~~~~~~~">
        <location
            file="src/main/java/androidx/media/app/NotificationCompat.java"/>
    </issue>

    <issue
        id="UnknownNullness"
        message="Unknown nullability; explicitly declare as `@Nullable` or `@NonNull` to improve Kotlin interoperability; see https://developer.android.com/kotlin/interop#nullability_annotations"
        errorLine1="        public RemoteViews makeHeadsUpContentView(NotificationBuilderWithBuilderAccessor builder) {"
        errorLine2="                                                  ~~~~~~~~~~~~~~~~~~~~~~~~~~~~~~~~~~~~~~">
        <location
            file="src/main/java/androidx/media/app/NotificationCompat.java"/>
    </issue>

    <issue
        id="UnknownNullness"
        message="Unknown nullability; explicitly declare as `@Nullable` or `@NonNull` to improve Kotlin interoperability; see https://developer.android.com/kotlin/interop#nullability_annotations"
        errorLine1="    public ParcelableVolumeInfo(Parcel from) {"
        errorLine2="                                ~~~~~~">
        <location
            file="src/main/java/android/support/v4/media/session/ParcelableVolumeInfo.java"/>
    </issue>

    <issue
        id="UnknownNullness"
        message="Unknown nullability; explicitly declare as `@Nullable` or `@NonNull` to improve Kotlin interoperability; see https://developer.android.com/kotlin/interop#nullability_annotations"
        errorLine1="    public void writeToParcel(Parcel dest, int flags) {"
        errorLine2="                              ~~~~~~">
        <location
            file="src/main/java/android/support/v4/media/session/ParcelableVolumeInfo.java"/>
    </issue>

    <issue
        id="UnknownNullness"
        message="Unknown nullability; explicitly declare as `@Nullable` or `@NonNull` to improve Kotlin interoperability; see https://developer.android.com/kotlin/interop#nullability_annotations"
        errorLine1="    public void writeToParcel(Parcel dest, int flags) {"
        errorLine2="                              ~~~~~~">
        <location
            file="src/main/java/android/support/v4/media/session/PlaybackStateCompat.java"/>
    </issue>

    <issue
        id="UnknownNullness"
        message="Unknown nullability; explicitly declare as `@Nullable` or `@NonNull` to improve Kotlin interoperability; see https://developer.android.com/kotlin/interop#nullability_annotations"
        errorLine1="    public long getCurrentPosition(Long timeDiff) {"
        errorLine2="                                   ~~~~">
        <location
            file="src/main/java/android/support/v4/media/session/PlaybackStateCompat.java"/>
    </issue>

    <issue
        id="UnknownNullness"
        message="Unknown nullability; explicitly declare as `@Nullable` or `@NonNull` to improve Kotlin interoperability; see https://developer.android.com/kotlin/interop#nullability_annotations"
        errorLine1="    public List&lt;PlaybackStateCompat.CustomAction> getCustomActions() {"
        errorLine2="           ~~~~~~~~~~~~~~~~~~~~~~~~~~~~~~~~~~~~~~">
        <location
            file="src/main/java/android/support/v4/media/session/PlaybackStateCompat.java"/>
    </issue>

    <issue
        id="UnknownNullness"
        message="Unknown nullability; explicitly declare as `@Nullable` or `@NonNull` to improve Kotlin interoperability; see https://developer.android.com/kotlin/interop#nullability_annotations"
        errorLine1="    public CharSequence getErrorMessage() {"
        errorLine2="           ~~~~~~~~~~~~">
        <location
            file="src/main/java/android/support/v4/media/session/PlaybackStateCompat.java"/>
    </issue>

    <issue
        id="UnknownNullness"
        message="Unknown nullability; explicitly declare as `@Nullable` or `@NonNull` to improve Kotlin interoperability; see https://developer.android.com/kotlin/interop#nullability_annotations"
        errorLine1="    public static PlaybackStateCompat fromPlaybackState(Object stateObj) {"
        errorLine2="                  ~~~~~~~~~~~~~~~~~~~">
        <location
            file="src/main/java/android/support/v4/media/session/PlaybackStateCompat.java"/>
    </issue>

    <issue
        id="UnknownNullness"
        message="Unknown nullability; explicitly declare as `@Nullable` or `@NonNull` to improve Kotlin interoperability; see https://developer.android.com/kotlin/interop#nullability_annotations"
        errorLine1="    public static PlaybackStateCompat fromPlaybackState(Object stateObj) {"
        errorLine2="                                                        ~~~~~~">
        <location
            file="src/main/java/android/support/v4/media/session/PlaybackStateCompat.java"/>
    </issue>

    <issue
        id="UnknownNullness"
        message="Unknown nullability; explicitly declare as `@Nullable` or `@NonNull` to improve Kotlin interoperability; see https://developer.android.com/kotlin/interop#nullability_annotations"
        errorLine1="    public Object getPlaybackState() {"
        errorLine2="           ~~~~~~">
        <location
            file="src/main/java/android/support/v4/media/session/PlaybackStateCompat.java"/>
    </issue>

    <issue
        id="UnknownNullness"
        message="Unknown nullability; explicitly declare as `@Nullable` or `@NonNull` to improve Kotlin interoperability; see https://developer.android.com/kotlin/interop#nullability_annotations"
        errorLine1="        public void writeToParcel(Parcel dest, int flags) {"
        errorLine2="                                  ~~~~~~">
        <location
            file="src/main/java/android/support/v4/media/session/PlaybackStateCompat.java"/>
    </issue>

    <issue
        id="UnknownNullness"
        message="Unknown nullability; explicitly declare as `@Nullable` or `@NonNull` to improve Kotlin interoperability; see https://developer.android.com/kotlin/interop#nullability_annotations"
        errorLine1="        public static PlaybackStateCompat.CustomAction fromCustomAction(Object customActionObj) {"
        errorLine2="                      ~~~~~~~~~~~~~~~~~~~~~~~~~~~~~~~~">
        <location
            file="src/main/java/android/support/v4/media/session/PlaybackStateCompat.java"/>
    </issue>

    <issue
        id="UnknownNullness"
        message="Unknown nullability; explicitly declare as `@Nullable` or `@NonNull` to improve Kotlin interoperability; see https://developer.android.com/kotlin/interop#nullability_annotations"
        errorLine1="        public static PlaybackStateCompat.CustomAction fromCustomAction(Object customActionObj) {"
        errorLine2="                                                                        ~~~~~~">
        <location
            file="src/main/java/android/support/v4/media/session/PlaybackStateCompat.java"/>
    </issue>

    <issue
        id="UnknownNullness"
        message="Unknown nullability; explicitly declare as `@Nullable` or `@NonNull` to improve Kotlin interoperability; see https://developer.android.com/kotlin/interop#nullability_annotations"
        errorLine1="        public Object getCustomAction() {"
        errorLine2="               ~~~~~~">
        <location
            file="src/main/java/android/support/v4/media/session/PlaybackStateCompat.java"/>
    </issue>

    <issue
        id="UnknownNullness"
        message="Unknown nullability; explicitly declare as `@Nullable` or `@NonNull` to improve Kotlin interoperability; see https://developer.android.com/kotlin/interop#nullability_annotations"
        errorLine1="        public String getAction() {"
        errorLine2="               ~~~~~~">
        <location
            file="src/main/java/android/support/v4/media/session/PlaybackStateCompat.java"/>
    </issue>

    <issue
        id="UnknownNullness"
        message="Unknown nullability; explicitly declare as `@Nullable` or `@NonNull` to improve Kotlin interoperability; see https://developer.android.com/kotlin/interop#nullability_annotations"
        errorLine1="        public CharSequence getName() {"
        errorLine2="               ~~~~~~~~~~~~">
        <location
            file="src/main/java/android/support/v4/media/session/PlaybackStateCompat.java"/>
    </issue>

    <issue
        id="UnknownNullness"
        message="Unknown nullability; explicitly declare as `@Nullable` or `@NonNull` to improve Kotlin interoperability; see https://developer.android.com/kotlin/interop#nullability_annotations"
        errorLine1="        public Bundle getExtras() {"
        errorLine2="               ~~~~~~">
        <location
            file="src/main/java/android/support/v4/media/session/PlaybackStateCompat.java"/>
    </issue>

    <issue
        id="UnknownNullness"
        message="Unknown nullability; explicitly declare as `@Nullable` or `@NonNull` to improve Kotlin interoperability; see https://developer.android.com/kotlin/interop#nullability_annotations"
        errorLine1="            public Builder(String action, CharSequence name, int icon) {"
        errorLine2="                           ~~~~~~">
        <location
            file="src/main/java/android/support/v4/media/session/PlaybackStateCompat.java"/>
    </issue>

    <issue
        id="UnknownNullness"
        message="Unknown nullability; explicitly declare as `@Nullable` or `@NonNull` to improve Kotlin interoperability; see https://developer.android.com/kotlin/interop#nullability_annotations"
        errorLine1="            public Builder(String action, CharSequence name, int icon) {"
        errorLine2="                                          ~~~~~~~~~~~~">
        <location
            file="src/main/java/android/support/v4/media/session/PlaybackStateCompat.java"/>
    </issue>

    <issue
        id="UnknownNullness"
        message="Unknown nullability; explicitly declare as `@Nullable` or `@NonNull` to improve Kotlin interoperability; see https://developer.android.com/kotlin/interop#nullability_annotations"
        errorLine1="            public Builder setExtras(Bundle extras) {"
        errorLine2="                   ~~~~~~~">
        <location
            file="src/main/java/android/support/v4/media/session/PlaybackStateCompat.java"/>
    </issue>

    <issue
        id="UnknownNullness"
        message="Unknown nullability; explicitly declare as `@Nullable` or `@NonNull` to improve Kotlin interoperability; see https://developer.android.com/kotlin/interop#nullability_annotations"
        errorLine1="            public Builder setExtras(Bundle extras) {"
        errorLine2="                                     ~~~~~~">
        <location
            file="src/main/java/android/support/v4/media/session/PlaybackStateCompat.java"/>
    </issue>

    <issue
        id="UnknownNullness"
        message="Unknown nullability; explicitly declare as `@Nullable` or `@NonNull` to improve Kotlin interoperability; see https://developer.android.com/kotlin/interop#nullability_annotations"
        errorLine1="            public CustomAction build() {"
        errorLine2="                   ~~~~~~~~~~~~">
        <location
            file="src/main/java/android/support/v4/media/session/PlaybackStateCompat.java"/>
    </issue>

    <issue
        id="UnknownNullness"
        message="Unknown nullability; explicitly declare as `@Nullable` or `@NonNull` to improve Kotlin interoperability; see https://developer.android.com/kotlin/interop#nullability_annotations"
        errorLine1="        public Builder(PlaybackStateCompat source) {"
        errorLine2="                       ~~~~~~~~~~~~~~~~~~~">
        <location
            file="src/main/java/android/support/v4/media/session/PlaybackStateCompat.java"/>
    </issue>

    <issue
        id="UnknownNullness"
        message="Unknown nullability; explicitly declare as `@Nullable` or `@NonNull` to improve Kotlin interoperability; see https://developer.android.com/kotlin/interop#nullability_annotations"
        errorLine1="        public Builder setState(@State int state, long position, float playbackSpeed) {"
        errorLine2="               ~~~~~~~">
        <location
            file="src/main/java/android/support/v4/media/session/PlaybackStateCompat.java"/>
    </issue>

    <issue
        id="UnknownNullness"
        message="Unknown nullability; explicitly declare as `@Nullable` or `@NonNull` to improve Kotlin interoperability; see https://developer.android.com/kotlin/interop#nullability_annotations"
        errorLine1="        public Builder setState(@State int state, long position, float playbackSpeed,"
        errorLine2="               ~~~~~~~">
        <location
            file="src/main/java/android/support/v4/media/session/PlaybackStateCompat.java"/>
    </issue>

    <issue
        id="UnknownNullness"
        message="Unknown nullability; explicitly declare as `@Nullable` or `@NonNull` to improve Kotlin interoperability; see https://developer.android.com/kotlin/interop#nullability_annotations"
        errorLine1="        public Builder setBufferedPosition(long bufferPosition) {"
        errorLine2="               ~~~~~~~">
        <location
            file="src/main/java/android/support/v4/media/session/PlaybackStateCompat.java"/>
    </issue>

    <issue
        id="UnknownNullness"
        message="Unknown nullability; explicitly declare as `@Nullable` or `@NonNull` to improve Kotlin interoperability; see https://developer.android.com/kotlin/interop#nullability_annotations"
        errorLine1="        public Builder setActions(@Actions long capabilities) {"
        errorLine2="               ~~~~~~~">
        <location
            file="src/main/java/android/support/v4/media/session/PlaybackStateCompat.java"/>
    </issue>

    <issue
        id="UnknownNullness"
        message="Unknown nullability; explicitly declare as `@Nullable` or `@NonNull` to improve Kotlin interoperability; see https://developer.android.com/kotlin/interop#nullability_annotations"
        errorLine1="        public Builder addCustomAction(String action, String name, int icon) {"
        errorLine2="               ~~~~~~~">
        <location
            file="src/main/java/android/support/v4/media/session/PlaybackStateCompat.java"/>
    </issue>

    <issue
        id="UnknownNullness"
        message="Unknown nullability; explicitly declare as `@Nullable` or `@NonNull` to improve Kotlin interoperability; see https://developer.android.com/kotlin/interop#nullability_annotations"
        errorLine1="        public Builder addCustomAction(String action, String name, int icon) {"
        errorLine2="                                       ~~~~~~">
        <location
            file="src/main/java/android/support/v4/media/session/PlaybackStateCompat.java"/>
    </issue>

    <issue
        id="UnknownNullness"
        message="Unknown nullability; explicitly declare as `@Nullable` or `@NonNull` to improve Kotlin interoperability; see https://developer.android.com/kotlin/interop#nullability_annotations"
        errorLine1="        public Builder addCustomAction(String action, String name, int icon) {"
        errorLine2="                                                      ~~~~~~">
        <location
            file="src/main/java/android/support/v4/media/session/PlaybackStateCompat.java"/>
    </issue>

    <issue
        id="UnknownNullness"
        message="Unknown nullability; explicitly declare as `@Nullable` or `@NonNull` to improve Kotlin interoperability; see https://developer.android.com/kotlin/interop#nullability_annotations"
        errorLine1="        public Builder addCustomAction(PlaybackStateCompat.CustomAction customAction) {"
        errorLine2="               ~~~~~~~">
        <location
            file="src/main/java/android/support/v4/media/session/PlaybackStateCompat.java"/>
    </issue>

    <issue
        id="UnknownNullness"
        message="Unknown nullability; explicitly declare as `@Nullable` or `@NonNull` to improve Kotlin interoperability; see https://developer.android.com/kotlin/interop#nullability_annotations"
        errorLine1="        public Builder addCustomAction(PlaybackStateCompat.CustomAction customAction) {"
        errorLine2="                                       ~~~~~~~~~~~~~~~~~~~~~~~~~~~~~~~~">
        <location
            file="src/main/java/android/support/v4/media/session/PlaybackStateCompat.java"/>
    </issue>

    <issue
        id="UnknownNullness"
        message="Unknown nullability; explicitly declare as `@Nullable` or `@NonNull` to improve Kotlin interoperability; see https://developer.android.com/kotlin/interop#nullability_annotations"
        errorLine1="        public Builder setActiveQueueItemId(long id) {"
        errorLine2="               ~~~~~~~">
        <location
            file="src/main/java/android/support/v4/media/session/PlaybackStateCompat.java"/>
    </issue>

    <issue
        id="UnknownNullness"
        message="Unknown nullability; explicitly declare as `@Nullable` or `@NonNull` to improve Kotlin interoperability; see https://developer.android.com/kotlin/interop#nullability_annotations"
        errorLine1="        public Builder setErrorMessage(@ErrorCode int errorCode, CharSequence errorMessage) {"
        errorLine2="               ~~~~~~~">
        <location
            file="src/main/java/android/support/v4/media/session/PlaybackStateCompat.java"/>
    </issue>

    <issue
        id="UnknownNullness"
        message="Unknown nullability; explicitly declare as `@Nullable` or `@NonNull` to improve Kotlin interoperability; see https://developer.android.com/kotlin/interop#nullability_annotations"
        errorLine1="        public Builder setErrorMessage(@ErrorCode int errorCode, CharSequence errorMessage) {"
        errorLine2="                                                                 ~~~~~~~~~~~~">
        <location
            file="src/main/java/android/support/v4/media/session/PlaybackStateCompat.java"/>
    </issue>

    <issue
        id="UnknownNullness"
        message="Unknown nullability; explicitly declare as `@Nullable` or `@NonNull` to improve Kotlin interoperability; see https://developer.android.com/kotlin/interop#nullability_annotations"
        errorLine1="        public Builder setExtras(Bundle extras) {"
        errorLine2="               ~~~~~~~">
        <location
            file="src/main/java/android/support/v4/media/session/PlaybackStateCompat.java"/>
    </issue>

    <issue
        id="UnknownNullness"
        message="Unknown nullability; explicitly declare as `@Nullable` or `@NonNull` to improve Kotlin interoperability; see https://developer.android.com/kotlin/interop#nullability_annotations"
        errorLine1="        public Builder setExtras(Bundle extras) {"
        errorLine2="                                 ~~~~~~">
        <location
            file="src/main/java/android/support/v4/media/session/PlaybackStateCompat.java"/>
    </issue>

    <issue
        id="UnknownNullness"
        message="Unknown nullability; explicitly declare as `@Nullable` or `@NonNull` to improve Kotlin interoperability; see https://developer.android.com/kotlin/interop#nullability_annotations"
        errorLine1="        public PlaybackStateCompat build() {"
        errorLine2="               ~~~~~~~~~~~~~~~~~~~">
        <location
            file="src/main/java/android/support/v4/media/session/PlaybackStateCompat.java"/>
    </issue>

    <issue
        id="UnknownNullness"
        message="Unknown nullability; explicitly declare as `@Nullable` or `@NonNull` to improve Kotlin interoperability; see https://developer.android.com/kotlin/interop#nullability_annotations"
        errorLine1="    public void writeToParcel(Parcel dest, int flags) {"
        errorLine2="                              ~~~~~~">
        <location
            file="src/main/java/android/support/v4/media/RatingCompat.java"/>
    </issue>

    <issue
        id="UnknownNullness"
        message="Unknown nullability; explicitly declare as `@Nullable` or `@NonNull` to improve Kotlin interoperability; see https://developer.android.com/kotlin/interop#nullability_annotations"
        errorLine1="    public static RatingCompat newUnratedRating(@Style int ratingStyle) {"
        errorLine2="                  ~~~~~~~~~~~~">
        <location
            file="src/main/java/android/support/v4/media/RatingCompat.java"/>
    </issue>

    <issue
        id="UnknownNullness"
        message="Unknown nullability; explicitly declare as `@Nullable` or `@NonNull` to improve Kotlin interoperability; see https://developer.android.com/kotlin/interop#nullability_annotations"
        errorLine1="    public static RatingCompat newHeartRating(boolean hasHeart) {"
        errorLine2="                  ~~~~~~~~~~~~">
        <location
            file="src/main/java/android/support/v4/media/RatingCompat.java"/>
    </issue>

    <issue
        id="UnknownNullness"
        message="Unknown nullability; explicitly declare as `@Nullable` or `@NonNull` to improve Kotlin interoperability; see https://developer.android.com/kotlin/interop#nullability_annotations"
        errorLine1="    public static RatingCompat newThumbRating(boolean thumbIsUp) {"
        errorLine2="                  ~~~~~~~~~~~~">
        <location
            file="src/main/java/android/support/v4/media/RatingCompat.java"/>
    </issue>

    <issue
        id="UnknownNullness"
        message="Unknown nullability; explicitly declare as `@Nullable` or `@NonNull` to improve Kotlin interoperability; see https://developer.android.com/kotlin/interop#nullability_annotations"
        errorLine1="    public static RatingCompat newStarRating(@StarStyle int starRatingStyle,"
        errorLine2="                  ~~~~~~~~~~~~">
        <location
            file="src/main/java/android/support/v4/media/RatingCompat.java"/>
    </issue>

    <issue
        id="UnknownNullness"
        message="Unknown nullability; explicitly declare as `@Nullable` or `@NonNull` to improve Kotlin interoperability; see https://developer.android.com/kotlin/interop#nullability_annotations"
        errorLine1="    public static RatingCompat newPercentageRating(float percent) {"
        errorLine2="                  ~~~~~~~~~~~~">
        <location
            file="src/main/java/android/support/v4/media/RatingCompat.java"/>
    </issue>

    <issue
        id="UnknownNullness"
        message="Unknown nullability; explicitly declare as `@Nullable` or `@NonNull` to improve Kotlin interoperability; see https://developer.android.com/kotlin/interop#nullability_annotations"
        errorLine1="    public static RatingCompat fromRating(Object ratingObj) {"
        errorLine2="                  ~~~~~~~~~~~~">
        <location
            file="src/main/java/android/support/v4/media/RatingCompat.java"/>
    </issue>

    <issue
        id="UnknownNullness"
        message="Unknown nullability; explicitly declare as `@Nullable` or `@NonNull` to improve Kotlin interoperability; see https://developer.android.com/kotlin/interop#nullability_annotations"
        errorLine1="    public static RatingCompat fromRating(Object ratingObj) {"
        errorLine2="                                          ~~~~~~">
        <location
            file="src/main/java/android/support/v4/media/RatingCompat.java"/>
    </issue>

    <issue
        id="UnknownNullness"
        message="Unknown nullability; explicitly declare as `@Nullable` or `@NonNull` to improve Kotlin interoperability; see https://developer.android.com/kotlin/interop#nullability_annotations"
        errorLine1="    public Object getRating() {"
        errorLine2="           ~~~~~~">
        <location
            file="src/main/java/android/support/v4/media/RatingCompat.java"/>
    </issue>

    <issue
        id="UnknownNullness"
        message="Unknown nullability; explicitly declare as `@Nullable` or `@NonNull` to improve Kotlin interoperability; see https://developer.android.com/kotlin/interop#nullability_annotations"
        errorLine1="    public void setCallback(Callback callback) {"
        errorLine2="                            ~~~~~~~~">
        <location
            file="src/main/java/androidx/media/VolumeProviderCompat.java"/>
    </issue>

    <issue
        id="UnknownNullness"
        message="Unknown nullability; explicitly declare as `@Nullable` or `@NonNull` to improve Kotlin interoperability; see https://developer.android.com/kotlin/interop#nullability_annotations"
        errorLine1="    public Object getVolumeProvider() {"
        errorLine2="           ~~~~~~">
        <location
            file="src/main/java/androidx/media/VolumeProviderCompat.java"/>
    </issue>

    <issue
        id="UnknownNullness"
        message="Unknown nullability; explicitly declare as `@Nullable` or `@NonNull` to improve Kotlin interoperability; see https://developer.android.com/kotlin/interop#nullability_annotations"
        errorLine1="        public abstract void onVolumeChanged(VolumeProviderCompat volumeProvider);"
        errorLine2="                                             ~~~~~~~~~~~~~~~~~~~~">
        <location
            file="src/main/java/androidx/media/VolumeProviderCompat.java"/>
    </issue>

</issues><|MERGE_RESOLUTION|>--- conflicted
+++ resolved
@@ -1,7 +1,4 @@
 <?xml version="1.0" encoding="UTF-8"?>
-<<<<<<< HEAD
-<issues format="6" by="lint 8.4.0-alpha12" type="baseline" client="gradle" dependencies="false" name="AGP (8.4.0-alpha12)" variant="all" version="8.4.0-alpha12">
-=======
 <issues format="6" by="lint 8.7.0-alpha02" type="baseline" client="gradle" dependencies="false" name="AGP (8.7.0-alpha02)" variant="all" version="8.7.0-alpha02">
 
     <issue
@@ -39,118 +36,63 @@
         <location
             file="src/main/java/androidx/media/AudioAttributesCompat.java"/>
     </issue>
->>>>>>> 3d4510a6
-
-    <issue
-        id="ObsoleteSdkInt"
-        message="Unnecessary; SDK_INT is always >= 21"
-<<<<<<< HEAD
+
+    <issue
+        id="ObsoleteSdkInt"
+        message="Unnecessary; SDK_INT is always >= 21"
+        errorLine1="@RequiresApi(21)"
+        errorLine2="~~~~~~~~~~~~~~~~">
+        <location
+            file="src/main/java/androidx/media/AudioAttributesImplApi21.java"/>
+    </issue>
+
+    <issue
+        id="ObsoleteSdkInt"
+        message="Unnecessary; SDK_INT is always >= 21"
+        errorLine1="    @RequiresApi(21)"
+        errorLine2="    ~~~~~~~~~~~~~~~~">
+        <location
+            file="src/main/java/androidx/media/AudioAttributesImplApi21.java"/>
+    </issue>
+
+    <issue
+        id="ObsoleteSdkInt"
+        message="Unnecessary; SDK_INT is always >= 21"
+        errorLine1="    @RequiresApi(Build.VERSION_CODES.LOLLIPOP)"
+        errorLine2="    ~~~~~~~~~~~~~~~~~~~~~~~~~~~~~~~~~~~~~~~~~~">
+        <location
+            file="src/main/java/androidx/media/AudioFocusRequestCompat.java"/>
+    </issue>
+
+    <issue
+        id="ObsoleteSdkInt"
+        message="Unnecessary; SDK_INT is always >= 21"
+        errorLine1="        if (Build.VERSION.SDK_INT >= 21) {"
+        errorLine2="            ~~~~~~~~~~~~~~~~~~~~~~~~~~~">
+        <location
+            file="src/main/java/androidx/media/AudioManagerCompat.java"/>
+    </issue>
+
+    <issue
+        id="ObsoleteSdkInt"
+        message="Unnecessary; SDK_INT is always >= 21"
+        errorLine1="    @RequiresApi(21)"
+        errorLine2="    ~~~~~~~~~~~~~~~~">
+        <location
+            file="src/main/java/androidx/media/AudioManagerCompat.java"/>
+    </issue>
+
+    <issue
+        id="ObsoleteSdkInt"
+        message="Unnecessary; SDK_INT is always >= 21"
         errorLine1="        } else if (Build.VERSION.SDK_INT >= 21) {"
         errorLine2="                   ~~~~~~~~~~~~~~~~~~~~~~~~~~~">
         <location
-            file="src/main/java/androidx/media/AudioAttributesCompat.java"/>
-    </issue>
-
-    <issue
-        id="ObsoleteSdkInt"
-        message="Unnecessary; SDK_INT is always >= 21"
-        errorLine1="            } else if (Build.VERSION.SDK_INT >= 21) {"
-        errorLine2="                       ~~~~~~~~~~~~~~~~~~~~~~~~~~~">
-        <location
-            file="src/main/java/androidx/media/AudioAttributesCompat.java"/>
-    </issue>
-
-    <issue
-        id="ObsoleteSdkInt"
-        message="Unnecessary; SDK_INT is always >= 21"
-        errorLine1="            } else if (Build.VERSION.SDK_INT >= 21) {"
-        errorLine2="                       ~~~~~~~~~~~~~~~~~~~~~~~~~~~">
-        <location
-            file="src/main/java/androidx/media/AudioAttributesCompat.java"/>
-    </issue>
-
-    <issue
-        id="ObsoleteSdkInt"
-        message="Unnecessary; SDK_INT is always >= 21"
-=======
->>>>>>> 3d4510a6
-        errorLine1="@RequiresApi(21)"
-        errorLine2="~~~~~~~~~~~~~~~~">
-        <location
-            file="src/main/java/androidx/media/AudioAttributesImplApi21.java"/>
-    </issue>
-
-    <issue
-        id="ObsoleteSdkInt"
-        message="Unnecessary; SDK_INT is always >= 21"
-        errorLine1="    @RequiresApi(21)"
-        errorLine2="    ~~~~~~~~~~~~~~~~">
-        <location
-            file="src/main/java/androidx/media/AudioAttributesImplApi21.java"/>
-    </issue>
-
-    <issue
-        id="ObsoleteSdkInt"
-        message="Unnecessary; SDK_INT is always >= 21"
-        errorLine1="    @RequiresApi(Build.VERSION_CODES.LOLLIPOP)"
-        errorLine2="    ~~~~~~~~~~~~~~~~~~~~~~~~~~~~~~~~~~~~~~~~~~">
-        <location
-            file="src/main/java/androidx/media/AudioFocusRequestCompat.java"/>
-    </issue>
-
-    <issue
-        id="ObsoleteSdkInt"
-        message="Unnecessary; SDK_INT is always >= 21"
-        errorLine1="        if (Build.VERSION.SDK_INT >= 21) {"
-        errorLine2="            ~~~~~~~~~~~~~~~~~~~~~~~~~~~">
-        <location
-            file="src/main/java/androidx/media/AudioManagerCompat.java"/>
-<<<<<<< HEAD
-    </issue>
-
-    <issue
-        id="ObsoleteSdkInt"
-        message="Unnecessary; SDK_INT is always >= 21"
-        errorLine1="    @RequiresApi(21)"
-        errorLine2="    ~~~~~~~~~~~~~~~~">
-        <location
-            file="src/main/java/androidx/media/AudioManagerCompat.java"/>
-    </issue>
-
-    <issue
-        id="ObsoleteSdkInt"
-        message="Unnecessary; SDK_INT is always >= 21"
-        errorLine1="        } else if (Build.VERSION.SDK_INT >= 21) {"
-        errorLine2="                   ~~~~~~~~~~~~~~~~~~~~~~~~~~~">
-        <location
             file="src/main/java/android/support/v4/media/MediaBrowserCompat.java"/>
-=======
->>>>>>> 3d4510a6
-    </issue>
-
-    <issue
-        id="ObsoleteSdkInt"
-<<<<<<< HEAD
-=======
-        message="Unnecessary; SDK_INT is always >= 21"
-        errorLine1="    @RequiresApi(21)"
-        errorLine2="    ~~~~~~~~~~~~~~~~">
-        <location
-            file="src/main/java/androidx/media/AudioManagerCompat.java"/>
-    </issue>
-
-    <issue
-        id="ObsoleteSdkInt"
-        message="Unnecessary; SDK_INT is always >= 21"
-        errorLine1="        } else if (Build.VERSION.SDK_INT >= 21) {"
-        errorLine2="                   ~~~~~~~~~~~~~~~~~~~~~~~~~~~">
-        <location
-            file="src/main/java/android/support/v4/media/MediaBrowserCompat.java"/>
-    </issue>
-
-    <issue
-        id="ObsoleteSdkInt"
->>>>>>> 3d4510a6
+    </issue>
+
+    <issue
+        id="ObsoleteSdkInt"
         message="Unnecessary; SDK_INT is never &lt; 21"
         errorLine1="            if (itemObj == null || Build.VERSION.SDK_INT &lt; 21) {"
         errorLine2="                                   ~~~~~~~~~~~~~~~~~~~~~~~~~~">
@@ -433,8 +375,6 @@
         message="Unnecessary; SDK_INT is always >= 21"
         errorLine1="            if (android.os.Build.VERSION.SDK_INT >= 21) {"
         errorLine2="                ~~~~~~~~~~~~~~~~~~~~~~~~~~~~~~~~~~~~~~">
-<<<<<<< HEAD
-=======
         <location
             file="src/main/java/android/support/v4/media/session/MediaSessionCompat.java"/>
     </issue>
@@ -471,53 +411,13 @@
         message="Unnecessary; SDK_INT is never &lt; 21"
         errorLine1="            if (itemList == null || Build.VERSION.SDK_INT &lt; 21) {"
         errorLine2="                                    ~~~~~~~~~~~~~~~~~~~~~~~~~~">
->>>>>>> 3d4510a6
-        <location
-            file="src/main/java/android/support/v4/media/session/MediaSessionCompat.java"/>
-    </issue>
-
-    <issue
-        id="ObsoleteSdkInt"
-        message="Unnecessary; SDK_INT is always >= 21"
-<<<<<<< HEAD
-        errorLine1="                        if (android.os.Build.VERSION.SDK_INT >= 21) {"
-        errorLine2="                            ~~~~~~~~~~~~~~~~~~~~~~~~~~~~~~~~~~~~~~">
-        <location
-            file="src/main/java/android/support/v4/media/session/MediaSessionCompat.java"/>
-    </issue>
-
-    <issue
-        id="ObsoleteSdkInt"
-        message="Unnecessary; SDK_INT is never &lt; 21"
-        errorLine1="            if (mItemFwk != null || android.os.Build.VERSION.SDK_INT &lt; 21) {"
-        errorLine2="                                    ~~~~~~~~~~~~~~~~~~~~~~~~~~~~~~~~~~~~~">
-        <location
-            file="src/main/java/android/support/v4/media/session/MediaSessionCompat.java"/>
-    </issue>
-
-    <issue
-        id="ObsoleteSdkInt"
-        message="Unnecessary; SDK_INT is never &lt; 21"
-        errorLine1="            if (queueItem == null || Build.VERSION.SDK_INT &lt; 21) {"
-        errorLine2="                                     ~~~~~~~~~~~~~~~~~~~~~~~~~~">
-        <location
-            file="src/main/java/android/support/v4/media/session/MediaSessionCompat.java"/>
-    </issue>
-
-    <issue
-        id="ObsoleteSdkInt"
-        message="Unnecessary; SDK_INT is never &lt; 21"
-        errorLine1="            if (itemList == null || Build.VERSION.SDK_INT &lt; 21) {"
-        errorLine2="                                    ~~~~~~~~~~~~~~~~~~~~~~~~~~">
-        <location
-            file="src/main/java/android/support/v4/media/session/MediaSessionCompat.java"/>
-    </issue>
-
-    <issue
-        id="ObsoleteSdkInt"
-        message="Unnecessary; SDK_INT is always >= 21"
-=======
->>>>>>> 3d4510a6
+        <location
+            file="src/main/java/android/support/v4/media/session/MediaSessionCompat.java"/>
+    </issue>
+
+    <issue
+        id="ObsoleteSdkInt"
+        message="Unnecessary; SDK_INT is always >= 21"
         errorLine1="        @RequiresApi(21)"
         errorLine2="        ~~~~~~~~~~~~~~~~">
         <location
@@ -657,7 +557,6 @@
         errorLine2="                                           ~~~~~~~~~~~~~~~~~~~~~~~~~~">
         <location
             file="src/main/java/android/support/v4/media/session/PlaybackStateCompat.java"/>
-<<<<<<< HEAD
     </issue>
 
     <issue
@@ -667,24 +566,10 @@
         errorLine2="                                            ~~~~~~~~~~~~~~~~~~~~~~~~~~">
         <location
             file="src/main/java/android/support/v4/media/session/PlaybackStateCompat.java"/>
-=======
->>>>>>> 3d4510a6
-    </issue>
-
-    <issue
-        id="ObsoleteSdkInt"
-<<<<<<< HEAD
-=======
-        message="Unnecessary; SDK_INT is never &lt; 21"
-        errorLine1="            if (mCustomActionFwk != null || Build.VERSION.SDK_INT &lt; 21) {"
-        errorLine2="                                            ~~~~~~~~~~~~~~~~~~~~~~~~~~">
-        <location
-            file="src/main/java/android/support/v4/media/session/PlaybackStateCompat.java"/>
-    </issue>
-
-    <issue
-        id="ObsoleteSdkInt"
->>>>>>> 3d4510a6
+    </issue>
+
+    <issue
+        id="ObsoleteSdkInt"
         message="Unnecessary; SDK_INT is always >= 21"
         errorLine1="    @RequiresApi(21)"
         errorLine2="    ~~~~~~~~~~~~~~~~">
