--- conflicted
+++ resolved
@@ -21,13 +21,9 @@
  * Please use that script when creating a new project, rather than copying an existing project and
  * modifying its settings.
  */
-<<<<<<< HEAD
-import androidx.build.LibraryType
-=======
 
 import androidx.build.KotlinTarget
 import androidx.build.SoftwareType
->>>>>>> 7a145e05
 
 plugins {
     id("AndroidXPlugin")
@@ -50,9 +46,9 @@
     type = SoftwareType.PUBLISHED_LIBRARY_ONLY_USED_BY_KOTLIN_CONSUMERS
     inceptionYear = "2020"
     description = "Kotlin extensions for 'savedstate' artifact"
-    metalavaK2UastEnabled = true
+    kotlinTarget = KotlinTarget.KOTLIN_1_9
 }
 
 android {
-    namespace "androidx.savedstate.ktx"
+    namespace = "androidx.savedstate.ktx"
 }