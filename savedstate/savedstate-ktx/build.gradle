/*
 * Copyright 2020 The Android Open Source Project
 *
 * Licensed under the Apache License, Version 2.0 (the "License");
 * you may not use this file except in compliance with the License.
 * You may obtain a copy of the License at
 *
 *      http://www.apache.org/licenses/LICENSE-2.0
 *
 * Unless required by applicable law or agreed to in writing, software
 * distributed under the License is distributed on an "AS IS" BASIS,
 * WITHOUT WARRANTIES OR CONDITIONS OF ANY KIND, either express or implied.
 * See the License for the specific language governing permissions and
 * limitations under the License.
 */

/**
 * This file was created using the `create_project.py` script located in the
 * `<AndroidX root>/development/project-creator` directory.
 *
 * Please use that script when creating a new project, rather than copying an existing project and
 * modifying its settings.
 */
<<<<<<< HEAD
import androidx.build.LibraryType
=======

import androidx.build.KotlinTarget
import androidx.build.SoftwareType
>>>>>>> 3d4510a6

plugins {
    id("AndroidXPlugin")
    id("com.android.library")
    id("org.jetbrains.kotlin.android")
}

dependencies {
    api(project(":savedstate:savedstate"))
    api(libs.kotlinStdlib)

    androidTestImplementation(libs.truth)
    androidTestImplementation(libs.testExtJunit)
    androidTestImplementation(libs.testCore)
    androidTestImplementation(libs.testRunner)
}

androidx {
    name = "SavedState Kotlin Extensions"
<<<<<<< HEAD
    type = LibraryType.PUBLISHED_LIBRARY_ONLY_USED_BY_KOTLIN_CONSUMERS
=======
    type = SoftwareType.PUBLISHED_LIBRARY_ONLY_USED_BY_KOTLIN_CONSUMERS
>>>>>>> 3d4510a6
    inceptionYear = "2020"
    description = "Kotlin extensions for 'savedstate' artifact"
    kotlinTarget = KotlinTarget.KOTLIN_1_9
}

android {
    namespace = "androidx.savedstate.ktx"
}<|MERGE_RESOLUTION|>--- conflicted
+++ resolved
@@ -21,13 +21,9 @@
  * Please use that script when creating a new project, rather than copying an existing project and
  * modifying its settings.
  */
-<<<<<<< HEAD
-import androidx.build.LibraryType
-=======
 
 import androidx.build.KotlinTarget
 import androidx.build.SoftwareType
->>>>>>> 3d4510a6
 
 plugins {
     id("AndroidXPlugin")
@@ -47,11 +43,7 @@
 
 androidx {
     name = "SavedState Kotlin Extensions"
-<<<<<<< HEAD
-    type = LibraryType.PUBLISHED_LIBRARY_ONLY_USED_BY_KOTLIN_CONSUMERS
-=======
     type = SoftwareType.PUBLISHED_LIBRARY_ONLY_USED_BY_KOTLIN_CONSUMERS
->>>>>>> 3d4510a6
     inceptionYear = "2020"
     description = "Kotlin extensions for 'savedstate' artifact"
     kotlinTarget = KotlinTarget.KOTLIN_1_9
