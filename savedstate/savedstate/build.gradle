--- conflicted
+++ resolved
@@ -25,13 +25,6 @@
     js()
     wasm()
 
-<<<<<<< HEAD
-    //kotlin {
-    //    explicitApi = ExplicitApiMode.Strict
-    //}
-
-=======
->>>>>>> 7f584556
     defaultPlatform(PlatformIdentifier.ANDROID)
 
     sourceSets {
@@ -40,31 +33,6 @@
                 api(libs.kotlinStdlib)
                 api("org.jetbrains.compose.annotation-internal:annotation:1.7.1")
                 api(projectOrArtifact(":lifecycle:lifecycle-common"))
-<<<<<<< HEAD
-                api(libs.kotlinSerializationCore)
-            }
-        }
-
-        commonTest {
-            dependencies {
-                implementation(project(":lifecycle:lifecycle-runtime"))
-                implementation(project(":kruth:kruth"))
-                implementation(libs.kotlinTest)
-                implementation(libs.kotlinTestCommon)
-                implementation(libs.kotlinTestAnnotationsCommon)
-                implementation(libs.kotlinCoroutinesTest)
-            }
-        }
-
-        jvmMain {
-            dependsOn(commonMain)
-        }
-
-        jvmTest {
-            dependsOn(commonTest)
-        }
-
-=======
                 api(libs.kotlinCoroutinesCore)
                 api(libs.kotlinSerializationCore)
             }
@@ -89,7 +57,6 @@
             dependsOn(commonTest)
         }
 
->>>>>>> 7f584556
         androidMain {
             dependsOn(jvmMain)
             dependencies {
@@ -122,19 +89,11 @@
         nonAndroidMain {
             dependsOn(commonMain)
         }
-<<<<<<< HEAD
 
         nonAndroidTest {
             dependsOn(commonTest)
         }
 
-=======
-
-        nonAndroidTest {
-            dependsOn(commonTest)
-        }
-
->>>>>>> 7f584556
         desktopMain {
             dependsOn(jvmMain)
             dependsOn(nonAndroidMain)
@@ -229,15 +188,8 @@
 androidx {
     name = "Saved State"
     type = LibraryType.PUBLISHED_LIBRARY
-<<<<<<< HEAD
-    //samples(project(":savedstate:savedstate-samples"))
     inceptionYear = "2018"
     description = "Android Lifecycle Saved State"
-    legacyDisableKotlinStrictApiMode = true
-=======
-    inceptionYear = "2018"
-    description = "Android Lifecycle Saved State"
->>>>>>> 7f584556
     metalavaK2UastEnabled = false
     //kotlinTarget = KotlinTarget.KOTLIN_1_9
 }