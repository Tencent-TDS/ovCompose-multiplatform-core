/**
 * This file was created using the `create_project.py` script located in the
 * `<AndroidX root>/development/project-creator` directory.
 *
 * Please use that script when creating a new project, rather than copying an existing project and
 * modifying its settings.
 */


import androidx.build.SoftwareType
import androidx.build.PlatformIdentifier

plugins {
    id("AndroidXPlugin")
    id("com.android.library")
    alias(libs.plugins.kotlinSerialization)
}

androidXMultiplatform {
    androidTarget()
    desktop()
    ios()
    linux()
    mac()

    defaultPlatform(PlatformIdentifier.ANDROID)

    sourceSets {
        commonMain {
            dependencies {
                api(libs.kotlinStdlib)
                api("androidx.annotation:annotation:1.9.1")
                api(androidx.projectOrArtifact(":lifecycle:lifecycle-common"))
                api(libs.kotlinCoroutinesCore)
                api(libs.kotlinSerializationCore)
            }
        }

        commonTest {
            dependencies {
                implementation(project(":lifecycle:lifecycle-runtime"))
                implementation(project(":kruth:kruth"))
                implementation(libs.kotlinTest)
                implementation(libs.kotlinTestCommon)
                implementation(libs.kotlinTestAnnotationsCommon)
                implementation(libs.kotlinCoroutinesTest)
            }
        }

        jvmMain {
            dependsOn(commonMain)
        }

        jvmTest {
            dependsOn(commonTest)
        }

        androidMain {
            dependsOn(jvmMain)
            dependencies {
                api("androidx.annotation:annotation:1.8.1")
                implementation("androidx.core:core-ktx:1.13.1")
                implementation("androidx.core:core-viewtree:1.0.0")
                api(libs.kotlinStdlib)
            }
        }

        androidUnitTest {
            dependsOn(jvmTest)
            dependencies {
                implementation(libs.robolectric)
            }
        }

        androidInstrumentedTest {
            dependsOn(jvmTest)
            dependencies {
                implementation(project(":lifecycle:lifecycle-runtime"))
                implementation(libs.testExtJunit)
                implementation(libs.testCore)
                implementation(libs.testRunner)
                implementation(libs.testRules)
                implementation(libs.truth)
            }
        }

        nonAndroidMain {
            dependsOn(commonMain)
        }

        nonAndroidTest {
            dependsOn(commonTest)
        }

        desktopMain {
            dependsOn(jvmMain)
            dependsOn(nonAndroidMain)
        }

        desktopTest {
            dependsOn(jvmTest)
            dependsOn(nonAndroidTest)
        }

        nativeMain {
            dependsOn(commonMain)
            dependsOn(nonAndroidMain)
        }

        nativeTest {
            dependsOn(commonTest)
            dependsOn(nonAndroidTest)
        }

        darwinMain {
            dependsOn(nativeMain)
        }

        darwinTest {
            dependsOn(nativeTest)
        }

        linuxMain {
            dependsOn(nativeMain)
        }

        linuxTest {
            dependsOn(nativeTest)
        }

        targets.configureEach { target ->
            if (target.platformType == org.jetbrains.kotlin.gradle.plugin.KotlinPlatformType.native) {
                target.compilations["main"].defaultSourceSet {
                    def konanTargetFamily = target.konanTarget.family
                    if (konanTargetFamily == org.jetbrains.kotlin.konan.target.Family.OSX || konanTargetFamily == org.jetbrains.kotlin.konan.target.Family.IOS) {
                        dependsOn(darwinMain)
                    } else if (konanTargetFamily == org.jetbrains.kotlin.konan.target.Family.LINUX) {
                        dependsOn(linuxMain)
                    } else {
                        throw new GradleException("unknown native target ${target}")
                    }
                }
                target.compilations["test"].defaultSourceSet {
                    def konanTargetFamily = target.konanTarget.family
                    if (konanTargetFamily == org.jetbrains.kotlin.konan.target.Family.OSX || konanTargetFamily == org.jetbrains.kotlin.konan.target.Family.IOS) {
                        dependsOn(darwinTest)
                    } else if (konanTargetFamily == org.jetbrains.kotlin.konan.target.Family.LINUX) {
                        dependsOn(linuxTest)
                    } else {
                        throw new GradleException("unknown native target ${target}")
                    }
                }
            }
        }
    }
}

<<<<<<< HEAD
dependencies {
    api("androidx.annotation:annotation:1.1.0")
    implementation("androidx.arch.core:core-common:2.1.0")
    implementation("androidx.lifecycle:lifecycle-common:2.6.1")
    api(libs.kotlinStdlib)

    androidTestImplementation(projectOrArtifact(":lifecycle:lifecycle-runtime"))
    androidTestImplementation(libs.testExtJunit)
    androidTestImplementation(libs.testCore)
    androidTestImplementation(libs.testRunner)
    androidTestImplementation(libs.testRules)
    androidTestImplementation(libs.truth)
=======
android {
    buildTypes.configureEach {
        consumerProguardFiles("proguard-rules.pro")
    }
    namespace = "androidx.savedstate"
    experimentalProperties["android.lint.useK2Uast"] = false // TODO(b/345531033)
>>>>>>> 602ea7ef
}

androidx {
    name = "Saved State"
    type = SoftwareType.PUBLISHED_LIBRARY
    samples(project(":savedstate:savedstate-samples"))
    inceptionYear = "2018"
    description = "Android Lifecycle Saved State"
    metalavaK2UastEnabled = false
}<|MERGE_RESOLUTION|>--- conflicted
+++ resolved
@@ -155,27 +155,12 @@
     }
 }
 
-<<<<<<< HEAD
-dependencies {
-    api("androidx.annotation:annotation:1.1.0")
-    implementation("androidx.arch.core:core-common:2.1.0")
-    implementation("androidx.lifecycle:lifecycle-common:2.6.1")
-    api(libs.kotlinStdlib)
-
-    androidTestImplementation(projectOrArtifact(":lifecycle:lifecycle-runtime"))
-    androidTestImplementation(libs.testExtJunit)
-    androidTestImplementation(libs.testCore)
-    androidTestImplementation(libs.testRunner)
-    androidTestImplementation(libs.testRules)
-    androidTestImplementation(libs.truth)
-=======
 android {
     buildTypes.configureEach {
         consumerProguardFiles("proguard-rules.pro")
     }
     namespace = "androidx.savedstate"
     experimentalProperties["android.lint.useK2Uast"] = false // TODO(b/345531033)
->>>>>>> 602ea7ef
 }
 
 androidx {
