/*
 * Copyright 2019 The Android Open Source Project
 *
 * Licensed under the Apache License, Version 2.0 (the "License");
 * you may not use this file except in compliance with the License.
 * You may obtain a copy of the License at
 *
 *      http://www.apache.org/licenses/LICENSE-2.0
 *
 * Unless required by applicable law or agreed to in writing, software
 * distributed under the License is distributed on an "AS IS" BASIS,
 * WITHOUT WARRANTIES OR CONDITIONS OF ANY KIND, either express or implied.
 * See the License for the specific language governing permissions and
 * limitations under the License.
 */
package androidx.savedstate

import androidx.lifecycle.Lifecycle
import androidx.lifecycle.LifecycleObserver
import androidx.lifecycle.LifecycleOwner

/**
 * A scope that owns [SavedStateRegistry]
 *
 * This owner should be passed in to create a [SavedStateRegistryController] object through which
 * this owner can access and perform operations via the controller's [SavedStateRegistry]
 *
 * [SavedStateRegistryController.performAttach] must be called once (and only once) on the main
 * thread during the owner's [Lifecycle.State.INITIALIZED] state. It should be called before you
 * call [SavedStateRegistryController.performRestore]
 *
 * [SavedStateRegistryController.performRestore] can be called with a nullable if nothing needs to
<<<<<<< HEAD
 * be restored, or with the state Bundle to be restored. performRestore can be called in one of two
=======
 * be restored, or with the SavedState to be restored. performRestore can be called in one of two
>>>>>>> 3d4510a6
 * places:
 * 1. Directly before the Lifecycle moves to [Lifecycle.State.CREATED]
 * 2. Before [Lifecycle.State.STARTED] is reached, as part of the [LifecycleObserver] that is added
 *    during owner initialization
 *
 * [SavedStateRegistryController.performSave] should be called after owner has been stopped but
 * before it reaches [Lifecycle.State.DESTROYED] state. Hence it should only be called once the
<<<<<<< HEAD
 * owner has received the [Lifecycle.Event.ON_STOP] event. The bundle passed to performSave will be
 * the bundle restored by performRestore.
 *
 * @see [ViewTreeSavedStateRegistryOwner]
 */
interface SavedStateRegistryOwner : LifecycleOwner {
    /** The [SavedStateRegistry] owned by this SavedStateRegistryOwner */
    val savedStateRegistry: SavedStateRegistry
=======
 * owner has received the [Lifecycle.Event.ON_STOP] event. The SavedState passed to performSave will
 * be the SavedState restored by performRestore.
 */
public interface SavedStateRegistryOwner : androidx.lifecycle.LifecycleOwner {
    /** The [SavedStateRegistry] owned by this SavedStateRegistryOwner */
    public val savedStateRegistry: SavedStateRegistry
>>>>>>> 3d4510a6
}<|MERGE_RESOLUTION|>--- conflicted
+++ resolved
@@ -30,11 +30,7 @@
  * call [SavedStateRegistryController.performRestore]
  *
  * [SavedStateRegistryController.performRestore] can be called with a nullable if nothing needs to
-<<<<<<< HEAD
- * be restored, or with the state Bundle to be restored. performRestore can be called in one of two
-=======
  * be restored, or with the SavedState to be restored. performRestore can be called in one of two
->>>>>>> 3d4510a6
  * places:
  * 1. Directly before the Lifecycle moves to [Lifecycle.State.CREATED]
  * 2. Before [Lifecycle.State.STARTED] is reached, as part of the [LifecycleObserver] that is added
@@ -42,21 +38,10 @@
  *
  * [SavedStateRegistryController.performSave] should be called after owner has been stopped but
  * before it reaches [Lifecycle.State.DESTROYED] state. Hence it should only be called once the
-<<<<<<< HEAD
- * owner has received the [Lifecycle.Event.ON_STOP] event. The bundle passed to performSave will be
- * the bundle restored by performRestore.
- *
- * @see [ViewTreeSavedStateRegistryOwner]
- */
-interface SavedStateRegistryOwner : LifecycleOwner {
-    /** The [SavedStateRegistry] owned by this SavedStateRegistryOwner */
-    val savedStateRegistry: SavedStateRegistry
-=======
  * owner has received the [Lifecycle.Event.ON_STOP] event. The SavedState passed to performSave will
  * be the SavedState restored by performRestore.
  */
 public interface SavedStateRegistryOwner : androidx.lifecycle.LifecycleOwner {
     /** The [SavedStateRegistry] owned by this SavedStateRegistryOwner */
     public val savedStateRegistry: SavedStateRegistry
->>>>>>> 3d4510a6
 }