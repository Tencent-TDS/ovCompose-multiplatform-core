--- conflicted
+++ resolved
@@ -32,9 +32,6 @@
 /**
  * Decode a serializable object from a [SavedState] with the default deserializer.
  *
-<<<<<<< HEAD
- * @sample androidx.savedstate.decodeWithExplicitSerializer
-=======
  * @sample androidx.savedstate.decode
  * @param savedState The [SavedState] to decode from.
  * @param configuration The [SavedStateConfiguration] to use.
@@ -52,7 +49,6 @@
  * [deserializer].
  *
  * @sample androidx.savedstate.decodeWithExplicitSerializerAndConfig
->>>>>>> 7a145e05
  * @param deserializer The deserializer to use.
  * @param savedState The [SavedState] to decode from.
  * @param configuration The [SavedStateConfiguration] to use.
@@ -66,53 +62,10 @@
     savedState: SavedState,
     configuration: SavedStateConfiguration = SavedStateConfiguration.DEFAULT,
 ): T {
-<<<<<<< HEAD
-    return SavedStateDecoder(savedState, SavedStateConfig.DEFAULT)
-        .decodeSerializableValue(deserializer)
-}
-
-/**
- * Decode a serializable object from a [SavedState] with an explicit deserializer, which can be a
- * custom or third-party one.
- *
- * @sample androidx.savedstate.decodeWithExplicitSerializerAndConfig
- * @param deserializer The deserializer to use.
- * @param savedState The [SavedState] to decode from.
- * @param config The [SavedStateConfig] to use.
- * @return The deserialized object.
- * @throws SerializationException for any deserialization error.
- * @throws IllegalArgumentException if [savedState] is not valid.
- */
-public fun <T : Any> decodeFromSavedState(
-    deserializer: DeserializationStrategy<T>,
-    savedState: SavedState,
-    config: SavedStateConfig
-): T {
-    return SavedStateDecoder(savedState, config).decodeSerializableValue(deserializer)
-}
-
-/**
- * Decode a serializable object from a [SavedState] with the default deserializer.
- *
- * @sample androidx.savedstate.decode
- * @param savedState The [SavedState] to decode from.
- * @param config The [SavedStateConfig] to use.
- * @return The decoded object.
- * @throws SerializationException for any deserialization error.
- * @throws IllegalArgumentException if [savedState] is not valid.
- */
-public inline fun <reified T : Any> decodeFromSavedState(
-    savedState: SavedState,
-    config: SavedStateConfig = SavedStateConfig.DEFAULT
-): T = decodeFromSavedState(config.serializersModule.serializer<T>(), savedState, config)
-
-/**
-=======
     return SavedStateDecoder(savedState, configuration).decodeSerializableValue(deserializer)
 }
 
 /**
->>>>>>> 7a145e05
  * A [kotlinx.serialization.encoding.Decoder] that can decode a serializable object from a
  * [SavedState]. The instance should not be reused after decoding.
  *
@@ -121,22 +74,14 @@
 @OptIn(ExperimentalSerializationApi::class)
 internal class SavedStateDecoder(
     internal val savedState: SavedState,
-<<<<<<< HEAD
-    private val config: SavedStateConfig
-=======
     private val configuration: SavedStateConfiguration
->>>>>>> 7a145e05
 ) : AbstractDecoder() {
     internal var key: String = ""
         private set
 
     private var index = 0
 
-<<<<<<< HEAD
-    override val serializersModule: SerializersModule = config.serializersModule
-=======
     override val serializersModule: SerializersModule = configuration.serializersModule
->>>>>>> 7a145e05
 
     override fun decodeElementIndex(descriptor: SerialDescriptor): Int {
         val size =
@@ -226,14 +171,10 @@
         if (key == "") {
             this
         } else {
-<<<<<<< HEAD
-            SavedStateDecoder(savedState = savedState.read { getSavedState(key) }, config = config)
-=======
             SavedStateDecoder(
                 savedState = savedState.read { getSavedState(key) },
                 configuration = configuration
             )
->>>>>>> 7a145e05
         }
 
     // We don't encode NotNullMark so this will actually read either a `null` from
