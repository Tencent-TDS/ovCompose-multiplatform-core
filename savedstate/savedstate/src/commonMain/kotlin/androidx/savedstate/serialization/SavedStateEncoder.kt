--- conflicted
+++ resolved
@@ -34,12 +34,7 @@
  * Serializes the [value] of type [T] into an equivalent [SavedState] using [KSerializer] retrieved
  * from the reified type parameter.
  *
-<<<<<<< HEAD
- * @sample androidx.savedstate.encodeWithExplicitSerializer
- * @param serializer The serializer to use.
-=======
  * @sample androidx.savedstate.encode
->>>>>>> 7a145e05
  * @param value The serializable object to encode.
  * @param configuration The [SavedStateConfiguration] to use.
  * @return The encoded [SavedState].
@@ -49,61 +44,18 @@
     value: T,
     configuration: SavedStateConfiguration = SavedStateConfiguration.DEFAULT,
 ): SavedState =
-<<<<<<< HEAD
-    savedState().apply {
-        SavedStateEncoder(this, SavedStateConfig.DEFAULT).encodeSerializableValue(serializer, value)
-    }
-
-/**
- * Encode a serializable object to a [SavedState] with an explicit serializer, which can be a custom
- * or third-party one.
- *
- * @sample androidx.savedstate.encodeWithExplicitSerializerAndConfig
- * @param serializer The serializer to use.
- * @param value The serializable object to encode.
- * @param config The [SavedStateConfig] to use.
- * @return The encoded [SavedState].
- * @throws SerializationException if [value] cannot be serialized.
- */
-public fun <T : Any> encodeToSavedState(
-    serializer: SerializationStrategy<T>,
-    value: T,
-    config: SavedStateConfig,
-): SavedState =
-    savedState().apply {
-        SavedStateEncoder(this, config).encodeSerializableValue(serializer, value)
-    }
-=======
     encodeToSavedState(configuration.serializersModule.serializer(), value, configuration)
->>>>>>> 7a145e05
 
 /**
  * Serializes and encodes the given [value] to [SavedState] using the given [serializer].
  *
-<<<<<<< HEAD
- * @sample androidx.savedstate.encode
- * @param value The serializable object to encode.
- * @param config The [SavedStateConfig] to use.
-=======
  * @sample androidx.savedstate.encodeWithExplicitSerializerAndConfig
  * @param serializer The serializer to use.
  * @param value The serializable object to encode.
  * @param configuration The [SavedStateConfiguration] to use.
->>>>>>> 7a145e05
  * @return The encoded [SavedState].
  * @throws SerializationException in case of any encoding-specific error.
  */
-<<<<<<< HEAD
-public inline fun <reified T : Any> encodeToSavedState(
-    value: T,
-    config: SavedStateConfig = SavedStateConfig.DEFAULT,
-): SavedState {
-    return encodeToSavedState(
-        serializer = config.serializersModule.serializer<T>(),
-        config = config,
-        value = value
-    )
-=======
 @JvmOverloads
 public fun <T : Any> encodeToSavedState(
     serializer: SerializationStrategy<T>,
@@ -113,7 +65,6 @@
     val result = savedState()
     SavedStateEncoder(result, configuration).encodeSerializableValue(serializer, value)
     return result
->>>>>>> 7a145e05
 }
 
 /**
@@ -125,29 +76,17 @@
 @OptIn(ExperimentalSerializationApi::class)
 internal class SavedStateEncoder(
     internal val savedState: SavedState,
-<<<<<<< HEAD
-    private val config: SavedStateConfig
+    private val configuration: SavedStateConfiguration
 ) : AbstractEncoder() {
+
     internal var key: String = ""
         private set
 
-    override val serializersModule = config.serializersModule
-
-    override fun shouldEncodeElementDefault(descriptor: SerialDescriptor, index: Int): Boolean =
-        false
-=======
-    private val configuration: SavedStateConfiguration
-) : AbstractEncoder() {
-
-    internal var key: String = ""
-        private set
-
     override val serializersModule = configuration.serializersModule
 
     override fun shouldEncodeElementDefault(descriptor: SerialDescriptor, index: Int): Boolean {
         return configuration.encodeDefaults
     }
->>>>>>> 7a145e05
 
     override fun encodeElement(descriptor: SerialDescriptor, index: Int): Boolean {
         // The key will be property names for classes by default and can be modified with
@@ -267,13 +206,6 @@
             putClassDiscriminatorIfRequired(configuration, descriptor, savedState)
             this
         } else {
-<<<<<<< HEAD
-            SavedStateEncoder(
-                savedState =
-                    savedState().also { child -> savedState.write { putSavedState(key, child) } },
-                config = config
-            )
-=======
             val childState = savedState()
             savedState.write { putSavedState(key, childState) } // Link child to parent.
             putClassDiscriminatorIfRequired(configuration, descriptor, childState)
@@ -298,7 +230,6 @@
 
         if (descriptor.kind == StructureKind.CLASS || descriptor.kind == StructureKind.OBJECT) {
             savedState.write { putString(CLASS_DISCRIMINATOR_KEY, descriptor.serialName) }
->>>>>>> 7a145e05
         }
     }
 
