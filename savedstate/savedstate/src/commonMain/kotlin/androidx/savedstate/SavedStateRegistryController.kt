/*
 * Copyright 2024 The Android Open Source Project
 *
 * Licensed under the Apache License, Version 2.0 (the "License");
 * you may not use this file except in compliance with the License.
 * You may obtain a copy of the License at
 *
 *      http://www.apache.org/licenses/LICENSE-2.0
 *
 * Unless required by applicable law or agreed to in writing, software
 * distributed under the License is distributed on an "AS IS" BASIS,
 * WITHOUT WARRANTIES OR CONDITIONS OF ANY KIND, either express or implied.
 * See the License for the specific language governing permissions and
 * limitations under the License.
 */

package androidx.savedstate

import androidx.annotation.MainThread
import androidx.lifecycle.Lifecycle
import androidx.savedstate.internal.SavedStateRegistryImpl
import kotlin.jvm.JvmStatic

/**
 * An API for [SavedStateRegistryOwner] implementations to control [SavedStateRegistry].
 *
 * `SavedStateRegistryOwner` should call [performRestore] to restore state of [SavedStateRegistry]
 * and [performSave] to gather SavedState from it.
 */
public expect class SavedStateRegistryController
private constructor(
    impl: SavedStateRegistryImpl,
) {

    /** The [SavedStateRegistry] owned by this controller */
<<<<<<< HEAD
    val savedStateRegistry: SavedStateRegistry = SavedStateRegistry()

    private var attached = false
=======
    public val savedStateRegistry: SavedStateRegistry
>>>>>>> 3d4510a6

    /**
     * Perform the initial, one time attachment necessary to configure this [SavedStateRegistry].
     * This must be called when the owner's [Lifecycle] is [Lifecycle.State.INITIALIZED] and before
     * you call [performRestore].
     */
    @MainThread public fun performAttach()

    /**
     * An interface for an owner of this [SavedStateRegistry] to restore saved state.
     *
     * @param savedState restored state
     */
    @MainThread public fun performRestore(savedState: SavedState?)

    /**
     * An interface for an owner of this [SavedStateRegistry] to perform state saving, it will call
     * all registered providers and merge with unconsumed state.
     *
     * @param outBundle SavedState in which to place a saved state
     */
    @MainThread public fun performSave(outBundle: SavedState)

    public companion object {

        /**
         * Creates a [SavedStateRegistryController].
         *
         * It should be called during construction time of [SavedStateRegistryOwner]
         */
        @JvmStatic public fun create(owner: SavedStateRegistryOwner): SavedStateRegistryController
    }
}<|MERGE_RESOLUTION|>--- conflicted
+++ resolved
@@ -33,13 +33,7 @@
 ) {
 
     /** The [SavedStateRegistry] owned by this controller */
-<<<<<<< HEAD
-    val savedStateRegistry: SavedStateRegistry = SavedStateRegistry()
-
-    private var attached = false
-=======
     public val savedStateRegistry: SavedStateRegistry
->>>>>>> 3d4510a6
 
     /**
      * Perform the initial, one time attachment necessary to configure this [SavedStateRegistry].
