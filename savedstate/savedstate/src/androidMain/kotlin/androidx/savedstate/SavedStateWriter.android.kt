/*
 * Copyright 2024 The Android Open Source Project
 *
 * Licensed under the Apache License, Version 2.0 (the "License");
 * you may not use this file except in compliance with the License.
 * You may obtain a copy of the License at
 *
 *      http://www.apache.org/licenses/LICENSE-2.0
 *
 * Unless required by applicable law or agreed to in writing, software
 * distributed under the License is distributed on an "AS IS" BASIS,
 * WITHOUT WARRANTIES OR CONDITIONS OF ANY KIND, either express or implied.
 * See the License for the specific language governing permissions and
 * limitations under the License.
 */

@file:JvmName("SavedStateWriterKt")
@file:JvmMultifileClass
@file:Suppress("NOTHING_TO_INLINE")

package androidx.savedstate

import android.os.IBinder
import android.os.Parcelable
import android.util.Size
import android.util.SizeF
import android.util.SparseArray
import java.io.Serializable

@Suppress("ValueClassDefinition")
@JvmInline
public actual value class SavedStateWriter
@PublishedApi
internal actual constructor(
    private actual val source: SavedState,
) {

    /**
     * Stores an [IBinder] value associated with the specified key in the [IBinder].
     *
     * @param key The key to associate the value with.
     * @param value The [IBinder] value to store.
     */
    public fun putBinder(key: String, value: IBinder) {
        source.putBinder(key, value)
    }

    public actual fun putBoolean(key: String, value: Boolean) {
        source.putBoolean(key, value)
    }

    public actual fun putChar(key: String, value: Char) {
        source.putChar(key, value)
    }

    public actual fun putCharSequence(key: String, value: CharSequence) {
        source.putCharSequence(key, value)
    }

    public actual fun putDouble(key: String, value: Double) {
        source.putDouble(key, value)
    }

    public actual fun putFloat(key: String, value: Float) {
        source.putFloat(key, value)
    }

    public actual fun putInt(key: String, value: Int) {
        source.putInt(key, value)
    }

    public actual fun putLong(key: String, value: Long) {
        source.putLong(key, value)
    }

    public actual fun putNull(key: String) {
        source.putString(key, null)
    }

    /**
     * Stores an [Parcelable] value associated with the specified key in the [SavedState].
     *
     * @param key The key to associate the value with.
     * @param value The [Parcelable] value to store.
     */
    public fun <T : Parcelable> putParcelable(key: String, value: T) {
        source.putParcelable(key, value)
    }

    /**
     * Stores an [Serializable] value associated with the specified key in the [Serializable].
     *
     * @param key The key to associate the value with.
     * @param value The [Serializable] value to store.
     */
    public fun <T : Serializable> putJavaSerializable(key: String, value: T) {
        source.putSerializable(key, value)
    }

    /**
     * Stores an [Size] value associated with the specified key in the [Size].
     *
     * @param key The key to associate the value with.
     * @param value The [Size] value to store.
     */
    public fun putSize(key: String, value: Size) {
        source.putSize(key, value)
    }

    /**
     * Stores an [SizeF] value associated with the specified key in the [SizeF].
     *
     * @param key The key to associate the value with.
     * @param value The [SizeF] value to store.
     */
    public fun putSizeF(key: String, value: SizeF) {
        source.putSizeF(key, value)
    }

    public actual fun putString(key: String, value: String) {
        source.putString(key, value)
    }

    public actual fun putIntList(key: String, value: List<Int>) {
        source.putIntegerArrayList(key, value.toArrayListUnsafe())
    }

    public actual fun putCharSequenceList(key: String, value: List<CharSequence>) {
        source.putCharSequenceArrayList(key, value.toArrayListUnsafe())
    }

<<<<<<< HEAD
    public actual inline fun putSavedStateList(key: String, value: List<SavedState>) {
        putParcelableList(key, value)
    }

    public actual inline fun putStringList(key: String, value: List<String>) {
=======
    public actual fun putSavedStateList(key: String, value: List<SavedState>) {
        putParcelableList(key, value)
    }

    public actual fun putStringList(key: String, value: List<String>) {
>>>>>>> 7a145e05
        source.putStringArrayList(key, value.toArrayListUnsafe())
    }

    /**
     * Stores a [List] of elements of [Parcelable] associated with the specified key in the
     * [SavedState].
     *
     * @param key The key to associate the value with.
     * @param value The [List] of elements to store.
     */
    public fun <T : Parcelable> putParcelableList(key: String, value: List<T>) {
        source.putParcelableArrayList(key, value.toArrayListUnsafe())
    }

    public actual fun putBooleanArray(key: String, value: BooleanArray) {
        source.putBooleanArray(key, value)
    }

    public actual fun putCharArray(key: String, value: CharArray) {
        source.putCharArray(key, value)
    }

    public actual fun putCharSequenceArray(
        key: String,
        @Suppress("ArrayReturn") value: Array<CharSequence>
    ) {
        source.putCharSequenceArray(key, value)
    }

    public actual fun putDoubleArray(key: String, value: DoubleArray) {
        source.putDoubleArray(key, value)
    }

    public actual fun putFloatArray(key: String, value: FloatArray) {
        source.putFloatArray(key, value)
    }

    public actual fun putIntArray(key: String, value: IntArray) {
        source.putIntArray(key, value)
    }

    public actual fun putLongArray(key: String, value: LongArray) {
        source.putLongArray(key, value)
    }

<<<<<<< HEAD
    public actual inline fun putSavedStateArray(
=======
    public actual fun putSavedStateArray(
>>>>>>> 7a145e05
        key: String,
        @Suppress("ArrayReturn") value: Array<SavedState>,
    ) {
        putParcelableArray(key, value)
    }

<<<<<<< HEAD
    public actual inline fun putStringArray(key: String, value: Array<String>) {
=======
    public actual fun putStringArray(key: String, value: Array<String>) {
>>>>>>> 7a145e05
        source.putStringArray(key, value)
    }

    /**
     * Stores a [Array] of elements of [Parcelable] associated with the specified key in the
     * [SavedState].
     *
     * @param key The key to associate the value with.
     * @param value The [Array] of elements to store.
     */
    public fun <T : Parcelable> putParcelableArray(
        key: String,
        @Suppress("ArrayReturn") value: Array<T>
    ) {
        source.putParcelableArray(key, value)
    }

    /**
     * Stores a [SparseArray] of elements of [Parcelable] associated with the specified key in the
     * [SavedState].
     *
     * @param key The key to associate the value with.
     * @param value The [SparseArray] of elements to store.
     */
    public fun <T : Parcelable> putSparseParcelableArray(key: String, value: SparseArray<T>) {
        source.putSparseParcelableArray(key, value)
    }

    public actual fun putSavedState(key: String, value: SavedState) {
        source.putBundle(key, value)
    }

    public actual fun putAll(from: SavedState) {
        source.putAll(from)
    }

    public actual fun remove(key: String) {
        source.remove(key)
    }

    public actual fun clear() {
        source.clear()
    }
}

@Suppress("UNCHECKED_CAST", "ConcreteCollection")
@PublishedApi
internal fun <T : Any> Collection<*>.toArrayListUnsafe(): ArrayList<T> {
    return if (this is ArrayList<*>) this as ArrayList<T> else ArrayList(this as Collection<T>)
}<|MERGE_RESOLUTION|>--- conflicted
+++ resolved
@@ -129,19 +129,11 @@
         source.putCharSequenceArrayList(key, value.toArrayListUnsafe())
     }
 
-<<<<<<< HEAD
-    public actual inline fun putSavedStateList(key: String, value: List<SavedState>) {
-        putParcelableList(key, value)
-    }
-
-    public actual inline fun putStringList(key: String, value: List<String>) {
-=======
     public actual fun putSavedStateList(key: String, value: List<SavedState>) {
         putParcelableList(key, value)
     }
 
     public actual fun putStringList(key: String, value: List<String>) {
->>>>>>> 7a145e05
         source.putStringArrayList(key, value.toArrayListUnsafe())
     }
 
@@ -187,22 +179,14 @@
         source.putLongArray(key, value)
     }
 
-<<<<<<< HEAD
-    public actual inline fun putSavedStateArray(
-=======
     public actual fun putSavedStateArray(
->>>>>>> 7a145e05
         key: String,
         @Suppress("ArrayReturn") value: Array<SavedState>,
     ) {
         putParcelableArray(key, value)
     }
 
-<<<<<<< HEAD
-    public actual inline fun putStringArray(key: String, value: Array<String>) {
-=======
     public actual fun putStringArray(key: String, value: Array<String>) {
->>>>>>> 7a145e05
         source.putStringArray(key, value)
     }
 
