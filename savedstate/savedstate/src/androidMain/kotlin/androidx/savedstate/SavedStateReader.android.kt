--- conflicted
+++ resolved
@@ -313,26 +313,8 @@
     }
 
     @Suppress("ArrayReturn")
-<<<<<<< HEAD
-    public actual inline fun getSavedStateArray(key: String): Array<SavedState> {
-        return getParcelableArray(key)
-    }
-
-    @Suppress("ArrayReturn")
-    public actual inline fun getSavedStateArrayOrElse(
-        key: String,
-        defaultValue: () -> Array<SavedState>,
-    ): Array<SavedState> {
-        return getParcelableArrayOrElse(key, defaultValue)
-    }
-
-    public actual inline fun getString(key: String): String {
-        if (key !in this) keyNotFoundError(key)
-        return source.getString(key) ?: valueNotFoundError(key)
-=======
     public actual fun getSavedStateArray(key: String): Array<SavedState> {
         return getParcelableArray(key)
->>>>>>> 7a145e05
     }
 
     @Suppress("ArrayReturn", "NullableCollection")
@@ -357,25 +339,8 @@
         return source.getIntegerArrayList(key)
     }
 
-<<<<<<< HEAD
-    public actual inline fun getSavedStateList(key: String): List<SavedState> {
-        return getParcelableList(key)
-    }
-
-    public actual inline fun getSavedStateListOrElse(
-        key: String,
-        defaultValue: () -> List<SavedState>
-    ): List<SavedState> {
-        return getParcelableListOrElse(key, defaultValue)
-    }
-
-    public actual inline fun getStringList(key: String): List<String> {
-        if (key !in this) keyNotFoundError(key)
-        return source.getStringArrayList(key) ?: valueNotFoundError(key)
-=======
     public actual fun getCharSequenceList(key: String): List<CharSequence> {
         return source.getCharSequenceArrayList(key) ?: keyOrValueNotFoundError(key)
->>>>>>> 7a145e05
     }
 
     @Suppress("NullableCollection")
