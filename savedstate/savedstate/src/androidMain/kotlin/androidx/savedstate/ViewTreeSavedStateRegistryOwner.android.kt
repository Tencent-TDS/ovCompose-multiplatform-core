/*
 * Copyright 2020 The Android Open Source Project
 *
 * Licensed under the Apache License, Version 2.0 (the "License");
 * you may not use this file except in compliance with the License.
 * You may obtain a copy of the License at
 *
 *      http://www.apache.org/licenses/LICENSE-2.0
 *
 * Unless required by applicable law or agreed to in writing, software
 * distributed under the License is distributed on an "AS IS" BASIS,
 * WITHOUT WARRANTIES OR CONDITIONS OF ANY KIND, either express or implied.
 * See the License for the specific language governing permissions and
 * limitations under the License.
 */
@file:JvmName("ViewTreeSavedStateRegistryOwner")

package androidx.savedstate

import android.view.View
import androidx.core.viewtree.getParentOrViewTreeDisjointParent

/**
 * Set the [SavedStateRegistryOwner] responsible for managing the saved state for this [View] Calls
 * to [get] from this view or descendants will return `owner`.
 *
 * This is is automatically set for you in the common cases of using fragments or ComponentActivity.
 *
 * This should only be called by constructs such as activities or fragments that manage a view tree
 * and their saved state through a [SavedStateRegistryOwner]. Callers should only set a
 * [SavedStateRegistryOwner] that will be *stable.* The associated [SavedStateRegistry] should be
 * cleared if the view tree is removed and is not guaranteed to later become reattached to a window.
 *
 * @param owner The [SavedStateRegistryOwner] responsible for managing the saved state for the given
 *   view
 */
@JvmName("set")
public fun View.setViewTreeSavedStateRegistryOwner(owner: SavedStateRegistryOwner?) {
    setTag(R.id.view_tree_saved_state_registry_owner, owner)
}

/**
 * Retrieve the [SavedStateRegistryOwner] responsible for managing the saved state for this [View].
 * This may be used to save or restore the state associated with the view.
 *
 * The returned [SavedStateRegistryOwner] is managing all the Views within the Fragment or Activity
 * this [View] is added to.
 *
 * @return The [SavedStateRegistryOwner] responsible for managing the saved state for this view
 *   and/or some subset of its ancestors
 */
@JvmName("get")
<<<<<<< HEAD
fun View.findViewTreeSavedStateRegistryOwner(): SavedStateRegistryOwner? {
    return generateSequence(this) { view -> view.parent as? View }
        .mapNotNull { view ->
            view.getTag(R.id.view_tree_saved_state_registry_owner) as? SavedStateRegistryOwner
        }
        .firstOrNull()
=======
public fun View.findViewTreeSavedStateRegistryOwner(): SavedStateRegistryOwner? {
    var currentView: View? = this
    while (currentView != null) {
        val registryOwner =
            currentView.getTag(R.id.view_tree_saved_state_registry_owner)
                as? SavedStateRegistryOwner
        if (registryOwner != null) {
            return registryOwner
        }
        currentView = currentView.getParentOrViewTreeDisjointParent() as? View
    }
    return null
>>>>>>> 3d4510a6
}<|MERGE_RESOLUTION|>--- conflicted
+++ resolved
@@ -50,14 +50,6 @@
  *   and/or some subset of its ancestors
  */
 @JvmName("get")
-<<<<<<< HEAD
-fun View.findViewTreeSavedStateRegistryOwner(): SavedStateRegistryOwner? {
-    return generateSequence(this) { view -> view.parent as? View }
-        .mapNotNull { view ->
-            view.getTag(R.id.view_tree_saved_state_registry_owner) as? SavedStateRegistryOwner
-        }
-        .firstOrNull()
-=======
 public fun View.findViewTreeSavedStateRegistryOwner(): SavedStateRegistryOwner? {
     var currentView: View? = this
     while (currentView != null) {
@@ -70,5 +62,4 @@
         currentView = currentView.getParentOrViewTreeDisjointParent() as? View
     }
     return null
->>>>>>> 3d4510a6
 }