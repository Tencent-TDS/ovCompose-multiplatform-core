--- conflicted
+++ resolved
@@ -50,11 +50,7 @@
  *   and/or some subset of its ancestors
  */
 @JvmName("get")
-<<<<<<< HEAD
-fun View.findViewTreeSavedStateRegistryOwner(): SavedStateRegistryOwner? {
-=======
 public fun View.findViewTreeSavedStateRegistryOwner(): SavedStateRegistryOwner? {
->>>>>>> 7f584556
     var currentView: View? = this
     while (currentView != null) {
         val registryOwner =
