--- conflicted
+++ resolved
@@ -13,19 +13,15 @@
 }
 
 dependencies {
-<<<<<<< HEAD
-    api("androidx.annotation:annotation:1.1.0")
-=======
     api(libs.jspecify)
     api("androidx.annotation:annotation:1.8.1")
->>>>>>> 46295bc0
     implementation("androidx.core:core:1.1.0")
 
     androidTestImplementation(libs.testExtJunit)
     androidTestImplementation(libs.testCore)
     androidTestImplementation(libs.testRunner)
     androidTestImplementation(libs.testRules)
-    androidTestImplementation(libs.espressoCore, excludes.espresso)
+    androidTestImplementation(libs.espressoCore)
 }
 
 android {
@@ -40,5 +36,4 @@
     type = LibraryType.PUBLISHED_LIBRARY
     inceptionYear = "2015"
     description = "Android Percent Support Library"
-    metalavaK2UastEnabled = true
 }