/*
 * Copyright 2021 The Android Open Source Project
 *
 * Licensed under the Apache License, Version 2.0 (the "License");
 * you may not use this file except in compliance with the License.
 * You may obtain a copy of the License at
 *
 *      http://www.apache.org/licenses/LICENSE-2.0
 *
 * Unless required by applicable law or agreed to in writing, software
 * distributed under the License is distributed on an "AS IS" BASIS,
 * WITHOUT WARRANTIES OR CONDITIONS OF ANY KIND, either express or implied.
 * See the License for the specific language governing permissions and
 * limitations under the License.
 */

/**
 * This file was created using the `create_project.py` script located in the
 * `<AndroidX root>/development/project-creator` directory.
 *
 * Please use that script when creating a new project, rather than copying an existing project and
 * modifying its settings.
 */
import androidx.build.LibraryType

plugins {
    id("AndroidXPlugin")
    id("com.android.library")
    id("org.jetbrains.kotlin.android")
    id("AndroidXComposePlugin")
}

dependencies {
    api("androidx.annotation:annotation:1.2.0")
    api("androidx.compose.runtime:runtime:1.2.1")
    api("androidx.compose.ui:ui-graphics:1.1.1")
    api("androidx.compose.ui:ui-unit:1.1.1")
    api("androidx.datastore:datastore-core:1.0.0")
    api("androidx.datastore:datastore-preferences-core:1.0.0")
    api("androidx.datastore:datastore-preferences:1.0.0")

    implementation("androidx.annotation:annotation:1.1.0")
    implementation("androidx.work:work-runtime:2.7.1")
    implementation("androidx.work:work-runtime-ktx:2.7.1")
    implementation("androidx.concurrent:concurrent-futures-ktx:1.1.0")
    implementation(libs.kotlinStdlib)

    // Force upgrade since 1.2.0 is not compatible with latest lint.
<<<<<<< HEAD
    implementation("androidx.annotation:annotation-experimental:1.4.0")
=======
    implementation("androidx.annotation:annotation-experimental:1.4.1")
>>>>>>> 3d4510a6

    testImplementation(libs.robolectric)
    testImplementation(libs.testCore)
    testImplementation(libs.testRules)
    testImplementation(libs.testRunner)
    testImplementation(libs.truth)
    testImplementation(libs.junit)
    testImplementation(libs.kotlinCoroutinesTest)
    testImplementation(libs.kotlinTest)
    testImplementation(libs.kotlinReflect)
    testImplementation(libs.mockitoCore4)
    testImplementation(libs.mockitoKotlin4)
    testImplementation("androidx.datastore:datastore-core:1.0.0")
    testImplementation("androidx.datastore:datastore-preferences-core:1.0.0")
    testImplementation("androidx.datastore:datastore-preferences:1.0.0")
    testImplementation("androidx.room:room-runtime:2.4.3")
    testImplementation("androidx.work:work-testing:2.7.1")
    testImplementation("com.google.android.material:material:1.6.0")

    androidTestImplementation('androidx.test:monitor:1.5.0')
    androidTestImplementation('androidx.core:core-ktx:1.7.0')
    androidTestImplementation("androidx.room:room-runtime:2.4.3")
    androidTestImplementation("androidx.work:work-testing:2.7.1")
    androidTestImplementation("androidx.test.uiautomator:uiautomator:2.2.0")
    androidTestImplementation(libs.kotlinCoroutinesTest)
    androidTestImplementation(libs.kotlinTest)
    androidTestImplementation(libs.testCore)
    androidTestImplementation(libs.testExtJunit)
    androidTestImplementation(libs.testExtJunitKtx)
    androidTestImplementation(libs.testRules)
    androidTestImplementation(libs.testRunner)
    androidTestImplementation(libs.truth)
    androidTestImplementation("androidx.lifecycle:lifecycle-livedata:2.5.1")
    androidTestImplementation("androidx.lifecycle:lifecycle-livedata-ktx:2.5.1")
}

android {
    // Use Robolectric 4.+
    testOptions.unitTests.includeAndroidResources = true
    resourcePrefix "glance_"
    namespace "androidx.glance"
    // TODO(b/313699418): need to update compose.runtime version to 1.6.0+
    experimentalProperties["android.lint.useK2Uast"] = false
}

androidx {
    name = "Glance"
    type = LibraryType.PUBLISHED_LIBRARY_ONLY_USED_BY_KOTLIN_CONSUMERS
    inceptionYear = "2021"
    description = "Glance allows developers to build layouts for remote surfaces using a Jetpack " +
            "Compose-style API."
    legacyDisableKotlinStrictApiMode = true
}<|MERGE_RESOLUTION|>--- conflicted
+++ resolved
@@ -46,11 +46,7 @@
     implementation(libs.kotlinStdlib)
 
     // Force upgrade since 1.2.0 is not compatible with latest lint.
-<<<<<<< HEAD
-    implementation("androidx.annotation:annotation-experimental:1.4.0")
-=======
     implementation("androidx.annotation:annotation-experimental:1.4.1")
->>>>>>> 3d4510a6
 
     testImplementation(libs.robolectric)
     testImplementation(libs.testCore)
