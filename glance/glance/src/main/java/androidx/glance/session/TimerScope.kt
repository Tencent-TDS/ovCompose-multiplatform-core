/*
 * Copyright 2023 The Android Open Source Project
 *
 * Licensed under the Apache License, Version 2.0 (the "License");
 * you may not use this file except in compliance with the License.
 * You may obtain a copy of the License at
 *
 *      http://www.apache.org/licenses/LICENSE-2.0
 *
 * Unless required by applicable law or agreed to in writing, software
 * distributed under the License is distributed on an "AS IS" BASIS,
 * WITHOUT WARRANTIES OR CONDITIONS OF ANY KIND, either express or implied.
 * See the License for the specific language governing permissions and
 * limitations under the License.
 */

package androidx.glance.session

import androidx.annotation.RestrictTo
import androidx.annotation.RestrictTo.Scope.LIBRARY_GROUP
import java.util.concurrent.atomic.AtomicReference
import kotlin.time.Duration
import kotlin.time.Duration.Companion.milliseconds
import kotlinx.coroutines.CancellationException
import kotlinx.coroutines.CoroutineScope
import kotlinx.coroutines.Job
import kotlinx.coroutines.cancel
import kotlinx.coroutines.coroutineScope
import kotlinx.coroutines.delay
import kotlinx.coroutines.launch

internal class TimeoutCancellationException(
    override val message: String,
    internal val block: Int,
) : CancellationException(message) {
    override fun toString() = "TimeoutCancellationException($message, $block)"

    override fun fillInStackTrace() = this
}

/** This interface is similar to [kotlin.time.TimeSource], which is still marked experimental. */
<<<<<<< HEAD
internal fun interface TimeSource {
=======
@RestrictTo(LIBRARY_GROUP)
fun interface TimeSource {
>>>>>>> 3d4510a6
    /** Current time in milliseconds. */
    fun markNow(): Long

    companion object {
        val Monotonic = TimeSource { System.currentTimeMillis() }
    }
}

/**
 * TimerScope is a CoroutineScope that allows setting an adjustable timeout for all of the
 * coroutines in the scope.
 */
internal interface TimerScope : CoroutineScope {
    /**
     * Amount of time left before this timer cancels the scope. This is not valid before
     * [startTimer] is called.
     */
    val timeLeft: Duration

    /**
     * Start the timer with an [initialTimeout].
     *
     * Once the [initialTimeout] has passed, the scope is cancelled. If [startTimer] is called again
     * while the timer is running, it will reset the timer if [initialTimeout] is less than
     * [timeLeft]. If [initialTimeout] is larger than [timeLeft], the current timer is kept.
     *
     * In order to extend the deadline, call [addTime].
     */
    fun startTimer(initialTimeout: Duration)

    /** Shift the deadline for this timer forward by [time]. */
    fun addTime(time: Duration)
}

internal suspend fun <T> withTimer(
    timeSource: TimeSource = TimeSource.Monotonic,
    block: suspend TimerScope.() -> T,
): T = coroutineScope {
    val timerScope = this
    val timerJob: AtomicReference<Job?> = AtomicReference(null)
    coroutineScope {
            val blockScope =
                object : TimerScope, CoroutineScope by this {
                    override val timeLeft: Duration
                        get() =
                            (deadline.get()?.minus(timeSource.markNow()))?.milliseconds
                                ?: Duration.INFINITE

                    private val deadline: AtomicReference<Long?> = AtomicReference(null)

                    override fun addTime(time: Duration) {
                        deadline.update {
                            checkNotNull(it) {
                                "Start the timer with startTimer before calling addTime"
                            }
                            require(time.isPositive()) {
                                "Cannot call addTime with a negative duration"
                            }
                            it + time.inWholeMilliseconds
                        }
                    }

                    override fun startTimer(initialTimeout: Duration) {
                        if (initialTimeout.inWholeMilliseconds <= 0) {
                            timerScope.cancel(
                                TimeoutCancellationException(
                                    "Timed out immediately",
                                    block.hashCode()
                                )
                            )
                            return
                        }
                        if (timeLeft < initialTimeout) return

                        deadline.set(timeSource.markNow() + initialTimeout.inWholeMilliseconds)
                        // Loop until the deadline is reached.
                        timerJob
                            .getAndSet(
                                timerScope.launch {
                                    while (deadline.get()!! > timeSource.markNow()) {
                                        delay(timeLeft)
                                    }
                                    timerScope.cancel(
                                        TimeoutCancellationException(
                                            "Timed out of executing block.",
                                            block.hashCode()
                                        )
                                    )
                                }
                            )
                            ?.cancel()
                    }
                }
            blockScope.block()
        }
        .also { timerJob.get()?.cancel() }
}

internal suspend fun <T> withTimerOrNull(
    timeSource: TimeSource = TimeSource.Monotonic,
    block: suspend TimerScope.() -> T,
): T? =
    try {
        withTimer(timeSource, block)
    } catch (e: TimeoutCancellationException) {
        // Return null if it's our exception, else propagate it upstream in case there are nested
        // withTimers
        if (e.block == block.hashCode()) null else throw e
    }

// Update the value of the AtomicReference using the given updater function. Will throw an error
// if unable to successfully set the value.
private fun <T> AtomicReference<T>.update(updater: (T) -> T) {
    while (true) {
        get().let { if (compareAndSet(it, updater(it))) return }
    }
}

internal suspend fun <T> noopTimer(
    block: suspend TimerScope.() -> T,
): T = coroutineScope {
    val timerScope =
        object : TimerScope, CoroutineScope by this {
            override val timeLeft = Duration.INFINITE

            override fun startTimer(initialTimeout: Duration) {}

            override fun addTime(time: Duration) {}
        }
    timerScope.block()
}<|MERGE_RESOLUTION|>--- conflicted
+++ resolved
@@ -39,12 +39,8 @@
 }
 
 /** This interface is similar to [kotlin.time.TimeSource], which is still marked experimental. */
-<<<<<<< HEAD
-internal fun interface TimeSource {
-=======
 @RestrictTo(LIBRARY_GROUP)
 fun interface TimeSource {
->>>>>>> 3d4510a6
     /** Current time in milliseconds. */
     fun markNow(): Long
 
