--- conflicted
+++ resolved
@@ -186,12 +186,8 @@
                     layoutConfig,
                     layoutConfig.addLayout(root),
                     DpSize.Unspecified,
-<<<<<<< HEAD
-                    receiver
-=======
                     receiver,
                     widget.components ?: GlanceComponents.getDefault(context),
->>>>>>> 3d4510a6
                 )
             if (shouldPublish) {
                 appWidgetManager.updateAppWidget(id.appWidgetId, rv)
