--- conflicted
+++ resolved
@@ -63,15 +63,12 @@
         synchronized(GlanceAppWidgetManager) {
             return dataStoreSingleton
                 ?: run {
-<<<<<<< HEAD
-=======
                     // Delete old file format that did not include the process name.
                     context
                         .preferencesDataStoreFile("GlanceAppWidgetManager")
                         .takeIf { it.exists() }
                         ?.delete()
 
->>>>>>> 3d4510a6
                     val newValue = context.appManagerDataStore
                     dataStoreSingleton = newValue
                     newValue
@@ -205,8 +202,6 @@
      * @param successCallback a [PendingIntent] to be invoked if the app widget pinning is accepted
      *   by the user
      * @return true if the request was successfully sent to the system, false otherwise
-<<<<<<< HEAD
-=======
      * @see AppWidgetManager.requestPinAppWidget for more information and limitations
      */
     suspend fun <T : GlanceAppWidgetReceiver> requestPinGlanceAppWidget(
@@ -242,7 +237,6 @@
      * @param successCallback a [PendingIntent] to be invoked if the app widget pinning is accepted
      *   by the user
      * @return true if the request was successfully sent to the system, false otherwise
->>>>>>> 3d4510a6
      * @see AppWidgetManager.requestPinAppWidget for more information and limitations
      */
     suspend fun <T : GlanceAppWidgetReceiver> requestPinGlanceAppWidget(
@@ -268,13 +262,9 @@
                                 id = AppWidgetId(AppWidgetManager.INVALID_APPWIDGET_ID),
                                 state = previewState,
                                 options = Bundle.EMPTY,
-<<<<<<< HEAD
-                                size = info.getMinSize(context.resources.displayMetrics),
-=======
                                 size =
                                     previewSize
                                         ?: info.getMinSize(context.resources.displayMetrics),
->>>>>>> 3d4510a6
                             )
                         putParcelable(AppWidgetManager.EXTRA_APPWIDGET_PREVIEW, snapshot)
                     }
@@ -364,9 +354,6 @@
 
     private companion object {
         private val Context.appManagerDataStore by
-<<<<<<< HEAD
-            preferencesDataStore(name = "GlanceAppWidgetManager")
-=======
             preferencesDataStore(name = "GlanceAppWidgetManager-$processName")
 
         private val processName: String
@@ -380,7 +367,6 @@
                         .invoke(null) as String
                 }
 
->>>>>>> 3d4510a6
         private var dataStoreSingleton: DataStore<Preferences>? = null
         private val providersKey = stringSetPreferencesKey("list::Providers")
 
