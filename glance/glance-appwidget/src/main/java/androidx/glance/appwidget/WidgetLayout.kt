/*
 * Copyright 2021 The Android Open Source Project
 *
 * Licensed under the Apache License, Version 2.0 (the "License");
 * you may not use this file except in compliance with the License.
 * You may obtain a copy of the License at
 *
 *      http://www.apache.org/licenses/LICENSE-2.0
 *
 * Unless required by applicable law or agreed to in writing, software
 * distributed under the License is distributed on an "AS IS" BASIS,
 * WITHOUT WARRANTIES OR CONDITIONS OF ANY KIND, either express or implied.
 * See the License for the specific language governing permissions and
 * limitations under the License.
 */

package androidx.glance.appwidget

import android.content.Context
import android.os.Build
import android.util.Log
import androidx.annotation.RequiresApi
import androidx.annotation.VisibleForTesting
import androidx.datastore.core.CorruptionException
import androidx.datastore.core.DataStore
import androidx.datastore.core.DataStoreFactory
import androidx.datastore.dataStoreFile
import androidx.glance.Emittable
import androidx.glance.EmittableButton
import androidx.glance.EmittableImage
import androidx.glance.EmittableWithChildren
import androidx.glance.GlanceId
import androidx.glance.GlanceModifier
import androidx.glance.action.ActionModifier
import androidx.glance.appwidget.lazy.EmittableLazyColumn
import androidx.glance.appwidget.lazy.EmittableLazyList
import androidx.glance.appwidget.lazy.EmittableLazyListItem
import androidx.glance.appwidget.lazy.EmittableLazyVerticalGrid
import androidx.glance.appwidget.lazy.EmittableLazyVerticalGridListItem
import androidx.glance.appwidget.proto.LayoutProto
import androidx.glance.appwidget.proto.LayoutProto.LayoutDefinition
import androidx.glance.appwidget.proto.LayoutProto.LayoutNode
import androidx.glance.appwidget.proto.LayoutProto.LayoutType
import androidx.glance.appwidget.proto.LayoutProto.NodeIdentity
import androidx.glance.appwidget.proto.LayoutProtoSerializer
import androidx.glance.findModifier
import androidx.glance.isDecorative
import androidx.glance.layout.Alignment
import androidx.glance.layout.EmittableBox
import androidx.glance.layout.EmittableColumn
import androidx.glance.layout.EmittableRow
import androidx.glance.layout.EmittableSpacer
import androidx.glance.layout.HeightModifier
import androidx.glance.layout.WidthModifier
import androidx.glance.state.GlanceState
import androidx.glance.state.GlanceStateDefinition
import androidx.glance.text.EmittableText
import androidx.glance.unit.Dimension
import java.io.File
import java.io.IOException

/**
 * Manager for layout configurations and their associated layout indexes.
 *
 * An instance of this object should be created for each update of an App Widget ID. The same
 * instance must be used for all the variants of the layout. It will detect layout changes and
 * ensure the same layout IDs are not re-used.
 *
 * Layout indexes are numbers between 0 and [TopLevelLayoutsCount]-1, which need to be passed to
 * [translateComposition] to generate the [android.widget.RemoteViews] corresponding to a given
 * layout.
 */
internal class LayoutConfiguration
private constructor(
    private val context: Context,
    /**
     * Map the known layout configs to a unique layout index. It will contain all the layouts stored
     * in files, and the layouts currently in use.
     */
    private val layoutConfig: MutableMap<LayoutNode, Int>,
    private var nextIndex: Int,
    private val appWidgetId: Int,
    /** Set of layout indexes that have been assigned since the creation of this object. */
    private val usedLayoutIds: MutableSet<Int> = mutableSetOf(),
    /** Set of all layout ids in [layoutConfig]. None of them can be re-used. */
    private val existingLayoutIds: MutableSet<Int> = mutableSetOf(),
) {

    internal companion object {

        /** Creates a [LayoutConfiguration] retrieving known layouts from file, if they exist. */
        internal suspend fun load(context: Context, appWidgetId: Int): LayoutConfiguration {
            val config =
                try {
                    GlanceState.getValue(
                        context,
                        LayoutStateDefinition,
                        layoutDatastoreKey(appWidgetId)
                    )
                } catch (ex: CorruptionException) {
                    Log.e(
                        GlanceAppWidgetTag,
                        "Set of layout structures for App Widget id $appWidgetId is corrupted",
                        ex
                    )
                    LayoutProto.LayoutConfig.getDefaultInstance()
                } catch (ex: IOException) {
                    Log.e(
                        GlanceAppWidgetTag,
                        "I/O error reading set of layout structures for App Widget id $appWidgetId",
                        ex
                    )
                    LayoutProto.LayoutConfig.getDefaultInstance()
                }
            val layouts = config.layoutList.associate { it.layout to it.layoutIndex }.toMutableMap()
            return LayoutConfiguration(
                context,
                layouts,
                nextIndex = config.nextIndex,
                appWidgetId = appWidgetId,
                existingLayoutIds = layouts.values.toMutableSet()
            )
        }

        /** Create a new, empty, [LayoutConfiguration]. */
<<<<<<< HEAD
        internal fun create(context: Context, appWidgetId: Int) =
=======
        internal fun create(context: Context, appWidgetId: Int): LayoutConfiguration =
>>>>>>> 3d4510a6
            LayoutConfiguration(
                context,
                layoutConfig = mutableMapOf(),
                nextIndex = 0,
                appWidgetId = appWidgetId,
            )

        /** Create a new, pre-defined [LayoutConfiguration]. */
        @VisibleForTesting
        internal fun create(
            context: Context,
            appWidgetId: Int,
            nextIndex: Int,
            existingLayoutIds: Collection<Int> = emptyList()
        ): LayoutConfiguration =
            LayoutConfiguration(
                context,
                appWidgetId = appWidgetId,
                layoutConfig = mutableMapOf(),
                nextIndex = nextIndex,
                existingLayoutIds = existingLayoutIds.toMutableSet(),
            )

        /** @return the file after delete() has been called on it. This is for testing. */
        fun delete(context: Context, id: GlanceId): Boolean {

            if (id is AppWidgetId && id.isRealId) {
                val key = layoutDatastoreKey(id.appWidgetId)
                val file = context.dataStoreFile(key)
                try {
                    return file.delete()
                } catch (e: Exception) {
                    // This is a minor error, File.delete() shouldn't throw an exception and these
                    // files
                    // are <1kb.
                    Log.d(
                        GlanceAppWidgetTag,
                        "Could not delete LayoutConfiguration dataStoreFile when cleaning up" +
                            "old appwidget id $id",
                        e
                    )
                }
            }
            return false
        }
    }

    /**
     * Add a layout to the set of known layouts.
     *
     * The layout index is retricted to the range 0 - [TopLevelLayoutsCount]-1. Once the layout
     * index reaches [TopLevelLayoutsCount], it cycles back to 0, making sure we are not re-using
     * any layout index used either for the current or previous set of layouts. The number of layout
     * indexes we have should be sufficient to mostly avoid collisions, but there is still a risk if
     * many updates are not rendered, or if all the indexes are used for lazy list items.
     *
     * @return the layout index that should be used to generate it
     */
    fun addLayout(layoutRoot: Emittable): Int {
        val root = createNode(context, layoutRoot)
        synchronized(this) {
            layoutConfig[root]?.let { index ->
                usedLayoutIds += index
                return index
            }
            var index = nextIndex
            while (index in existingLayoutIds) {
                index = (index + 1) % TopLevelLayoutsCount
                require(index != nextIndex) {
                    "Cannot assign a valid layout index to the new layout: no free index left."
                }
            }
            nextIndex = (index + 1) % TopLevelLayoutsCount
            usedLayoutIds += index
            existingLayoutIds += index
            layoutConfig[root] = index
            return index
        }
    }

    /** Save the known layouts to file at the end of the layout generation. */
    suspend fun save() {
        GlanceState.updateValue(context, LayoutStateDefinition, layoutDatastoreKey(appWidgetId)) {
            config ->
            config
                .toBuilder()
                .apply {
                    nextIndex = nextIndex
                    clearLayout()
                    layoutConfig.entries.forEach { (node, index) ->
                        if (index in usedLayoutIds) {
                            addLayout(
                                LayoutDefinition.newBuilder().apply {
                                    layout = node
                                    layoutIndex = index
                                }
                            )
                        }
                    }
                }
                .build()
        }
    }
}

/**
 * Returns the proto layout tree corresponding to the provided root node.
 *
 * A node should change if either the [LayoutType] selected by the translation of that node changes,
 * if the [SizeSelector] used to find the stub to be replaced changes or if the [ContainerSelector]
 * used to find the container's layout changes.
 *
 * Note: The number of children, although an element in [ContainerSelector] is not used, as this
 * will anyway invalidate the structure.
 */
internal fun createNode(context: Context, element: Emittable): LayoutNode =
    LayoutNode.newBuilder()
        .apply {
            type = element.getLayoutType()
            width = element.modifier.widthModifier.toProto(context)
            height = element.modifier.heightModifier.toProto(context)
            hasAction = element.modifier.findModifier<ActionModifier>() != null
            if (element.modifier.findModifier<AppWidgetBackgroundModifier>() != null) {
                identity = NodeIdentity.BACKGROUND_NODE
            }
            when (element) {
                is EmittableImage -> setImageNode(element)
                is EmittableColumn -> setColumnNode(element)
                is EmittableRow -> setRowNode(element)
                is EmittableBox -> setBoxNode(element)
                is EmittableLazyColumn -> setLazyListColumn(element)
            }
            if (element is EmittableWithChildren && element !is EmittableLazyList) {
                addAllChildren(element.children.map { createNode(context, it) })
            }
        }
        .build()

private fun LayoutNode.Builder.setImageNode(element: EmittableImage) {
    imageScale =
        when (element.contentScale) {
            androidx.glance.layout.ContentScale.Fit -> LayoutProto.ContentScale.FIT
            androidx.glance.layout.ContentScale.Crop -> LayoutProto.ContentScale.CROP
            androidx.glance.layout.ContentScale.FillBounds -> LayoutProto.ContentScale.FILL_BOUNDS
            else -> error("Unknown content scale ${element.contentScale}")
        }
    hasImageDescription = !element.isDecorative()
    hasImageColorFilter = element.colorFilterParams != null
}

private fun LayoutNode.Builder.setColumnNode(element: EmittableColumn) {
    horizontalAlignment = element.horizontalAlignment.toProto()
}

private fun LayoutNode.Builder.setLazyListColumn(element: EmittableLazyColumn) {
    horizontalAlignment = element.horizontalAlignment.toProto()
}

private fun LayoutNode.Builder.setRowNode(element: EmittableRow) {
    verticalAlignment = element.verticalAlignment.toProto()
}

private fun LayoutNode.Builder.setBoxNode(element: EmittableBox) {
    horizontalAlignment = element.contentAlignment.horizontal.toProto()
    verticalAlignment = element.contentAlignment.vertical.toProto()
}

private val GlanceModifier.widthModifier: Dimension
    get() = findModifier<WidthModifier>()?.width ?: Dimension.Wrap

private val GlanceModifier.heightModifier: Dimension
    get() = findModifier<HeightModifier>()?.height ?: Dimension.Wrap

@VisibleForTesting
internal fun layoutDatastoreKey(appWidgetId: Int): String = "appWidgetLayout-$appWidgetId"

private object LayoutStateDefinition : GlanceStateDefinition<LayoutProto.LayoutConfig> {
    override fun getLocation(context: Context, fileKey: String): File =
        context.dataStoreFile(fileKey)

    override suspend fun getDataStore(
        context: Context,
        fileKey: String,
    ): DataStore<LayoutProto.LayoutConfig> =
        DataStoreFactory.create(serializer = LayoutProtoSerializer) {
            context.dataStoreFile(fileKey)
        }
}

private fun Alignment.Vertical.toProto() =
    when (this) {
        Alignment.Vertical.Top -> LayoutProto.VerticalAlignment.TOP
        Alignment.Vertical.CenterVertically -> LayoutProto.VerticalAlignment.CENTER_VERTICALLY
        Alignment.Vertical.Bottom -> LayoutProto.VerticalAlignment.BOTTOM
        else -> error("unknown vertical alignment $this")
    }

private fun Alignment.Horizontal.toProto() =
    when (this) {
        Alignment.Horizontal.Start -> LayoutProto.HorizontalAlignment.START
        Alignment.Horizontal.CenterHorizontally ->
            LayoutProto.HorizontalAlignment.CENTER_HORIZONTALLY
        Alignment.Horizontal.End -> LayoutProto.HorizontalAlignment.END
        else -> error("unknown horizontal alignment $this")
    }

private fun Emittable.getLayoutType(): LayoutProto.LayoutType =
    when (this) {
        is EmittableBox -> LayoutProto.LayoutType.BOX
        is EmittableButton -> LayoutProto.LayoutType.BUTTON
        is EmittableRow -> {
            if (modifier.isSelectableGroup) {
                LayoutProto.LayoutType.RADIO_ROW
            } else {
                LayoutProto.LayoutType.ROW
            }
        }
        is EmittableColumn -> {
            if (modifier.isSelectableGroup) {
                LayoutProto.LayoutType.RADIO_COLUMN
            } else {
                LayoutProto.LayoutType.COLUMN
            }
        }
        is EmittableText -> LayoutProto.LayoutType.TEXT
        is EmittableLazyListItem -> LayoutProto.LayoutType.LIST_ITEM
        is EmittableLazyColumn -> LayoutProto.LayoutType.LAZY_COLUMN
        is EmittableAndroidRemoteViews -> LayoutProto.LayoutType.ANDROID_REMOTE_VIEWS
        is EmittableCheckBox -> LayoutProto.LayoutType.CHECK_BOX
        is EmittableSpacer -> LayoutProto.LayoutType.SPACER
        is EmittableSwitch -> LayoutProto.LayoutType.SWITCH
        is EmittableImage -> LayoutProto.LayoutType.IMAGE
        is EmittableLinearProgressIndicator -> LayoutProto.LayoutType.LINEAR_PROGRESS_INDICATOR
        is EmittableCircularProgressIndicator -> LayoutProto.LayoutType.CIRCULAR_PROGRESS_INDICATOR
        is EmittableLazyVerticalGrid -> LayoutProto.LayoutType.LAZY_VERTICAL_GRID
        is EmittableLazyVerticalGridListItem -> LayoutProto.LayoutType.LIST_ITEM
        is RemoteViewsRoot -> LayoutProto.LayoutType.REMOTE_VIEWS_ROOT
        is EmittableRadioButton -> LayoutProto.LayoutType.RADIO_BUTTON
        is EmittableSizeBox -> LayoutProto.LayoutType.SIZE_BOX
        else ->
            throw IllegalArgumentException("Unknown element type ${this.javaClass.canonicalName}")
    }

private fun Dimension.toProto(context: Context): LayoutProto.DimensionType {
    if (Build.VERSION.SDK_INT >= Build.VERSION_CODES.S) {
        return WidgetLayoutImpl31.toProto(this)
    }
    return when (resolveDimension(context)) {
        is Dimension.Dp -> LayoutProto.DimensionType.EXACT
        is Dimension.Wrap -> LayoutProto.DimensionType.WRAP
        is Dimension.Fill -> LayoutProto.DimensionType.FILL
        is Dimension.Expand -> LayoutProto.DimensionType.EXPAND
        else -> error("After resolution, no other type should be present")
    }
}

@RequiresApi(Build.VERSION_CODES.S)
private object WidgetLayoutImpl31 {
    fun toProto(dimension: Dimension) =
        if (dimension is Dimension.Expand) {
            LayoutProto.DimensionType.EXPAND
        } else {
            LayoutProto.DimensionType.WRAP
        }
}<|MERGE_RESOLUTION|>--- conflicted
+++ resolved
@@ -123,11 +123,7 @@
         }
 
         /** Create a new, empty, [LayoutConfiguration]. */
-<<<<<<< HEAD
-        internal fun create(context: Context, appWidgetId: Int) =
-=======
         internal fun create(context: Context, appWidgetId: Int): LayoutConfiguration =
->>>>>>> 3d4510a6
             LayoutConfiguration(
                 context,
                 layoutConfig = mutableMapOf(),
