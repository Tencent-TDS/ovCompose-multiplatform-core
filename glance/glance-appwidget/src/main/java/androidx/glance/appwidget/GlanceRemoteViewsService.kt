--- conflicted
+++ resolved
@@ -49,18 +49,11 @@
         return GlanceRemoteViewsFactory(this, appWidgetId, viewId, sizeInfo)
     }
 
-<<<<<<< HEAD
-    companion object {
-        const val EXTRA_VIEW_ID = "androidx.glance.widget.extra.view_id"
-        const val EXTRA_SIZE_INFO = "androidx.glance.widget.extra.size_info"
-        const val TAG = "GlanceRemoteViewService"
-=======
     @RestrictTo(RestrictTo.Scope.LIBRARY_GROUP)
     internal companion object {
         internal const val EXTRA_VIEW_ID = "androidx.glance.widget.extra.view_id"
         internal const val EXTRA_SIZE_INFO = "androidx.glance.widget.extra.size_info"
         internal const val TAG = "GlanceRemoteViewService"
->>>>>>> 3d4510a6
 
         // An in-memory store containing items to be returned via the adapter when requested.
         private val InMemoryStore = RemoteCollectionItemsInMemoryStore()
@@ -243,16 +236,11 @@
     if (Build.VERSION.SDK_INT > Build.VERSION_CODES.S) {
         CollectionItemsApi31Impl.setRemoteAdapter(this, viewId, items)
     } else {
-<<<<<<< HEAD
-        val intent =
-            Intent(context, GlanceRemoteViewsService::class.java)
-=======
         val context = translationContext.context
         val appWidgetId = translationContext.appWidgetId
         val intent =
             Intent()
                 .setComponent(translationContext.glanceComponents.remoteViewsService)
->>>>>>> 3d4510a6
                 .putExtra(AppWidgetManager.EXTRA_APPWIDGET_ID, appWidgetId)
                 .putExtra(GlanceRemoteViewsService.EXTRA_VIEW_ID, viewId)
                 .putExtra(GlanceRemoteViewsService.EXTRA_SIZE_INFO, sizeInfo)
@@ -275,10 +263,6 @@
         remoteViews.setRemoteAdapter(viewId, toPlatformCollectionItems(items))
     }
 
-<<<<<<< HEAD
-    @DoNotInline
-=======
->>>>>>> 3d4510a6
     fun toPlatformCollectionItems(items: RemoteCollectionItems): RemoteViews.RemoteCollectionItems {
         return RemoteViews.RemoteCollectionItems.Builder()
             .setHasStableIds(items.hasStableIds())
