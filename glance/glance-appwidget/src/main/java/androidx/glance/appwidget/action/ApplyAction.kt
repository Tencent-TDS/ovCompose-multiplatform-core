--- conflicted
+++ resolved
@@ -89,10 +89,7 @@
                                 translationContext,
                                 viewId,
                                 ActionTrampolineType.CALLBACK,
-<<<<<<< HEAD
-=======
                                 flags.toString()
->>>>>>> 3d4510a6
                             )
                     }
                 },
@@ -109,10 +106,7 @@
                                 translationContext,
                                 viewId,
                                 ActionTrampolineType.CALLBACK,
-<<<<<<< HEAD
-=======
                                 flags.toString(),
->>>>>>> 3d4510a6
                             )
                     }
                 }
@@ -143,10 +137,7 @@
                                 translationContext,
                                 viewId,
                                 ActionTrampolineType.CALLBACK,
-<<<<<<< HEAD
-=======
                                 flags.toString(),
->>>>>>> 3d4510a6
                             )
                     }
                 },
@@ -158,14 +149,8 @@
                 translationContext.context,
                 0,
                 ActionCallbackBroadcastReceiver.createIntent(
-<<<<<<< HEAD
-                        translationContext.context,
-                        action.callbackClass,
-                        translationContext.appWidgetId,
-=======
                         translationContext,
                         action.callbackClass,
->>>>>>> 3d4510a6
                         editParams(action.parameters)
                     )
                     .apply {
@@ -249,10 +234,7 @@
                                 translationContext,
                                 viewId,
                                 ActionTrampolineType.CALLBACK,
-<<<<<<< HEAD
-=======
                                 flags.toString(),
->>>>>>> 3d4510a6
                             )
                     }
                 }
@@ -280,16 +262,9 @@
         }
         is RunCallbackAction -> {
             ActionCallbackBroadcastReceiver.createIntent(
-<<<<<<< HEAD
-                    context = translationContext.context,
-                    callbackClass = action.callbackClass,
-                    appWidgetId = translationContext.appWidgetId,
-                    parameters = editParams(action.parameters)
-=======
                     translationContext,
                     action.callbackClass,
                     editParams(action.parameters)
->>>>>>> 3d4510a6
                 )
                 .applyTrampolineIntent(
                     translationContext,
@@ -394,10 +369,6 @@
 
 @RequiresApi(Build.VERSION_CODES.Q)
 private object ApplyActionApi29Impl {
-<<<<<<< HEAD
-    @DoNotInline
-=======
->>>>>>> 3d4510a6
     fun setIntentIdentifier(intent: Intent, viewId: Int): Intent =
         intent.apply { identifier = viewId.toString() }
 }
