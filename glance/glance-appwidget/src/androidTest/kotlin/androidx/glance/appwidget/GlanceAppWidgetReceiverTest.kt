--- conflicted
+++ resolved
@@ -644,18 +644,31 @@
     }
 
     @Test
-<<<<<<< HEAD
+    fun layoutConfigurationCanBeDeleted() {
+        TestGlanceAppWidget.uiDefinition = { Text("something") }
+
+        mHostRule.startHost()
+
+        val appWidgetManager = GlanceAppWidgetManager(context)
+        val glanceId = runBlocking {
+            appWidgetManager.getGlanceIds(TestGlanceAppWidget::class.java).first()
+        }
+
+        val appWidgetId = (glanceId as AppWidgetId).appWidgetId
+        val file = context.dataStoreFile(layoutDatastoreKey(appWidgetId))
+        assertThat(file.exists())
+
+        val isDeleted = LayoutConfiguration.delete(context, glanceId)
+        assertThat(isDeleted).isTrue()
+    }
+
+    @Test
     fun updateAll() =
         runBlocking<Unit> {
             TestGlanceAppWidget.uiDefinition = { Text("text") }
-=======
-    fun layoutConfigurationCanBeDeleted() {
-        TestGlanceAppWidget.uiDefinition = { Text("something") }
->>>>>>> 3d4510a6
 
             mHostRule.startHost()
 
-<<<<<<< HEAD
             mHostRule.runAndWaitForUpdate { TestGlanceAppWidget.updateAll(context) }
         }
 
@@ -682,54 +695,6 @@
             mHostRule.runAndWaitForUpdate {
                 TestGlanceAppWidget.updateIf<Preferences>(context) { prefs -> prefs[testKey] == 2 }
             }
-=======
-        val appWidgetManager = GlanceAppWidgetManager(context)
-        val glanceId = runBlocking {
-            appWidgetManager.getGlanceIds(TestGlanceAppWidget::class.java).first()
-        }
-
-        val appWidgetId = (glanceId as AppWidgetId).appWidgetId
-        val file = context.dataStoreFile(layoutDatastoreKey(appWidgetId))
-        assertThat(file.exists())
-
-        val isDeleted = LayoutConfiguration.delete(context, glanceId)
-        assertThat(isDeleted).isTrue()
-    }
-
-    @Test
-    fun updateAll() =
-        runBlocking<Unit> {
-            TestGlanceAppWidget.uiDefinition = { Text("text") }
-
-            mHostRule.startHost()
-
-            mHostRule.runAndWaitForUpdate { TestGlanceAppWidget.updateAll(context) }
-        }
-
-    @Test
-    fun updateIf() =
-        runBlocking<Unit> {
-            val didRun = AtomicBoolean(false)
-            TestGlanceAppWidget.uiDefinition = {
-                currentState<Preferences>()
-                didRun.set(true)
-                Text("text")
-            }
-
-            mHostRule.startHost()
-            assertThat(didRun.get()).isTrue()
-
-            GlanceAppWidgetManager(context).getGlanceIds(TestGlanceAppWidget::class.java).forEach {
-                glanceId ->
-                updateAppWidgetState(context, glanceId) { it[testKey] = 2 }
-            }
-
-            // Make sure the app widget is updated if the test is true
-            didRun.set(false)
-            mHostRule.runAndWaitForUpdate {
-                TestGlanceAppWidget.updateIf<Preferences>(context) { prefs -> prefs[testKey] == 2 }
-            }
->>>>>>> 3d4510a6
             assertThat(didRun.get()).isTrue()
 
             // Make sure it is not if the test is false
