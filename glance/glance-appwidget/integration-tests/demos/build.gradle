--- conflicted
+++ resolved
@@ -44,8 +44,5 @@
     namespace = "androidx.glance.appwidget.demos"
     // TODO(b/313699418): need to update compose.runtime version to 1.6.0+ in glance-appwidget
     experimentalProperties["android.lint.useK2Uast"] = false
-<<<<<<< HEAD
-=======
     compileSdk = 35
->>>>>>> c80a82c4
 }