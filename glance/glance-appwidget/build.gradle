--- conflicted
+++ resolved
@@ -34,10 +34,11 @@
 
 dependencies {
     api(project(":glance:glance"))
-    api("androidx.annotation:annotation:1.1.0")
+    api("androidx.annotation:annotation:1.8.1")
     api("androidx.compose.runtime:runtime:1.1.1")
     api("androidx.compose.ui:ui-graphics:1.1.1")
     api("androidx.compose.ui:ui-unit:1.1.1")
+    api("androidx.collection:collection-ktx:1.4.3")
 
     implementation("androidx.core:core-ktx:1.7.0")
     implementation("androidx.datastore:datastore:1.0.0")
@@ -87,14 +88,6 @@
     // Use Robolectric 4.+
     testOptions.unitTests.includeAndroidResources = true
     resourcePrefix "glance_"
-<<<<<<< HEAD
-
-    sourceSets {
-        androidTest.assets.srcDirs += project.rootDir.absolutePath + "/golden/glance/glance-appwidget"
-    }
-
-=======
->>>>>>> c80a82c4
     buildTypes {
         debug {
             pseudoLocalesEnabled = true
@@ -107,11 +100,8 @@
     }
     // TODO(b/313699418): need to update compose.runtime version to 1.6.0+
     experimentalProperties["android.lint.useK2Uast"] = false
-<<<<<<< HEAD
-=======
 
     compileSdk = 35
->>>>>>> c80a82c4
 }
 
 androidx {
@@ -121,13 +111,9 @@
     description = "Glance-appwidgets allows developers to build layouts for Android AppWidgets " +
             "using a Jetpack Compose-style API."
     legacyDisableKotlinStrictApiMode = true
-<<<<<<< HEAD
-    samples(projectOrArtifact(":glance:glance-appwidget:glance-appwidget-samples"))
-=======
     metalavaK2UastEnabled = false
     samples(project(":glance:glance-appwidget:glance-appwidget-samples"))
     addGoldenImageAssets()
->>>>>>> c80a82c4
 }
 
 LayoutGeneratorTask.registerLayoutGenerator(
