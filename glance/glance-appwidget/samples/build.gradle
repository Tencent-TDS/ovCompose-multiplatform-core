/*
 * Copyright 2023 The Android Open Source Project
 *
 * Licensed under the Apache License, Version 2.0 (the "License");
 * you may not use this file except in compliance with the License.
 * You may obtain a copy of the License at
 *
 *      http://www.apache.org/licenses/LICENSE-2.0
 *
 * Unless required by applicable law or agreed to in writing, software
 * distributed under the License is distributed on an "AS IS" BASIS,
 * WITHOUT WARRANTIES OR CONDITIONS OF ANY KIND, either express or implied.
 * See the License for the specific language governing permissions and
 * limitations under the License.
 */

/**
 * This file was created using the `create_project.py` script located in the
 * `<AndroidX root>/development/project-creator` directory.
 *
 * Please use that script when creating a new project, rather than copying an existing project and
 * modifying its settings.
 */
import androidx.build.LibraryType
import org.jetbrains.kotlin.gradle.tasks.KotlinCompile

plugins {
    id("AndroidXPlugin")
    id("com.android.library")
    id("AndroidXComposePlugin")
    id("org.jetbrains.kotlin.android")
}

dependencies {

    implementation(libs.kotlinStdlib)
    implementation("androidx.core:core:1.5.0")
    implementation("androidx.work:work-runtime:2.8.1")
    implementation("androidx.work:work-runtime-ktx:2.8.1")
    compileOnly(project(":annotation:annotation-sampled"))

    implementation(project(":glance:glance"))
    implementation(project(":glance:glance-appwidget"))
}

androidx {
    name = "Glance AppWidget Classes Samples"
    type = LibraryType.SAMPLES
    inceptionYear = "2023"
    description = "Contains the sample code for the Glance AppWidget Classes Samples"
}

android {
<<<<<<< HEAD
    namespace "androidx.glance.appwidget.samples"
=======
    namespace = "androidx.glance.appwidget.samples"
    compileSdk = 35
>>>>>>> c80a82c4
}<|MERGE_RESOLUTION|>--- conflicted
+++ resolved
@@ -51,10 +51,6 @@
 }
 
 android {
-<<<<<<< HEAD
-    namespace "androidx.glance.appwidget.samples"
-=======
     namespace = "androidx.glance.appwidget.samples"
     compileSdk = 35
->>>>>>> c80a82c4
 }