--- conflicted
+++ resolved
@@ -1,9 +1,5 @@
 <?xml version="1.0" encoding="UTF-8"?>
-<<<<<<< HEAD
-<issues format="6" by="lint 8.5.0-alpha06" type="baseline" client="gradle" dependencies="false" name="AGP (8.5.0-alpha06)" variant="all" version="8.5.0-alpha06">
-=======
 <issues format="6" by="lint 8.6.0-alpha07" type="baseline" client="gradle" dependencies="false" name="AGP (8.6.0-alpha07)" variant="all" version="8.6.0-alpha07">
->>>>>>> 3d4510a6
 
     <issue
         id="BanThreadSleep"
@@ -511,45 +507,6 @@
 
     <issue
         id="PrimitiveInCollection"
-<<<<<<< HEAD
-        message="variable children with type Map&lt;SizeSelector, ? extends Integer>: replace with ObjectIntMap"
-        errorLine1="    val children ="
-        errorLine2="    ^">
-        <location
-            file="src/main/java/androidx/glance/appwidget/LayoutSelection.kt"/>
-    </issue>
-
-    <issue
-        id="PrimitiveInCollection"
-        message="variable var6b5af7fa with type Map&lt;SizeSelector, ? extends Integer>: replace with ObjectIntMap"
-        errorLine1="        translationContext.parentContext.children[pos]"
-        errorLine2="        ^">
-        <location
-            file="src/main/java/androidx/glance/appwidget/LayoutSelection.kt"/>
-    </issue>
-
-    <issue
-        id="PrimitiveInCollection"
-        message="variable childrenMapping with type Map&lt;Integer, ? extends Map&lt;SizeSelector, ? extends Integer>>: replace with IntObjectMap"
-        errorLine1="    val childrenMapping ="
-        errorLine2="    ^">
-        <location
-            file="src/main/java/androidx/glance/appwidget/LayoutSelection.kt"/>
-    </issue>
-
-    <issue
-        id="PrimitiveInCollection"
-        message="variable var405cd718 with type Map&lt;Integer, ? extends Map&lt;SizeSelector, ? extends Integer>>: replace with IntObjectMap"
-        errorLine1="        generatedChildren[type]"
-        errorLine2="        ^">
-        <location
-            file="src/main/java/androidx/glance/appwidget/LayoutSelection.kt"/>
-    </issue>
-
-    <issue
-        id="PrimitiveInCollection"
-=======
->>>>>>> 3d4510a6
         message="field ids with type ArrayList&lt;Long>: replace with LongList"
         errorLine1="        private val ids = arrayListOf&lt;Long>()"
         errorLine2="        ~~~~~~~~~~~~~~~~~~~~~~~~~~~~~~~~~~~~~">
