/*
 * Copyright 2022 The Android Open Source Project
 *
 * Licensed under the Apache License, Version 2.0 (the "License");
 * you may not use this file except in compliance with the License.
 * You may obtain a copy of the License at
 *
 *      http://www.apache.org/licenses/LICENSE-2.0
 *
 * Unless required by applicable law or agreed to in writing, software
 * distributed under the License is distributed on an "AS IS" BASIS,
 * WITHOUT WARRANTIES OR CONDITIONS OF ANY KIND, either express or implied.
 * See the License for the specific language governing permissions and
 * limitations under the License.
 */


plugins {
    id("AndroidXPlugin")
    id("AndroidXComposePlugin")
    id("com.android.application")
    id("org.jetbrains.kotlin.android")
}

dependencies {

    implementation(libs.kotlinStdlib)
    implementation(project(":glance:glance"))
    implementation(project(":glance:glance-wear-tiles"))
    implementation("androidx.wear.tiles:tiles-renderer:1.0.1")
}

android {
    defaultConfig {
<<<<<<< HEAD
        minSdkVersion 26
=======
        minSdk = 26
        compileSdk = 35
>>>>>>> c80a82c4
    }
    namespace = "androidx.glance.wear.tiles.template.demos"
}<|MERGE_RESOLUTION|>--- conflicted
+++ resolved
@@ -32,12 +32,8 @@
 
 android {
     defaultConfig {
-<<<<<<< HEAD
-        minSdkVersion 26
-=======
         minSdk = 26
         compileSdk = 35
->>>>>>> c80a82c4
     }
     namespace = "androidx.glance.wear.tiles.template.demos"
 }