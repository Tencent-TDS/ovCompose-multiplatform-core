<?xml version="1.0" encoding="UTF-8"?>
<<<<<<< HEAD
<issues format="6" by="lint 8.5.0-alpha06" type="baseline" client="gradle" dependencies="false" name="AGP (8.5.0-alpha06)" variant="all" version="8.5.0-alpha06">

    <issue
        id="ListIterator"
        message="Creating an unnecessary Iterator to iterate through a List"
        errorLine1="    return { curvedChildList.forEach { composable -> object : CurvedChildScope {}.composable() } }"
        errorLine2="                             ~~~~~~~">
        <location
            file="src/main/java/androidx/glance/wear/tiles/curved/CurvedRow.kt"/>
    </issue>

    <issue
        id="ListIterator"
        message="Creating an unnecessary Iterator to iterate through a List"
        errorLine1="            it.children.addAll(children.map { it.copy() })"
        errorLine2="                                        ~~~">
        <location
            file="src/main/java/androidx/glance/wear/tiles/curved/CurvedRow.kt"/>
    </issue>

    <issue
        id="ListIterator"
        message="Creating an unnecessary Iterator to iterate through a List"
        errorLine1="            it.children.addAll(children.map { it.copy() })"
        errorLine2="                                        ~~~">
        <location
            file="src/main/java/androidx/glance/wear/tiles/curved/CurvedRow.kt"/>
    </issue>

    <issue
        id="ListIterator"
        message="Creating an unnecessary Iterator to iterate through a List"
        errorLine1="    children.mapIndexed { index, child ->"
        errorLine2="             ~~~~~~~~~~">
        <location
            file="src/main/java/androidx/glance/wear/tiles/NormalizeCompositionTree.kt"/>
    </issue>

    <issue
        id="ListIterator"
        message="Creating an unnecessary Iterator to iterate through a List"
        errorLine1="    toDelete.forEach { children.removeAt(it) }"
        errorLine2="             ~~~~~~~">
        <location
            file="src/main/java/androidx/glance/wear/tiles/NormalizeCompositionTree.kt"/>
    </issue>

    <issue
        id="ListIterator"
        message="Creating an unnecessary Iterator to iterate through a List"
        errorLine1="            children.forEach { child ->"
        errorLine2="                     ~~~~~~~">
        <location
            file="src/main/java/androidx/glance/wear/tiles/NormalizeCompositionTree.kt"/>
    </issue>

    <issue
        id="ListIterator"
        message="Creating an unnecessary Iterator to iterate through a List"
        errorLine1="        textList.forEach { item ->"
        errorLine2="                 ~~~~~~~">
        <location
            file="src/main/java/androidx/glance/wear/tiles/template/SingleEntityTemplateLayouts.kt"/>
    </issue>

    <issue
        id="ListIterator"
        message="Creating an unnecessary Iterator to iterate through a List"
        errorLine1="            .setContentDescription(it.joinToString())"
        errorLine2="                                      ~~~~~~~~~~~~">
        <location
            file="src/main/java/androidx/glance/wear/tiles/WearCompositionTranslator.kt"/>
    </issue>

    <issue
        id="ListIterator"
        message="Creating an unnecessary Iterator to iterate through a List"
        errorLine1="            .setContentDescription(it.joinToString())"
        errorLine2="                                      ~~~~~~~~~~~~">
        <location
            file="src/main/java/androidx/glance/wear/tiles/WearCompositionTranslator.kt"/>
    </issue>

    <issue
        id="ListIterator"
        message="Creating an unnecessary Iterator to iterate through a List"
        errorLine1="            element.children.forEach {"
        errorLine2="                             ~~~~~~~">
        <location
            file="src/main/java/androidx/glance/wear/tiles/WearCompositionTranslator.kt"/>
    </issue>

    <issue
        id="ListIterator"
        message="Creating an unnecessary Iterator to iterate through a List"
        errorLine1="                element.children.forEach {"
        errorLine2="                                 ~~~~~~~">
        <location
            file="src/main/java/androidx/glance/wear/tiles/WearCompositionTranslator.kt"/>
    </issue>

    <issue
        id="ListIterator"
        message="Creating an unnecessary Iterator to iterate through a List"
        errorLine1="                element.children.forEach {"
        errorLine2="                                 ~~~~~~~">
        <location
            file="src/main/java/androidx/glance/wear/tiles/WearCompositionTranslator.kt"/>
    </issue>

    <issue
        id="ListIterator"
        message="Creating an unnecessary Iterator to iterate through a List"
        errorLine1="    element.children.forEach { curvedChild ->"
        errorLine2="                     ~~~~~~~">
        <location
            file="src/main/java/androidx/glance/wear/tiles/WearCompositionTranslator.kt"/>
    </issue>

    <issue
        id="ListIterator"
        message="Creating an unnecessary Iterator to iterate through a List"
        errorLine1="            curvedChild.children.forEach {"
        errorLine2="                                 ~~~~~~~">
        <location
            file="src/main/java/androidx/glance/wear/tiles/WearCompositionTranslator.kt"/>
    </issue>
=======
<issues format="6" by="lint 8.6.0-beta01" type="baseline" client="gradle" dependencies="false" name="AGP (8.6.0-beta01)" variant="all" version="8.6.0-beta01">
>>>>>>> 3d4510a6

    <issue
        id="PrimitiveInCollection"
        message="variable toDelete with type List&lt;Integer>: replace with IntList"
        errorLine1="    val toDelete = mutableListOf&lt;Int>()"
        errorLine2="    ~~~~~~~~~~~~~~~~~~~~~~~~~~~~~~~~~~~">
        <location
            file="src/main/java/androidx/glance/wear/tiles/NormalizeCompositionTree.kt"/>
    </issue>

</issues><|MERGE_RESOLUTION|>--- conflicted
+++ resolved
@@ -1,135 +1,5 @@
 <?xml version="1.0" encoding="UTF-8"?>
-<<<<<<< HEAD
-<issues format="6" by="lint 8.5.0-alpha06" type="baseline" client="gradle" dependencies="false" name="AGP (8.5.0-alpha06)" variant="all" version="8.5.0-alpha06">
-
-    <issue
-        id="ListIterator"
-        message="Creating an unnecessary Iterator to iterate through a List"
-        errorLine1="    return { curvedChildList.forEach { composable -> object : CurvedChildScope {}.composable() } }"
-        errorLine2="                             ~~~~~~~">
-        <location
-            file="src/main/java/androidx/glance/wear/tiles/curved/CurvedRow.kt"/>
-    </issue>
-
-    <issue
-        id="ListIterator"
-        message="Creating an unnecessary Iterator to iterate through a List"
-        errorLine1="            it.children.addAll(children.map { it.copy() })"
-        errorLine2="                                        ~~~">
-        <location
-            file="src/main/java/androidx/glance/wear/tiles/curved/CurvedRow.kt"/>
-    </issue>
-
-    <issue
-        id="ListIterator"
-        message="Creating an unnecessary Iterator to iterate through a List"
-        errorLine1="            it.children.addAll(children.map { it.copy() })"
-        errorLine2="                                        ~~~">
-        <location
-            file="src/main/java/androidx/glance/wear/tiles/curved/CurvedRow.kt"/>
-    </issue>
-
-    <issue
-        id="ListIterator"
-        message="Creating an unnecessary Iterator to iterate through a List"
-        errorLine1="    children.mapIndexed { index, child ->"
-        errorLine2="             ~~~~~~~~~~">
-        <location
-            file="src/main/java/androidx/glance/wear/tiles/NormalizeCompositionTree.kt"/>
-    </issue>
-
-    <issue
-        id="ListIterator"
-        message="Creating an unnecessary Iterator to iterate through a List"
-        errorLine1="    toDelete.forEach { children.removeAt(it) }"
-        errorLine2="             ~~~~~~~">
-        <location
-            file="src/main/java/androidx/glance/wear/tiles/NormalizeCompositionTree.kt"/>
-    </issue>
-
-    <issue
-        id="ListIterator"
-        message="Creating an unnecessary Iterator to iterate through a List"
-        errorLine1="            children.forEach { child ->"
-        errorLine2="                     ~~~~~~~">
-        <location
-            file="src/main/java/androidx/glance/wear/tiles/NormalizeCompositionTree.kt"/>
-    </issue>
-
-    <issue
-        id="ListIterator"
-        message="Creating an unnecessary Iterator to iterate through a List"
-        errorLine1="        textList.forEach { item ->"
-        errorLine2="                 ~~~~~~~">
-        <location
-            file="src/main/java/androidx/glance/wear/tiles/template/SingleEntityTemplateLayouts.kt"/>
-    </issue>
-
-    <issue
-        id="ListIterator"
-        message="Creating an unnecessary Iterator to iterate through a List"
-        errorLine1="            .setContentDescription(it.joinToString())"
-        errorLine2="                                      ~~~~~~~~~~~~">
-        <location
-            file="src/main/java/androidx/glance/wear/tiles/WearCompositionTranslator.kt"/>
-    </issue>
-
-    <issue
-        id="ListIterator"
-        message="Creating an unnecessary Iterator to iterate through a List"
-        errorLine1="            .setContentDescription(it.joinToString())"
-        errorLine2="                                      ~~~~~~~~~~~~">
-        <location
-            file="src/main/java/androidx/glance/wear/tiles/WearCompositionTranslator.kt"/>
-    </issue>
-
-    <issue
-        id="ListIterator"
-        message="Creating an unnecessary Iterator to iterate through a List"
-        errorLine1="            element.children.forEach {"
-        errorLine2="                             ~~~~~~~">
-        <location
-            file="src/main/java/androidx/glance/wear/tiles/WearCompositionTranslator.kt"/>
-    </issue>
-
-    <issue
-        id="ListIterator"
-        message="Creating an unnecessary Iterator to iterate through a List"
-        errorLine1="                element.children.forEach {"
-        errorLine2="                                 ~~~~~~~">
-        <location
-            file="src/main/java/androidx/glance/wear/tiles/WearCompositionTranslator.kt"/>
-    </issue>
-
-    <issue
-        id="ListIterator"
-        message="Creating an unnecessary Iterator to iterate through a List"
-        errorLine1="                element.children.forEach {"
-        errorLine2="                                 ~~~~~~~">
-        <location
-            file="src/main/java/androidx/glance/wear/tiles/WearCompositionTranslator.kt"/>
-    </issue>
-
-    <issue
-        id="ListIterator"
-        message="Creating an unnecessary Iterator to iterate through a List"
-        errorLine1="    element.children.forEach { curvedChild ->"
-        errorLine2="                     ~~~~~~~">
-        <location
-            file="src/main/java/androidx/glance/wear/tiles/WearCompositionTranslator.kt"/>
-    </issue>
-
-    <issue
-        id="ListIterator"
-        message="Creating an unnecessary Iterator to iterate through a List"
-        errorLine1="            curvedChild.children.forEach {"
-        errorLine2="                                 ~~~~~~~">
-        <location
-            file="src/main/java/androidx/glance/wear/tiles/WearCompositionTranslator.kt"/>
-    </issue>
-=======
 <issues format="6" by="lint 8.6.0-beta01" type="baseline" client="gradle" dependencies="false" name="AGP (8.6.0-beta01)" variant="all" version="8.6.0-beta01">
->>>>>>> 3d4510a6
 
     <issue
         id="PrimitiveInCollection"
