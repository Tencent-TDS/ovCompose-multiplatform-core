--- conflicted
+++ resolved
@@ -43,10 +43,6 @@
 }
 
 android {
-<<<<<<< HEAD
-    namespace "androidx.glance.appwidget.template.demos"
-=======
     namespace = "androidx.glance.appwidget.template.demos"
     compileSdk = 35
->>>>>>> c80a82c4
 }