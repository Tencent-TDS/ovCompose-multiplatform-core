--- conflicted
+++ resolved
@@ -34,7 +34,7 @@
 dependencies {
     api(project(":glance:glance"))
     api(project(":glance:glance-appwidget"))
-    api("androidx.annotation:annotation:1.2.0")
+    api("androidx.annotation:annotation:1.8.1")
     api("androidx.compose.runtime:runtime:1.1.1")
     api("androidx.compose.ui:ui-graphics:1.1.1")
     api("androidx.compose.ui:ui-unit:1.1.1")
@@ -42,7 +42,6 @@
     api("androidx.datastore:datastore-preferences-core:1.0.0")
     api("androidx.datastore:datastore-preferences:1.0.0")
 
-    implementation("androidx.annotation:annotation:1.1.0")
     implementation("androidx.work:work-runtime:2.7.1")
     implementation("androidx.work:work-runtime-ktx:2.7.1")
     implementation(libs.kotlinStdlib)
@@ -73,12 +72,8 @@
     // Use Robolectric 4.+
     testOptions.unitTests.includeAndroidResources = true
     resourcePrefix "glance_template_"
-<<<<<<< HEAD
-    namespace "androidx.glance.template"
-=======
     namespace = "androidx.glance.template"
     compileSdk = 35
->>>>>>> c80a82c4
 }
 
 androidx {
@@ -89,4 +84,5 @@
     description = "Glance allows developers to build layouts for remote surfaces using a Jetpack " +
             "Compose-style API."
     legacyDisableKotlinStrictApiMode = true
+    metalavaK2UastEnabled = false
 }