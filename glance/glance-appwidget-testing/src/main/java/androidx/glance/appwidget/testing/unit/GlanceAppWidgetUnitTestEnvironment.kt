/*
 * Copyright 2023 The Android Open Source Project
 *
 * Licensed under the Apache License, Version 2.0 (the "License");
 * you may not use this file except in compliance with the License.
 * You may obtain a copy of the License at
 *
 *      http://www.apache.org/licenses/LICENSE-2.0
 *
 * Unless required by applicable law or agreed to in writing, software
 * distributed under the License is distributed on an "AS IS" BASIS,
 * WITHOUT WARRANTIES OR CONDITIONS OF ANY KIND, either express or implied.
 * See the License for the specific language governing permissions and
 * limitations under the License.
 */

package androidx.glance.appwidget.testing.unit

import android.appwidget.AppWidgetManager
import android.content.Context
import android.os.Bundle
import android.util.Log
import androidx.compose.runtime.Composable
import androidx.compose.runtime.Composition
import androidx.compose.runtime.CompositionLocalProvider
import androidx.compose.runtime.MonotonicFrameClock
import androidx.compose.runtime.Recomposer
import androidx.compose.ui.unit.DpSize
import androidx.glance.Applier
import androidx.glance.LocalContext
import androidx.glance.LocalGlanceId
import androidx.glance.LocalSize
import androidx.glance.LocalState
import androidx.glance.appwidget.LocalAppWidgetOptions
import androidx.glance.appwidget.RemoteViewsRoot
import androidx.glance.session.globalSnapshotMonitor
import androidx.glance.testing.GlanceNodeAssertion
import androidx.glance.testing.GlanceNodeAssertionCollection
import androidx.glance.testing.GlanceNodeMatcher
import androidx.glance.testing.TestContext
import androidx.glance.testing.matcherToSelector
import androidx.glance.testing.unit.GlanceMappedNode
import androidx.glance.testing.unit.MappedNode
import kotlin.time.Duration
import kotlin.time.Duration.Companion.seconds
import kotlinx.coroutines.Job
import kotlinx.coroutines.cancel
import kotlinx.coroutines.currentCoroutineContext
import kotlinx.coroutines.launch
import kotlinx.coroutines.test.TestScope
import kotlinx.coroutines.test.runTest

internal val DEFAULT_TIMEOUT = 2.seconds

/**
 * An implementation of [GlanceAppWidgetUnitTest] that provides APIs to run composition for
 * appwidget-specific Glance composable content.
 */
internal class GlanceAppWidgetUnitTestEnvironment(private val timeout: Duration) :
    GlanceAppWidgetUnitTest {
    private var testContext = TestContext<MappedNode, GlanceMappedNode>()
    private var testScope = TestScope()
    private var provideComposableJob: Job? = null

    // Data for composition locals
    private var context: Context? = null
    private val fakeGlanceID = GlanceAppWidgetUnitTestDefaults.glanceId()
    private var size: DpSize = GlanceAppWidgetUnitTestDefaults.size()
    private var state: Any? = null

    private val root = RemoteViewsRoot(10)

    private lateinit var recomposer: Recomposer
    private lateinit var composition: Composition

<<<<<<< HEAD
    fun runTest(block: GlanceAppWidgetUnitTest.() -> Unit) =
        testScope.runTest(timeout) {
=======
    @Suppress("UNUSED_EXPRESSION") // https://youtrack.jetbrains.com/issue/KT-21282
    // the UNUSED_EXPRESSION warning on block() call below is a false positive.
    fun runTest(block: GlanceAppWidgetUnitTest.() -> Unit) =
        testScope.runTest(timeout) {
            Log.d(TAG, "runTest start")
>>>>>>> 3d4510a6
            var snapshotMonitor: Job? = null
            try {
                // GlobalSnapshotManager.ensureStarted() uses Dispatcher.Default, so using
                // globalSnapshotMonitor instead to be able to use test dispatcher instead.
                snapshotMonitor = launch { globalSnapshotMonitor() }
                val applier = Applier(root)
                recomposer = Recomposer(testScope.coroutineContext)
                composition = Composition(applier, recomposer)
                block()
            } finally {
                composition.dispose()
                snapshotMonitor?.cancel()
                recomposer.cancel()
                recomposer.join()
<<<<<<< HEAD
=======
                provideComposableJob?.cancel()
                Log.d(TAG, "runTest complete")
>>>>>>> 3d4510a6
            }
        }

    // Among the appWidgetOptions available, size related options shouldn't generally be necessary
    // for developers to look up - the LocalSize composition local should suffice. So, currently, we
    // only initialize host category.
    private val appWidgetOptions =
        Bundle().apply {
            putInt(
                AppWidgetManager.OPTION_APPWIDGET_HOST_CATEGORY,
                GlanceAppWidgetUnitTestDefaults.hostCategory()
            )
        }
<<<<<<< HEAD

    override fun provideComposable(composable: @Composable () -> Unit) {
        check(testContext.rootGlanceNode == null) { "provideComposable can only be called once" }

        testScope.launch {
            var compositionLocals =
                arrayOf(
                    LocalGlanceId provides fakeGlanceID,
                    LocalState provides state,
                    LocalAppWidgetOptions provides appWidgetOptions,
                    LocalSize provides size
                )
            context?.let { compositionLocals = compositionLocals.plus(LocalContext provides it) }
=======
>>>>>>> 3d4510a6

    override fun provideComposable(composable: @Composable () -> Unit) {
        check(testContext.rootGlanceNode == null) { "provideComposable can only be called once" }

        provideComposableJob =
            testScope.launch {
                var compositionLocals =
                    arrayOf(
                        LocalGlanceId provides fakeGlanceID,
                        LocalState provides state,
                        LocalAppWidgetOptions provides appWidgetOptions,
                        LocalSize provides size
                    )
                context?.let {
                    compositionLocals = compositionLocals.plus(LocalContext provides it)
                }

                composition.setContent {
                    CompositionLocalProvider(
                        values = compositionLocals,
                        content = composable,
                    )
                }

<<<<<<< HEAD
            launch {
                recomposer.currentState.collect { curState ->
                    when (curState) {
                        Recomposer.State.Idle -> {
                            testContext.rootGlanceNode = GlanceMappedNode(emittable = root.copy())
                        }
                        Recomposer.State.ShutDown -> {
                            cancel()
                        }
                        else -> {}
=======
                launch(currentCoroutineContext() + TestFrameClock()) {
                    recomposer.runRecomposeAndApplyChanges()
                }

                launch {
                    recomposer.currentState.collect { curState ->
                        Log.d(TAG, "Recomposer state: $curState")
                        when (curState) {
                            Recomposer.State.Idle -> {
                                testContext.rootGlanceNode =
                                    GlanceMappedNode(emittable = root.copy())
                            }
                            Recomposer.State.ShutDown -> {
                                cancel()
                            }
                            else -> {}
                        }
>>>>>>> 3d4510a6
                    }
                }
            }
    }

    override fun awaitIdle() {
        testScope.testScheduler.advanceUntilIdle()
    }

    override fun onNode(
        matcher: GlanceNodeMatcher<MappedNode>
    ): GlanceNodeAssertion<MappedNode, GlanceMappedNode> {
        Log.d(TAG, "Letting all enqueued tasks finish before inspecting the tree")
        // Always let all the enqueued tasks finish before inspecting the tree.
        testScope.testScheduler.runCurrent()
        check(testContext.hasNodes()) {
            "No nodes found to perform the assertions. Provide the composable to be tested " +
                "using `provideComposable` function before performing assertions."
        }
        // Delegates matching to the next assertion.
        return GlanceNodeAssertion(testContext, matcher.matcherToSelector())
    }

    override fun onAllNodes(
        matcher: GlanceNodeMatcher<MappedNode>
    ): GlanceNodeAssertionCollection<MappedNode, GlanceMappedNode> {
        Log.d(TAG, "Letting all enqueued tasks finish before inspecting the tree")
        // Always let all the enqueued tasks finish before inspecting the tree.
        testScope.testScheduler.runCurrent()
        // Delegates matching to the next assertion.
        return GlanceNodeAssertionCollection(testContext, matcher.matcherToSelector())
    }

    override fun setAppWidgetSize(size: DpSize) {
        check(testContext.rootGlanceNode == null) {
            "setApWidgetSize should be called before calling provideComposable"
        }
        this.size = size
    }

    override fun <T> setState(state: T) {
        check(testContext.rootGlanceNode == null) {
            "setState should be called before calling provideComposable"
        }
        this.state = state
    }

    override fun setContext(context: Context) {
        check(testContext.rootGlanceNode == null) {
            "setContext should be called before calling provideComposable"
        }
        this.context = context
    }

    /** Test clock that sends all frames immediately. */
    // Same as TestUtils.TestFrameClock used in Glance unit tests.
    private class TestFrameClock : MonotonicFrameClock {
        override suspend fun <R> withFrameNanos(onFrame: (frameTimeNanos: Long) -> R) =
            onFrame(System.currentTimeMillis())
    }

    companion object {
        const val TAG = "GlanceAppWidgetUnitTestEnvironment"
    }
}<|MERGE_RESOLUTION|>--- conflicted
+++ resolved
@@ -73,16 +73,11 @@
     private lateinit var recomposer: Recomposer
     private lateinit var composition: Composition
 
-<<<<<<< HEAD
-    fun runTest(block: GlanceAppWidgetUnitTest.() -> Unit) =
-        testScope.runTest(timeout) {
-=======
     @Suppress("UNUSED_EXPRESSION") // https://youtrack.jetbrains.com/issue/KT-21282
     // the UNUSED_EXPRESSION warning on block() call below is a false positive.
     fun runTest(block: GlanceAppWidgetUnitTest.() -> Unit) =
         testScope.runTest(timeout) {
             Log.d(TAG, "runTest start")
->>>>>>> 3d4510a6
             var snapshotMonitor: Job? = null
             try {
                 // GlobalSnapshotManager.ensureStarted() uses Dispatcher.Default, so using
@@ -97,11 +92,8 @@
                 snapshotMonitor?.cancel()
                 recomposer.cancel()
                 recomposer.join()
-<<<<<<< HEAD
-=======
                 provideComposableJob?.cancel()
                 Log.d(TAG, "runTest complete")
->>>>>>> 3d4510a6
             }
         }
 
@@ -115,22 +107,6 @@
                 GlanceAppWidgetUnitTestDefaults.hostCategory()
             )
         }
-<<<<<<< HEAD
-
-    override fun provideComposable(composable: @Composable () -> Unit) {
-        check(testContext.rootGlanceNode == null) { "provideComposable can only be called once" }
-
-        testScope.launch {
-            var compositionLocals =
-                arrayOf(
-                    LocalGlanceId provides fakeGlanceID,
-                    LocalState provides state,
-                    LocalAppWidgetOptions provides appWidgetOptions,
-                    LocalSize provides size
-                )
-            context?.let { compositionLocals = compositionLocals.plus(LocalContext provides it) }
-=======
->>>>>>> 3d4510a6
 
     override fun provideComposable(composable: @Composable () -> Unit) {
         check(testContext.rootGlanceNode == null) { "provideComposable can only be called once" }
@@ -155,18 +131,6 @@
                     )
                 }
 
-<<<<<<< HEAD
-            launch {
-                recomposer.currentState.collect { curState ->
-                    when (curState) {
-                        Recomposer.State.Idle -> {
-                            testContext.rootGlanceNode = GlanceMappedNode(emittable = root.copy())
-                        }
-                        Recomposer.State.ShutDown -> {
-                            cancel()
-                        }
-                        else -> {}
-=======
                 launch(currentCoroutineContext() + TestFrameClock()) {
                     recomposer.runRecomposeAndApplyChanges()
                 }
@@ -184,7 +148,6 @@
                             }
                             else -> {}
                         }
->>>>>>> 3d4510a6
                     }
                 }
             }
