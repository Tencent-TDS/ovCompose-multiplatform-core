/*
 * Copyright 2022 The Android Open Source Project
 *
 * Licensed under the Apache License, Version 2.0 (the "License");
 * you may not use this file except in compliance with the License.
 * You may obtain a copy of the License at
 *
 *      http://www.apache.org/licenses/LICENSE-2.0
 *
 * Unless required by applicable law or agreed to in writing, software
 * distributed under the License is distributed on an "AS IS" BASIS,
 * WITHOUT WARRANTIES OR CONDITIONS OF ANY KIND, either express or implied.
 * See the License for the specific language governing permissions and
 * limitations under the License.
 */

/**
 * This file was created using the `create_project.py` script located in the
 * `<AndroidX root>/development/project-creator` directory.
 *
 * Please use that script when creating a new project, rather than copying an existing project and
 * modifying its settings.
 */
import androidx.build.LibraryType

plugins {
    id("AndroidXComposePlugin")
    id("AndroidXPlugin")
    id("org.jetbrains.kotlin.android")
    id("com.android.library")
}

dependencies {

    api(libs.kotlinStdlib)
    api(libs.kotlinReflect)
    api(libs.kotlinCoroutinesAndroid)

    implementation("androidx.core:core:1.1.0")

    api("androidx.compose.runtime:runtime:1.2.1")
    api(project(":glance:glance"))
    api(project(":glance:glance-appwidget"))

    androidTestImplementation(libs.junit)
    androidTestImplementation(libs.kotlinTest)
    androidTestImplementation(libs.testRunner)
    androidTestImplementation(libs.testRules)
    androidTestImplementation(libs.truth)
}

android {
<<<<<<< HEAD
    namespace "androidx.glance.appwidget.preview"
=======
    namespace = "androidx.glance.appwidget.preview"
    compileSdk = 35
>>>>>>> c80a82c4
}

androidx {
    name = "Glance AppWidget Preview"
    type = LibraryType.PUBLISHED_LIBRARY
    inceptionYear = "2022"
    description = "Glance tooling library. This library provides the API required for the " +
            "GlanceAppWidget components and its Glance @Composable to be previewable in the IDE."
    metalavaK2UastEnabled = true
    legacyDisableKotlinStrictApiMode = true
}<|MERGE_RESOLUTION|>--- conflicted
+++ resolved
@@ -50,12 +50,8 @@
 }
 
 android {
-<<<<<<< HEAD
-    namespace "androidx.glance.appwidget.preview"
-=======
     namespace = "androidx.glance.appwidget.preview"
     compileSdk = 35
->>>>>>> c80a82c4
 }
 
 androidx {
@@ -64,6 +60,5 @@
     inceptionYear = "2022"
     description = "Glance tooling library. This library provides the API required for the " +
             "GlanceAppWidget components and its Glance @Composable to be previewable in the IDE."
-    metalavaK2UastEnabled = true
     legacyDisableKotlinStrictApiMode = true
 }