--- conflicted
+++ resolved
@@ -55,10 +55,4 @@
 
 android {
     namespace "androidx.bluetooth"
-<<<<<<< HEAD
-    defaultConfig {
-        minSdkVersion 21
-    }
-=======
->>>>>>> 3d4510a6
 }