--- conflicted
+++ resolved
@@ -25,16 +25,15 @@
 import android.view.View;
 import android.view.ViewConfiguration;
 import android.view.ViewGroup;
+import android.view.animation.Interpolator;
+import android.widget.OverScroller;
 import android.widget.TextView;
 
 import androidx.annotation.NonNull;
-<<<<<<< HEAD
-=======
 import androidx.annotation.Nullable;
 import androidx.annotation.Px;
 import androidx.core.view.DifferentialMotionFlingController;
 import androidx.core.view.DifferentialMotionFlingTarget;
->>>>>>> fdff00cc
 import androidx.core.view.InputDeviceCompat;
 import androidx.core.view.ViewConfigurationCompat;
 import androidx.test.core.app.ApplicationProvider;
@@ -68,12 +67,11 @@
     }
 
     @Test
-    public void rotaryEncoderVerticalScroll() {
-        MockLayoutManager layoutManager = new MockLayoutManager(true, true);
-        mRecyclerView.setLayoutManager(layoutManager);
-        layout();
-<<<<<<< HEAD
-=======
+    public void rotaryEncoderVerticalScroll_nonLowResDevice() {
+        mRecyclerView.mLowResRotaryEncoderFeature = false;
+        MockLayoutManager layoutManager = new MockLayoutManager(true, true);
+        mRecyclerView.setLayoutManager(layoutManager);
+        layout();
 
         TouchUtils.scrollView(
                 MotionEvent.AXIS_SCROLL, 2, InputDeviceCompat.SOURCE_ROTARY_ENCODER, mRecyclerView);
@@ -122,14 +120,23 @@
         mRecyclerView.setLayoutManager(layoutManager);
         layout();
 
->>>>>>> fdff00cc
-        TouchUtils.scrollView(
-                MotionEvent.AXIS_SCROLL, 2, InputDeviceCompat.SOURCE_ROTARY_ENCODER, mRecyclerView);
-        assertTotalScroll(0, (int) (-2f * getScaledVerticalScrollFactor()));
-    }
-
-    @Test
-    public void rotaryEncoderHorizontalScroll() {
+        TouchUtils.scrollView(
+                MotionEvent.AXIS_SCROLL, 2, InputDeviceCompat.SOURCE_ROTARY_ENCODER, mRecyclerView);
+        OverScroller overScroller = mRecyclerView.mViewFlinger.mOverScroller;
+        int remainingScroll = overScroller.getFinalY() - overScroller.getCurrY();
+        TouchUtils.scrollView(
+                MotionEvent.AXIS_SCROLL, 2, InputDeviceCompat.SOURCE_ROTARY_ENCODER, mRecyclerView);
+
+        // The expected total scroll will be the amount corresponding to each of the two scroll
+        // events, plus the amount of scroll remaining from the first scroll by the time the
+        // second scroll was initiated.
+        assertTotalScroll(0, (int) (-4f * getScaledVerticalScrollFactor()) + remainingScroll,
+                /* assertSmoothScroll= */ true);
+    }
+
+    @Test
+    public void rotaryEncoderHorizontalScroll_lowResDevice() {
+        mRecyclerView.mLowResRotaryEncoderFeature = true;
         // The encoder is one-dimensional, and can only scroll horizontally if vertical scrolling
         // is not enabled.
         MockLayoutManager layoutManager = new MockLayoutManager(true, false);
@@ -137,9 +144,6 @@
         layout();
         TouchUtils.scrollView(
                 MotionEvent.AXIS_SCROLL, 2, InputDeviceCompat.SOURCE_ROTARY_ENCODER, mRecyclerView);
-<<<<<<< HEAD
-        assertTotalScroll((int) (2f * getScaledHorizontalScrollFactor()), 0);
-=======
         assertTotalScroll((int) (2f * getScaledHorizontalScrollFactor()), 0,
                 /* assertSmoothScroll= */ true);
         assertNull(mFlingController.mLastMotionEvent);
@@ -164,7 +168,6 @@
         // second scroll was initiated.
         assertTotalScroll((int) (4f * getScaledVerticalScrollFactor()) + remainingScroll, 0,
                 /* assertSmoothScroll= */ true);
->>>>>>> fdff00cc
     }
 
     @Test
@@ -198,8 +201,17 @@
     }
 
     private void assertTotalScroll(int x, int y) {
-        assertEquals("x total scroll", x, mRecyclerView.mTotalX);
-        assertEquals("y total scroll", y, mRecyclerView.mTotalY);
+        assertTotalScroll(x, y, /* smoothScroll= */ false);
+    }
+
+    private void assertTotalScroll(int x, int y, boolean assertSmoothScroll) {
+        if (assertSmoothScroll) {
+            assertEquals("x total smooth scroll", x, mRecyclerView.mTotalSmoothX);
+            assertEquals("y total smooth scroll", y, mRecyclerView.mTotalSmoothY);
+        } else {
+            assertEquals("x total scroll", x, mRecyclerView.mTotalX);
+            assertEquals("y total scroll", y, mRecyclerView.mTotalY);
+        }
     }
 
     private static MotionEvent obtainScrollMotionEvent(int axis, int axisValue, int inputDevice) {
@@ -301,14 +313,11 @@
         int mTotalX = 0;
         int mTotalY = 0;
 
-<<<<<<< HEAD
-=======
         int mTotalSmoothX = 0;
         int mTotalSmoothY = 0;
 
         MotionEvent mLastGenericMotionEvent;
 
->>>>>>> fdff00cc
         TestRecyclerView(Context context) {
             super(context);
         }
@@ -323,6 +332,13 @@
             mTotalX += x;
             mTotalY += y;
             return super.scrollByInternal(x, y, ev, type);
+        }
+
+        void smoothScrollBy(@Px int dx, @Px int dy, @Nullable Interpolator interpolator,
+                int duration, boolean withNestedScrolling) {
+            mTotalSmoothX += dx;
+            mTotalSmoothY += dy;
+            super.smoothScrollBy(dx, dy, interpolator, duration, withNestedScrolling);
         }
     }
 
