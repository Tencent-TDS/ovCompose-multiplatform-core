/*
 * Copyright (C) 2021 The Android Open Source Project
 *
 * Licensed under the Apache License, Version 2.0 (the "License");
 * you may not use this file except in compliance with the License.
 * You may obtain a copy of the License at
 *
 *      http://www.apache.org/licenses/LICENSE-2.0
 *
 * Unless required by applicable law or agreed to in writing, software
 * distributed under the License is distributed on an "AS IS" BASIS,
 * WITHOUT WARRANTIES OR CONDITIONS OF ANY KIND, either express or implied.
 * See the License for the specific language governing permissions and
 * limitations under the License.
 */

/**
 * This file was created using the `create_project.py` script located in the
 * `<AndroidX root>/development/project-creator` directory.
 *
 * Please use that script when creating a new project, rather than copying an existing project and
 * modifying its settings.
 */
import androidx.build.LibraryType

plugins {
    id("AndroidXPlugin")
    id("com.android.library")
    id("androidx.stableaidl")
}
dependencies {
    api(project(":car:app:app"))
    api(libs.guavaListenableFuture)
<<<<<<< HEAD
    api("androidx.annotation:annotation-experimental:1.4.0")
=======
    api("androidx.annotation:annotation-experimental:1.4.1")
>>>>>>> 3d4510a6
    implementation(libs.guavaAndroid)
    implementation("androidx.concurrent:concurrent-futures:1.1.0")
    implementation("androidx.fragment:fragment:1.3.0")
    implementation("androidx.lifecycle:lifecycle-common-java8:2.2.0")
    implementation("androidx.annotation:annotation:1.1.0")
    implementation("androidx.core:core:1.7.0")
    implementation(libs.autoValueAnnotations)

    annotationProcessor(libs.nullaway)
    annotationProcessor(libs.autoValue)

    testImplementation(libs.junit)
    testImplementation(libs.testCore)
    testImplementation(libs.testRules)
    testImplementation(libs.testRunner)
    testImplementation(libs.junit)
    testImplementation(libs.mockitoCore4)
    testImplementation(libs.robolectric)
    testImplementation(libs.truth)
    testImplementation("androidx.fragment:fragment-testing:1.2.3")
    testImplementation project(path: ':car:app:app-testing')
}

android {
    defaultConfig {
        minSdkVersion 29
    }
    buildFeatures {
        aidl = true
    }
    buildTypes.configureEach {
        consumerProguardFiles "proguard-rules.pro"

        stableAidl {
            version 1
        }
    }
    useLibrary 'android.car'
    testOptions.unitTests.includeAndroidResources = true
    namespace "androidx.car.app.automotive"
}

androidx {
    name = "Android for Cars App Automotive Extension"
    type = LibraryType.PUBLISHED_LIBRARY
    inceptionYear = "2021"
    description = "Automotive OS specific functionality to build navigation, parking, and charging apps for cars"
    metalavaK2UastEnabled = true
}<|MERGE_RESOLUTION|>--- conflicted
+++ resolved
@@ -31,11 +31,7 @@
 dependencies {
     api(project(":car:app:app"))
     api(libs.guavaListenableFuture)
-<<<<<<< HEAD
-    api("androidx.annotation:annotation-experimental:1.4.0")
-=======
     api("androidx.annotation:annotation-experimental:1.4.1")
->>>>>>> 3d4510a6
     implementation(libs.guavaAndroid)
     implementation("androidx.concurrent:concurrent-futures:1.1.0")
     implementation("androidx.fragment:fragment:1.3.0")
