--- conflicted
+++ resolved
@@ -1,9 +1,5 @@
 <?xml version="1.0" encoding="UTF-8"?>
-<<<<<<< HEAD
-<issues format="6" by="lint 8.3.0-beta01" type="baseline" client="gradle" dependencies="false" name="AGP (8.3.0-beta01)" variant="all" version="8.3.0-beta01">
-=======
 <issues format="6" by="lint 8.6.0-beta01" type="baseline" client="gradle" dependencies="false" name="AGP (8.6.0-beta01)" variant="all" version="8.6.0-beta01">
->>>>>>> 3d4510a6
 
     <issue
         id="UnsafeOptInUsageError"
@@ -298,7 +294,6 @@
         message="This declaration is opt-in and its usage should be marked with `@androidx.car.app.annotations.ExperimentalCarApi` or `@OptIn(markerClass = androidx.car.app.annotations.ExperimentalCarApi.class)`"
         errorLine1="    public static Map&lt;Set&lt;CarZone>, Pair&lt;Integer, Integer>> getMinMaxProfileIntegerMap("
         errorLine2="                          ~~~~~~~">
-<<<<<<< HEAD
         <location
             file="src/main/java/androidx/car/app/hardware/common/PropertyUtils.java"/>
     </issue>
@@ -348,60 +343,4 @@
             file="src/main/java/androidx/car/app/hardware/common/PropertyUtils.java"/>
     </issue>
 
-    <issue
-        id="SupportAnnotationUsage"
-        message="This annotation does not apply for type com.google.common.collect.ImmutableMap&lt;java.util.Set&lt;androidx.car.app.hardware.common.CarZone>,java.util.Set&lt;java.lang.Integer>>; expected int"
-        errorLine1="    @HvacFanDirection"
-        errorLine2="    ~~~~~~~~~~~~~~~~~">
-=======
->>>>>>> 3d4510a6
-        <location
-            file="src/main/java/androidx/car/app/hardware/common/PropertyUtils.java"/>
-    </issue>
-
-    <issue
-        id="UnsafeOptInUsageError"
-        message="This declaration is opt-in and its usage should be marked with `@androidx.car.app.annotations.ExperimentalCarApi` or `@OptIn(markerClass = androidx.car.app.annotations.ExperimentalCarApi.class)`"
-        errorLine1="            @NonNull Map&lt;Set&lt;CarZone>, ? extends Pair&lt;?, ?>> minMaxRange) {"
-        errorLine2="                             ~~~~~~~">
-        <location
-            file="src/main/java/androidx/car/app/hardware/common/PropertyUtils.java"/>
-    </issue>
-
-    <issue
-        id="UnsafeOptInUsageError"
-        message="This declaration is opt-in and its usage should be marked with `@androidx.car.app.annotations.ExperimentalCarApi` or `@OptIn(markerClass = androidx.car.app.annotations.ExperimentalCarApi.class)`"
-        errorLine1="        Map&lt;Set&lt;CarZone>, Pair&lt;Integer, Integer>>"
-        errorLine2="                ~~~~~~~">
-        <location
-            file="src/main/java/androidx/car/app/hardware/common/PropertyUtils.java"/>
-    </issue>
-
-    <issue
-        id="UnsafeOptInUsageError"
-        message="This declaration is opt-in and its usage should be marked with `@androidx.car.app.annotations.ExperimentalCarApi` or `@OptIn(markerClass = androidx.car.app.annotations.ExperimentalCarApi.class)`"
-        errorLine1="    public static Map&lt;Set&lt;CarZone>, Pair&lt;Float, Float>> getMinMaxProfileFloatMap("
-        errorLine2="                          ~~~~~~~">
-        <location
-            file="src/main/java/androidx/car/app/hardware/common/PropertyUtils.java"/>
-    </issue>
-
-    <issue
-        id="UnsafeOptInUsageError"
-        message="This declaration is opt-in and its usage should be marked with `@androidx.car.app.annotations.ExperimentalCarApi` or `@OptIn(markerClass = androidx.car.app.annotations.ExperimentalCarApi.class)`"
-        errorLine1="            @NonNull Map&lt;Set&lt;CarZone>, ? extends Pair&lt;?, ?>> minMaxRange) {"
-        errorLine2="                             ~~~~~~~">
-        <location
-            file="src/main/java/androidx/car/app/hardware/common/PropertyUtils.java"/>
-    </issue>
-
-    <issue
-        id="UnsafeOptInUsageError"
-        message="This declaration is opt-in and its usage should be marked with `@androidx.car.app.annotations.ExperimentalCarApi` or `@OptIn(markerClass = androidx.car.app.annotations.ExperimentalCarApi.class)`"
-        errorLine1="        Map&lt;Set&lt;CarZone>, Pair&lt;Float, Float>>"
-        errorLine2="                ~~~~~~~">
-        <location
-            file="src/main/java/androidx/car/app/hardware/common/PropertyUtils.java"/>
-    </issue>
-
 </issues>