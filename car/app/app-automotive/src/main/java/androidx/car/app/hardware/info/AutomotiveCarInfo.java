--- conflicted
+++ resolved
@@ -427,10 +427,6 @@
 
     @RequiresApi(30)
     private static class Api30Impl {
-<<<<<<< HEAD
-        @DoNotInline
-=======
->>>>>>> 3d4510a6
         static void populateExteriorDimensionsData(
                 @NonNull Executor executor,
                 OnCarDataAvailableListener<ExteriorDimensions> listener,
