/*
 * Copyright 2020 The Android Open Source Project
 *
 * Licensed under the Apache License, Version 2.0 (the "License");
 * you may not use this file except in compliance with the License.
 * You may obtain a copy of the License at
 *
 *      http://www.apache.org/licenses/LICENSE-2.0
 *
 * Unless required by applicable law or agreed to in writing, software
 * distributed under the License is distributed on an "AS IS" BASIS,
 * WITHOUT WARRANTIES OR CONDITIONS OF ANY KIND, either express or implied.
 * See the License for the specific language governing permissions and
 * limitations under the License.
 */

package androidx.car.app.model;

import static androidx.annotation.RestrictTo.Scope.LIBRARY;

import static java.util.Objects.requireNonNull;

import android.annotation.SuppressLint;
import android.os.Looper;

import androidx.annotation.IntDef;
import androidx.annotation.NonNull;
import androidx.annotation.Nullable;
import androidx.annotation.RestrictTo;
import androidx.car.app.Screen;
import androidx.car.app.annotations.CarProtocol;
import androidx.car.app.annotations.ExperimentalCarApi;
import androidx.car.app.annotations.KeepFields;
import androidx.car.app.model.constraints.CarIconConstraints;
import androidx.car.app.model.constraints.CarTextConstraints;

import java.lang.annotation.Retention;
import java.lang.annotation.RetentionPolicy;
import java.util.Objects;

/**
 * Represents a grid item with an image and an optional title.
 */
@CarProtocol
@KeepFields
public final class GridItem implements Item {
    /**
     * The type of images supported within grid items.
     */
    @RestrictTo(LIBRARY)
    @IntDef(value = {IMAGE_TYPE_ICON, IMAGE_TYPE_LARGE})
    @Retention(RetentionPolicy.SOURCE)
    public @interface GridItemImageType {
    }

    /**
     * Represents an icon to be displayed in the grid item.
     *
     * <p>To minimize scaling artifacts across a wide range of car screens, apps should provide
     * icons targeting a 128 x 128 dp bounding box. If necessary, the icon will be scaled down while
     * preserving its aspect ratio.
     *
     * <p>A tint color is expected to be provided via {@link CarIcon.Builder#setTint}. Otherwise, a
     * default tint color as determined by the host will be applied.
     */
    public static final int IMAGE_TYPE_ICON = (1 << 0);

    /**
     * Represents a large image to be displayed in the grid item.
     *
     * <p>To minimize scaling artifacts across a wide range of car screens, apps should provide
     * images targeting a 128 x 128 dp bounding box. If necessary, the image will be scaled down
     * while preserving its aspect ratio.
     */
    public static final int IMAGE_TYPE_LARGE = (1 << 1);

    private final boolean mIsLoading;
    @Nullable
    private final CarText mTitle;
    @Nullable
    private final CarText mText;
    @Nullable
    private final CarIcon mImage;
    @GridItemImageType
    private final int mImageType;
    @Nullable
    private final OnClickDelegate mOnClickDelegate;
    @Nullable
    private final Badge mBadge;
    private final boolean mIndexable;

    /**
     * Returns whether the grid item is in a loading state.
     *
     * @see Builder#setLoading(boolean)
     */
    public boolean isLoading() {
        return mIsLoading;
    }

    /**
     * Returns the title of the grid item or {@code null} if not set.
     *
     * @see Builder#setTitle(CharSequence)
     */
    @Nullable
    public CarText getTitle() {
        return mTitle;
    }

    /**
     * Returns the text to display below the title or {@code null} if no text will be displayed
     * below the title.
     *
     * @see Builder#setText(CharSequence)
     */
    @Nullable
    public CarText getText() {
        return mText;
    }

    /**
     * Returns the image of the grid item or {@code null} if not set.
     *
     * @see Builder#setImage(CarIcon)
     */
    @Nullable
    public CarIcon getImage() {
        return mImage;
    }

    /** Returns the image type of the grid item. */
    @GridItemImageType
    public int getImageType() {
        return mImageType;
    }

    /**
     * Returns the {@link OnClickDelegate} to be called back when the grid item is clicked or
     * {@code null} if the grid item is non-clickable.
     */
    @Nullable
    public OnClickDelegate getOnClickDelegate() {
        return mOnClickDelegate;
    }

    /**
     * Returns the {@link Badge} that is displayed over the grid item image or {@code null} if not
     * set.
     *
     * @see Builder#setBadge(Badge)
     */
    @ExperimentalCarApi
    @Nullable
    public Badge getBadge() {
        return mBadge;
    }

    /**
     * Returns whether this item can be included in indexed lists.
     *
     * @see Builder#setIndexable(boolean)
     */
    @ExperimentalCarApi
    public boolean isIndexable() {
        return mIndexable;
    }

    @Override
    @NonNull
    public String toString() {
        return "[title: "
                + CarText.toShortString(mTitle)
                + ", text: "
                + CarText.toShortString(mText)
                + ", image: "
                + mImage
                + ", isLoading: "
                + mIsLoading
                + ", badge: "
                + mBadge
                + "]";
    }

    @Override
    public int hashCode() {
        return Objects.hash(
                mIsLoading,
                mTitle,
                mImage,
                mImageType,
                mOnClickDelegate == null,
                mBadge,
                mIndexable
        );
    }

    @Override
    public boolean equals(@Nullable Object other) {
        if (this == other) {
            return true;
        }
        if (!(other instanceof GridItem)) {
            return false;
        }
        GridItem otherGridItem = (GridItem) other;

        return mIsLoading == otherGridItem.mIsLoading
                && Objects.equals(mTitle, otherGridItem.mTitle)
                && Objects.equals(mText, otherGridItem.mText)
                && Objects.equals(mImage, otherGridItem.mImage)
                && Objects.equals(mOnClickDelegate == null, otherGridItem.mOnClickDelegate == null)
                && Objects.equals(mBadge, otherGridItem.mBadge)
                && mImageType == otherGridItem.mImageType
                && mIndexable == otherGridItem.mIndexable;
    }

    GridItem(Builder builder) {
        mIsLoading = builder.mIsLoading;
        mTitle = builder.mTitle;
        mText = builder.mText;
        mImage = builder.mImage;
        mImageType = builder.mImageType;
        mOnClickDelegate = builder.mOnClickDelegate;
        mBadge = builder.mBadge;
        mIndexable = builder.mIndexable;
    }

    /** Constructs an empty instance, used by serialization code. */
    private GridItem() {
        mIsLoading = false;
        mTitle = null;
        mText = null;
        mImage = null;
        mImageType = IMAGE_TYPE_LARGE;
        mOnClickDelegate = null;
        mBadge = null;
        mIndexable = true;
    }

    /** A builder of {@link GridItem}. */
    public static final class Builder {
        @Nullable
        CarText mTitle;
        @Nullable
        CarText mText;
        @Nullable
        CarIcon mImage;
        @GridItemImageType
        int mImageType = IMAGE_TYPE_LARGE;
        @Nullable
        OnClickDelegate mOnClickDelegate;
        boolean mIsLoading;
        @Nullable
        Badge mBadge;
        boolean mIndexable = true;

        /**
         * Sets whether the item is in a loading state.
         *
         * <p>If set to {@code true}, the UI shows a loading indicator where the grid item would be
         * otherwise. The caller is expected to call {@link Screen#invalidate()} and send
         * the new template content to the host once the data is ready. If set to {@code false},
         * the UI shows the item  contents.
         */
        @NonNull
        public Builder setLoading(boolean isLoading) {
            mIsLoading = isLoading;
            return this;
        }

        /**
         * Sets the title of the {@link GridItem}.
         *
         * <p>{@code title} must conform to {@link CarTextConstraints.TEXT_ONLY} in Car API 7 and
         * below, and {@link CarTextConstraints.TEXT_AND_ICON} in Car API 8 and above.
         *
         * @throws IllegalArgumentException if {@code title} contains unsupported spans
         */
        @NonNull
        public Builder setTitle(@Nullable CharSequence title) {
            if (title == null) {
                mTitle = null;
                return this;
            }
            CarText titleText = CarText.create(title);
<<<<<<< HEAD
            CarTextConstraints.TEXT_ONLY.validateOrThrow(titleText);
=======
            CarTextConstraints.TEXT_AND_ICON.validateOrThrow(titleText);
>>>>>>> 3d4510a6
            mTitle = titleText;
            return this;
        }

        /**
         * Sets the title of the {@link GridItem}, with support for multiple length variants.
         *
         * <p>{@code title} must conform to {@link CarTextConstraints.TEXT_ONLY} in Car API 7 and
         * below, and {@link CarTextConstraints.TEXT_AND_ICON} in Car API 8 and above.
         *
         * @throws IllegalArgumentException if {@code title} contains unsupported spans
         */
        @NonNull
        public Builder setTitle(@Nullable CarText title) {
            if (title == null) {
                mTitle = null;
                return this;
            }
            CarTextConstraints.TEXT_AND_ICON.validateOrThrow(title);
            mTitle = title;
            return this;
        }

        /**
         * Sets a secondary text string to the grid item that is displayed below the title.
         *
         * <p>{@code text} must conform to {@link CarTextConstraints.TEXT_WITH_COLORS} in Car API
         * 7 and below, and {@link CarTextConstraints.TEXT_WITH_COLORS_AND_ICON} in Car API 8 and
         * above.
         *
         * <h2>Text Wrapping</h2>
         *
         * This text is truncated at the end to fit in a single line below the title
         *
         * @throws NullPointerException     if {@code text} is {@code null}
         * @throws IllegalArgumentException if {@code text} contains unsupported spans
         */
        @NonNull
        public Builder setText(@NonNull CharSequence text) {
            mText = CarText.create(requireNonNull(text));
            CarTextConstraints.TEXT_WITH_COLORS_AND_ICON.validateOrThrow(mText);
            return this;
        }

        /**
         * Sets a secondary text string to the grid item that is displayed below the title, with
         * support for multiple length variants.
         *
         * <p>{@code text} must conform to {@link CarTextConstraints.TEXT_WITH_COLORS} in Car API
         * 7 and below, and {@link CarTextConstraints.TEXT_WITH_COLORS_AND_ICON} in Car API 8 and
         * above.
         *
         * <h2>Text Wrapping</h2>
         *
         * This text is truncated at the end to fit in a single line below the title
         *
         * @throws NullPointerException     if {@code text} is {@code null}
         * @throws IllegalArgumentException if {@code text} contains unsupported spans
         */
        @NonNull
        public Builder setText(@NonNull CarText text) {
            mText = requireNonNull(text);
            CarTextConstraints.TEXT_WITH_COLORS_AND_ICON.validateOrThrow(mText);
            return this;
        }

        /**
         * Sets an image to show in the grid item with the default size {@link #IMAGE_TYPE_LARGE}.
         *
         * @throws NullPointerException if {@code image} is {@code null}
         * @see #setImage(CarIcon, int)
         */
        @NonNull
        public Builder setImage(@NonNull CarIcon image) {
            return setImage(requireNonNull(image), IMAGE_TYPE_LARGE);
        }

        /**
         * Sets an image to show in the grid item with the given {@link Badge} to be displayed over
         * the image, with the default size {@link #IMAGE_TYPE_LARGE}.
         *
         * <p>A dot badge denotes some sort of call to action or notification and is
         * displayed in the upper right corner of the image. An icon badge gives additional
         * context about the image and is displayed in the lower right corner.
         *
         * @throws NullPointerException if {@code image} or {@code badge} is {@code null}
         * @see #setImage(CarIcon, int)
         */
        @NonNull
        @ExperimentalCarApi
        public Builder setImage(@NonNull CarIcon image, @NonNull Badge badge) {
            requireNonNull(badge);
            mBadge = badge;
            return setImage(requireNonNull(image));
        }

        /**
         * Sets an image to show in the grid item with the given {@code imageType} and given
         * {@link Badge} to be displayed over the image.
         *
         * <p>A dot badge denotes a call to action or notification and is
         * displayed in the upper right corner of the image. An icon badge gives additional
         * context about the image and is displayed in the lower right corner.
         *
         * @throws NullPointerException if {@code image} or {@code badge} is {@code null}
         * @see #setImage(CarIcon, int)
         */
        @NonNull
        @ExperimentalCarApi
        public Builder setImage(@NonNull CarIcon image, @GridItemImageType int imageType,
                @NonNull Badge badge) {
            requireNonNull(badge);
            mBadge = badge;
            return setImage(requireNonNull(image), imageType);
        }

        /**
         * Sets an image to show in the grid item with the given {@code imageType}.
         *
         * <p>For a custom {@link CarIcon}, its {@link androidx.core.graphics.drawable.IconCompat}
         * instance can be of {@link androidx.core.graphics.drawable.IconCompat#TYPE_BITMAP},
         * {@link androidx.core.graphics.drawable.IconCompat#TYPE_RESOURCE}, or
         * {@link androidx.core.graphics.drawable.IconCompat#TYPE_URI}.
         *
         * <h4>Image Sizing Guidance</h4>
         *
         * <p>If the input image's size exceeds the sizing requirements for the given image type in
         * either one of the dimensions, it will be scaled down to be centered inside the
         * bounding box while preserving its aspect ratio.
         *
         * <p>See {@link CarIcon} for more details related to providing icon and image resources
         * that work with different car screen pixel densities.
         *
         * @param image     the {@link CarIcon} to display
         * @param imageType one of {@link #IMAGE_TYPE_ICON} or {@link #IMAGE_TYPE_LARGE}
         * @throws NullPointerException if {@code image} is {@code null}
         */
        @NonNull
        public Builder setImage(@NonNull CarIcon image, @GridItemImageType int imageType) {
            CarIconConstraints.UNCONSTRAINED.validateOrThrow(requireNonNull(image));
            mImage = image;
            mImageType = imageType;
            return this;
        }

        /**
         * Sets the {@link OnClickListener} to be called back when the grid item is clicked, or
         * {@code null} to make the grid item non-clickable.
         *
         * <p>Note that the listener relates to UI events and will be executed on the main thread
         * using {@link Looper#getMainLooper()}
         *
         * @throws NullPointerException if {@code onClickListener} is {@code null}
         */
        @NonNull
        @SuppressLint({"MissingGetterMatchingBuilder", "ExecutorRegistration"})
        public Builder setOnClickListener(@NonNull OnClickListener onClickListener) {
            mOnClickDelegate = OnClickDelegateImpl.create(onClickListener);
            return this;
        }

        /**
         * Sets whether this item can be included in indexed lists. By default, this is set to
         * {@code true}.
         *
         * <p>The host creates indexed lists to help users navigate through long lists more easily
         * by sorting, filtering, or some other means.
         *
         * <p>For example, a media app may, by default, show a user's playlists sorted by date
         * created. If the app provides these playlists via the {@code SectionedItemTemplate} and
         * enables {@code #isAlphabeticalIndexingAllowed}, the user will be able to select a letter
         * on a keyboard to jump to their playlists that start with that letter. When this happens,
         * the list is reconstructed and sorted alphabetically, then shown to the user, jumping down
         * to the letter. Items that are set to {@code #setIndexable(false)}, do not show up in this
         * new sorted list. Sticking with the media example, a media app may choose to hide things
         * like "autogenerated playlists" from the list and only keep user created playlists.
         *
         * <p>Individual items can be set to be included or excluded from filtered lists, but it's
         * also possible to enable/disable the creation of filtered lists as a whole via the
         * template's API (eg. {@code SectionedItemTemplate
         * .Builder#setAlphabeticalIndexingAllowed(Boolean)}).
         */
        @ExperimentalCarApi
        @NonNull
        public Builder setIndexable(boolean indexable) {
            mIndexable = indexable;
            return this;
        }

        /**
         * Constructs the {@link GridItem} defined by this builder.
         *
         * @throws IllegalStateException if the grid item's image is set when it is loading or vice
         *                               versa, if the grid item is loading but the click listener
         *                               is set, or if a badge is set and an image is not set
         */
        @NonNull
        public GridItem build() {
            if (mIsLoading == (mImage != null)) {
                throw new IllegalStateException(
                        "When a grid item is loading, the image must not be set and vice versa");
            }

            if (mIsLoading && mOnClickDelegate != null) {
                throw new IllegalStateException(
                        "The click listener must not be set on the grid item when it is loading");
            }

            if (mImage == null && mBadge != null) {
                throw new IllegalStateException("A badge can only be set when a grid item image "
                        + "is also provided");
            }

            return new GridItem(this);
        }

        /** Returns an empty {@link Builder} instance. */
        public Builder() {
        }
    }
}<|MERGE_RESOLUTION|>--- conflicted
+++ resolved
@@ -284,11 +284,7 @@
                 return this;
             }
             CarText titleText = CarText.create(title);
-<<<<<<< HEAD
-            CarTextConstraints.TEXT_ONLY.validateOrThrow(titleText);
-=======
             CarTextConstraints.TEXT_AND_ICON.validateOrThrow(titleText);
->>>>>>> 3d4510a6
             mTitle = titleText;
             return this;
         }
