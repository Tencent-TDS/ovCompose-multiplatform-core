/*
 * Copyright 2020 The Android Open Source Project
 *
 * Licensed under the Apache License, Version 2.0 (the "License");
 * you may not use this file except in compliance with the License.
 * You may obtain a copy of the License at
 *
 *      http://www.apache.org/licenses/LICENSE-2.0
 *
 * Unless required by applicable law or agreed to in writing, software
 * distributed under the License is distributed on an "AS IS" BASIS,
 * WITHOUT WARRANTIES OR CONDITIONS OF ANY KIND, either express or implied.
 * See the License for the specific language governing permissions and
 * limitations under the License.
 */

package androidx.car.app;

import static android.hardware.display.DisplayManager.VIRTUAL_DISPLAY_FLAG_OWN_CONTENT_ONLY;

import static androidx.annotation.RestrictTo.Scope.LIBRARY;
import static androidx.annotation.RestrictTo.Scope.LIBRARY_GROUP;
import static androidx.car.app.utils.LogTags.TAG;

import static java.util.Objects.requireNonNull;

import android.app.Activity;
import android.app.ActivityOptions;
import android.content.ComponentName;
import android.content.Context;
import android.content.ContextWrapper;
import android.content.Intent;
import android.content.res.Configuration;
import android.hardware.display.DisplayManager;
import android.hardware.display.VirtualDisplay;
import android.os.Build;
import android.os.Build.VERSION_CODES;
import android.os.Bundle;
import android.os.IBinder;
import android.util.Log;
import android.view.Display;

import androidx.activity.OnBackPressedCallback;
import androidx.activity.OnBackPressedDispatcher;
import androidx.annotation.DoNotInline;
import androidx.annotation.MainThread;
import androidx.annotation.NonNull;
import androidx.annotation.Nullable;
import androidx.annotation.RequiresApi;
import androidx.annotation.RestrictTo;
import androidx.annotation.StringDef;
import androidx.car.app.annotations.ExperimentalCarApi;
import androidx.car.app.annotations.RequiresCarApi;
import androidx.car.app.constraints.ConstraintManager;
import androidx.car.app.hardware.CarHardwareManager;
import androidx.car.app.managers.ManagerCache;
import androidx.car.app.managers.ResultManager;
import androidx.car.app.media.MediaPlaybackManager;
import androidx.car.app.navigation.NavigationManager;
import androidx.car.app.notification.CarPendingIntent;
import androidx.car.app.suggestion.SuggestionManager;
import androidx.car.app.utils.RemoteUtils;
import androidx.car.app.utils.ThreadUtils;
import androidx.car.app.versioning.CarAppApiLevel;
import androidx.car.app.versioning.CarAppApiLevels;
import androidx.core.content.ContextCompat;
import androidx.lifecycle.DefaultLifecycleObserver;
import androidx.lifecycle.Lifecycle;
import androidx.lifecycle.LifecycleObserver;
import androidx.lifecycle.LifecycleOwner;

import java.lang.annotation.Retention;
import java.lang.annotation.RetentionPolicy;
import java.security.InvalidParameterException;
import java.util.Arrays;
import java.util.List;
import java.util.concurrent.Executor;

/**
 * The CarContext class is a {@link ContextWrapper} subclass accessible to your {@link
 * CarAppService} and {@link Screen} instances, which provides access to car services such as the
 * {@link ScreenManager} for managing the screen stack, the {@link AppManager} for general
 * app-related functionality such as accessing a surface for drawing your navigation app's map, and
 * the {@link NavigationManager} used by turn-by-turn navigation apps to communicate navigation
 * metadata and other navigation-related events with the host. See Access the navigation templates
 * for a comprehensive list of library functionality available to navigation apps.
 *
 * <p>Whenever you use a CarContext to load resources, the following configuration elements come
 * from the car screen's configuration, and not the phone:
 *
 * <ul>
 *   <li>Screen width.
 *   <li>Screen height.
 *   <li>Screen pixel density (DPI).
 *   <li>Night mode (See {@link #isDarkMode}).
 * </ul>
 *
 * <p>Please refer <a
 * href="https://developer.android.com/guide/topics/resources/providing-resources">here</a>, on how
 * to use configuration qualifiers in your resources.
 *
 * @see #getCarService
 */
public class CarContext extends ContextWrapper {
    /**
     * Represents the types of services for client-host communication.
     *
     */
    @SuppressWarnings({
            "UnsafeOptInUsageError"})
    @StringDef({APP_SERVICE, CAR_SERVICE, NAVIGATION_SERVICE, SCREEN_SERVICE, CONSTRAINT_SERVICE,
            HARDWARE_SERVICE, SUGGESTION_SERVICE, MEDIA_PLAYBACK_SERVICE})
    @Retention(RetentionPolicy.SOURCE)
    @RestrictTo(LIBRARY)
    public @interface CarServiceType {
    }

    /** Manages all app events such as invalidating the UI, showing a toast, etc. */
    public static final String APP_SERVICE = "app";

    /**
     * Manages all navigation events such as starting navigation when focus is granted, abandoning
     * navigation when focus is lost, etc.
     */
    public static final String NAVIGATION_SERVICE = "navigation";

    /** Manages the screens of the app, including the screen stack. */
    public static final String SCREEN_SERVICE = "screen";

    /** Manages constraints for the app as enforced by the connected host. */
    @RequiresCarApi(2)
    public static final String CONSTRAINT_SERVICE = "constraints";

    /**
     * Internal usage only. Top level binder to host.
     */
    public static final String CAR_SERVICE = "car";

    /** Manages access to androidx.car.app.hardware properties, sensors and actions. */
    @RequiresCarApi(3)
    public static final String HARDWARE_SERVICE = "hardware";

    /**
     * Manages posting suggestion events
     */
    public static final String SUGGESTION_SERVICE = "suggestion";

    /**
     * Manages the media requests from 3p apps such as providing a media session token,
     */
    @ExperimentalCarApi
    public static final String MEDIA_PLAYBACK_SERVICE = "media_playback";

    /**
     * Key for including a IStartCarApp in the notification {@link Intent}, for starting the app
     * if it has not been opened yet.
     */
    public static final String EXTRA_START_CAR_APP_BINDER_KEY = "androidx.car.app.extra"
            + ".START_CAR_APP_BINDER_KEY";

    /**
     * Standard action for navigating to a location.
     *
     * <p>Used as the {@link Intent}'s action for starting a navigation via
     * {@link #startCarApp(Intent)}.
     */
    public static final String ACTION_NAVIGATE = "androidx.car.app.action.NAVIGATE";

    /**
     * Action for requesting permissions on the car app activity.
     */
    static final String REQUEST_PERMISSIONS_ACTION = "androidx.car.app.action.REQUEST_PERMISSIONS";

    /**
     * Key for string array extra for permissions to request.
     */
    static final String EXTRA_PERMISSIONS_KEY = "androidx.car.app.action.EXTRA_PERMISSIONS_KEY";

    /**
     * Key for binder extra for permission result callback.
     */
    static final String EXTRA_ON_REQUEST_PERMISSIONS_RESULT_LISTENER_KEY =
            "androidx.car.app.action.EXTRA_ON_REQUEST_PERMISSIONS_RESULT_LISTENER_KEY";

    private final OnBackPressedDispatcher mOnBackPressedDispatcher;
    private final HostDispatcher mHostDispatcher;
    private final Lifecycle mLifecycle;
    private final ManagerCache mManagers = new ManagerCache();

    /** API level, updated once host connection handshake is completed. */
    @CarAppApiLevel
    private int mCarAppApiLevel = CarAppApiLevels.UNKNOWN;

    @Nullable
    private HostInfo mHostInfo = null;

    @NonNull
    @RestrictTo(LIBRARY)
    public static CarContext create(@NonNull Lifecycle lifecycle) {
        return new CarContext(lifecycle, new HostDispatcher());
    }

    /**
     * Provides a car service by name.
     *
     * <p>The class of the returned object varies by the requested name.
     *
     * <p>Currently supported car services, and their respective classes, are:
     *
     * <dl>
     *   <dt>{@link #APP_SERVICE}
     *   <dd>An {@link AppManager} for communication between the app and the host.
     *   <dt>{@link #NAVIGATION_SERVICE}
     *   <dd>A {@link NavigationManager} for management of navigation updates.
     *   <dt>{@link #SCREEN_SERVICE}
     *   <dd>A {@link ScreenManager} for management of {@link Screen}s.
     *   <dt>{@link #CONSTRAINT_SERVICE}
     *   <dd>A {@link ConstraintManager} for management of content limits.
     *   <dt>{@link #HARDWARE_SERVICE}
     *   <dd>A {@link CarHardwareManager} for interacting with car hardware (e.g. sensors) data.
     *   <dt>{@link #SUGGESTION_SERVICE}
     *   <dd>A {@link SuggestionManager} for posting
     *   {@link androidx.car.app.suggestion.model.Suggestion}s.
     * </dl>
     *
     * <p><b>This method should not be called until the {@link Lifecycle.State} of the context's
     * {@link Session} is at least {@link Lifecycle.State#CREATED}</b>.
     *
     * @param name The name of the car service requested. This should be one of
     *             {@link #APP_SERVICE},
     *             {@link #NAVIGATION_SERVICE} or {@link #SCREEN_SERVICE}
     * @return The car service instance
     * @throws IllegalArgumentException if {@code name} does not refer to a valid car service
     * @throws IllegalStateException    if the service referred by {@code name} can not be
     *                                  instantiated (e.g. missing library dependency)
     * @throws NullPointerException     if {@code name} is {@code null}
     */
    @NonNull
    public Object getCarService(@CarServiceType @NonNull String name) {
        requireNonNull(name);
        return mManagers.getOrCreate(name);
    }

    /**
     * Returns a car service by class.
     *
     * <p>See {@link #getCarService(String)} for a list of the supported car services.
     *
     * <p><b>This method should not be called until the {@link Lifecycle.State} of the context's
     * {@link Session} is at least {@link Lifecycle.State#CREATED}</b>.
     *
     * @param serviceClass the class of the requested service
     * @throws IllegalArgumentException if {@code serviceClass} is not the class of a supported car
     *                                  service
     * @throws IllegalStateException    if {@code serviceClass} can not be instantiated (e.g.
     *                                  missing library dependency)
     * @throws NullPointerException     if {@code serviceClass} is {@code null}
     */
    @NonNull
    public <T> T getCarService(@NonNull Class<T> serviceClass) {
        requireNonNull(serviceClass);
        return mManagers.getOrCreate(serviceClass);
    }

    /**
     * Gets the name of the car service that is represented by the specified class.
     *
     * <p><b>This method should not be called until the {@link Lifecycle.State} of the context's
     * {@link Session} is at least {@link Lifecycle.State#CREATED}</b>.
     *
     * @param serviceClass the class of the requested service
     * @return the car service name to use with {@link #getCarService(String)}
     * @throws IllegalArgumentException if {@code serviceClass} is not the class of a supported car
     *                                  service
     * @throws NullPointerException     if {@code serviceClass} is {@code null}
     * @see #getCarService
     */
    @NonNull
    @CarServiceType
    public String getCarServiceName(@NonNull Class<?> serviceClass) {
        requireNonNull(serviceClass);
        return mManagers.getName(serviceClass);
    }

    /**
     * Starts a car app on the car screen.
     *
     * <p>The target application will get the {@link Intent} via {@link Session#onCreateScreen}
     * or {@link Session#onNewIntent}.
     *
     * <p>Supported {@link Intent}s:
     *
     * <dl>
     *   <dt>An {@link Intent} to navigate.
     *   <dd>The action must be {@link #ACTION_NAVIGATE}.
     *   <dd>The data URI scheme must be either a latitude,longitude pair, or a + separated string
     *       query as follows:
     *   <dd>1) "geo:12.345,14.8767" for a latitude, longitude pair.
     *   <dd>2) "geo:0,0?q=123+Main+St,+Seattle,+WA+98101" for an address.
     *   <dd>3) "geo:0,0?q=a+place+name" for a place to search for.
     *   <dt>An {@link Intent} to make a phone call.
     *   <dd>The {@link Intent} must be created as defined <a
     *       href="https://developer.android
     *       .com/guide/components/intents-common#DialPhone">here</a>.
     *   <dt>An {@link Intent} to start this app in the car.
     *   <dd>The component name of the intent must be the one for the {@link CarAppService} that
     *       contains this {@link CarContext}. If the component name is for a different
     *       component, the method will throw a {@link SecurityException}.
     * </dl>
     *
     * <p><b>This method should not be called until the {@link Lifecycle.State} of the context's
     * {@link Session} is at least {@link Lifecycle.State#CREATED}</b>.
     *
     * @param intent the {@link Intent} to send to the target application
     * @throws SecurityException    if the app attempts to start a different app explicitly or
     *                              does not have permissions for the requested action
     * @throws HostException        if the remote call fails. For example, if the intent cannot be
     *                              handled by the car host.
     * @throws NullPointerException if {@code intent} is {@code null}
     */
    public void startCarApp(@NonNull Intent intent) {
        requireNonNull(intent);

        mHostDispatcher.dispatch(
                CarContext.CAR_SERVICE,
                "startCarApp", (ICarHost host) -> {
                    host.startCarApp(intent);
                    return null;
                }
        );
    }

    /**
     * Starts the car app on the car screen.
     *
     * <p>Use this method if the app has received a broadcast due to a notification action.
     *
     * @param notificationIntent the {@link Intent} that the app received via broadcast due to a
     *                           user taking an action on a notification in the car
     * @param appIntent          the {@link Intent} to use for starting the car app. See {@link
     *                           #startCarApp(Intent)} for the documentation on valid
     *                           {@link Intent}s
     * @throws InvalidParameterException if {@code notificationIntent} is not an {@link Intent}
     *                                   received from a broadcast, due to an action taken by the
     *                                   user in the car
     * @throws NullPointerException      if either {@code notificationIntent} or {@code appIntent
     *                                   } are {@code null}
     * @deprecated use {@link CarPendingIntent#getCarApp(Context, int, Intent, int)} to create
     * the pending intent for the notification action.  This API will NOT work for Automotive OS.
     */
    @Deprecated
    public static void startCarApp(@NonNull Intent notificationIntent, @NonNull Intent appIntent) {
        requireNonNull(notificationIntent);
        requireNonNull(appIntent);

        IBinder binder = null;
        Bundle extras = notificationIntent.getExtras();
        if (extras != null) {
            binder = extras.getBinder(EXTRA_START_CAR_APP_BINDER_KEY);
        }
        if (binder == null) {
            throw new IllegalArgumentException("Notification intent missing expected extra");
        }

        IStartCarApp startCarAppInterface = requireNonNull(IStartCarApp.Stub.asInterface(binder));

        RemoteUtils.dispatchCallToHost(
                "startCarApp from notification", () -> {
                    startCarAppInterface.startCarApp(appIntent);
                    return null;
                }
        );
    }

    /**
     * Requests to finish the car app.
     *
     * <p>Call this when your app is done and should be closed. The {@link Session} corresponding
     * to this {@link CarContext} will become {@code State.DESTROYED}.
     *
     * <p>At some point after this call, the OS will destroy your {@link CarAppService}.
     *
     * <p><b>This method should not be called until the {@link Lifecycle.State} of the context's
     * {@link Session} is at least {@link Lifecycle.State#CREATED}</b>.
     */
    public void finishCarApp() {
        mHostDispatcher.dispatch(
                CarContext.CAR_SERVICE,
                "finish", (ICarHost host) -> {
                    host.finish();
                    return null;
                }
        );
    }

    /**
     * Sets the result of this car app.
     *
     * <p>In Android Automotive OS, this is equivalent to {@link Activity#setResult(int, Intent)}.
     * Call this to set the result that your {@code CarAppActivity} will return to its caller.
     *
     * <p><b>This method is not implemented in Android Auto.</b>
     *
     * @param resultCode the result code to propagate back to the originating app, often
     *                   {@link Activity#RESULT_CANCELED} or {@link Activity#RESULT_OK}
     * @param data       the data to propagate back to the originating app
     * @throws IllegalStateException if the method is not supported in the current platform.
     */
    @RequiresCarApi(2)
    public void setCarAppResult(int resultCode, @Nullable Intent data) {
        getCarService(ResultManager.class).setCarAppResult(resultCode, data);
    }

    /**
     * Return the component (service or activity) that invoked this car app.
     *
     * <p>This is who the data in {@link #setCarAppResult(int, Intent)} will be sent to. You can
     * use this information to validate that the recipient is allowed to receive the data.
     *
     * <p><b>Starting applications for result is not implemented in Android Auto, and this method
     * will always return null for that platform.</b>
     *
     * @return the {@link ComponentName} of the component that will receive your reply, or
     * {@code null} if none
     */
    @Nullable
    @RequiresCarApi(2)
    public ComponentName getCallingComponent() {
        try {
            return getCarService(ResultManager.class).getCallingComponent();
        } catch (IllegalStateException ex) {
            // ResultManager is not implemented in the current platform.
            return null;
        }
    }

    /**
     * Returns {@code true} if the car is set to dark mode.
     *
     * <p>Navigation applications must redraw their map with the proper dark colors when the host
     * determines that conditions warrant it, as signaled by the value returned by this method.
     *
     * <p>Whenever the dark mode status changes, you will receive a call to {@link
     * Session#onCarConfigurationChanged}.
     *
     * <p><b>This method should not be called until the {@link Lifecycle.State} of the context's
     * {@link Session} is at least {@link Lifecycle.State#CREATED}</b>.
     */
    public boolean isDarkMode() {
        return (getResources().getConfiguration().uiMode & Configuration.UI_MODE_NIGHT_MASK)
                == Configuration.UI_MODE_NIGHT_YES;
    }

    /**
     * Returns the {@link OnBackPressedDispatcher} that will be triggered when the user clicks a
     * back button.
     *
     * <p>The default back press behavior is to call {@link ScreenManager#pop}.
     *
     * <p>To override the default behavior, register a
     * {@link androidx.activity.OnBackPressedCallback} via calling
     * {@link OnBackPressedDispatcher#addCallback(LifecycleOwner, OnBackPressedCallback)}. Using
     * the {@link LifecycleOwner} ensures that your callback is only registered while its
     * {@link Lifecycle} is at least {@link Lifecycle.State#STARTED}.
     *
     * <p>If there is a {@link androidx.activity.OnBackPressedCallback} that is added and
     * enabled, and you'd like to remove the top {@link Screen} as a part of the callback, you
     * <b>MUST</b> call {@link ScreenManager#pop} in the callback. The default behavior is
     * overridden when you have a callback enabled.
     */
    @NonNull
    public OnBackPressedDispatcher getOnBackPressedDispatcher() {
        return mOnBackPressedDispatcher;
    }

    /**
     * Retrieves the API level negotiated with the host.
     *
     * <p>API levels are used during client and host connection handshake to negotiate a common set
     * of elements that both processes can understand. Different devices might have different host
     * versions. Each of these hosts will support a range of API levels, as a way to provide
     * backwards compatibility.
     *
     * <p>Applications can also provide forward compatibility, by declaring support for a
     * {@link AppInfo#getMinCarAppApiLevel()} lower than {@link AppInfo#getLatestCarAppApiLevel()}.
     * See {@link AppInfo#getMinCarAppApiLevel()} for more details.
     *
     * <p>Clients must ensure no elements annotated with a {@link RequiresCarApi} value higher
     * than returned by this method is used at runtime.
     *
     * <p>Refer to {@link RequiresCarApi} description for more details on how to
     * implement forward compatibility.
     *
     * <p><b>This method should not be called until the {@link Lifecycle.State} of the context's
     * {@link Session} is at least {@link Lifecycle.State#CREATED}</b>.
     *
     * @return a value between {@link AppInfo#getMinCarAppApiLevel()} and
     * {@link AppInfo#getLatestCarAppApiLevel()}. In case of incompatibility, the host will
     * disconnect from the service before completing the handshake
     * @throws IllegalStateException if invoked before the connection handshake with the host has
     *                               been completed (for example, before
     *                               {@link Session#onCreateScreen(Intent)})
     */
    @CarAppApiLevel
    public int getCarAppApiLevel() {
        if (mCarAppApiLevel == CarAppApiLevels.UNKNOWN) {
            throw new IllegalStateException("Car App API level hasn't been established yet");
        }
        return mCarAppApiLevel;
    }

    /**
     * Returns information about the host attached to this service.
     *
     * <p><b>This method should not be called until the {@link Lifecycle.State} of the context's
     * {@link Session} is at least {@link Lifecycle.State#CREATED}</b>.
     *
     * @return The {@link HostInfo} of the connected host, or {@code null} if it is not available.
     * @see HostInfo
     */
    @Nullable
    public HostInfo getHostInfo() {
        return mHostInfo;
    }

    /**
     * Requests the provided {@code permissions} from the user, calling the provided {@code
     * listener} in the main thread.
     *
     * <p>The app can define a branded background to the permission request through the
     * <code>carPermissionActivityLayout</code> theme attribute, by declaring it in a theme and
     * referencing the theme from the <code>androidx.car.app.theme</code> metadata.
     *
     * <p>In <code>AndroidManifest.xml</code>, under the <code>application</code> element
     * corresponding to the car app:
     *
     * <pre>{@code
     * <meta-data
     *   android:name="androidx.car.app.theme"
     *   android:resource="@style/CarAppTheme"/>
     * }</pre>
     *
     * The <code>CarAppTheme</code> style is defined as any other themes in a resource file:
     *
     * <pre>{@code
     * <resources>
     *   <style name="CarAppTheme">
     *     <item name="carPermissionActivityLayout">@layout/app_branded_background</item>
     *   </style>
     * </resources>
     * }</pre>
     *
     * <p>The default behavior is to have no background behind the permission request.
     *
     * @see CarContext#requestPermissions(List, Executor, OnRequestPermissionsListener)=
     */
    public void requestPermissions(@NonNull List<String> permissions,
            @NonNull OnRequestPermissionsListener listener) {
        requestPermissions(permissions, ContextCompat.getMainExecutor(this), listener);
    }

    /**
     * Requests the provided {@code permissions} from the user.
     *
     * <p>When the result is available, the {@code listener} provided will be called using the
     * {@link Executor} provided.
     *
     * <p>This method should be called using a
     * {@link androidx.car.app.model.ParkedOnlyOnClickListener}.
     *
     * <p>If this method is called while the host deems it is unsafe (for example, when the user
     * is driving), the permission(s) will not be requested from the user.
     *
     * <p>If the {@link Session} is destroyed before the user accepts or rejects the permissions,
     * the callback will not be executed.
     *
     * <h4>Platform Considerations</h4>
     *
     * Using this method allows the app to work across all platforms supported by the library with
     * the same API (e.g. Android Auto on mobile devices and Android Automotive OS on native car
     * heads unit). On a mobile platform, this method will start an activity that will display the
     * platform's permissions UI over it. You can choose to not
     * use this method and instead implement your own activity and code to request the
     * permissions in that platform. On Automotive OS however, distraction-optimized activities
     * other than {@code CarAppActivity} are not allowed and may be
     * rejected during app submission. See {@code CarAppActivity} for
     * more details.
     *
     * @param permissions the runtime permissions to request from the user
     * @param executor    the executor that will be used for calling the {@code callback} provided
     * @param listener    listener that will be notified when the user takes action on the
     *                    permission request
     * @throws NullPointerException if any of {@code executor}, {@code permissions} or
     *                              {@code callback} are {@code null}
     */
    public void requestPermissions(@NonNull List<String> permissions,
            @NonNull /* @CallbackExecutor */ Executor executor,
            @NonNull OnRequestPermissionsListener listener) {
        requireNonNull(executor);
        requireNonNull(permissions);
        requireNonNull(listener);

        ComponentName appActivityComponent = new ComponentName(this,
                CarAppPermissionActivity.class);

        Lifecycle lifecycle = mLifecycle;
        Bundle extras = new Bundle(2);
        extras.putBinder(EXTRA_ON_REQUEST_PERMISSIONS_RESULT_LISTENER_KEY,
                new IOnRequestPermissionsListener.Stub() {
                    @Override
                    public void onRequestPermissionsResult(String[] approvedPermissions,
                            String[] rejectedPermissions) {
                        if (lifecycle.getCurrentState().isAtLeast(Lifecycle.State.CREATED)) {
                            List<String> approved = Arrays.asList(approvedPermissions);
                            List<String> rejected = Arrays.asList(rejectedPermissions);
                            executor.execute(() -> listener.onRequestPermissionsResult(approved,
                                    rejected));
                        }
                    }
                }.asBinder());
        extras.putStringArray(EXTRA_PERMISSIONS_KEY, permissions.toArray(new String[0]));
        Intent intent =
                new Intent(REQUEST_PERMISSIONS_ACTION).setComponent(appActivityComponent)
                        .putExtras(extras)
                        .addFlags(Intent.FLAG_ACTIVITY_NEW_TASK);
        Bundle activityOptionsBundle = null;
        if (Build.VERSION.SDK_INT >= Build.VERSION_CODES.O) {
            activityOptionsBundle = Api26Impl.makeBasicActivityOptionsBundle();
        }
        startActivity(intent, activityOptionsBundle);
    }

    @RestrictTo(LIBRARY_GROUP) // Restrict to testing library
    @MainThread
    public void setCarHost(@NonNull ICarHost carHost) {
        ThreadUtils.checkMainThread();
        mHostDispatcher.setCarHost(requireNonNull(carHost));
    }

    /**
     * Copies the fields from the provided {@link Configuration} into the {@link Configuration}
     * contained in this object.
     *
     */
    @RestrictTo(LIBRARY)
    @MainThread
    @SuppressWarnings("deprecation")
    void onCarConfigurationChanged(@NonNull Configuration configuration) {
        ThreadUtils.checkMainThread();

        if (Log.isLoggable(TAG, Log.DEBUG)) {
            Log.d(TAG,
                    "Car configuration changed, configuration: " + configuration
                            + ", displayMetrics: "
                            + getResources().getDisplayMetrics());
        }

        getResources()
                .updateConfiguration(requireNonNull(configuration),
                        getResources().getDisplayMetrics());
    }

    /**
     * Updates context information based on the information provided during connection handshake
     */
    @RestrictTo(LIBRARY_GROUP)
    @MainThread
    public void updateHandshakeInfo(@NonNull HandshakeInfo handshakeInfo) {
        mCarAppApiLevel = handshakeInfo.getHostCarAppApiLevel();
    }

    /**
     * Updates host information based on the information provided during connection handshake
     *
     */
    @RestrictTo(LIBRARY)
    @MainThread
    void updateHostInfo(@NonNull HostInfo hostInfo) {
        mHostInfo = hostInfo;
    }

    /**
     * Attaches the base {@link Context} for this {@link CarContext} by creating a new display
     * context using {@link #createDisplayContext} with a {@link VirtualDisplay} created using
     * the metrics from the provided {@link Configuration}, and then also calling {@link
     * #createConfigurationContext} with the provided {@link Configuration}.
     *
     * <p>This call creates a display context and then a configuration context to ensure that
     * updates to the phone configuration do not update either the {@link Configuration} or {@link
     * android.util.DisplayMetrics} held by this {@link CarContext}'s resources.
     *
     */
    @RestrictTo(LIBRARY)
    @MainThread
    void attachBaseContext(@NonNull Context context, @NonNull Configuration configuration) {
        ThreadUtils.checkMainThread();

        // If this is the first time attaching the base, actually attach it, otherwise, just
        // update the configuration.
        if (getBaseContext() == null) {
            // Create the virtual display with the proper dimensions.
            VirtualDisplay display =
                    ((DisplayManager) requireNonNull(
                            context.getSystemService(Context.DISPLAY_SERVICE)))
                            .createVirtualDisplay(
                                    "CarAppService",
                                    configuration.screenWidthDp,
                                    configuration.screenHeightDp,
                                    configuration.densityDpi,
                                    null,
                                    VIRTUAL_DISPLAY_FLAG_OWN_CONTENT_ONLY);

            attachBaseContext(
                    context
                            .createDisplayContext(display.getDisplay())
                            .createConfigurationContext(configuration));
        }

        onCarConfigurationChanged(configuration);
    }

    @RestrictTo(LIBRARY_GROUP)
    // Restrict to testing library
    ManagerCache getManagers() {
        return mManagers;
    }

    @RestrictTo(LIBRARY_GROUP) // Restrict to testing library
    @SuppressWarnings({
            "argument.type.incompatible",
            "method.invocation.invalid",
            "UnsafeOptInUsageError"
    }) // @UnderInitialization not available with androidx
    protected CarContext(@NonNull Lifecycle lifecycle, @NonNull HostDispatcher hostDispatcher) {
        super(null);

        mHostDispatcher = hostDispatcher;
        mManagers.addFactory(AppManager.class, APP_SERVICE,
                () -> AppManager.create(this, hostDispatcher, lifecycle));
        mManagers.addFactory(NavigationManager.class, NAVIGATION_SERVICE,
                () -> NavigationManager.create(this, hostDispatcher, lifecycle));
        mManagers.addFactory(ScreenManager.class, SCREEN_SERVICE,
                () -> ScreenManager.create(this, lifecycle));
        mManagers.addFactory(ConstraintManager.class, CONSTRAINT_SERVICE,
                () -> ConstraintManager.create(this, hostDispatcher));
        mManagers.addFactory(CarHardwareManager.class, HARDWARE_SERVICE,
                () -> CarHardwareManager.create(this, hostDispatcher));
        mManagers.addFactory(ResultManager.class, null,
                () -> ResultManager.create(this));
        mManagers.addFactory(SuggestionManager.class, SUGGESTION_SERVICE,
                () -> SuggestionManager.create(this, hostDispatcher, lifecycle));
        mManagers.addFactory(MediaPlaybackManager.class, MEDIA_PLAYBACK_SERVICE,
                () -> MediaPlaybackManager.create(this, hostDispatcher, lifecycle));

        mOnBackPressedDispatcher =
                new OnBackPressedDispatcher(() -> getCarService(ScreenManager.class).pop());
        mLifecycle = lifecycle;

        LifecycleObserver observer = new DefaultLifecycleObserver() {
            @Override
            public void onDestroy(@NonNull LifecycleOwner owner) {
                hostDispatcher.resetHosts();
                owner.getLifecycle().removeObserver(this);
            }
        };

        lifecycle.addObserver(observer);
    }

    @RequiresApi(api = VERSION_CODES.O)
    private static class Api26Impl {

<<<<<<< HEAD
        @DoNotInline
=======
>>>>>>> 3d4510a6
        static Bundle makeBasicActivityOptionsBundle() {
            return ActivityOptions.makeBasic()
                    .setLaunchDisplayId(Display.DEFAULT_DISPLAY).toBundle();
        }
    }
}<|MERGE_RESOLUTION|>--- conflicted
+++ resolved
@@ -42,7 +42,6 @@
 
 import androidx.activity.OnBackPressedCallback;
 import androidx.activity.OnBackPressedDispatcher;
-import androidx.annotation.DoNotInline;
 import androidx.annotation.MainThread;
 import androidx.annotation.NonNull;
 import androidx.annotation.Nullable;
@@ -770,10 +769,6 @@
     @RequiresApi(api = VERSION_CODES.O)
     private static class Api26Impl {
 
-<<<<<<< HEAD
-        @DoNotInline
-=======
->>>>>>> 3d4510a6
         static Bundle makeBasicActivityOptionsBundle() {
             return ActivityOptions.makeBasic()
                     .setLaunchDisplayId(Display.DEFAULT_DISPLAY).toBundle();
