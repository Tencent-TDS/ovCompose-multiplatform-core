/*
 * Copyright (C) 2020 The Android Open Source Project
 *
 * Licensed under the Apache License, Version 2.0 (the "License");
 * you may not use this file except in compliance with the License.
 * You may obtain a copy of the License at
 *
 *      http://www.apache.org/licenses/LICENSE-2.0
 *
 * Unless required by applicable law or agreed to in writing, software
 * distributed under the License is distributed on an "AS IS" BASIS,
 * WITHOUT WARRANTIES OR CONDITIONS OF ANY KIND, either express or implied.
 * See the License for the specific language governing permissions and
 * limitations under the License.
 */

/**
 * This file was created using the `create_project.py` script located in the
 * `<AndroidX root>/development/project-creator` directory.
 *
 * Please use that script when creating a new project, rather than copying an existing project and
 * modifying its settings.
 */
import androidx.build.LibraryType
import androidx.build.Release
import androidx.build.metalava.MetalavaRunnerKt
import androidx.build.uptodatedness.EnableCachingKt
import androidx.build.Version

import com.android.build.gradle.LibraryExtension
import com.android.build.gradle.api.SourceKind
import com.google.common.io.Files
import org.apache.commons.io.FileUtils
import org.jetbrains.kotlin.gradle.dsl.KotlinVersion

import java.util.concurrent.TimeUnit
import javax.inject.Inject

buildscript {
    dependencies {
        // This dependency means that tasks in this project might become out-of-date whenever
        // certain classes in buildSrc change, and should generally be avoided.
        // See b/140265324 for more information
        classpath(project.files("${project.rootProject.ext["outDir"]}/buildSrc/private/build/libs/private.jar"))
    }
}

plugins {
    id("AndroidXPlugin")
    id("com.android.library")
    id("androidx.stableaidl")
    id("org.jetbrains.kotlin.android")
}

dependencies {
    // OnBackPressedDispatcher is part of the API
    api("androidx.activity:activity:1.2.0")
    implementation(libs.guavaAndroid)
    implementation("androidx.annotation:annotation:1.2.0")
    implementation("androidx.core:core:1.7.0")
    implementation("androidx.lifecycle:lifecycle-viewmodel:2.2.0")
    implementation ("androidx.media:media:1.6.0")
    // Session and Screen both implement LifeCycleOwner so this needs to be exposed.
    api("androidx.lifecycle:lifecycle-common-java8:2.2.0")
<<<<<<< HEAD
    api("androidx.annotation:annotation-experimental:1.4.0")
=======
    api("androidx.annotation:annotation-experimental:1.4.1")
>>>>>>> 3d4510a6

    api(libs.kotlinStdlib)
    implementation(libs.kotlinStdlibCommon)

    annotationProcessor(libs.nullaway)

    // TODO(shiufai): We need this for assertThrows. Point back to the AndroidX shared version if
    // it is ever upgraded.
    testImplementation(libs.junit)
    testImplementation(libs.testCore)
    testImplementation(libs.testRunner)
    testImplementation(libs.junit)
    testImplementation(libs.mockitoCore4)
    testImplementation(libs.mockitoKotlin4)
    testImplementation(libs.robolectric)
    testImplementation(libs.truth)
    testImplementation project(path: ':car:app:app-testing')
}

project.ext {
    latestCarAppApiLevel = "8"
}

android {
    buildFeatures {
        resValues = true
        aidl = true
    }
    defaultConfig {
        resValue "string", "car_app_library_version", androidx.LibraryVersions.CAR_APP.toString()
        consumerProguardFiles "proguard-rules.pro"
    }
    buildTypes.configureEach {
        stableAidl {
            version 1
        }
    }

    testOptions.unitTests.includeAndroidResources = true
    namespace "androidx.car.app"
}

androidx {
    name = "Android for Cars App"
    type = LibraryType.PUBLISHED_LIBRARY
    inceptionYear = "2020"
    description = "Build navigation, parking, and charging apps for Android Auto"
    metalavaK2UastEnabled = true
    legacyDisableKotlinStrictApiMode = true
}

// Use MetalavaRunnerKt to execute Metalava operations. MetalavaRunnerKt is defined in the buildSrc
// project and provides convience methods for interacting with Metalava. Configruation required
// for MetalavaRunnerKt is taken from buildSrc/src/main/kotlin/androidx/build/checkapi/ApiTasks.kt.
abstract class ProtocolApiTask extends DefaultTask {
    private final WorkerExecutor workerExecutor

    @Classpath
    public FileCollection metalavaClasspath
    @Classpath
    public FileCollection bootClasspath
    @Classpath
    public FileCollection dependencyClasspath
    @InputFiles
    @PathSensitive(PathSensitivity.RELATIVE)
    public FileCollection sourceDirs

    @Input
    public Property<KotlinVersion> kotlinSourceLevel

    @Inject
    ProtocolApiTask(WorkerExecutor workerExecutor, ObjectFactory objects) {
        this.workerExecutor = workerExecutor
        this.kotlinSourceLevel = objects.property(KotlinVersion)
    }

    @Internal
    def runMetalava(List<String> additionalArgs) {
        List<String> standardArgs = [
                "--classpath",
                (bootClasspath.files + dependencyClasspath.files).join(File.pathSeparator),
                '--source-path',
                sourceDirs.filter { it.exists() }.join(File.pathSeparator),
                '--format=v4',
                '--quiet'
        ]
        standardArgs.addAll(additionalArgs)

        MetalavaRunnerKt.runMetalavaWithArgs(
                metalavaClasspath,
                standardArgs,
                /* k2UastEnabled= */ false,
                kotlinSourceLevel.get(),
                workerExecutor,
        )
    }
}

// Use Metalava to generate an API signature file that only includes public API that is annotated
// with @androidx.car.app.annotations.CarProtocol
abstract class GenerateProtocolApiTask extends ProtocolApiTask {
    @Inject
    GenerateProtocolApiTask(WorkerExecutor workerExecutor, ObjectFactory objects) {
        super(workerExecutor, objects)
    }

    @OutputFile
    File generatedApi

    @TaskAction
    def exec() {
        List<String> args = [
                '--api',
                generatedApi.toString(),
                "--show-annotation",
                "androidx.car.app.annotations.CarProtocol",
                "--hide",
                "UnhiddenSystemApi"
        ]

        runMetalava(args)
    }
}

// Compare two files and throw an exception if they are not equivalent. This task is used to check
// for diffs to generated Metalava API signature files, which would indicate a protocol API change.
abstract class CheckProtocolApiTask extends DefaultTask {
    @InputFile
    @Optional
    File currentApi

    @InputFile
    @Optional
    File previousApi

    @InputFile
    File generatedApi

    def summarizeDiff(File a, File b) {
        if (!a.exists()) {
            return "$a does not exist"
        }
        if (!b.exists()) {
            return "$b does not exist"
        }
        Process process = new ProcessBuilder(Arrays.asList("diff", a.toString(), b.toString()))
                .redirectOutput(ProcessBuilder.Redirect.PIPE)
                .start()
        process.waitFor(5, TimeUnit.SECONDS)
        List<String> diffLines = process.inputStream.newReader().readLines()
        int maxSummaryLines = 50
        if (diffLines.size() > maxSummaryLines) {
            diffLines = diffLines.subList(0, maxSummaryLines)
            diffLines.add("[long diff was truncated]")
        }
        return String.join("\n", diffLines)
    }

    @TaskAction
    def exec() {
        if (currentApi == null && previousApi == null) {
            return
        }

        File apiFile
        if (currentApi != null) {
            apiFile = currentApi
        } else {
            apiFile = previousApi
        }

        if (!FileUtils.contentEquals(apiFile, generatedApi)) {
            String diff = summarizeDiff(apiFile, generatedApi)
            String message = """API definition has changed

                    Declared definition is $apiFile
                    True     definition is $generatedApi

                    Please run `./gradlew updateProtocolApi` to confirm these changes are
                    intentional by updating the API definition.

                    Difference between these files:
                    $diff"""

            throw new GradleException("Protocol changes detected!\n$message")
        }
    }
}

// Check for compatibility breaking changes between two Metalava API signature files. This task is
// used to detect backward-compatibility breaking changes to protocol API.
abstract class CheckProtocolApiCompatibilityTask extends ProtocolApiTask {
    @Inject
    CheckProtocolApiCompatibilityTask(WorkerExecutor workerExecutor, ObjectFactory objects) {
        super(workerExecutor, objects)
    }

    @InputFile
    @Optional
    File previousApi

    @InputFile
    @Optional
    File generatedApi

    @TaskAction
    def exec() {
        if (previousApi == null || generatedApi == null) {
            return
        }

        List<String> args = [
                '--source-files',
                generatedApi.toString(),
                "--check-compatibility:api:released",
                previousApi.toString()
        ]
        runMetalava(args)
    }
}

// Update protocol API signature file for current Car API level to reflect the state of current
// protocol API in the project.
class UpdateProtocolApiTask extends DefaultTask {
    @Internal
    File protocolDir

    @InputFile
    File generatedApi

    @Internal
    File currentApi

    @TaskAction
    def exec() {
        // The expected Car protocol API signature file for the current Car API level and project
        // version
        File updatedApi = new File(protocolDir, String.format(
                "protocol-%s_%s.txt", project.latestCarAppApiLevel, project.version))

        if (currentApi != null && FileUtils.contentEquals(currentApi, generatedApi)) {
            return
        }

        // Determine whether this API level was previously released by checking whether the project
        // version matches
        boolean alreadyReleased = currentApi != updatedApi

        // Determine whether this API level is final (Only snapshot, dev, alpha releases are
        // non-final)
        boolean isCurrentApiFinal = false
        if (currentApi != null) {
            isCurrentApiFinal = ProtocolLocation.parseVersion(currentApi).isFinalApi()
        }

        if (currentApi != null && alreadyReleased && isCurrentApiFinal) {
            throw new GradleException("Version has changed for current Car API level. Increment " +
                    "Car API level before making protocol API changes")
        }

        // Create new protocol API signature file for current Car API level
        Files.copy(generatedApi, updatedApi)
    }
}

class ApiLevelFileWriterTask extends DefaultTask {
    @Input
    String carApiLevel = project.latestCarAppApiLevel

    @OutputDirectory
    final DirectoryProperty outputDir = project.objects.directoryProperty()

    @TaskAction
    def exec() {
        def outputFile = new File(outputDir.get().asFile, "car-app-api.level")
        outputFile.parentFile.mkdirs()
        PrintWriter writer = new PrintWriter(outputFile)
        writer.println(carApiLevel)
        writer.close()
    }
}

// Paths and file locations required for protocol API operations
class ProtocolLocation {
    File buildDir
    File protocolDir
    File generatedApi
    File currentApi
    File previousApi

    static Version parseVersion(File file) {
        int versionStart = file.name.indexOf("_")
        int versionEnd = file.name.indexOf(".txt")
        String parsedCurrentVersion = file.name.substring(versionStart + 1, versionEnd)
        return new Version(parsedCurrentVersion)
    }

    def getProtocolApiFile(int carApiLevel) {
        File[] apiFiles = protocolDir.listFiles(new FilenameFilter() {
            boolean accept(File dir, String name) {
                return name.startsWith(String.format("protocol-%d_", carApiLevel))
            }
        })

        if (apiFiles == null || apiFiles.size() == 0) {
            return null
        } else if (apiFiles.size() > 1) {
            File latestApiFile = apiFiles[0]
            Version latestVersion = parseVersion(latestApiFile)
            for (int i = 1; i < apiFiles.size(); i++) {
                File file = apiFiles[i]
                Version fileVersion = parseVersion(file)
                if (fileVersion > latestVersion) {
                    latestApiFile = file
                    latestVersion = fileVersion
                }

            }
            return latestApiFile
        }

        return apiFiles[0]
    }

    ProtocolLocation(Project project) {
        buildDir = new File(project.buildDir, "/protocol/")
        generatedApi = new File(buildDir, "/generated.txt")
        protocolDir = new File(project.projectDir, "/protocol/")
        int currentApiLevel = Integer.parseInt(project.latestCarAppApiLevel)
        currentApi = getProtocolApiFile(currentApiLevel)
        previousApi = getProtocolApiFile(currentApiLevel - 1)
    }
}

def getLibraryExtension() {
    return project.extensions.findByType(LibraryExtension.class)
}

def getLibraryVariant() {
    LibraryExtension extension = getLibraryExtension()
    return extension.libraryVariants.find({
        it.name == Release.DEFAULT_PUBLISH_CONFIG
    })
}

public FileCollection getSourceCollection() {
    def taskDependencies = new ArrayList<Object>()
    def sourceFiles = project.provider {
        getLibraryVariant().getSourceFolders(SourceKind.JAVA).collect { folder ->
            for (builtBy in folder.builtBy) {
                taskDependencies.add(builtBy)
            }
            folder.dir
        }
    }
    def sourceCollection = project.files(sourceFiles)
    for (dep in taskDependencies) {
        sourceCollection.builtBy(dep)
    }
    return sourceCollection
}

def writeCarApiLevel = tasks.register("writeCarApiLevelFile", ApiLevelFileWriterTask)

androidComponents {
    onVariants(selector().all(), { variant ->
        variant.sources.resources.addGeneratedSourceDirectory(writeCarApiLevel, { it.outputDir })
    })
}

// afterEvaluate required to read extension properties
afterEvaluate {
    FileCollection sourceCollection = getSourceCollection()
    FileCollection dependencyClasspath = getLibraryVariant().getCompileClasspath(null)
    FileCollection metalavaClasspath = MetalavaRunnerKt.getMetalavaClasspath(project)
    FileCollection bootClasspath = project.files(getLibraryExtension().bootClasspath)
    Provider<KotlinVersion> kotlinSourceLevel = androidx.kotlinApiVersion

    ProtocolLocation projectProtocolLocation = new ProtocolLocation(project)
    tasks.register("generateProtocolApi", GenerateProtocolApiTask) { task ->
        task.description = "Generate an API signature file for the classes annotated with @CarProtocol"
        task.generatedApi = projectProtocolLocation.generatedApi
        task.dependsOn(assemble)
        task.sourceDirs = sourceCollection
        task.dependencyClasspath = dependencyClasspath
        task.metalavaClasspath = metalavaClasspath
        task.bootClasspath = bootClasspath
        task.kotlinSourceLevel.set(kotlinSourceLevel)
    }
    tasks.register("checkProtocolApiCompat", CheckProtocolApiCompatibilityTask) { task ->
        task.description = "Check for BREAKING changes to the protocol API"
        task.previousApi = projectProtocolLocation.previousApi
        task.generatedApi = projectProtocolLocation.generatedApi
        task.dependsOn(generateProtocolApi)
        task.sourceDirs = sourceCollection
        task.dependencyClasspath = dependencyClasspath
        task.metalavaClasspath = metalavaClasspath
        task.bootClasspath = bootClasspath
        task.kotlinSourceLevel.set(kotlinSourceLevel)
    }
    tasks.register("checkProtocolApi", CheckProtocolApiTask) { task ->
        task.description = "Check for changes to the protocol API"
        task.generatedApi = projectProtocolLocation.generatedApi
        task.previousApi = projectProtocolLocation.previousApi
        task.currentApi = projectProtocolLocation.currentApi
        task.dependsOn(checkProtocolApiCompat)
    }
    tasks.register("updateProtocolApi", UpdateProtocolApiTask) { task ->
        task.description = "Update protocol API signature file for current Car API level to reflect" +
                "the current state of the protocol API in the source tree."
        task.protocolDir = projectProtocolLocation.protocolDir
        task.generatedApi = projectProtocolLocation.generatedApi
        task.currentApi = projectProtocolLocation.currentApi
        task.dependsOn(checkProtocolApiCompat)
    }
    EnableCachingKt.cacheEvenIfNoOutputs(checkProtocolApi)
    EnableCachingKt.cacheEvenIfNoOutputs(checkProtocolApiCompat)
    afterEvaluate {
        checkApi.dependsOn(checkProtocolApi)
    }
}<|MERGE_RESOLUTION|>--- conflicted
+++ resolved
@@ -62,11 +62,7 @@
     implementation ("androidx.media:media:1.6.0")
     // Session and Screen both implement LifeCycleOwner so this needs to be exposed.
     api("androidx.lifecycle:lifecycle-common-java8:2.2.0")
-<<<<<<< HEAD
-    api("androidx.annotation:annotation-experimental:1.4.0")
-=======
     api("androidx.annotation:annotation-experimental:1.4.1")
->>>>>>> 3d4510a6
 
     api(libs.kotlinStdlib)
     implementation(libs.kotlinStdlibCommon)
