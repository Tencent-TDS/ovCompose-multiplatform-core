#!/bin/bash

<<<<<<< HEAD
primitives=("Double" "Float" "Long" "Int")
suffixes=(".0" "f" "L" "")
=======
# Create maps, sets, and lists
primitives=("Float" "Long" "Int")
suffixes=("f" "L" "")
>>>>>>> 3d4510a6

# Create lists only
listOnlyPrimitives=("Double")
listOnlySuffixes=(".0")

# Note: Had to use `dirname ${0}` on Linux
scriptDir=`dirname ${PWD}/${0}`

for index in ${!primitives[@]}
do
  primitive=${primitives[$index]}
  firstLower=`echo ${primitive:0:1} | tr '[:upper:]' '[:lower:]'`
  lower="${firstLower}${primitive:1}"
  suffix=${suffixes[$index]}

  echo "generating ${primitive}ObjectMap.kt"
  sed -e "s/PKey/${primitive}/g" -e "s/pKey/${lower}/g" -e "s/KeySuffix/${suffix}/g" ${scriptDir}/PKeyObjectMap.kt.template > ${scriptDir}/../src/commonMain/kotlin/androidx/collection/${primitive}ObjectMap.kt
  echo "generating Object${primitive}Map.kt"
  sed -e "s/PValue/${primitive}/g" -e "s/ValueSuffix/${suffix}/g" ${scriptDir}/ObjectPValueMap.kt.template > ${scriptDir}/../src/commonMain/kotlin/androidx/collection/Object${primitive}Map.kt

  echo "generating ${primitive}ObjectMapTest.kt"
  sed -e "s/PValue/${primitive}/g" -e "s/ValueSuffix/${suffix}/g" ${scriptDir}/ObjectPValueMapTest.kt.template > ${scriptDir}/../src/commonTest/kotlin/androidx/collection/Object${primitive}MapTest.kt
  echo "generating Object${primitive}MapTest.kt"
  sed -e "s/PKey/${primitive}/g" -e"s/pKey/${lower}/g" -e "s/KeySuffix/${suffix}/g" ${scriptDir}/PKeyObjectMapTest.kt.template > ${scriptDir}/../src/commonTest/kotlin/androidx/collection/${primitive}ObjectMapTest.kt

  echo "generating ${primitive}Set.kt"
  sed -e "s/PKey/${primitive}/g" -e"s/pKey/${lower}/g" -e "s/KeySuffix/${suffix}/g" ${scriptDir}/PKeySet.kt.template > ${scriptDir}/../src/commonMain/kotlin/androidx/collection/${primitive}Set.kt
  echo "generating ${primitive}SetTest.kt"
  sed -e "s/PKey/${primitive}/g" -e"s/pKey/${lower}/g" -e "s/KeySuffix/${suffix}/g" ${scriptDir}/PKeySetTest.kt.template > ${scriptDir}/../src/commonTest/kotlin/androidx/collection/${primitive}SetTest.kt

  echo "generating ${primitive}List.kt"
  sed -e "s/PKey/${primitive}/g" -e"s/pKey/${lower}/g" ${scriptDir}/PKeyList.kt.template > ${scriptDir}/../src/commonMain/kotlin/androidx/collection/${primitive}List.kt
  echo "generating ${primitive}ListTest.kt"
  sed -e "s/PKey/${primitive}/g" -e"s/pKey/${lower}/g" -e "s/KeySuffix/${suffix}/g" ${scriptDir}/PKeyListTest.kt.template > ${scriptDir}/../src/commonTest/kotlin/androidx/collection/${primitive}ListTest.kt
done

for keyIndex in ${!primitives[@]}
do
  key=${primitives[$keyIndex]}
  firstLower=`echo ${key:0:1} | tr '[:upper:]' '[:lower:]'`
  lowerKey="${firstLower}${key:1}"
  keySuffix=${suffixes[$keyIndex]}
  for valueIndex in ${!primitives[@]}
  do
    value=${primitives[$valueIndex]}
    valueSuffix=${suffixes[$valueIndex]}
    echo "generating ${key}${value}Map.kt"
    sed -e "s/PKey/${key}/g" -e "s/pKey/${lowerKey}/g" -e "s/PValue/${value}/g" -e "s/ValueSuffix/${valueSuffix}/g" -e "s/KeySuffix/${keySuffix}/g" ${scriptDir}/PKeyPValueMap.kt.template > ${scriptDir}/../src/commonMain/kotlin/androidx/collection/${key}${value}Map.kt
    echo "generating ${key}${value}MapTest.kt"
    sed -e "s/PKey/${key}/g" -e "s/pKey/${lowerKey}/g" -e "s/PValue/${value}/g" -e "s/ValueSuffix/${valueSuffix}/g" -e "s/KeySuffix/${keySuffix}/g" ${scriptDir}/PKeyPValueMapTest.kt.template > ${scriptDir}/../src/commonTest/kotlin/androidx/collection/${key}${value}MapTest.kt
  done
done

for index in ${!listOnlyPrimitives[@]}
do
  primitive=${listOnlyPrimitives[$index]}
  firstLower=`echo ${primitive:0:1} | tr '[:upper:]' '[:lower:]'`
  lower="${firstLower}${primitive:1}"

  suffix=${listOnlySuffixes[$index]}

  echo "generating ${primitive}List.kt"
  sed -e "s/PKey/${primitive}/g" -e"s/pKey/${lower}/g" ${scriptDir}/PKeyList.kt.template > ${scriptDir}/../src/commonMain/kotlin/androidx/collection/${primitive}List.kt
  echo "generating ${primitive}ListTest.kt"
  sed -e "s/PKey/${primitive}/g" -e"s/pKey/${lower}/g" -e "s/KeySuffix/${suffix}/g" ${scriptDir}/PKeyListTest.kt.template > ${scriptDir}/../src/commonTest/kotlin/androidx/collection/${primitive}ListTest.kt
done<|MERGE_RESOLUTION|>--- conflicted
+++ resolved
@@ -1,13 +1,8 @@
 #!/bin/bash
 
-<<<<<<< HEAD
-primitives=("Double" "Float" "Long" "Int")
-suffixes=(".0" "f" "L" "")
-=======
 # Create maps, sets, and lists
 primitives=("Float" "Long" "Int")
 suffixes=("f" "L" "")
->>>>>>> 3d4510a6
 
 # Create lists only
 listOnlyPrimitives=("Double")
