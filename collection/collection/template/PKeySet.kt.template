/*
 * Copyright 2023 The Android Open Source Project
 *
 * Licensed under the Apache License, Version 2.0 (the "License");
 * you may not use this file except in compliance with the License.
 * You may obtain a copy of the License at
 *
 *      http://www.apache.org/licenses/LICENSE-2.0
 *
 * Unless required by applicable law or agreed to in writing, software
 * distributed under the License is distributed on an "AS IS" BASIS,
 * WITHOUT WARRANTIES OR CONDITIONS OF ANY KIND, either express or implied.
 * See the License for the specific language governing permissions and
 * limitations under the License.
 */

@file:Suppress(
    "RedundantVisibilityModifier",
    "KotlinRedundantDiagnosticSuppress",
    "KotlinConstantConditions",
    "PropertyName",
    "ConstPropertyName",
    "PrivatePropertyName",
    "NOTHING_TO_INLINE"
)
@file:OptIn(ExperimentalContracts::class)

package androidx.collection

import androidx.annotation.IntRange
import androidx.collection.internal.requirePrecondition
<<<<<<< HEAD
=======
import androidx.collection.internal.throwNoSuchElementException
import kotlin.contracts.ExperimentalContracts
import kotlin.contracts.InvocationKind
>>>>>>> 1ee5c2d9
import kotlin.contracts.contract
import kotlin.jvm.JvmField
import kotlin.jvm.JvmOverloads

// -=-=-=-=-=-=-=-=-=-=-=-=-=-=-=-=-=-=-=-=-=-=-=-=-=-=-=-=-=-=-=-=-=-=-=-=-=-=
// DO NOT MAKE CHANGES to the kotlin source file.
//
// This file was generated from a template in the template directory.
// Make a change to the original template and run the generateCollections.sh script
// to ensure the change is available on all versions of the map.
// -=-=-=-=-=-=-=-=-=-=-=-=-=-=-=-=-=-=-=-=-=-=-=-=-=-=-=-=-=-=-=-=-=-=-=-=-=-=

// This is a copy of ScatterSet, but with primitive elements

// Default empty set to avoid allocations
private val EmptyPKeySet = MutablePKeySet(0)

// An empty array of pKeys
internal val EmptyPKeyArray = PKeyArray(0)

/**
 * Returns an empty, read-only [PKeySet].
 */
public fun emptyPKeySet(): PKeySet = EmptyPKeySet

/**
 * Returns an empty, read-only [ScatterSet].
 */
@Suppress("UNCHECKED_CAST")
public fun pKeySetOf(): PKeySet = EmptyPKeySet

/**
 * Returns a new read-only [PKeySet] with only [element1] in it.
 */
@Suppress("UNCHECKED_CAST")
public fun pKeySetOf(element1: PKey): PKeySet = mutablePKeySetOf(element1)

/**
 * Returns a new read-only [PKeySet] with only [element1] and [element2] in it.
 */
@Suppress("UNCHECKED_CAST")
public fun pKeySetOf(element1: PKey, element2: PKey): PKeySet =
    mutablePKeySetOf(element1, element2)

/**
 * Returns a new read-only [PKeySet] with only [element1], [element2], and [element3] in it.
 */
@Suppress("UNCHECKED_CAST")
public fun pKeySetOf(element1: PKey, element2: PKey, element3: PKey): PKeySet =
    mutablePKeySetOf(element1, element2, element3)

/**
 * Returns a new read-only [PKeySet] with only [elements] in it.
 */
@Suppress("UNCHECKED_CAST")
public fun pKeySetOf(vararg elements: PKey): PKeySet =
    MutablePKeySet(elements.size).apply { plusAssign(elements) }

/**
 * Returns a new [MutablePKeySet].
 */
public fun mutablePKeySetOf(): MutablePKeySet = MutablePKeySet()

/**
 * Returns a new [MutablePKeySet] with only [element1] in it.
 */
public fun mutablePKeySetOf(element1: PKey): MutablePKeySet =
    MutablePKeySet(1).apply {
        plusAssign(element1)
    }

/**
 * Returns a new [MutablePKeySet] with only [element1] and [element2] in it.
 */
public fun mutablePKeySetOf(element1: PKey, element2: PKey): MutablePKeySet =
    MutablePKeySet(2).apply {
        plusAssign(element1)
        plusAssign(element2)
    }

/**
 * Returns a new [MutablePKeySet] with only [element1], [element2], and [element3] in it.
 */
public fun mutablePKeySetOf(element1: PKey, element2: PKey, element3: PKey): MutablePKeySet =
    MutablePKeySet(3).apply {
        plusAssign(element1)
        plusAssign(element2)
        plusAssign(element3)
    }

/**
 * Returns a new [MutablePKeySet] with the specified elements.
 */
public fun mutablePKeySetOf(vararg elements: PKey): MutablePKeySet =
    MutablePKeySet(elements.size).apply { plusAssign(elements) }

/**
 * Builds a new [PKeySet] by populating a [MutablePKeySet] using the given
 * [builderAction].
 *
 * The set passed as a receiver to the [builderAction] is valid only inside that function.
 * Using it outside of the function produces an unspecified behavior.
 *
 * @param builderAction Lambda in which the [MutablePKeySet] can be populated.
 */
public inline fun buildPKeySet(
    builderAction: MutablePKeySet.() -> Unit,
): PKeySet {
    contract { callsInPlace(builderAction, InvocationKind.EXACTLY_ONCE) }
    return MutablePKeySet().apply(builderAction)
}

/**
 * Builds a new [PKeySet] by populating a [MutablePKeySet] using the given
 * [builderAction].
 *
 * The set passed as a receiver to the [builderAction] is valid only inside that function.
 * Using it outside of the function produces an unspecified behavior.
 *
 * @param initialCapacity Hint for the expected number of elements added in the [builderAction].
 * @param builderAction Lambda in which the [MutablePKeySet] can be populated.
 */
public inline fun buildPKeySet(
    initialCapacity: Int,
    builderAction: MutablePKeySet.() -> Unit,
): PKeySet {
    contract { callsInPlace(builderAction, InvocationKind.EXACTLY_ONCE) }
    return MutablePKeySet(initialCapacity).apply(builderAction)
}

/**
 * [PKeySet] is a container with a [Set]-like interface designed to avoid
 * allocations, including boxing.
 *
 * This implementation makes no guarantee as to the order of the elements,
 * nor does it make guarantees that the order remains constant over time.
 *
 * Though [PKeySet] offers a read-only interface, it is always backed
 * by a [MutablePKeySet]. Read operations alone are thread-safe. However,
 * any mutations done through the backing [MutablePKeySet] while reading
 * on another thread are not safe and the developer must protect the set
 * from such changes during read operations.
 *
 * @see [MutablePKeySet]
 */
public sealed class PKeySet {
    // NOTE: Our arrays are marked internal to implement inlined forEach{}
    // The backing array for the metadata bytes contains
    // `capacity + 1 + ClonedMetadataCount` elements, including when
    // the set is empty (see [EmptyGroup]).
    @PublishedApi
    @JvmField
    internal var metadata: LongArray = EmptyGroup

    @PublishedApi
    @JvmField
    internal var elements: PKeyArray = EmptyPKeyArray

    // We use a backing field for capacity to avoid invokevirtual calls
    // every time we need to look at the capacity
    @JvmField
    internal var _capacity: Int = 0

    /**
     * Returns the number of elements that can be stored in this set
     * without requiring internal storage reallocation.
     */
    @get:IntRange(from = 0)
    public val capacity: Int
        get() = _capacity

    // We use a backing field for capacity to avoid invokevirtual calls
    // every time we need to look at the size
    @JvmField
    internal var _size: Int = 0

    /**
     * Returns the number of elements in this set.
     */
    @get:IntRange(from = 0)
    public val size: Int
        get() = _size

    /**
     * Returns `true` if this set has at least one element.
     */
    public fun any(): Boolean = _size != 0

    /**
     * Returns `true` if this set has no elements.
     */
    public fun none(): Boolean = _size == 0

    /**
     * Indicates whether this set is empty.
     */
    public fun isEmpty(): Boolean = _size == 0

    /**
     * Returns `true` if this set is not empty.
     */
    public fun isNotEmpty(): Boolean = _size != 0

    /**
     * Returns the first element in the collection.
     * @throws NoSuchElementException if the collection is empty
     */
    public inline fun first(): PKey {
        forEach { return it }
        throw NoSuchElementException("The PKeySet is empty")
    }

    /**
     * Returns the first element in the collection for which [predicate] returns `true`.
     *
     * **Note** There is no mechanism for both determining if there is an element that matches
     * [predicate] _and_ returning it if it exists. Developers should use [forEach] to achieve
     * this behavior.
     *
     * @param predicate Called on elements of the set, returning `true` for an element that matches
     * or `false` if it doesn't
     * @return An element in the set for which [predicate] returns `true`.
     * @throws NoSuchElementException if [predicate] returns `false` for all elements or the
     * collection is empty.
     */
    public inline fun first(predicate: (element: PKey) -> Boolean): PKey {
        contract { callsInPlace(predicate) }
        forEach { if (predicate(it)) return it }
        throw NoSuchElementException("Could not find a match")
    }

    /**
     * Iterates over every element stored in this set by invoking
     * the specified [block] lambda.
     */
    @PublishedApi
    internal inline fun forEachIndex(block: (index: Int) -> Unit) {
        contract { callsInPlace(block) }
        val m = metadata
        val lastIndex = m.size - 2 // We always have 0 or at least 2 elements

        for (i in 0..lastIndex) {
            var slot = m[i]
            if (slot.maskEmptyOrDeleted() != BitmaskMsb) {
                // Branch-less if (i == lastIndex) 7 else 8
                // i - lastIndex returns a negative value when i < lastIndex,
                // so 1 is set as the MSB. By inverting and shifting we get
                // 0 when i < lastIndex, 1 otherwise.
                val bitCount = 8 - ((i - lastIndex).inv() ushr 31)
                for (j in 0 until bitCount) {
                    if (isFull(slot and 0xFFL)) {
                        val index = (i shl 3) + j
                        block(index)
                    }
                    slot = slot shr 8
                }
                if (bitCount != 8) return
            }
        }
    }

    /**
     * Iterates over every element stored in this set by invoking
     * the specified [block] lambda.
     * @param block called with each element in the set
     */
    public inline fun forEach(block: (element: PKey) -> Unit) {
        contract { callsInPlace(block) }
        val k = elements

        forEachIndex { index ->
            block(k[index])
        }
    }

    /**
     * Returns true if all elements match the given [predicate].
     * @param predicate called for elements in the set to determine if it returns return `true` for
     * all elements.
     */
    public inline fun all(predicate: (element: PKey) -> Boolean): Boolean {
        contract { callsInPlace(predicate) }
        forEach { element ->
            if (!predicate(element)) return false
        }
        return true
    }

    /**
     * Returns true if at least one element matches the given [predicate].
     * @param predicate called for elements in the set to determine if it returns `true` for any
     * elements.
     */
    public inline fun any(predicate: (element: PKey) -> Boolean): Boolean {
        contract { callsInPlace(predicate) }
        forEach { element ->
            if (predicate(element)) return true
        }
        return false
    }

    /**
     * Returns the number of elements in this set.
     */
    @IntRange(from = 0)
    public fun count(): Int = _size

    /**
     * Returns the number of elements matching the given [predicate].
     * @param predicate Called for all elements in the set to count the number for which it returns
     * `true`.
     */
    @IntRange(from = 0)
    public inline fun count(predicate: (element: PKey) -> Boolean): Int {
        contract { callsInPlace(predicate) }
        var count = 0
        forEach { element ->
            if (predicate(element)) count++
        }
        return count
    }

    /**
     * Returns `true` if the specified [element] is present in this set, `false`
     * otherwise.
     * @param element The element to look for in this set
     */
    public operator fun contains(element: PKey): Boolean = findElementIndex(element) >= 0

    /**
     * Creates a String from the elements separated by [separator] and using [prefix] before
     * and [postfix] after, if supplied.
     *
     * When a non-negative value of [limit] is provided, a maximum of [limit] items are used
     * to generate the string. If the collection holds more than [limit] items, the string
     * is terminated with [truncated].
     */
    @JvmOverloads
    public fun joinToString(
        separator: CharSequence = ", ",
        prefix: CharSequence = "",
        postfix: CharSequence = "", // I know this should be suffix, but this is kotlin's name
        limit: Int = -1,
        truncated: CharSequence = "...",
    ): String = buildString {
        append(prefix)
        var index = 0
        this@PKeySet.forEach { element ->
            if (index == limit) {
                append(truncated)
                return@buildString
            }
            if (index != 0) {
                append(separator)
            }
            append(element)
            index++
        }
        append(postfix)
    }

    /**
     * Creates a String from the elements separated by [separator] and using [prefix] before
     * and [postfix] after, if supplied. [transform] dictates how each element will be represented.
     *
     * When a non-negative value of [limit] is provided, a maximum of [limit] items are used
     * to generate the string. If the collection holds more than [limit] items, the string
     * is terminated with [truncated].
     */
    @JvmOverloads
    public inline fun joinToString(
        separator: CharSequence = ", ",
        prefix: CharSequence = "",
        postfix: CharSequence = "", // I know this should be suffix, but this is kotlin's name
        limit: Int = -1,
        truncated: CharSequence = "...",
        crossinline transform: (PKey) -> CharSequence
    ): String = buildString {
        append(prefix)
        var index = 0
        this@PKeySet.forEach { element ->
            if (index == limit) {
                append(truncated)
                return@buildString
            }
            if (index != 0) {
                append(separator)
            }
            append(transform(element))
            index++
        }
        append(postfix)
    }

    /**
     * Returns the hash code value for this set. The hash code of a set is defined to be the
     * sum of the hash codes of the elements in the set.
     */
    public override fun hashCode(): Int {
        var hash = 0

        forEach { element ->
            hash += element.hashCode()
        }

        return hash
    }

    /**
     * Compares the specified object [other] with this set for equality.
     * The two objects are considered equal if [other]:
     * - Is a [PKeySet]
     * - Has the same [size] as this set
     * - Contains elements equal to this set's elements
     */
    public override fun equals(other: Any?): Boolean {
        if (other === this) {
            return true
        }

        if (other !is PKeySet) {
            return false
        }
        if (other._size != _size) {
            return false
        }

        forEach { element ->
            if (element !in other) {
                return false
            }
        }

        return true
    }

    /**
     * Returns a string representation of this set. The set is denoted in the
     * string by the `{}`. Each element is separated by `, `.
     */
    override fun toString(): String = joinToString(prefix = "[", postfix = "]")

    /**
     * Scans the set to find the index in the backing arrays of the
     * specified [element]. Returns -1 if the element is not present.
     */
    internal inline fun findElementIndex(element: PKey): Int {
        val hash = hash(element)
        val hash2 = h2(hash)

        val probeMask = _capacity
        var probeOffset = h1(hash) and probeMask
        var probeIndex = 0
        while (true) {
            val g = group(metadata, probeOffset)
            var m = g.match(hash2)
            while (m.hasNext()) {
                val index = (probeOffset + m.get()) and probeMask
                if (elements[index] == element) {
                    return index
                }
                m = m.next()
            }

            if (g.maskEmpty() != 0L) {
                break
            }

            probeIndex += GroupWidth
            probeOffset = (probeOffset + probeIndex) and probeMask
        }

        return -1
    }
}

/**
 * [MutablePKeySet] is a container with a [MutableSet]-like interface based on a flat
 * hash table implementation. The underlying implementation is designed to avoid
 * all allocations on insertion, removal, retrieval, and iteration. Allocations
 * may still happen on insertion when the underlying storage needs to grow to
 * accommodate newly added elements to the set.
 *
 * This implementation makes no guarantee as to the order of the elements stored,
 * nor does it make guarantees that the order remains constant over time.
 *
 * This implementation is not thread-safe: if multiple threads access this
 * container concurrently, and one or more threads modify the structure of
 * the set (insertion or removal for instance), the calling code must provide
 * the appropriate synchronization. Concurrent reads are however safe.
 *
 * @constructor Creates a new [MutablePKeySet]
 * @param initialCapacity The initial desired capacity for this container.
 * The container will honor this value by guaranteeing its internal structures
 * can hold that many elements without requiring any allocations. The initial
 * capacity can be set to 0.
 */
public class MutablePKeySet(
    initialCapacity: Int = DefaultScatterCapacity
) : PKeySet() {
    // Number of elements we can add before we need to grow
    private var growthLimit = 0

    init {
        requirePrecondition(initialCapacity >= 0) { "Capacity must be a positive value." }
        initializeStorage(unloadedCapacity(initialCapacity))
    }

    private fun initializeStorage(initialCapacity: Int) {
        val newCapacity = if (initialCapacity > 0) {
            // Since we use longs for storage, our capacity is never < 7, enforce
            // it here. We do have a special case for 0 to create small empty maps
            maxOf(7, normalizeCapacity(initialCapacity))
        } else {
            0
        }
        _capacity = newCapacity
        initializeMetadata(newCapacity)
        elements = PKeyArray(newCapacity)
    }

    private fun initializeMetadata(capacity: Int) {
        metadata = if (capacity == 0) {
            EmptyGroup
        } else {
            // Round up to the next multiple of 8 and find how many longs we need
            val size = (((capacity + 1 + ClonedMetadataCount) + 7) and 0x7.inv()) shr 3
            LongArray(size).apply {
                fill(AllEmpty)
            }
        }
        writeRawMetadata(metadata, capacity, Sentinel)
        initializeGrowth()
    }

    private fun initializeGrowth() {
        growthLimit = loadedCapacity(capacity) - _size
    }

    /**
     * Adds the specified element to the set.
     * @param element The element to add to the set.
     * @return `true` if the element has been added or `false` if the element is already
     * contained within the set.
     */
    public fun add(element: PKey): Boolean {
        val oldSize = _size
        val index = findAbsoluteInsertIndex(element)
        elements[index] = element
        return _size != oldSize
    }

    /**
     * Adds the specified element to the set.
     * @param element The element to add to the set.
     */
    public operator fun plusAssign(element: PKey) {
        val index = findAbsoluteInsertIndex(element)
        elements[index] = element
    }

    /**
     * Adds all the [elements] into this set.
     * @param elements An array of elements to add to the set.
     * @return `true` if any of the specified elements were added to the collection,
     * `false` if the collection was not modified.
     */
    public fun addAll(@Suppress("ArrayReturn") elements: PKeyArray): Boolean {
        val oldSize = _size
        plusAssign(elements)
        return oldSize != _size
    }

    /**
     * Adds all the [elements] into this set.
     * @param elements An array of elements to add to the set.
     */
    public operator fun plusAssign(@Suppress("ArrayReturn") elements: PKeyArray) {
        elements.forEach { element ->
            plusAssign(element)
        }
    }

    /**
     * Adds all the elements in the [elements] set into this set.
     * @param elements A [PKeySet] of elements to add to this set.
     * @return `true` if any of the specified elements were added to the collection,
     * `false` if the collection was not modified.
     */
    public fun addAll(elements: PKeySet): Boolean {
        val oldSize = _size
        plusAssign(elements)
        return oldSize != _size
    }

    /**
     * Adds all the elements in the [elements] set into this set.
     * @param elements A [PKeySet] of elements to add to this set.
     */
    public operator fun plusAssign(elements: PKeySet) {
        elements.forEach { element ->
            plusAssign(element)
        }
    }

    /**
     * Removes the specified [element] from the set.
     * @param element The element to remove from the set.
     * @return `true` if the [element] was present in the set, or `false` if it wasn't
     * present before removal.
     */
    public fun remove(element: PKey): Boolean {
        val index = findElementIndex(element)
        val exists = index >= 0
        if (exists) {
            removeElementAt(index)
        }
        return exists
    }

    /**
     * Removes the specified [element] from the set if it is present.
     * @param element The element to remove from the set.
     */
    public operator fun minusAssign(element: PKey) {
        val index = findElementIndex(element)
        if (index >= 0) {
            removeElementAt(index)
        }
    }

    /**
     * Removes the specified [elements] from the set, if present.
     * @param elements An array of elements to be removed from the set.
     * @return `true` if the set was changed or `false` if none of the elements were present.
     */
    public fun removeAll(@Suppress("ArrayReturn") elements: PKeyArray): Boolean {
        val oldSize = _size
        minusAssign(elements)
        return oldSize != _size
    }

    /**
     * Removes the specified [elements] from the set, if present.
     * @param elements An array of elements to be removed from the set.
     */
    public operator fun minusAssign(@Suppress("ArrayReturn") elements: PKeyArray) {
        elements.forEach { element ->
            minusAssign(element)
        }
    }

    /**
     * Removes the specified [elements] from the set, if present.
     * @param elements An [PKeySet] of elements to be removed from the set.
     * @return `true` if the set was changed or `false` if none of the elements were present.
     */
    public fun removeAll(elements: PKeySet): Boolean {
        val oldSize = _size
        minusAssign(elements)
        return oldSize != _size
    }

    /**
     * Removes the specified [elements] from the set, if present.
     * @param elements An [PKeySet] of elements to be removed from the set.
     */
    public operator fun minusAssign(elements: PKeySet) {
        elements.forEach { element ->
            minusAssign(element)
        }
    }

    private fun removeElementAt(index: Int) {
        _size -= 1

        // TODO: We could just mark the element as empty if there's a group
        //       window around this element that was already empty
        writeMetadata(metadata, _capacity, index, Deleted)
    }

    /**
     * Removes all elements from this set.
     */
    public fun clear() {
        _size = 0
        if (metadata !== EmptyGroup) {
            metadata.fill(AllEmpty)
            writeRawMetadata(metadata, _capacity, Sentinel)
        }
        initializeGrowth()
    }

    /**
     * Scans the set to find the index at which we can store a given [element].
     * If the element already exists in the set, its index
     * will be returned, otherwise the index of an empty slot will be returned.
     * Calling this function may cause the internal storage to be reallocated
     * if the set is full.
     */
    private fun findAbsoluteInsertIndex(element: PKey): Int {
        val hash = hash(element)
        val hash1 = h1(hash)
        val hash2 = h2(hash)

        val probeMask = _capacity
        var probeOffset = hash1 and probeMask
        var probeIndex = 0

        while (true) {
            val g = group(metadata, probeOffset)
            var m = g.match(hash2)
            while (m.hasNext()) {
                val index = (probeOffset + m.get()) and probeMask
                if (elements[index] == element) {
                    return index
                }
                m = m.next()
            }

            if (g.maskEmpty() != 0L) {
                break
            }

            probeIndex += GroupWidth
            probeOffset = (probeOffset + probeIndex) and probeMask
        }

        var index = findFirstAvailableSlot(hash1)
        if (growthLimit == 0 && !isDeleted(metadata, index)) {
            adjustStorage()
            index = findFirstAvailableSlot(hash1)
        }

        _size += 1
        growthLimit -= if (isEmpty(metadata, index)) 1 else 0
        writeMetadata(metadata, _capacity, index, hash2.toLong())

        return index
    }

    /**
     * Finds the first empty or deleted slot in the set in which we can
     * store a value without resizing the internal storage.
     */
    private fun findFirstAvailableSlot(hash1: Int): Int {
        val probeMask = _capacity
        var probeOffset = hash1 and probeMask
        var probeIndex = 0
        while (true) {
            val g = group(metadata, probeOffset)
            val m = g.maskEmptyOrDeleted()
            if (m != 0L) {
                return (probeOffset + m.lowestBitSet()) and probeMask
            }
            probeIndex += GroupWidth
            probeOffset = (probeOffset + probeIndex) and probeMask
        }
    }

    /**
     * Trims this [MutablePKeySet]'s storage so it is sized appropriately
     * to hold the current elements.
     *
     * Returns the number of empty elements removed from this set's storage.
     * Returns 0 if no trimming is necessary or possible.
     */
    @IntRange(from = 0)
    public fun trim(): Int {
        val previousCapacity = _capacity
        val newCapacity = normalizeCapacity(unloadedCapacity(_size))
        if (newCapacity < previousCapacity) {
            resizeStorage(newCapacity)
            return previousCapacity - _capacity
        }
        return 0
    }

    /**
     * Grow internal storage if necessary. This function can instead opt to
     * remove deleted elements from the set to avoid an expensive reallocation
     * of the underlying storage. This "rehash in place" occurs when the
     * current size is <= 25/32 of the set capacity. The choice of 25/32 is
     * detailed in the implementation of abseil's `raw_hash_map`.
     */
    internal fun adjustStorage() { // Internal to prevent inlining
        if (_capacity > GroupWidth && _size.toULong() * 32UL <= _capacity.toULong() * 25UL) {
            dropDeletes()
        } else {
            resizeStorage(nextCapacity(_capacity))
        }
    }

<<<<<<< HEAD
    private fun dropDeletes() {
=======
    // Internal to prevent inlining
    internal fun dropDeletes() {
>>>>>>> 1ee5c2d9
        val metadata = metadata
        val capacity = _capacity
        val elements = elements

        // Converts Sentinel and Deleted to Empty, and Full to Deleted
        convertMetadataForCleanup(metadata, capacity)

<<<<<<< HEAD
        var swapIndex = -1
=======
>>>>>>> 1ee5c2d9
        var index = 0

        // Drop deleted items and re-hashes surviving entries
        while (index != capacity) {
            var m = readRawMetadata(metadata, index)
            // Formerly Deleted entry, we can use it as a swap spot
            if (m == Empty) {
<<<<<<< HEAD
                swapIndex = index
=======
>>>>>>> 1ee5c2d9
                index++
                continue
            }

            // Formerly Full entries are now marked Deleted. If we see an
            // entry that's not marked Deleted, we can ignore it completely
            if (m != Deleted) {
                index++
                continue
            }

            val hash = hash(elements[index])
            val hash1 = h1(hash)
            val targetIndex = findFirstAvailableSlot(hash1)

            // Test if the current index (i) and the new index (targetIndex) fall
            // within the same group based on the hash. If the group doesn't change,
            // we don't move the entry
            val probeOffset = hash1 and capacity
            val newProbeIndex = ((targetIndex - probeOffset) and capacity) / GroupWidth
            val oldProbeIndex = ((index - probeOffset) and capacity) / GroupWidth

            if (newProbeIndex == oldProbeIndex) {
                val hash2 = h2(hash)
                writeRawMetadata(metadata, index, hash2.toLong())

                // Copies the metadata into the clone area
                metadata[metadata.lastIndex] =
                    (Empty shl 56) or (metadata[0] and 0x00ffffff_ffffffffL)

                index++
                continue
            }

            m = readRawMetadata(metadata, targetIndex)
            if (m == Empty) {
                // The target is empty so we can transfer directly
                val hash2 = h2(hash)
                writeRawMetadata(metadata, targetIndex, hash2.toLong())
                writeRawMetadata(metadata, index, Empty)

                elements[targetIndex] = elements[index]
                elements[index] = 0KeySuffix
<<<<<<< HEAD

                swapIndex = index
=======
>>>>>>> 1ee5c2d9
            } else /* m == Deleted */ {
                // The target isn't empty so we use an empty slot denoted by
                // swapIndex to perform the swap
                val hash2 = h2(hash)
                writeRawMetadata(metadata, targetIndex, hash2.toLong())

<<<<<<< HEAD
                if (swapIndex == -1) {
                    swapIndex = findEmptySlot(metadata, index + 1, capacity)
                }

                elements[swapIndex] = elements[targetIndex]
                elements[targetIndex] = elements[index]
                elements[index] = elements[swapIndex]
=======
                val oldElement = elements[targetIndex]
                elements[targetIndex] = elements[index]
                elements[index] = oldElement
>>>>>>> 1ee5c2d9

                // Since we exchanged two slots we must repeat the process with
                // element we just moved in the current location
                index--
            }

            // Copies the metadata into the clone area
            metadata[metadata.lastIndex] =
                (Empty shl 56) or (metadata[0] and 0x00ffffff_ffffffffL)

            index++
        }

        initializeGrowth()
    }

<<<<<<< HEAD
    private fun resizeStorage(newCapacity: Int) {
=======
    // Internal to prevent inlining
    internal fun resizeStorage(newCapacity: Int) {
>>>>>>> 1ee5c2d9
        val previousMetadata = metadata
        val previousElements = elements
        val previousCapacity = _capacity

        initializeStorage(newCapacity)

        val newMetadata = metadata
        val newElements = elements
        val capacity = _capacity

        for (i in 0 until previousCapacity) {
            if (isFull(previousMetadata, i)) {
                val previousElement = previousElements[i]
                val hash = hash(previousElement)
                val index = findFirstAvailableSlot(h1(hash))

                writeMetadata(newMetadata, capacity, index, h2(hash).toLong())
                newElements[index] = previousElement
            }
        }
    }
}

/**
 * Returns the hash code of [k]. The hash spreads low bits to minimize collisions in high
 * 25-bits that are used for probing.
 */
internal inline fun hash(k: PKey): Int {
    // scramble bits to account for collisions between similar hash values.
    val hash = k.hashCode() * MurmurHashC1
    // spread low bits into high bits that are used for probing
    return hash xor (hash shl 16)
}<|MERGE_RESOLUTION|>--- conflicted
+++ resolved
@@ -29,12 +29,9 @@
 
 import androidx.annotation.IntRange
 import androidx.collection.internal.requirePrecondition
-<<<<<<< HEAD
-=======
 import androidx.collection.internal.throwNoSuchElementException
 import kotlin.contracts.ExperimentalContracts
 import kotlin.contracts.InvocationKind
->>>>>>> 1ee5c2d9
 import kotlin.contracts.contract
 import kotlin.jvm.JvmField
 import kotlin.jvm.JvmOverloads
@@ -828,12 +825,8 @@
         }
     }
 
-<<<<<<< HEAD
-    private fun dropDeletes() {
-=======
     // Internal to prevent inlining
     internal fun dropDeletes() {
->>>>>>> 1ee5c2d9
         val metadata = metadata
         val capacity = _capacity
         val elements = elements
@@ -841,10 +834,6 @@
         // Converts Sentinel and Deleted to Empty, and Full to Deleted
         convertMetadataForCleanup(metadata, capacity)
 
-<<<<<<< HEAD
-        var swapIndex = -1
-=======
->>>>>>> 1ee5c2d9
         var index = 0
 
         // Drop deleted items and re-hashes surviving entries
@@ -852,10 +841,6 @@
             var m = readRawMetadata(metadata, index)
             // Formerly Deleted entry, we can use it as a swap spot
             if (m == Empty) {
-<<<<<<< HEAD
-                swapIndex = index
-=======
->>>>>>> 1ee5c2d9
                 index++
                 continue
             }
@@ -899,30 +884,15 @@
 
                 elements[targetIndex] = elements[index]
                 elements[index] = 0KeySuffix
-<<<<<<< HEAD
-
-                swapIndex = index
-=======
->>>>>>> 1ee5c2d9
             } else /* m == Deleted */ {
                 // The target isn't empty so we use an empty slot denoted by
                 // swapIndex to perform the swap
                 val hash2 = h2(hash)
                 writeRawMetadata(metadata, targetIndex, hash2.toLong())
 
-<<<<<<< HEAD
-                if (swapIndex == -1) {
-                    swapIndex = findEmptySlot(metadata, index + 1, capacity)
-                }
-
-                elements[swapIndex] = elements[targetIndex]
-                elements[targetIndex] = elements[index]
-                elements[index] = elements[swapIndex]
-=======
                 val oldElement = elements[targetIndex]
                 elements[targetIndex] = elements[index]
                 elements[index] = oldElement
->>>>>>> 1ee5c2d9
 
                 // Since we exchanged two slots we must repeat the process with
                 // element we just moved in the current location
@@ -939,12 +909,8 @@
         initializeGrowth()
     }
 
-<<<<<<< HEAD
-    private fun resizeStorage(newCapacity: Int) {
-=======
     // Internal to prevent inlining
     internal fun resizeStorage(newCapacity: Int) {
->>>>>>> 1ee5c2d9
         val previousMetadata = metadata
         val previousElements = elements
         val previousCapacity = _capacity
