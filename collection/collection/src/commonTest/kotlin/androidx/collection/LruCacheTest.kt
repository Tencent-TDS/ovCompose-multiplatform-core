/*
 * Copyright 2020 The Android Open Source Project
 *
 * Licensed under the Apache License, Version 2.0 (the "License");
 * you may not use this file except in compliance with the License.
 * You may obtain a copy of the License at
 *
 *      http://www.apache.org/licenses/LICENSE-2.0
 *
 * Unless required by applicable law or agreed to in writing, software
 * distributed under the License is distributed on an "AS IS" BASIS,
 * WITHOUT WARRANTIES OR CONDITIONS OF ANY KIND, either express or implied.
 * See the License for the specific language governing permissions and
 * limitations under the License.
 */

package androidx.collection

import kotlin.test.Test
import kotlin.test.assertContentEquals
import kotlin.test.assertEquals
import kotlin.test.assertFailsWith
import kotlin.test.assertNull

internal class LruCacheTest {

    private var expectedCreateCount = 0
    private var expectedPutCount = 0
    private var expectedHitCount = 0
    private var expectedMissCount = 0
    private var expectedEvictionCount = 0

    @Test
    fun testStatistics() {
        val cache = LruCache<String, String>(3)
        assertStatistics(cache)
        assertNull(cache.put("a", "A"))
        expectedPutCount++
        assertStatistics(cache)
        assertHit(cache, "a", "A")
        assertSnapshot(cache, "a", "A")
        assertNull(cache.put("b", "B"))
        expectedPutCount++
        assertStatistics(cache)
        assertHit(cache, "a", "A")
        assertHit(cache, "b", "B")
        assertSnapshot(cache, "a", "A", "b", "B")
        assertNull(cache.put("c", "C"))
        expectedPutCount++
        assertStatistics(cache)
        assertHit(cache, "a", "A")
        assertHit(cache, "b", "B")
        assertHit(cache, "c", "C")
        assertSnapshot(cache, "a", "A", "b", "B", "c", "C")
        assertNull(cache.put("d", "D"))
        expectedPutCount++
        expectedEvictionCount++ // a should have been evicted
        assertStatistics(cache)
        assertMiss(cache, "a")
        assertHit(cache, "b", "B")
        assertHit(cache, "c", "C")
        assertHit(cache, "d", "D")
        assertHit(cache, "b", "B")
        assertHit(cache, "c", "C")
        assertSnapshot(cache, "d", "D", "b", "B", "c", "C")
        assertNull(cache.put("e", "E"))
        expectedPutCount++
        expectedEvictionCount++ // d should have been evicted
        assertStatistics(cache)
        assertMiss(cache, "d")
        assertMiss(cache, "a")
        assertHit(cache, "e", "E")
        assertHit(cache, "b", "B")
        assertHit(cache, "c", "C")
        assertSnapshot(cache, "e", "E", "b", "B", "c", "C")
    }

    @Test
    fun testStatisticsWithCreate() {
        val cache = newCreatingCache()
        assertStatistics(cache)
        assertCreated(cache, "aa", "created-aa")
        assertHit(cache, "aa", "created-aa")
        assertSnapshot(cache, "aa", "created-aa")
        assertCreated(cache, "bb", "created-bb")
        assertMiss(cache, "c")
        assertSnapshot(cache, "aa", "created-aa", "bb", "created-bb")
        assertCreated(cache, "cc", "created-cc")
        assertSnapshot(cache, "aa", "created-aa", "bb", "created-bb", "cc", "created-cc")
        expectedEvictionCount++ // aa will be evicted
        assertCreated(cache, "dd", "created-dd")
        assertSnapshot(cache, "bb", "created-bb", "cc", "created-cc", "dd", "created-dd")
        expectedEvictionCount++ // bb will be evicted
        assertCreated(cache, "aa", "created-aa")
        assertSnapshot(cache, "cc", "created-cc", "dd", "created-dd", "aa", "created-aa")
    }

    @Test
    fun testCreateOnCacheMiss() {
        val cache = newCreatingCache()
        val created = cache["aa"]
        assertEquals("created-aa", created)
    }

    @Test
    fun testNoCreateOnCacheHit() {
        val cache = newCreatingCache()
        cache.put("aa", "put-aa")
        assertEquals("put-aa", cache["aa"])
    }

    @Test
    fun testConstructorDoesNotAllowZeroCacheSize() {
        assertFailsWith<IllegalArgumentException> { LruCache<String, String>(0) }
    }

    @Test
    fun testToString() {
        val cache = LruCache<String, String>(3)
        assertEquals("LruCache[maxSize=3,hits=0,misses=0,hitRate=0%]", cache.toString())
        cache.put("a", "A")
        cache.put("b", "B")
        cache.put("c", "C")
        cache.put("d", "D")
        cache["a"] // miss
        cache["b"] // hit
        cache["c"] // hit
        cache["d"] // hit
        cache["e"] // miss
        assertEquals("LruCache[maxSize=3,hits=3,misses=2,hitRate=60%]", cache.toString())
    }

    @Test
    fun testEvictionWithSingletonCache() {
        val cache = LruCache<String, String>(1)
        cache.put("a", "A")
        cache.put("b", "B")
        assertSnapshot(cache, "b", "B")
    }

    @Test
    fun testEntryEvictedWhenFull() {
        val log = ArrayList<String>()
        val cache = newRemovalLogCache(log)
        cache.put("a", "A")
        cache.put("b", "B")
        cache.put("c", "C")
        assertContentEquals(emptyList(), log)
        cache.put("d", "D")
        assertContentEquals(listOf("a=A"), log)
    }

    /**
     * Replacing the value for a key doesn't cause an eviction but it does bring the replaced entry
     * to the front of the queue.
     */
    @Test
    fun testPutCauseEviction() {
        val log = ArrayList<String>()
        val cache = newRemovalLogCache(log)
        cache.put("a", "A")
        cache.put("b", "B")
        cache.put("c", "C")
        cache.put("b", "B2")
        assertContentEquals(listOf("b=B>B2"), log)
        assertSnapshot(cache, "a", "A", "c", "C", "b", "B2")
    }

    @Test
    fun testCustomSizesImpactsSize() {
        val cache =
            object : LruCache<String, String>(10) {
                override fun sizeOf(key: String, value: String): Int = key.length + value.length
            }
        assertEquals(0, cache.size())
        cache.put("a", "AA")
        assertEquals(3, cache.size())
        cache.put("b", "BBBB")
        assertEquals(8, cache.size())
        cache.put("a", "")
        assertEquals(6, cache.size())
    }

    @Test
    fun testEvictionWithCustomSizes() {
        val cache =
            object : LruCache<String, String>(4) {
                override fun sizeOf(key: String, value: String): Int = value.length
            }
        cache.put("a", "AAAA")
        assertSnapshot(cache, "a", "AAAA")
        cache.put("b", "BBBB") // should evict a
        assertSnapshot(cache, "b", "BBBB")
        cache.put("c", "CC") // should evict b
        assertSnapshot(cache, "c", "CC")
        cache.put("d", "DD")
        assertSnapshot(cache, "c", "CC", "d", "DD")
        cache.put("e", "E") // should evict c
        assertSnapshot(cache, "d", "DD", "e", "E")
        cache.put("f", "F")
        assertSnapshot(cache, "d", "DD", "e", "E", "f", "F")
        cache.put("g", "G") // should evict d
        assertSnapshot(cache, "e", "E", "f", "F", "g", "G")
        cache.put("h", "H")
        assertSnapshot(cache, "e", "E", "f", "F", "g", "G", "h", "H")
        cache.put("i", "III") // should evict e, f, and g
        assertSnapshot(cache, "h", "H", "i", "III")
        cache.put("j", "JJJ") // should evict h and i
        assertSnapshot(cache, "j", "JJJ")
    }

    @Test
    fun testEvictionThrowsWhenSizesAreInconsistent() {
        val cache =
            object : LruCache<String, IntArray>(4) {
                override fun sizeOf(key: String, value: IntArray): Int = value[0]
            }
        val a = intArrayOf(4)
        cache.put("a", a)
        // get the cache size out of sync
        a[0] = 1
        assertEquals(4, cache.size())
        // evict something
        assertFailsWith<IllegalStateException> { cache.put("b", intArrayOf(2)) }
    }

    @Test
    fun testEvictionThrowsWhenSizesAreNegative() {
        val cache =
            object : LruCache<String, String>(4) {
                override fun sizeOf(key: String, value: String): Int = -1
            }
        assertFailsWith<IllegalStateException> { cache.put("a", "A") }
    }

    /**
     * Naive caches evict at most one element at a time. This is problematic because evicting a
     * small element may be insufficient to make room for a large element.
     */
    @Test
    fun testDifferentElementSizes() {
        val cache =
            object : LruCache<String, String>(10) {
                override fun sizeOf(key: String, value: String): Int = value.length
            }
        cache.put("a", "1")
        cache.put("b", "12345678")
        cache.put("c", "1")
        assertSnapshot(cache, "a", "1", "b", "12345678", "c", "1")
        cache.put("d", "12345678") // should evict a and b
        assertSnapshot(cache, "c", "1", "d", "12345678")
        cache.put("e", "12345678") // should evict c and d
        assertSnapshot(cache, "e", "12345678")
    }

    @Test
    fun testEvictAll() {
        val log = ArrayList<String>()
        val cache = newRemovalLogCache(log)
        cache.put("a", "A")
        cache.put("b", "B")
        cache.put("c", "C")
        cache.evictAll()
        assertEquals(0, cache.size())
        assertContentEquals(listOf("a=A", "b=B", "c=C"), log)
    }

    @Test
    fun testEvictAllEvictsSizeZeroElements() {
        val cache =
            object : LruCache<String, String>(10) {
                override fun sizeOf(key: String, value: String): Int = 0
            }
        cache.put("a", "A")
        cache.put("b", "B")
        cache.evictAll()
        assertSnapshot(cache)
    }

    @Test
    fun testRemoveWithCustomSizes() {
        val cache =
            object : LruCache<String, String>(10) {
                override fun sizeOf(key: String, value: String): Int = value.length
            }
        cache.put("a", "123456")
        cache.put("b", "1234")
        cache.remove("a")
        assertEquals(4, cache.size())
    }

    @Test
    fun testRemoveAbsentElement() {
        val cache = LruCache<String, String>(10)
        cache.put("a", "A")
        cache.put("b", "B")
        assertNull(cache.remove("c"))
        assertEquals(2, cache.size())
    }

    @Test
    fun testRemoveCallsEntryRemoved() {
        val log = ArrayList<String>()
        val cache = newRemovalLogCache(log)
        cache.put("a", "A")
        cache.remove("a")
        assertContentEquals(listOf("a=A>null"), log)
    }

    @Test
    fun testPutCallsEntryRemoved() {
        val log = ArrayList<String>()
        val cache = newRemovalLogCache(log)
        cache.put("a", "A")
        cache.put("a", "A2")
        assertContentEquals(listOf("a=A>A2"), log)
    }

    /**
     * Test what happens when a value is added to the map while create is working. The map value
     * should be returned by get(), and the created value should be released with entryRemoved().
     */
    @Test
    fun testCreateWithConcurrentPut() {
        val log = ArrayList<String>()
        val cache =
            object : LruCache<String, String>(3) {
                override fun create(key: String): String {
                    put(key, "B")
                    return "A"
                }

                override fun entryRemoved(
                    evicted: Boolean,
                    key: String,
                    oldValue: String,
                    newValue: String?
                ) {
                    log.add("$key=$oldValue>$newValue")
                }
            }
        assertEquals("B", cache["a"])
        assertContentEquals(listOf("a=A>B"), log)
    }

    /**
     * Test what happens when two creates happen concurrently. The result from the first create to
     * return is returned by both gets. The other created values should be released with
     * entryRemove().
     */
    @Test
    fun testCreateWithConcurrentCreate() {
        val log = ArrayList<String>()
        val cache =
            object : LruCache<String, Int>(3) {
                var mCallCount = 0

                override fun create(key: String): Int =
                    if (mCallCount++ == 0) {
                        assertEquals(2, get(key))
                        1
                    } else {
                        2
                    }

                override fun entryRemoved(
                    evicted: Boolean,
                    key: String,
                    oldValue: Int,
                    newValue: Int?
                ) {
                    log.add("$key=$oldValue>$newValue")
                }
            }
        assertEquals(2, cache["a"])
        assertContentEquals(listOf("a=1>2"), log)
    }

<<<<<<< HEAD
    @Test
    fun testAbleToUpdateFromAnotherThreadWithBlockedEntryRemoved() {
        val cache =
            object : LruCache<String, String>(3) {
                override fun entryRemoved(
                    evicted: Boolean,
                    key: String,
                    oldValue: String,
                    newValue: String?
                ) {
                    if (key in setOf("a", "b", "c", "d")) {
                        runBlocking(Dispatchers.Default) { put("x", "X") }
                    }
                }
            }

        cache.put("a", "A")
        cache.put("a", "A2") // replaced
        cache.put("b", "B")
        cache.put("c", "C")
        cache.put("d", "D") // single eviction
        cache.remove("a") // removed
        cache.evictAll() // multiple eviction
    }

    /** Makes sure that LruCache operations are correctly synchronized to guarantee consistency. */
    @OptIn(DelicateCoroutinesApi::class) // Using GlobalScope in tests
    @Test
    fun consistentMultithreadedAccess() {
        var nonNullValues = 0
        var nullValues = 0
        var valuesPut = 0
        var conflicts = 0
        var removed = 0

        val rounds = 10000
        val key = "key"
        val value = 42
        val cache =
            object : LruCache<String, Int>(1) {
                override fun create(key: String): Int = value
            }

        val t0 =
            GlobalScope.launch(Dispatchers.Default) {
                repeat(rounds) {
                    if (cache[key] != null) {
                        nonNullValues++
                    } else {
                        nullValues++
                    }
                }
            }

        val t1 =
            GlobalScope.launch(Dispatchers.Default) {
                repeat(rounds) { i ->
                    if (i % 2 == 0) {
                        if (cache.put(key, value) != null) {
                            conflicts++
                        } else {
                            valuesPut++
                        }
                    } else {
                        cache.remove(key)
                        removed++
                    }
                }
            }

        runBlocking {
            t0.join()
            t1.join()
        }

        assertEquals(rounds, nonNullValues)
        assertEquals(0, nullValues)
        assertEquals(rounds, valuesPut + conflicts + removed)
    }

=======
>>>>>>> 07b300d8
    @Test // regression test for b/231464384
    fun snapshotIsMutableAndInTheRightOrder() {
        val myCache = newCreatingCache()
        myCache.put("a", "will be overridden")
        myCache.put("c", "d")
        myCache.put("a", "b")
        val snapshot1 = myCache.snapshot()
        assertEquals(
            listOf("c" to "d", "a" to "b"),
            snapshot1.entries.map { it.key to it.value },
        )
        // trigger access to move C to the end.
        assertEquals("d", myCache["c"])
        val snapshot2 = myCache.snapshot()
        assertEquals(
            listOf("a" to "b", "c" to "d"),
            snapshot2.entries.map { it.key to it.value },
        )
        // Make sure it is mutable. This assertion doesn't make sense right now since the API
        // returns MutableMap but we track APIs only w/ their Java signatures, which means a change
        // to Map wouldn't show up in API files. Hence we have a test that would break if it starts
        // returning immutable map.
        snapshot1["c"] = "e"
        assertEquals("e", snapshot1["c"])
    }

    private fun newCreatingCache(): LruCache<String, String> =
        object : LruCache<String, String>(3) {
            override fun create(key: String): String? = if (key.length > 1) "created-$key" else null
        }

    private fun newRemovalLogCache(log: MutableList<String>): LruCache<String, String> =
        object : LruCache<String, String>(3) {
            override fun entryRemoved(
                evicted: Boolean,
                key: String,
                oldValue: String,
                newValue: String?
            ) {
                log += if (evicted) "$key=$oldValue" else "$key=$oldValue>$newValue"
            }
        }

    private fun assertHit(cache: LruCache<String, String>, key: String, value: String) {
        assertEquals(value, cache[key])
        expectedHitCount++
        assertStatistics(cache)
    }

    private fun assertMiss(cache: LruCache<String, String>, key: String) {
        assertEquals(null, cache[key])
        expectedMissCount++
        assertStatistics(cache)
    }

    private fun assertCreated(cache: LruCache<String, String>, key: String, value: String) {
        assertEquals(value, cache[key])
        expectedMissCount++
        expectedCreateCount++
        assertStatistics(cache)
    }

    private fun assertStatistics(cache: LruCache<*, *>) {
        assertEquals(expectedCreateCount, cache.createCount(), "create count")
        assertEquals(expectedPutCount, cache.putCount(), "put count")
        assertEquals(expectedHitCount, cache.hitCount(), "hit count")
        assertEquals(expectedMissCount, cache.missCount(), "miss count")
        assertEquals(expectedEvictionCount, cache.evictionCount(), "eviction count")
    }

    private fun <T : Any> assertSnapshot(cache: LruCache<T, T>, vararg keysAndValues: T) {
        val actualKeysAndValues = cache.snapshot().flatMap { (key, value) -> listOf(key, value) }
        // assert using lists because order is important for LRUs
        assertContentEquals(keysAndValues.asList(), actualKeysAndValues)
    }
}<|MERGE_RESOLUTION|>--- conflicted
+++ resolved
@@ -111,7 +111,9 @@
 
     @Test
     fun testConstructorDoesNotAllowZeroCacheSize() {
-        assertFailsWith<IllegalArgumentException> { LruCache<String, String>(0) }
+        assertFailsWith<IllegalArgumentException> {
+            LruCache<String, String>(0)
+        }
     }
 
     @Test
@@ -151,8 +153,8 @@
     }
 
     /**
-     * Replacing the value for a key doesn't cause an eviction but it does bring the replaced entry
-     * to the front of the queue.
+     * Replacing the value for a key doesn't cause an eviction but it does bring
+     * the replaced entry to the front of the queue.
      */
     @Test
     fun testPutCauseEviction() {
@@ -170,7 +172,8 @@
     fun testCustomSizesImpactsSize() {
         val cache =
             object : LruCache<String, String>(10) {
-                override fun sizeOf(key: String, value: String): Int = key.length + value.length
+                override fun sizeOf(key: String, value: String): Int =
+                    key.length + value.length
             }
         assertEquals(0, cache.size())
         cache.put("a", "AA")
@@ -211,17 +214,18 @@
 
     @Test
     fun testEvictionThrowsWhenSizesAreInconsistent() {
-        val cache =
-            object : LruCache<String, IntArray>(4) {
-                override fun sizeOf(key: String, value: IntArray): Int = value[0]
-            }
+        val cache = object : LruCache<String, IntArray>(4) {
+            override fun sizeOf(key: String, value: IntArray): Int = value[0]
+        }
         val a = intArrayOf(4)
         cache.put("a", a)
         // get the cache size out of sync
         a[0] = 1
         assertEquals(4, cache.size())
         // evict something
-        assertFailsWith<IllegalStateException> { cache.put("b", intArrayOf(2)) }
+        assertFailsWith<IllegalStateException> {
+            cache.put("b", intArrayOf(2))
+        }
     }
 
     @Test
@@ -230,12 +234,15 @@
             object : LruCache<String, String>(4) {
                 override fun sizeOf(key: String, value: String): Int = -1
             }
-        assertFailsWith<IllegalStateException> { cache.put("a", "A") }
+        assertFailsWith<IllegalStateException> {
+            cache.put("a", "A")
+        }
     }
 
     /**
-     * Naive caches evict at most one element at a time. This is problematic because evicting a
-     * small element may be insufficient to make room for a large element.
+     * Naive caches evict at most one element at a time. This is problematic
+     * because evicting a small element may be insufficient to make room for a
+     * large element.
      */
     @Test
     fun testDifferentElementSizes() {
@@ -317,8 +324,9 @@
     }
 
     /**
-     * Test what happens when a value is added to the map while create is working. The map value
-     * should be returned by get(), and the created value should be released with entryRemoved().
+     * Test what happens when a value is added to the map while create is
+     * working. The map value should be returned by get(), and the created value
+     * should be released with entryRemoved().
      */
     @Test
     fun testCreateWithConcurrentPut() {
@@ -344,9 +352,9 @@
     }
 
     /**
-     * Test what happens when two creates happen concurrently. The result from the first create to
-     * return is returned by both gets. The other created values should be released with
-     * entryRemove().
+     * Test what happens when two creates happen concurrently. The result from
+     * the first create to return is returned by both gets. The other created
+     * values should be released with entryRemove().
      */
     @Test
     fun testCreateWithConcurrentCreate() {
@@ -376,89 +384,6 @@
         assertContentEquals(listOf("a=1>2"), log)
     }
 
-<<<<<<< HEAD
-    @Test
-    fun testAbleToUpdateFromAnotherThreadWithBlockedEntryRemoved() {
-        val cache =
-            object : LruCache<String, String>(3) {
-                override fun entryRemoved(
-                    evicted: Boolean,
-                    key: String,
-                    oldValue: String,
-                    newValue: String?
-                ) {
-                    if (key in setOf("a", "b", "c", "d")) {
-                        runBlocking(Dispatchers.Default) { put("x", "X") }
-                    }
-                }
-            }
-
-        cache.put("a", "A")
-        cache.put("a", "A2") // replaced
-        cache.put("b", "B")
-        cache.put("c", "C")
-        cache.put("d", "D") // single eviction
-        cache.remove("a") // removed
-        cache.evictAll() // multiple eviction
-    }
-
-    /** Makes sure that LruCache operations are correctly synchronized to guarantee consistency. */
-    @OptIn(DelicateCoroutinesApi::class) // Using GlobalScope in tests
-    @Test
-    fun consistentMultithreadedAccess() {
-        var nonNullValues = 0
-        var nullValues = 0
-        var valuesPut = 0
-        var conflicts = 0
-        var removed = 0
-
-        val rounds = 10000
-        val key = "key"
-        val value = 42
-        val cache =
-            object : LruCache<String, Int>(1) {
-                override fun create(key: String): Int = value
-            }
-
-        val t0 =
-            GlobalScope.launch(Dispatchers.Default) {
-                repeat(rounds) {
-                    if (cache[key] != null) {
-                        nonNullValues++
-                    } else {
-                        nullValues++
-                    }
-                }
-            }
-
-        val t1 =
-            GlobalScope.launch(Dispatchers.Default) {
-                repeat(rounds) { i ->
-                    if (i % 2 == 0) {
-                        if (cache.put(key, value) != null) {
-                            conflicts++
-                        } else {
-                            valuesPut++
-                        }
-                    } else {
-                        cache.remove(key)
-                        removed++
-                    }
-                }
-            }
-
-        runBlocking {
-            t0.join()
-            t1.join()
-        }
-
-        assertEquals(rounds, nonNullValues)
-        assertEquals(0, nullValues)
-        assertEquals(rounds, valuesPut + conflicts + removed)
-    }
-
-=======
->>>>>>> 07b300d8
     @Test // regression test for b/231464384
     fun snapshotIsMutableAndInTheRightOrder() {
         val myCache = newCreatingCache()
@@ -482,12 +407,16 @@
         // to Map wouldn't show up in API files. Hence we have a test that would break if it starts
         // returning immutable map.
         snapshot1["c"] = "e"
-        assertEquals("e", snapshot1["c"])
+        assertEquals(
+            "e",
+            snapshot1["c"]
+        )
     }
 
     private fun newCreatingCache(): LruCache<String, String> =
         object : LruCache<String, String>(3) {
-            override fun create(key: String): String? = if (key.length > 1) "created-$key" else null
+            override fun create(key: String): String? =
+                if (key.length > 1) "created-$key" else null
         }
 
     private fun newRemovalLogCache(log: MutableList<String>): LruCache<String, String> =
