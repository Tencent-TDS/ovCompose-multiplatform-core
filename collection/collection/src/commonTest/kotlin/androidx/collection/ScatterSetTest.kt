--- conflicted
+++ resolved
@@ -972,8 +972,6 @@
             assertTrue(map.contains(i), "Map should contain element $i")
         }
     }
-<<<<<<< HEAD
-=======
 
     @Test
     fun removeWhenIterating() {
@@ -1008,5 +1006,4 @@
 
         assertEquals(0, set.size)
     }
->>>>>>> 1ee5c2d9
 }