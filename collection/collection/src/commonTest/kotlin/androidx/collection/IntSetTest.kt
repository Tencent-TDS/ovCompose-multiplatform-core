--- conflicted
+++ resolved
@@ -554,8 +554,6 @@
     }
 
     @Test
-<<<<<<< HEAD
-=======
     fun buildIntSetFunction() {
         val contract: Boolean
         val set = buildIntSet {
@@ -586,7 +584,6 @@
     }
 
     @Test
->>>>>>> 1ee5c2d9
     fun insertManyRemoveMany() {
         val set = mutableIntSetOf()
 
