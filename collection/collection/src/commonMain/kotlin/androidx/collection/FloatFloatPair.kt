--- conflicted
+++ resolved
@@ -32,14 +32,10 @@
 @JvmInline
 public value class FloatFloatPair
 internal constructor(
-<<<<<<< HEAD
-    /** The internal representation of the [FloatFloatPair]. */
-=======
     /**
      * The internal representation of the [FloatFloatPair]. [packedValue] has no guarantees for
      * stability across library versions.
      */
->>>>>>> 3d4510a6
     @JvmField public val packedValue: Long
 ) {
     /**
