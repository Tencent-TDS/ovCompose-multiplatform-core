--- conflicted
+++ resolved
@@ -15,10 +15,7 @@
  */
 
 @file:Suppress("RedundantVisibilityModifier", "NOTHING_TO_INLINE")
-<<<<<<< HEAD
-=======
 @file:OptIn(ExperimentalContracts::class)
->>>>>>> 3d4510a6
 
 package androidx.collection
 
@@ -219,11 +216,6 @@
     }
 
 /**
-<<<<<<< HEAD
- * [LongLongMap] is a container with a [Map]-like interface for [Long] primitive keys and [Long]
- * primitive values.
- *
-=======
  * Builds a new [LongLongMap] by populating a [MutableLongLongMap] using the given [builderAction].
  *
  * The instance passed as a receiver to the [builderAction] is valid only inside that function.
@@ -259,7 +251,6 @@
  * [LongLongMap] is a container with a [Map]-like interface for [Long] primitive keys and [Long]
  * primitive values.
  *
->>>>>>> 3d4510a6
  * The underlying implementation is designed to avoid allocations from boxing, and insertion,
  * removal, retrieval, and iteration operations. Allocations may still happen on insertion when the
  * underlying storage needs to grow to accommodate newly added entries to the table. In addition,
@@ -435,15 +426,6 @@
         return count
     }
 
-<<<<<<< HEAD
-    /** Returns true if the specified [key] is present in this hash map, false otherwise. */
-    public operator fun contains(key: Long): Boolean = findKeyIndex(key) >= 0
-
-    /** Returns true if the specified [key] is present in this hash map, false otherwise. */
-    public fun containsKey(key: Long): Boolean = findKeyIndex(key) >= 0
-
-    /** Returns true if the specified [value] is present in this hash map, false otherwise. */
-=======
     /** Returns true if the specified [key] is present in this map, false otherwise. */
     public inline operator fun contains(key: Long): Boolean = containsKey(key)
 
@@ -451,7 +433,6 @@
     public fun containsKey(key: Long): Boolean = findKeyIndex(key) >= 0
 
     /** Returns true if the specified [value] is present in this map, false otherwise. */
->>>>>>> 3d4510a6
     public fun containsValue(value: Long): Boolean {
         forEachValue { v -> if (value == v) return true }
         return false
@@ -1049,22 +1030,4 @@
             }
         }
     }
-<<<<<<< HEAD
-
-    /**
-     * Writes the "H2" part of an entry into the metadata array at the specified [index]. The index
-     * must be a valid index. This function ensures the metadata is also written in the clone area
-     * at the end.
-     */
-    private inline fun writeMetadata(index: Int, value: Long) {
-        val m = metadata
-        writeRawMetadata(m, index, value)
-
-        // Mirroring
-        val c = _capacity
-        val cloneIndex = ((index - ClonedMetadataCount) and c) + (ClonedMetadataCount and c)
-        writeRawMetadata(m, cloneIndex, value)
-    }
-=======
->>>>>>> 3d4510a6
 }