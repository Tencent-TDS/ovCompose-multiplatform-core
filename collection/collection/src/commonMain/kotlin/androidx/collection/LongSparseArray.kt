--- conflicted
+++ resolved
@@ -53,14 +53,7 @@
  *   not requiring any additional array allocations.
  */
 public expect open class LongSparseArray<E>
-<<<<<<< HEAD
-@JvmOverloads
-public constructor(initialCapacity: Int = 10) {
-    @JvmSynthetic // Hide from Java callers.
-    @JvmField
-=======
 @JvmOverloads public constructor(initialCapacity: Int = 10) {
->>>>>>> 3d4510a6
     internal var garbage: Boolean
     internal var keys: LongArray
     internal var values: Array<Any?>
@@ -390,13 +383,9 @@
 
 @Suppress("NOTHING_TO_INLINE")
 internal inline fun <E> LongSparseArray<E>.commonKeyAt(index: Int): Long {
-<<<<<<< HEAD
-    require(index in 0 until size) { "Expected index to be within 0..size()-1, but was $index" }
-=======
     requirePrecondition(index in 0 until size) {
         "Expected index to be within 0..size()-1, but was $index"
     }
->>>>>>> 3d4510a6
 
     if (garbage) {
         commonGc()
@@ -406,13 +395,9 @@
 
 @Suppress("NOTHING_TO_INLINE")
 internal inline fun <E> LongSparseArray<E>.commonValueAt(index: Int): E {
-<<<<<<< HEAD
-    require(index in 0 until size) { "Expected index to be within 0..size()-1, but was $index" }
-=======
     requirePrecondition(index in 0 until size) {
         "Expected index to be within 0..size()-1, but was $index"
     }
->>>>>>> 3d4510a6
 
     if (garbage) {
         commonGc()
@@ -423,13 +408,9 @@
 
 @Suppress("NOTHING_TO_INLINE")
 internal inline fun <E> LongSparseArray<E>.commonSetValueAt(index: Int, value: E) {
-<<<<<<< HEAD
-    require(index in 0 until size) { "Expected index to be within 0..size()-1, but was $index" }
-=======
     requirePrecondition(index in 0 until size) {
         "Expected index to be within 0..size()-1, but was $index"
     }
->>>>>>> 3d4510a6
 
     if (garbage) {
         commonGc()
