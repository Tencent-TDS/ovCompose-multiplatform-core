/*
 * Copyright 2018 The Android Open Source Project
 *
 * Licensed under the Apache License, Version 2.0 (the "License");
 * you may not use this file except in compliance with the License.
 * You may obtain a copy of the License at
 *
 *      http://www.apache.org/licenses/LICENSE-2.0
 *
 * Unless required by applicable law or agreed to in writing, software
 * distributed under the License is distributed on an "AS IS" BASIS,
 * WITHOUT WARRANTIES OR CONDITIONS OF ANY KIND, either express or implied.
 * See the License for the specific language governing permissions and
 * limitations under the License.
 */

package androidx.collection

import androidx.collection.internal.EMPTY_INTS
import androidx.collection.internal.EMPTY_OBJECTS
import androidx.collection.internal.binarySearch

/** Returns an empty new [ArraySet]. */
@Suppress("NOTHING_TO_INLINE") // Alias to public API.
public inline fun <T> arraySetOf(): ArraySet<T> = ArraySet()

/** Returns a new [ArraySet] with the specified contents. */
public fun <T> arraySetOf(vararg values: T): ArraySet<T> {
    val set = ArraySet<T>(values.size)
    @Suppress("LoopToCallChain") // Causes needless copy to a list.
    for (value in values) {
        set.add(value)
    }
    return set
}

/**
 * ArraySet is a generic set data structure that is designed to be more memory efficient than a
 * traditional [HashSet]. The design is very similar to [ArrayMap], with all of the caveats
 * described there. This implementation is separate from ArrayMap, however, so the Object array
 * contains only one item for each entry in the set (instead of a pair for a mapping).
 *
 * Note that this implementation is not intended to be appropriate for data structures that may
 * contain large numbers of items. It is generally slower than a traditional HashSet, since lookups
 * require a binary search and adds and removes require inserting and deleting entries in the array.
 * For containers holding up to hundreds of items, the performance difference is not significant,
 * less than 50%.
 *
 * Because this container is intended to better balance memory use, unlike most other standard Java
 * containers it will shrink its array as items are removed from it. Currently you have no control
 * over this shrinking -- if you set a capacity and then remove an item, it may reduce the capacity
 * to better match the current size. In the future an explicit call to set the capacity should turn
 * off this aggressive shrinking behavior.
 *
 * This structure is **NOT** thread-safe.
 *
 * @constructor Creates a new empty ArraySet. The default capacity of an array map is 0, and will
 *   grow once items are added to it.
 */
<<<<<<< HEAD
public expect class ArraySet<E> @JvmOverloads constructor(capacity: Int = 0) :
=======
public expect class ArraySet<E> constructor(capacity: Int = 0) :
>>>>>>> 3d4510a6
    MutableCollection<E>, MutableSet<E> {

    internal var hashes: IntArray
    internal var array: Array<Any?>

    internal var _size: Int
    override val size: Int

    /** Create a new ArraySet with the mappings from the given ArraySet. */
    public constructor(set: ArraySet<out E>?)

    /** Create a new ArraySet with the mappings from the given [Collection]. */
    public constructor(set: Collection<E>?)

    /** Create a new ArraySet with items from the given array. */
    public constructor(array: Array<out E>?)

    /**
     * Make the array map empty. All storage is released.
     *
     * @throws ConcurrentModificationException if concurrent modifications detected.
     */
    override fun clear()

    /**
     * Ensure the array map can hold at least [minimumCapacity] items.
     *
     * @throws ConcurrentModificationException if concurrent modifications detected.
     */
    public fun ensureCapacity(minimumCapacity: Int)

    /**
     * Check whether a value exists in the set.
     *
     * @param element The value to search for.
     * @return Returns true if the value exists, else false.
     */
    override operator fun contains(element: E): Boolean

    /**
     * Returns the index of a value in the set.
     *
     * @param key The value to search for.
     * @return Returns the index of the value if it exists, else a negative integer.
     */
    public fun indexOf(key: Any?): Int

    /**
     * Return the value at the given index in the array.
     *
     * @param index The desired index, must be between 0 and [size]-1.
     * @return Returns the value stored at the given index.
     */
    public fun valueAt(index: Int): E

    /** Return `true` if the array map contains no items. */
    override fun isEmpty(): Boolean

    /**
     * Adds the specified object to this set. The set is not modified if it already contains the
     * object.
     *
     * @param element the object to add.
     * @return `true` if this set is modified, `false` otherwise.
     * @throws ConcurrentModificationException if concurrent modifications detected.
     */
    override fun add(element: E): Boolean

    /**
     * Perform a [add] of all values in [array]
     *
     * @param array The array whose contents are to be retrieved.
     * @throws ConcurrentModificationException if concurrent modifications detected.
     */
    public fun addAll(array: ArraySet<out E>)

    /**
     * Removes the specified object from this set.
     *
     * @param element the object to remove.
     * @return `true` if this set was modified, `false` otherwise.
     */
    override fun remove(element: E): Boolean

    /**
     * Remove the key/value mapping at the given index.
     *
     * @param index The desired index, must be between 0 and [size]-1.
     * @return Returns the value that was stored at this index.
     * @throws ConcurrentModificationException if concurrent modifications detected.
     */
    public fun removeAt(index: Int): E

    /**
     * Perform a [remove] of all values in [array]
     *
     * @param array The array whose contents are to be removed.
     */
    public fun removeAll(array: ArraySet<out E>): Boolean

    /**
     * This implementation returns false if the object is not a set, or if the sets have different
     * sizes. Otherwise, for each value in this set, it checks to make sure the value also exists in
     * the other set. If any value doesn't exist, the method returns false; otherwise, it returns
     * true.
     *
     * @see Any.equals
     */
    override fun equals(other: Any?): Boolean

    /** @see Any.hashCode */
    override fun hashCode(): Int

    /**
     * This implementation composes a string by iterating over its values. If this set contains
     * itself as a value, the string "(this Set)" will appear in its place.
     */
    override fun toString(): String

    /**
     * Return a [MutableIterator] over all values in the set.
     *
     * **Note:** this is a less efficient way to access the array contents compared to looping from
     * 0 until [size] and calling [valueAt].
     */
    override fun iterator(): MutableIterator<E>

    /**
     * Determine if the array set contains all of the values in the given collection.
     *
     * @param elements The collection whose contents are to be checked against.
     * @return Returns true if this array set contains a value for every entry in [elements] else
     *   returns false.
     */
    override fun containsAll(elements: Collection<E>): Boolean

    /**
     * Perform an [add] of all values in [elements]
     *
     * @param elements The collection whose contents are to be retrieved.
     */
    override fun addAll(elements: Collection<E>): Boolean

    /**
     * Remove all values in the array set that exist in the given collection.
     *
     * @param elements The collection whose contents are to be used to remove values.
     * @return Returns true if any values were removed from the array set, else false.
     */
    override fun removeAll(elements: Collection<E>): Boolean

    /**
     * Remove all values in the array set that do **not** exist in the given collection.
     *
     * @param elements The collection whose contents are to be used to determine which values to
     *   keep.
     * @return Returns true if any values were removed from the array set, else false.
     */
    override fun retainAll(elements: Collection<E>): Boolean
}

/**
 * The minimum amount by which the capacity of a ArraySet will increase. This is tuned to be
 * relatively space-efficient.
 */
internal const val ARRAY_SET_BASE_SIZE = 4

internal fun <E> ArraySet<E>.binarySearchInternal(hash: Int): Int =
    try {
        binarySearch(hashes, _size, hash)
    } catch (e: IndexOutOfBoundsException) {
        throw ConcurrentModificationException()
    }

internal fun <E> ArraySet<E>.indexOf(key: Any?, hash: Int): Int {
    val n = _size

    // Important fast case: if nothing is in here, nothing to look for.
    if (n == 0) {
        return -1
    }
    val index = binarySearchInternal(hash)

    // If the hash code wasn't found, then we have no entry for this key.
    if (index < 0) {
        return index
    }

    // If the key at the returned index matches, that's what we want.
    if (key == array[index]) {
        return index
    }

    // Search for a matching key after the index.
    var end = index + 1
    while (end < n && hashes[end] == hash) {
        if (key == array[end]) {
            return end
        }
        end++
    }

    // Search for a matching key before the index.
    var i = index - 1
    while (i >= 0 && hashes[i] == hash) {
        if (key == array[i]) {
            return i
        }
        i--
    }

    // Key not found -- return negative value indicating where a
    // new entry for this key should go.  We use the end of the
    // hash chain to reduce the number of array entries that will
    // need to be copied when inserting.
    return end.inv()
}

internal fun <E> ArraySet<E>.indexOfNull(): Int = indexOf(key = null, hash = 0)

internal fun <E> ArraySet<E>.allocArrays(size: Int) {
    hashes = IntArray(size)
    array = arrayOfNulls(size)
}

@Suppress("NOTHING_TO_INLINE")
internal inline fun <E> ArraySet<E>.clearInternal() {
    if (_size != 0) {
        hashes = EMPTY_INTS
        array = EMPTY_OBJECTS
        _size = 0
    }
    @Suppress("KotlinConstantConditions")
    if (_size != 0) {
        throw ConcurrentModificationException()
    }
}

@Suppress("NOTHING_TO_INLINE")
internal inline fun <E> ArraySet<E>.ensureCapacityInternal(minimumCapacity: Int) {
    val oSize: Int = _size
    if (hashes.size < minimumCapacity) {
        val ohashes = hashes
        val oarray = array
        allocArrays(minimumCapacity)
        if (_size > 0) {
            ohashes.copyInto(destination = hashes, endIndex = _size)
            oarray.copyInto(destination = array, endIndex = _size)
        }
    }
    if (_size != oSize) {
        throw ConcurrentModificationException()
    }
}

@Suppress("NOTHING_TO_INLINE")
internal inline fun <E> ArraySet<E>.containsInternal(element: E): Boolean {
    return indexOf(element) >= 0
}

@Suppress("NOTHING_TO_INLINE")
internal inline fun <E> ArraySet<E>.indexOfInternal(key: Any?): Int {
    return if (key == null) indexOfNull() else indexOf(key = key, hash = key.hashCode())
}

@Suppress("NOTHING_TO_INLINE")
internal inline fun <E> ArraySet<E>.valueAtInternal(index: Int): E {
    @Suppress("UNCHECKED_CAST") return array[index] as E
}

@Suppress("NOTHING_TO_INLINE")
internal inline fun <E> ArraySet<E>.isEmptyInternal(): Boolean {
    return _size <= 0
}

@Suppress("NOTHING_TO_INLINE")
internal inline fun <E> ArraySet<E>.addInternal(element: E): Boolean {
    val oSize = _size
    val hash: Int
    var index: Int
    if (element == null) {
        hash = 0
        index = indexOfNull()
    } else {
        hash = element.hashCode()
        index = indexOf(element, hash)
    }

    if (index >= 0) {
        return false
    }

    index = index.inv()
    if (oSize >= hashes.size) {
        val n =
            when {
                oSize >= ARRAY_SET_BASE_SIZE * 2 -> oSize + (oSize shr 1)
                oSize >= ARRAY_SET_BASE_SIZE -> ARRAY_SET_BASE_SIZE * 2
                else -> ARRAY_SET_BASE_SIZE
            }

        val ohashes = hashes
        val oarray = array
        allocArrays(n)

        if (oSize != _size) {
            throw ConcurrentModificationException()
        }

        if (hashes.isNotEmpty()) {
            ohashes.copyInto(destination = hashes, endIndex = ohashes.size)
            oarray.copyInto(destination = array, endIndex = oarray.size)
        }
    }

    if (index < oSize) {
        hashes.copyInto(
            destination = hashes,
            destinationOffset = index + 1,
            startIndex = index,
            endIndex = oSize
        )
        array.copyInto(
            destination = array,
            destinationOffset = index + 1,
            startIndex = index,
            endIndex = oSize
        )
    }

    if (oSize != _size || index >= hashes.size) {
        throw ConcurrentModificationException()
    }

    hashes[index] = hash
    array[index] = element
    _size++
    return true
}

@Suppress("NOTHING_TO_INLINE")
internal inline fun <E> ArraySet<E>.addAllInternal(array: ArraySet<out E>) {
    val n = array._size
    ensureCapacity(_size + n)
    if (_size == 0) {
        if (n > 0) {
            array.hashes.copyInto(destination = hashes, endIndex = n)
            array.array.copyInto(destination = this.array, endIndex = n)
            if (0 != _size) {
                throw ConcurrentModificationException()
            }
            _size = n
        }
    } else {
        for (i in 0 until n) {
            add(array.valueAt(i))
        }
    }
}

@Suppress("NOTHING_TO_INLINE")
internal inline fun <E> ArraySet<E>.removeInternal(element: E): Boolean {
    val index = indexOf(element)
    if (index >= 0) {
        removeAt(index)
        return true
    }
    return false
}

@Suppress("NOTHING_TO_INLINE")
internal inline fun <E> ArraySet<E>.removeAtInternal(index: Int): E {
    val oSize = _size
    val old = array[index]
    if (oSize <= 1) {
        // Now empty.
        clear()
    } else {
        val nSize = oSize - 1
        if (hashes.size > (ARRAY_SET_BASE_SIZE * 2) && (_size < hashes.size / 3)) {
            // Shrunk enough to reduce size of arrays.  We don't allow it to
            // shrink smaller than (ARRAY_SET_BASE_SIZE*2) to avoid flapping between
            // that and ARRAY_SET_BASE_SIZE.
            val n =
                when {
                    _size > ARRAY_SET_BASE_SIZE * 2 -> _size + (_size shr 1)
                    else -> ARRAY_SET_BASE_SIZE * 2
                }
            val ohashes = hashes
            val oarray = array
            allocArrays(n)
            if (index > 0) {
                ohashes.copyInto(destination = hashes, endIndex = index)
                oarray.copyInto(destination = array, endIndex = index)
            }
            if (index < nSize) {
                ohashes.copyInto(
                    destination = hashes,
                    destinationOffset = index,
                    startIndex = index + 1,
                    endIndex = nSize + 1
                )
                oarray.copyInto(
                    destination = array,
                    destinationOffset = index,
                    startIndex = index + 1,
                    endIndex = nSize + 1
                )
            }
        } else {
            if (index < nSize) {
                hashes.copyInto(
                    destination = hashes,
                    destinationOffset = index,
                    startIndex = index + 1,
                    endIndex = nSize + 1
                )
                array.copyInto(
                    destination = array,
                    destinationOffset = index,
                    startIndex = index + 1,
                    endIndex = nSize + 1
                )
            }
            array[nSize] = null
        }
        if (oSize != _size) {
            throw ConcurrentModificationException()
        }
        _size = nSize
    }
    @Suppress("UNCHECKED_CAST") return old as E
}

@Suppress("NOTHING_TO_INLINE")
internal inline fun <E> ArraySet<E>.removeAllInternal(array: ArraySet<out E>): Boolean {
    // TODO: If array is sufficiently large, a marking approach might be beneficial. In a first
    //       pass, use the property that the sets are sorted by hash to make this linear passes
    //       (except for hash collisions, which means worst case still n*m), then do one
    //       collection pass into a new array. This avoids binary searches and excessive memcpy.
    val n = array._size

    // Note: ArraySet does not make thread-safety guarantees. So instead of OR-ing together all
    //       the single results, compare size before and after.
    val originalSize = _size
    for (i in 0 until n) {
        remove(array.valueAt(i))
    }
    return originalSize != _size
}

@Suppress("NOTHING_TO_INLINE")
internal inline fun <E> ArraySet<E>.equalsInternal(other: Any?): Boolean {
    if (this === other) {
        return true
    }
    if (other is Set<*>) {
        if (size != other.size) {
            return false
        }
        try {
            for (i in 0 until _size) {
                val mine = valueAt(i)
                if (!other.contains(mine)) {
                    return false
                }
            }
        } catch (ignored: NullPointerException) {
            return false
        } catch (ignored: ClassCastException) {
            return false
        }
        return true
    }
    return false
}

@Suppress("NOTHING_TO_INLINE")
internal inline fun <E> ArraySet<E>.hashCodeInternal(): Int {
    val hashes = hashes
    val s = _size
    var result = 0
    for (i in 0 until s) {
        result += hashes[i]
    }
    return result
}

@Suppress("NOTHING_TO_INLINE")
internal inline fun <E> ArraySet<E>.toStringInternal(): String {
    if (isEmpty()) {
        return "{}"
    }

    return buildString(capacity = _size * 14) {
        append('{')
        for (i in 0 until _size) {
            if (i > 0) {
                append(", ")
            }
            val value = valueAt(i)
            if (value !== this@toStringInternal) {
                append(value)
            } else {
                append("(this Set)")
            }
        }
        append('}')
    }
}

@Suppress("NOTHING_TO_INLINE")
internal inline fun <E> ArraySet<E>.containsAllInternal(elements: Collection<E>): Boolean {
    for (item in elements) {
        if (!contains(item)) {
            return false
        }
    }
    return true
}

@Suppress("NOTHING_TO_INLINE")
internal inline fun <E> ArraySet<E>.addAllInternal(elements: Collection<E>): Boolean {
    ensureCapacity(_size + elements.size)
    var added = false
    for (value in elements) {
        added = add(value) or added
    }
    return added
}

@Suppress("NOTHING_TO_INLINE")
internal inline fun <E> ArraySet<E>.removeAllInternal(elements: Collection<E>): Boolean {
    var removed = false
    for (value in elements) {
        removed = removed or remove(value)
    }
    return removed
}

@Suppress("NOTHING_TO_INLINE")
internal inline fun <E> ArraySet<E>.retainAllInternal(elements: Collection<E>): Boolean {
    var removed = false
    for (i in _size - 1 downTo 0) {
        if (array[i] !in elements) {
            removeAt(i)
            removed = true
        }
    }
    return removed
}<|MERGE_RESOLUTION|>--- conflicted
+++ resolved
@@ -57,11 +57,7 @@
  * @constructor Creates a new empty ArraySet. The default capacity of an array map is 0, and will
  *   grow once items are added to it.
  */
-<<<<<<< HEAD
-public expect class ArraySet<E> @JvmOverloads constructor(capacity: Int = 0) :
-=======
 public expect class ArraySet<E> constructor(capacity: Int = 0) :
->>>>>>> 3d4510a6
     MutableCollection<E>, MutableSet<E> {
 
     internal var hashes: IntArray
