--- conflicted
+++ resolved
@@ -31,14 +31,10 @@
 @JvmInline
 public value class IntIntPair
 internal constructor(
-<<<<<<< HEAD
-    /** The internal representation of the [IntIntPair]. */
-=======
     /**
      * The internal representation of the [IntIntPair]. [packedValue] has no guarantees for
      * stability across library versions.
      */
->>>>>>> 3d4510a6
     @JvmField public val packedValue: Long
 ) {
     /**
