/*
 * Copyright 2023 The Android Open Source Project
 *
 * Licensed under the Apache License, Version 2.0 (the "License");
 * you may not use this file except in compliance with the License.
 * You may obtain a copy of the License at
 *
 *      http://www.apache.org/licenses/LICENSE-2.0
 *
 * Unless required by applicable law or agreed to in writing, software
 * distributed under the License is distributed on an "AS IS" BASIS,
 * WITHOUT WARRANTIES OR CONDITIONS OF ANY KIND, either express or implied.
 * See the License for the specific language governing permissions and
 * limitations under the License.
 */
@file:Suppress("NOTHING_TO_INLINE", "RedundantVisibilityModifier")
@file:OptIn(ExperimentalContracts::class)

package androidx.collection

import androidx.annotation.IntRange
<<<<<<< HEAD
=======
import androidx.collection.internal.throwIllegalArgumentException
import androidx.collection.internal.throwIndexOutOfBoundsException
import androidx.collection.internal.throwNoSuchElementException
>>>>>>> 1ee5c2d9
import kotlin.contracts.ExperimentalContracts
import kotlin.contracts.InvocationKind
import kotlin.contracts.contract
import kotlin.jvm.JvmField
import kotlin.jvm.JvmOverloads

// -=-=-=-=-=-=-=-=-=-=-=-=-=-=-=-=-=-=-=-=-=-=-=-=-=-=-=-=-=-=-=-=-=-=-=-=-=-=
// DO NOT MAKE CHANGES to the kotlin source file.
//
// This file was generated from a template in the template directory.
// Make a change to the original template and run the generateCollections.sh script
// to ensure the change is available on all versions of the map.
// -=-=-=-=-=-=-=-=-=-=-=-=-=-=-=-=-=-=-=-=-=-=-=-=-=-=-=-=-=-=-=-=-=-=-=-=-=-=

/**
 * [FloatList] is a [List]-like collection for [Float] values. It allows retrieving the elements
 * without boxing. [FloatList] is always backed by a [MutableFloatList], its [MutableList]-like
 * subclass. The purpose of this class is to avoid the performance overhead of auto-boxing due to
 * generics since [Collection] classes all operate on objects.
 *
 * This implementation is not thread-safe: if multiple threads access this container concurrently,
 * and one or more threads modify the structure of the list (insertion or removal for instance), the
 * calling code must provide the appropriate synchronization. It is also not safe to mutate during
 * reentrancy -- in the middle of a [forEach], for example. However, concurrent reads are safe.
 */
public sealed class FloatList(initialCapacity: Int) {
    @JvmField
    @PublishedApi
    internal var content: FloatArray =
        if (initialCapacity == 0) {
            EmptyFloatArray
        } else {
            FloatArray(initialCapacity)
        }

    @Suppress("PropertyName") @JvmField @PublishedApi internal var _size: Int = 0

    /** The number of elements in the [FloatList]. */
    @get:IntRange(from = 0)
<<<<<<< HEAD
    public val size: Int
=======
    public inline val size: Int
>>>>>>> 1ee5c2d9
        get() = _size

    /** Returns the last valid index in the [FloatList]. This can be `-1` when the list is empty. */
    @get:IntRange(from = -1)
    public inline val lastIndex: Int
        get() = _size - 1

    /** Returns an [IntRange] of the valid indices for this [FloatList]. */
    public inline val indices: kotlin.ranges.IntRange
        get() = 0 until _size

    /** Returns `true` if the collection has no elements in it. */
    public inline fun none(): Boolean {
        return isEmpty()
    }

    /** Returns `true` if there's at least one element in the collection. */
    public inline fun any(): Boolean {
        return isNotEmpty()
    }

    /** Returns `true` if any of the elements give a `true` return value for [predicate]. */
    public inline fun any(predicate: (element: Float) -> Boolean): Boolean {
        contract { callsInPlace(predicate) }
        forEach {
            if (predicate(it)) {
                return true
            }
        }
        return false
    }

    /**
     * Returns `true` if any of the elements give a `true` return value for [predicate] while
     * iterating in the reverse order.
     */
    public inline fun reversedAny(predicate: (element: Float) -> Boolean): Boolean {
        contract { callsInPlace(predicate) }
        forEachReversed {
            if (predicate(it)) {
                return true
            }
        }
        return false
    }

    /** Returns `true` if the [FloatList] contains [element] or `false` otherwise. */
    public operator fun contains(element: Float): Boolean {
        forEach {
            if (it == element) {
                return true
            }
        }
        return false
    }

    /**
     * Returns `true` if the [FloatList] contains all elements in [elements] or `false` if one or
     * more are missing.
     */
    public fun containsAll(elements: FloatList): Boolean {
        for (i in elements.indices) {
            if (!contains(elements[i])) return false
        }
        return true
    }

    /** Returns the number of elements in this list. */
    public inline fun count(): Int = _size

    /**
     * Counts the number of elements matching [predicate].
     *
     * @return The number of elements in this list for which [predicate] returns true.
     */
    public inline fun count(predicate: (element: Float) -> Boolean): Int {
        contract { callsInPlace(predicate) }
        var count = 0
        forEach { if (predicate(it)) count++ }
        return count
    }

    /**
     * Returns the first element in the [FloatList] or throws a [NoSuchElementException] if it
     * [isEmpty].
     */
    public fun first(): Float {
        if (isEmpty()) {
            throwNoSuchElementException("FloatList is empty.")
        }
        return content[0]
    }

    /**
     * Returns the first element in the [FloatList] for which [predicate] returns `true` or throws
     * [NoSuchElementException] if nothing matches.
     *
     * @see indexOfFirst
     */
    public inline fun first(predicate: (element: Float) -> Boolean): Float {
        contract { callsInPlace(predicate) }
        forEach { item -> if (predicate(item)) return item }
        throw NoSuchElementException("FloatList contains no element matching the predicate.")
    }

    /**
     * Accumulates values, starting with [initial], and applying [operation] to each element in the
     * [FloatList] in order.
     *
     * @param initial The value of `acc` for the first call to [operation] or return value if there
     *   are no elements in this list.
     * @param operation function that takes current accumulator value and an element, and calculates
     *   the next accumulator value.
     */
    public inline fun <R> fold(initial: R, operation: (acc: R, element: Float) -> R): R {
        contract { callsInPlace(operation) }
        var acc = initial
        forEach { item -> acc = operation(acc, item) }
        return acc
    }

    /**
     * Accumulates values, starting with [initial], and applying [operation] to each element in the
     * [FloatList] in order.
     */
    public inline fun <R> foldIndexed(
        initial: R,
        operation: (index: Int, acc: R, element: Float) -> R
    ): R {
        contract { callsInPlace(operation) }
        var acc = initial
        forEachIndexed { i, item -> acc = operation(i, acc, item) }
        return acc
    }

    /**
     * Accumulates values, starting with [initial], and applying [operation] to each element in the
     * [FloatList] in reverse order.
     *
     * @param initial The value of `acc` for the first call to [operation] or return value if there
     *   are no elements in this list.
     * @param operation function that takes an element and the current accumulator value, and
     *   calculates the next accumulator value.
     */
    public inline fun <R> foldRight(initial: R, operation: (element: Float, acc: R) -> R): R {
        contract { callsInPlace(operation) }
        var acc = initial
        forEachReversed { item -> acc = operation(item, acc) }
        return acc
    }

    /**
     * Accumulates values, starting with [initial], and applying [operation] to each element in the
     * [FloatList] in reverse order.
     */
    public inline fun <R> foldRightIndexed(
        initial: R,
        operation: (index: Int, element: Float, acc: R) -> R
    ): R {
        contract { callsInPlace(operation) }
        var acc = initial
        forEachReversedIndexed { i, item -> acc = operation(i, item, acc) }
        return acc
    }

    /**
     * Calls [block] for each element in the [FloatList], in order.
     *
     * @param block will be executed for every element in the list, accepting an element from the
     *   list
     */
    public inline fun forEach(block: (element: Float) -> Unit) {
        contract { callsInPlace(block) }
        val content = content
        for (i in 0 until _size) {
            block(content[i])
        }
    }

    /**
     * Calls [block] for each element in the [FloatList] along with its index, in order.
     *
     * @param block will be executed for every element in the list, accepting the index and the
     *   element at that index.
     */
    public inline fun forEachIndexed(block: (index: Int, element: Float) -> Unit) {
        contract { callsInPlace(block) }
        val content = content
        for (i in 0 until _size) {
            block(i, content[i])
        }
    }

    /**
     * Calls [block] for each element in the [FloatList] in reverse order.
     *
     * @param block will be executed for every element in the list, accepting an element from the
     *   list
     */
    public inline fun forEachReversed(block: (element: Float) -> Unit) {
        contract { callsInPlace(block) }
        val content = content
        for (i in _size - 1 downTo 0) {
            block(content[i])
        }
    }

    /**
     * Calls [block] for each element in the [FloatList] along with its index, in reverse order.
     *
     * @param block will be executed for every element in the list, accepting the index and the
     *   element at that index.
     */
    public inline fun forEachReversedIndexed(block: (index: Int, element: Float) -> Unit) {
        contract { callsInPlace(block) }
        val content = content
        for (i in _size - 1 downTo 0) {
            block(i, content[i])
        }
    }

    /**
     * Returns the element at the given [index] or throws [IndexOutOfBoundsException] if the [index]
     * is out of bounds of this collection.
     */
    public operator fun get(@IntRange(from = 0) index: Int): Float {
        if (index !in 0 until _size) {
            throwIndexOutOfBoundsException("Index must be between 0 and size")
        }
        return content[index]
    }

    /**
     * Returns the element at the given [index] or throws [IndexOutOfBoundsException] if the [index]
     * is out of bounds of this collection.
     */
    public fun elementAt(@IntRange(from = 0) index: Int): Float {
        if (index !in 0 until _size) {
            throwIndexOutOfBoundsException("Index must be between 0 and size")
        }
        return content[index]
    }

    /**
     * Returns the element at the given [index] or [defaultValue] if [index] is out of bounds of the
     * collection.
     *
     * @param index The index of the element whose value should be returned
     * @param defaultValue A lambda to call with [index] as a parameter to return a value at an
     *   index not in the list.
     */
    public inline fun elementAtOrElse(
        @IntRange(from = 0) index: Int,
        defaultValue: (index: Int) -> Float
    ): Float {
        if (index !in 0 until _size) {
            return defaultValue(index)
        }
        return content[index]
    }

    /** Returns the index of [element] in the [FloatList] or `-1` if [element] is not there. */
    public fun indexOf(element: Float): Int {
        forEachIndexed { i, item ->
            if (element == item) {
                return i
            }
        }
        return -1
    }

    /**
     * Returns the index if the first element in the [FloatList] for which [predicate] returns
     * `true`.
     */
    public inline fun indexOfFirst(predicate: (element: Float) -> Boolean): Int {
        contract { callsInPlace(predicate) }
        forEachIndexed { i, item ->
            if (predicate(item)) {
                return i
            }
        }
        return -1
    }

    /**
     * Returns the index if the last element in the [FloatList] for which [predicate] returns
     * `true`.
     */
    public inline fun indexOfLast(predicate: (element: Float) -> Boolean): Int {
        contract { callsInPlace(predicate) }
        forEachReversedIndexed { i, item ->
            if (predicate(item)) {
                return i
            }
        }
        return -1
    }

    /** Returns `true` if the [FloatList] has no elements in it or `false` otherwise. */
    public inline fun isEmpty(): Boolean = _size == 0

    /** Returns `true` if there are elements in the [FloatList] or `false` if it is empty. */
    public inline fun isNotEmpty(): Boolean = _size != 0

    /**
     * Returns the last element in the [FloatList] or throws a [NoSuchElementException] if it
     * [isEmpty].
     */
    public fun last(): Float {
        if (isEmpty()) {
            throwNoSuchElementException("FloatList is empty.")
        }
        return content[lastIndex]
    }

    /**
     * Returns the last element in the [FloatList] for which [predicate] returns `true` or throws
     * [NoSuchElementException] if nothing matches.
     *
     * @see indexOfLast
     */
    public inline fun last(predicate: (element: Float) -> Boolean): Float {
        contract { callsInPlace(predicate) }
        forEachReversed { item ->
            if (predicate(item)) {
                return item
            }
        }
        throw NoSuchElementException("FloatList contains no element matching the predicate.")
    }

    /**
     * Returns the index of the last element in the [FloatList] that is the same as [element] or
     * `-1` if no elements match.
     */
    public fun lastIndexOf(element: Float): Int {
        forEachReversedIndexed { i, item ->
            if (item == element) {
                return i
            }
        }
        return -1
    }

    /**
     * Searches this list the specified element in the range defined by [fromIndex] and [toIndex].
     * The list is expected to be sorted into ascending order according to the natural ordering of
     * its elements, otherwise the result is undefined.
     *
     * [fromIndex] must be >= 0 and < [toIndex], and [toIndex] must be <= [size], otherwise an an
     * [IndexOutOfBoundsException] will be thrown.
     *
     * @return the index of the element if it is contained in the list within the specified range.
     *   otherwise, the inverted insertion point `(-insertionPoint - 1)`. The insertion point is
     *   defined as the index at which the element should be inserted, so that the list remains
     *   sorted.
     */
    @JvmOverloads
    public fun binarySearch(element: Int, fromIndex: Int = 0, toIndex: Int = size): Int {
        if (fromIndex < 0 || fromIndex >= toIndex || toIndex > _size) {
            throwIndexOutOfBoundsException("")
        }

        var low = fromIndex
        var high = toIndex - 1

        while (low <= high) {
            val mid = low + high ushr 1
            val midVal = content[mid]
            if (midVal < element) {
                low = mid + 1
            } else if (midVal > element) {
                high = mid - 1
            } else {
                return mid // key found
            }
        }

        return -(low + 1) // key not found.
    }

    /**
     * Creates a String from the elements separated by [separator] and using [prefix] before and
     * [postfix] after, if supplied.
     *
     * When a non-negative value of [limit] is provided, a maximum of [limit] items are used to
     * generate the string. If the collection holds more than [limit] items, the string is
     * terminated with [truncated].
     */
    @JvmOverloads
    public fun joinToString(
        separator: CharSequence = ", ",
        prefix: CharSequence = "",
        postfix: CharSequence = "", // I know this should be suffix, but this is kotlin's name
        limit: Int = -1,
        truncated: CharSequence = "...",
    ): String = buildString {
        append(prefix)
        this@FloatList.forEachIndexed { index, element ->
            if (index == limit) {
                append(truncated)
                return@buildString
            }
            if (index != 0) {
                append(separator)
            }
            append(element)
        }
        append(postfix)
    }

    /**
     * Creates a String from the elements separated by [separator] and using [prefix] before and
     * [postfix] after, if supplied. [transform] dictates how each element will be represented.
     *
     * When a non-negative value of [limit] is provided, a maximum of [limit] items are used to
     * generate the string. If the collection holds more than [limit] items, the string is
     * terminated with [truncated].
     */
    @JvmOverloads
    public inline fun joinToString(
        separator: CharSequence = ", ",
        prefix: CharSequence = "",
        postfix: CharSequence = "", // I know this should be suffix, but this is kotlin's name
        limit: Int = -1,
        truncated: CharSequence = "...",
        crossinline transform: (Float) -> CharSequence
    ): String = buildString {
        append(prefix)
        this@FloatList.forEachIndexed { index, element ->
            if (index == limit) {
                append(truncated)
                return@buildString
            }
            if (index != 0) {
                append(separator)
            }
            append(transform(element))
        }
        append(postfix)
    }

    /** Returns a hash code based on the contents of the [FloatList]. */
    override fun hashCode(): Int {
        var hashCode = 0
        forEach { element -> hashCode += 31 * element.hashCode() }
        return hashCode
    }

    /**
     * Returns `true` if [other] is a [FloatList] and the contents of this and [other] are the same.
     */
    override fun equals(other: Any?): Boolean {
        if (other !is FloatList || other._size != _size) {
            return false
        }
        val content = content
        val otherContent = other.content
        for (i in indices) {
            if (content[i] != otherContent[i]) {
                return false
            }
        }
        return true
    }

    /**
     * Returns a String representation of the list, surrounded by "[]" and each element separated by
     * ", ".
     */
    override fun toString(): String = joinToString(prefix = "[", postfix = "]")
}

/**
 * [MutableFloatList] is a [MutableList]-like collection for [Float] values. It allows storing and
 * retrieving the elements without boxing. Immutable access is available through its base class
 * [FloatList], which has a [List]-like interface.
 *
 * This implementation is not thread-safe: if multiple threads access this container concurrently,
 * and one or more threads modify the structure of the list (insertion or removal for instance), the
 * calling code must provide the appropriate synchronization. It is also not safe to mutate during
 * reentrancy -- in the middle of a [forEach], for example. However, concurrent reads are safe.
 *
 * @constructor Creates a [MutableFloatList] with a [capacity] of `initialCapacity`.
 */
public class MutableFloatList(initialCapacity: Int = 16) : FloatList(initialCapacity) {
    /**
     * Returns the total number of elements that can be held before the [MutableFloatList] must
     * grow.
     *
     * @see ensureCapacity
     */
    public inline val capacity: Int
        get() = content.size

    /** Adds [element] to the [MutableFloatList] and returns `true`. */
    public fun add(element: Float): Boolean {
        ensureCapacity(_size + 1)
        content[_size] = element
        _size++
        return true
    }

    /**
     * Adds [element] to the [MutableFloatList] at the given [index], shifting over any elements at
     * [index] and after, if any.
     *
     * @throws IndexOutOfBoundsException if [index] isn't between 0 and [size], inclusive
     */
    public fun add(@IntRange(from = 0) index: Int, element: Float) {
        if (index !in 0.._size) {
            throwIndexOutOfBoundsException("Index must be between 0 and size")
        }
        ensureCapacity(_size + 1)
        val content = content
        if (index != _size) {
            content.copyInto(
                destination = content,
                destinationOffset = index + 1,
                startIndex = index,
                endIndex = _size
            )
        }
        content[index] = element
        _size++
    }

    /**
     * Adds all [elements] to the [MutableFloatList] at the given [index], shifting over any
     * elements at [index] and after, if any.
     *
     * @return `true` if the [MutableFloatList] was changed or `false` if [elements] was empty
     * @throws IndexOutOfBoundsException if [index] isn't between 0 and [size], inclusive.
     */
    public fun addAll(@IntRange(from = 0) index: Int, elements: FloatArray): Boolean {
        if (index !in 0.._size) {
            throwIndexOutOfBoundsException("")
        }
        if (elements.isEmpty()) return false
        ensureCapacity(_size + elements.size)
        val content = content
        if (index != _size) {
            content.copyInto(
                destination = content,
                destinationOffset = index + elements.size,
                startIndex = index,
                endIndex = _size
            )
        }
        elements.copyInto(content, index)
        _size += elements.size
        return true
    }

    /**
     * Adds all [elements] to the [MutableFloatList] at the given [index], shifting over any
     * elements at [index] and after, if any.
     *
     * @return `true` if the [MutableFloatList] was changed or `false` if [elements] was empty
     * @throws IndexOutOfBoundsException if [index] isn't between 0 and [size], inclusive
     */
    public fun addAll(@IntRange(from = 0) index: Int, elements: FloatList): Boolean {
        if (index !in 0.._size) {
            throwIndexOutOfBoundsException("")
        }
        if (elements.isEmpty()) return false
        ensureCapacity(_size + elements._size)
        val content = content
        if (index != _size) {
            content.copyInto(
                destination = content,
                destinationOffset = index + elements._size,
                startIndex = index,
                endIndex = _size
            )
        }
        elements.content.copyInto(
            destination = content,
            destinationOffset = index,
            startIndex = 0,
            endIndex = elements._size
        )
        _size += elements._size
        return true
    }

    /**
     * Adds all [elements] to the end of the [MutableFloatList] and returns `true` if the
     * [MutableFloatList] was changed or `false` if [elements] was empty.
     */
    public inline fun addAll(elements: FloatList): Boolean {
        return addAll(_size, elements)
    }

    /**
     * Adds all [elements] to the end of the [MutableFloatList] and returns `true` if the
     * [MutableFloatList] was changed or `false` if [elements] was empty.
     */
    public inline fun addAll(elements: FloatArray): Boolean {
        return addAll(_size, elements)
    }

    /** Adds all [elements] to the end of the [MutableFloatList]. */
    public inline operator fun plusAssign(elements: FloatList) {
        addAll(_size, elements)
    }

    /** Adds all [elements] to the end of the [MutableFloatList]. */
    public inline operator fun plusAssign(elements: FloatArray) {
        addAll(_size, elements)
    }

    /**
     * Removes all elements in the [MutableFloatList]. The storage isn't released.
     *
     * @see trim
     */
    public fun clear() {
        _size = 0
    }

    /**
     * Reduces the internal storage. If [capacity] is greater than [minCapacity] and [size], the
     * internal storage is reduced to the maximum of [size] and [minCapacity].
     *
     * @see ensureCapacity
     */
    public fun trim(minCapacity: Int = _size) {
        val minSize = maxOf(minCapacity, _size)
        if (capacity > minSize) {
            content = content.copyOf(minSize)
        }
    }

    /**
     * Ensures that there is enough space to store [capacity] elements in the [MutableFloatList].
     *
     * @see trim
     */
    public fun ensureCapacity(capacity: Int) {
        val oldContent = content
        if (oldContent.size < capacity) {
            val newSize = maxOf(capacity, oldContent.size * 3 / 2)
            content = oldContent.copyOf(newSize)
        }
    }

    /** [add] [element] to the [MutableFloatList]. */
    public inline operator fun plusAssign(element: Float) {
        add(element)
    }

    /** [remove] [element] from the [MutableFloatList] */
    public inline operator fun minusAssign(element: Float) {
        remove(element)
    }

    /**
     * Removes [element] from the [MutableFloatList]. If [element] was in the [MutableFloatList] and
     * was removed, `true` will be returned, or `false` will be returned if the element was not
     * found.
     */
    public fun remove(element: Float): Boolean {
        val index = indexOf(element)
        if (index >= 0) {
            removeAt(index)
            return true
        }
        return false
    }

    /**
     * Removes all [elements] from the [MutableFloatList] and returns `true` if anything was
     * removed.
     */
    public fun removeAll(elements: FloatArray): Boolean {
        val initialSize = _size
        for (i in elements.indices) {
            remove(elements[i])
        }
        return initialSize != _size
    }

    /**
     * Removes all [elements] from the [MutableFloatList] and returns `true` if anything was
     * removed.
     */
    public fun removeAll(elements: FloatList): Boolean {
        val initialSize = _size
        for (i in 0..elements.lastIndex) {
            remove(elements[i])
        }
        return initialSize != _size
    }

    /** Removes all [elements] from the [MutableFloatList]. */
    public operator fun minusAssign(elements: FloatArray) {
        elements.forEach { element -> remove(element) }
    }

    /** Removes all [elements] from the [MutableFloatList]. */
    public operator fun minusAssign(elements: FloatList) {
        elements.forEach { element -> remove(element) }
    }

    /**
     * Removes the element at the given [index] and returns it.
     *
     * @throws IndexOutOfBoundsException if [index] isn't between 0 and [lastIndex], inclusive
     */
    public fun removeAt(@IntRange(from = 0) index: Int): Float {
        if (index !in 0 until _size) {
            throwIndexOutOfBoundsException("Index must be between 0 and size")
        }
        val content = content
        val item = content[index]
        if (index != lastIndex) {
            content.copyInto(
                destination = content,
                destinationOffset = index,
                startIndex = index + 1,
                endIndex = _size
            )
        }
        _size--
        return item
    }

    /**
     * Removes items from index [start] (inclusive) to [end] (exclusive).
     *
     * @throws IndexOutOfBoundsException if [start] or [end] isn't between 0 and [size], inclusive
     * @throws IllegalArgumentException if [start] is greater than [end]
     */
    public fun removeRange(@IntRange(from = 0) start: Int, @IntRange(from = 0) end: Int) {
        if (start !in 0.._size || end !in 0.._size) {
            throwIndexOutOfBoundsException("Index must be between 0 and size")
        }
        if (end < start) {
            throwIllegalArgumentException("The end index must be < start index")
        }
        if (end != start) {
            if (end < _size) {
                content.copyInto(
                    destination = content,
                    destinationOffset = start,
                    startIndex = end,
                    endIndex = _size
                )
            }
            _size -= (end - start)
        }
    }

    /**
     * Keeps only [elements] in the [MutableFloatList] and removes all other values.
     *
     * @return `true` if the [MutableFloatList] has changed.
     */
    public fun retainAll(elements: FloatArray): Boolean {
        val initialSize = _size
        val content = content
        for (i in lastIndex downTo 0) {
            val item = content[i]
            if (elements.indexOfFirst { it == item } < 0) {
                removeAt(i)
            }
        }
        return initialSize != _size
    }

    /**
     * Keeps only [elements] in the [MutableFloatList] and removes all other values.
     *
     * @return `true` if the [MutableFloatList] has changed.
     */
    public fun retainAll(elements: FloatList): Boolean {
        val initialSize = _size
        val content = content
        for (i in lastIndex downTo 0) {
            val item = content[i]
            if (item !in elements) {
                removeAt(i)
            }
        }
        return initialSize != _size
    }

    /**
     * Sets the value at [index] to [element].
     *
     * @return the previous value set at [index]
     * @throws IndexOutOfBoundsException if [index] isn't between 0 and [lastIndex], inclusive
     */
    public operator fun set(@IntRange(from = 0) index: Int, element: Float): Float {
        if (index !in 0 until _size) {
            throwIndexOutOfBoundsException("Index must be between 0 and size")
        }
        val content = content
        val old = content[index]
        content[index] = element
        return old
    }

    /** Sorts the [MutableFloatList] elements in ascending order. */
    public fun sort() {
        // TODO: remove a return after https://youtrack.jetbrains.com/issue/KT-70005 is fixed
        if (_size == 0) return
        content.sort(fromIndex = 0, toIndex = _size)
    }

    /** Sorts the [MutableFloatList] elements in descending order. */
    public fun sortDescending() {
        // TODO: remove a return after https://youtrack.jetbrains.com/issue/KT-70005 is fixed
        if (_size == 0) return
        content.sortDescending(fromIndex = 0, toIndex = _size)
    }
}

private val EmptyFloatList: FloatList = MutableFloatList(0)

/** @return a read-only [FloatList] with nothing in it. */
public fun emptyFloatList(): FloatList = EmptyFloatList

/** @return a read-only [FloatList] with nothing in it. */
public fun floatListOf(): FloatList = EmptyFloatList

/** @return a new read-only [FloatList] with [element1] as the only item in the list. */
public fun floatListOf(element1: Float): FloatList = mutableFloatListOf(element1)

/** @return a new read-only [FloatList] with 2 elements, [element1] and [element2], in order. */
public fun floatListOf(element1: Float, element2: Float): FloatList =
    mutableFloatListOf(element1, element2)

/**
 * @return a new read-only [FloatList] with 3 elements, [element1], [element2], and [element3], in
 *   order.
 */
public fun floatListOf(element1: Float, element2: Float, element3: Float): FloatList =
    mutableFloatListOf(element1, element2, element3)

/** @return a new read-only [FloatList] with [elements] in order. */
public fun floatListOf(vararg elements: Float): FloatList =
    MutableFloatList(elements.size).apply { plusAssign(elements) }

/** @return a new empty [MutableFloatList] with the default capacity. */
public inline fun mutableFloatListOf(): MutableFloatList = MutableFloatList()

/** @return a new [MutableFloatList] with [element1] as the only item in the list. */
public fun mutableFloatListOf(element1: Float): MutableFloatList {
    val list = MutableFloatList(1)
    list += element1
    return list
}

/** @return a new [MutableFloatList] with 2 elements, [element1] and [element2], in order. */
public fun mutableFloatListOf(element1: Float, element2: Float): MutableFloatList {
    val list = MutableFloatList(2)
    list += element1
    list += element2
    return list
}

/**
 * @return a new [MutableFloatList] with 3 elements, [element1], [element2], and [element3], in
 *   order.
 */
public fun mutableFloatListOf(element1: Float, element2: Float, element3: Float): MutableFloatList {
    val list = MutableFloatList(3)
    list += element1
    list += element2
    list += element3
    return list
}

/** @return a new [MutableFloatList] with the given elements, in order. */
public inline fun mutableFloatListOf(vararg elements: Float): MutableFloatList =
    MutableFloatList(elements.size).apply { plusAssign(elements) }

/**
 * Builds a new [FloatList] by populating a [MutableFloatList] using the given [builderAction].
 *
 * The instance passed as a receiver to the [builderAction] is valid only inside that function.
 * Using it outside of the function produces an unspecified behavior.
 *
 * @param builderAction Lambda in which the [MutableFloatList] can be populated.
 */
public inline fun buildFloatList(
    builderAction: MutableFloatList.() -> Unit,
): FloatList {
    contract { callsInPlace(builderAction, InvocationKind.EXACTLY_ONCE) }
    return MutableFloatList().apply(builderAction)
}

/**
 * Builds a new [FloatList] by populating a [MutableFloatList] using the given [builderAction].
 *
 * The instance passed as a receiver to the [builderAction] is valid only inside that function.
 * Using it outside of the function produces an unspecified behavior.
 *
 * @param initialCapacity Hint for the expected number of elements added in the [builderAction].
 * @param builderAction Lambda in which the [MutableFloatList] can be populated.
 */
public inline fun buildFloatList(
    initialCapacity: Int,
    builderAction: MutableFloatList.() -> Unit,
): FloatList {
    contract { callsInPlace(builderAction, InvocationKind.EXACTLY_ONCE) }
    return MutableFloatList(initialCapacity).apply(builderAction)
}<|MERGE_RESOLUTION|>--- conflicted
+++ resolved
@@ -19,12 +19,9 @@
 package androidx.collection
 
 import androidx.annotation.IntRange
-<<<<<<< HEAD
-=======
 import androidx.collection.internal.throwIllegalArgumentException
 import androidx.collection.internal.throwIndexOutOfBoundsException
 import androidx.collection.internal.throwNoSuchElementException
->>>>>>> 1ee5c2d9
 import kotlin.contracts.ExperimentalContracts
 import kotlin.contracts.InvocationKind
 import kotlin.contracts.contract
@@ -64,11 +61,7 @@
 
     /** The number of elements in the [FloatList]. */
     @get:IntRange(from = 0)
-<<<<<<< HEAD
-    public val size: Int
-=======
     public inline val size: Int
->>>>>>> 1ee5c2d9
         get() = _size
 
     /** Returns the last valid index in the [FloatList]. This can be `-1` when the list is empty. */
