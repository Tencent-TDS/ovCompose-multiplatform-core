/*
 * Copyright 2023 The Android Open Source Project
 *
 * Licensed under the Apache License, Version 2.0 (the "License");
 * you may not use this file except in compliance with the License.
 * You may obtain a copy of the License at
 *
 *      http://www.apache.org/licenses/LICENSE-2.0
 *
 * Unless required by applicable law or agreed to in writing, software
 * distributed under the License is distributed on an "AS IS" BASIS,
 * WITHOUT WARRANTIES OR CONDITIONS OF ANY KIND, either express or implied.
 * See the License for the specific language governing permissions and
 * limitations under the License.
 */

@file:Suppress("RedundantVisibilityModifier", "NOTHING_TO_INLINE")
<<<<<<< HEAD
=======
@file:OptIn(ExperimentalContracts::class)
>>>>>>> 3d4510a6

package androidx.collection

import androidx.collection.internal.EMPTY_OBJECTS
import androidx.collection.internal.requirePrecondition
import androidx.collection.internal.throwNoSuchElementException
import kotlin.contracts.ExperimentalContracts
import kotlin.contracts.InvocationKind
import kotlin.contracts.contract
import kotlin.jvm.JvmField
import kotlin.jvm.JvmOverloads

// -=-=-=-=-=-=-=-=-=-=-=-=-=-=-=-=-=-=-=-=-=-=-=-=-=-=-=-=-=-=-=-=-=-=-=-=-=-=
// DO NOT MAKE CHANGES to the kotlin source file.
//
// This file was generated from a template in the template directory.
// Make a change to the original template and run the generateCollections.sh script
// to ensure the change is available on all versions of the map.
//
// Note that there are 3 templates for maps, one for object-to-primitive, one
// for primitive-to-object and one for primitive-to-primitive. Also, the
// object-to-object is ScatterMap.kt, which doesn't have a template.
// -=-=-=-=-=-=-=-=-=-=-=-=-=-=-=-=-=-=-=-=-=-=-=-=-=-=-=-=-=-=-=-=-=-=-=-=-=-=

// Default empty map to avoid allocations
private val EmptyObjectLongMap = MutableObjectLongMap<Any?>(0)

/** Returns an empty, read-only [ObjectLongMap]. */
@Suppress("UNCHECKED_CAST")
public fun <K> emptyObjectLongMap(): ObjectLongMap<K> = EmptyObjectLongMap as ObjectLongMap<K>

/** Returns an empty, read-only [ObjectLongMap]. */
@Suppress("UNCHECKED_CAST")
public fun <K> objectLongMap(): ObjectLongMap<K> = EmptyObjectLongMap as ObjectLongMap<K>

/** Returns a new [ObjectLongMap] with only [key1] associated with [value1]. */
public fun <K> objectLongMapOf(key1: K, value1: Long): ObjectLongMap<K> =
    MutableObjectLongMap<K>().also { map -> map[key1] = value1 }

/**
 * Returns a new [ObjectLongMap] with only [key1] and [key2] associated with [value1] and [value2],
 * respectively.
 */
public fun <K> objectLongMapOf(
    key1: K,
    value1: Long,
    key2: K,
    value2: Long,
): ObjectLongMap<K> =
    MutableObjectLongMap<K>().also { map ->
        map[key1] = value1
        map[key2] = value2
    }

/**
 * Returns a new [ObjectLongMap] with only [key1], [key2], and [key3] associated with [value1],
 * [value2], and [value3], respectively.
 */
public fun <K> objectLongMapOf(
    key1: K,
    value1: Long,
    key2: K,
    value2: Long,
    key3: K,
    value3: Long,
): ObjectLongMap<K> =
    MutableObjectLongMap<K>().also { map ->
        map[key1] = value1
        map[key2] = value2
        map[key3] = value3
    }

/**
 * Returns a new [ObjectLongMap] with only [key1], [key2], [key3], and [key4] associated with
 * [value1], [value2], [value3], and [value4], respectively.
 */
public fun <K> objectLongMapOf(
    key1: K,
    value1: Long,
    key2: K,
    value2: Long,
    key3: K,
    value3: Long,
    key4: K,
    value4: Long,
): ObjectLongMap<K> =
    MutableObjectLongMap<K>().also { map ->
        map[key1] = value1
        map[key2] = value2
        map[key3] = value3
        map[key4] = value4
    }

/**
 * Returns a new [ObjectLongMap] with only [key1], [key2], [key3], [key4], and [key5] associated
 * with [value1], [value2], [value3], [value4], and [value5], respectively.
 */
public fun <K> objectLongMapOf(
    key1: K,
    value1: Long,
    key2: K,
    value2: Long,
    key3: K,
    value3: Long,
    key4: K,
    value4: Long,
    key5: K,
    value5: Long,
): ObjectLongMap<K> =
    MutableObjectLongMap<K>().also { map ->
        map[key1] = value1
        map[key2] = value2
        map[key3] = value3
        map[key4] = value4
        map[key5] = value5
    }

/** Returns a new empty [MutableObjectLongMap]. */
public fun <K> mutableObjectLongMapOf(): MutableObjectLongMap<K> = MutableObjectLongMap()

/** Returns a new [MutableObjectLongMap] with only [key1] associated with [value1]. */
public fun <K> mutableObjectLongMapOf(
    key1: K,
    value1: Long,
): MutableObjectLongMap<K> = MutableObjectLongMap<K>().also { map -> map[key1] = value1 }

/**
 * Returns a new [MutableObjectLongMap] with only [key1] and [key2] associated with [value1] and
 * [value2], respectively.
 */
public fun <K> mutableObjectLongMapOf(
    key1: K,
    value1: Long,
    key2: K,
    value2: Long,
): MutableObjectLongMap<K> =
    MutableObjectLongMap<K>().also { map ->
        map[key1] = value1
        map[key2] = value2
    }

/**
 * Returns a new [MutableObjectLongMap] with only [key1], [key2], and [key3] associated with
 * [value1], [value2], and [value3], respectively.
 */
public fun <K> mutableObjectLongMapOf(
    key1: K,
    value1: Long,
    key2: K,
    value2: Long,
    key3: K,
    value3: Long,
): MutableObjectLongMap<K> =
    MutableObjectLongMap<K>().also { map ->
        map[key1] = value1
        map[key2] = value2
        map[key3] = value3
    }

/**
 * Returns a new [MutableObjectLongMap] with only [key1], [key2], [key3], and [key4] associated with
 * [value1], [value2], [value3], and [value4], respectively.
 */
public fun <K> mutableObjectLongMapOf(
    key1: K,
    value1: Long,
    key2: K,
    value2: Long,
    key3: K,
    value3: Long,
    key4: K,
    value4: Long,
): MutableObjectLongMap<K> =
    MutableObjectLongMap<K>().also { map ->
        map[key1] = value1
        map[key2] = value2
        map[key3] = value3
        map[key4] = value4
    }

/**
 * Returns a new [MutableObjectLongMap] with only [key1], [key2], [key3], [key4], and [key5]
 * associated with [value1], [value2], [value3], [value4], and [value5], respectively.
 */
public fun <K> mutableObjectLongMapOf(
    key1: K,
    value1: Long,
    key2: K,
    value2: Long,
    key3: K,
    value3: Long,
    key4: K,
    value4: Long,
    key5: K,
    value5: Long,
): MutableObjectLongMap<K> =
    MutableObjectLongMap<K>().also { map ->
        map[key1] = value1
        map[key2] = value2
        map[key3] = value3
        map[key4] = value4
        map[key5] = value5
    }

/**
<<<<<<< HEAD
 * [ObjectLongMap] is a container with a [Map]-like interface for keys with reference types and
 * [Long] primitives for values.
 *
=======
 * Builds a new [ObjectLongMap] by populating a [MutableObjectLongMap] using the given
 * [builderAction].
 *
 * The instance passed as a receiver to the [builderAction] is valid only inside that function.
 * Using it outside of the function produces an unspecified behavior.
 *
 * @param builderAction Lambda in which the [MutableObjectLongMap] can be populated.
 */
public inline fun <K> buildObjectLongMap(
    builderAction: MutableObjectLongMap<K>.() -> Unit,
): ObjectLongMap<K> {
    contract { callsInPlace(builderAction, InvocationKind.EXACTLY_ONCE) }
    return MutableObjectLongMap<K>().apply(builderAction)
}

/**
 * Builds a new [ObjectLongMap] by populating a [MutableObjectLongMap] using the given
 * [builderAction].
 *
 * The instance passed as a receiver to the [builderAction] is valid only inside that function.
 * Using it outside of the function produces an unspecified behavior.
 *
 * @param initialCapacity Hint for the expected number of pairs added in the [builderAction].
 * @param builderAction Lambda in which the [MutableObjectLongMap] can be populated.
 */
public inline fun <K> buildObjectLongMap(
    initialCapacity: Int,
    builderAction: MutableObjectLongMap<K>.() -> Unit,
): ObjectLongMap<K> {
    contract { callsInPlace(builderAction, InvocationKind.EXACTLY_ONCE) }
    return MutableObjectLongMap<K>(initialCapacity).apply(builderAction)
}

/**
 * [ObjectLongMap] is a container with a [Map]-like interface for keys with reference types and
 * [Long] primitives for values.
 *
>>>>>>> 3d4510a6
 * The underlying implementation is designed to avoid allocations from boxing, and insertion,
 * removal, retrieval, and iteration operations. Allocations may still happen on insertion when the
 * underlying storage needs to grow to accommodate newly added entries to the table. In addition,
 * this implementation minimizes memory usage by avoiding the use of separate objects to hold
 * key/value pairs.
 *
 * This implementation makes no guarantee as to the order of the keys and values stored, nor does it
 * make guarantees that the order remains constant over time.
 *
 * This implementation is not thread-safe: if multiple threads access this container concurrently,
 * and one or more threads modify the structure of the map (insertion or removal for instance), the
 * calling code must provide the appropriate synchronization. Multiple threads are safe to read from
 * this map concurrently if no write is happening.
 *
 * This implementation is read-only and only allows data to be queried. A mutable implementation is
 * provided by [MutableObjectLongMap].
 *
 * @see [MutableObjectLongMap]
 * @see ScatterMap
 */
public sealed class ObjectLongMap<K> {
    // NOTE: Our arrays are marked internal to implement inlined forEach{}
    // The backing array for the metadata bytes contains
    // `capacity + 1 + ClonedMetadataCount` entries, including when
    // the table is empty (see [EmptyGroup]).
    @PublishedApi @JvmField internal var metadata: LongArray = EmptyGroup

    @PublishedApi @JvmField internal var keys: Array<Any?> = EMPTY_OBJECTS

    @PublishedApi @JvmField internal var values: LongArray = EmptyLongArray

    // We use a backing field for capacity to avoid invokevirtual calls
    // every time we need to look at the capacity
    @Suppress("PropertyName") @JvmField internal var _capacity: Int = 0

    /**
     * Returns the number of key-value pairs that can be stored in this map without requiring
     * internal storage reallocation.
     */
    public val capacity: Int
        get() = _capacity

    // We use a backing field for capacity to avoid invokevirtual calls
    // every time we need to look at the size
    @Suppress("PropertyName") @JvmField internal var _size: Int = 0

    /** Returns the number of key-value pairs in this map. */
    public val size: Int
        get() = _size

    /** Returns `true` if this map has at least one entry. */
    public fun any(): Boolean = _size != 0

    /** Returns `true` if this map has no entries. */
    public fun none(): Boolean = _size == 0

    /** Indicates whether this map is empty. */
    public fun isEmpty(): Boolean = _size == 0

    /** Returns `true` if this map is not empty. */
    public fun isNotEmpty(): Boolean = _size != 0

    /**
<<<<<<< HEAD
     * Returns the value corresponding to the given [key], or `null` if such a key is not present in
=======
     * Returns the value corresponding to the given [key], or throws if the key is not present in
>>>>>>> 3d4510a6
     * the map.
     *
     * @throws NoSuchElementException when [key] is not found
     */
    public operator fun get(key: K): Long {
        val index = findKeyIndex(key)
        if (index < 0) {
            throwNoSuchElementException("There is no key $key in the map")
        }
        return values[index]
    }

    /**
     * Returns the value to which the specified [key] is mapped, or [defaultValue] if this map
     * contains no mapping for the key.
     */
    public fun getOrDefault(key: K, defaultValue: Long): Long {
        val index = findKeyIndex(key)
        if (index >= 0) {
            return values[index]
        }
        return defaultValue
    }

    /**
<<<<<<< HEAD
     * Returns the value for the given [key] if the value is present and not null. Otherwise,
     * returns the result of the [defaultValue] function.
=======
     * Returns the value for the given [key] if the value is present. Otherwise, returns the result
     * of the [defaultValue] function.
>>>>>>> 3d4510a6
     */
    public inline fun getOrElse(key: K, defaultValue: () -> Long): Long {
        val index = findKeyIndex(key)
        if (index >= 0) {
            return values[index]
        }
        return defaultValue()
    }

    /**
     * Iterates over every key/value pair stored in this map by invoking the specified [block]
     * lambda.
     */
    @PublishedApi
    internal inline fun forEachIndexed(block: (index: Int) -> Unit) {
        val m = metadata
        val lastIndex = m.size - 2 // We always have 0 or at least 2 entries

        for (i in 0..lastIndex) {
            var slot = m[i]
            if (slot.maskEmptyOrDeleted() != BitmaskMsb) {
                // Branch-less if (i == lastIndex) 7 else 8
                // i - lastIndex returns a negative value when i < lastIndex,
                // so 1 is set as the MSB. By inverting and shifting we get
                // 0 when i < lastIndex, 1 otherwise.
                val bitCount = 8 - ((i - lastIndex).inv() ushr 31)
                for (j in 0 until bitCount) {
                    if (isFull(slot and 0xFFL)) {
                        val index = (i shl 3) + j
                        block(index)
                    }
                    slot = slot shr 8
                }
                if (bitCount != 8) return
            }
        }
    }

    /**
     * Iterates over every key/value pair stored in this map by invoking the specified [block]
     * lambda.
     */
    public inline fun forEach(block: (key: K, value: Long) -> Unit) {
        val k = keys
        val v = values

        forEachIndexed { index -> @Suppress("UNCHECKED_CAST") block(k[index] as K, v[index]) }
    }

    /** Iterates over every key stored in this map by invoking the specified [block] lambda. */
    public inline fun forEachKey(block: (key: K) -> Unit) {
        val k = keys

        forEachIndexed { index -> @Suppress("UNCHECKED_CAST") block(k[index] as K) }
    }

    /** Iterates over every value stored in this map by invoking the specified [block] lambda. */
    public inline fun forEachValue(block: (value: Long) -> Unit) {
        val v = values

        forEachIndexed { index -> block(v[index]) }
    }

    /** Returns true if all entries match the given [predicate]. */
    public inline fun all(predicate: (K, Long) -> Boolean): Boolean {
        forEach { key, value -> if (!predicate(key, value)) return false }
        return true
    }

    /** Returns true if at least one entry matches the given [predicate]. */
    public inline fun any(predicate: (K, Long) -> Boolean): Boolean {
        forEach { key, value -> if (predicate(key, value)) return true }
        return false
    }

    /** Returns the number of entries in this map. */
    public fun count(): Int = size

    /** Returns the number of entries matching the given [predicate]. */
    public inline fun count(predicate: (K, Long) -> Boolean): Int {
        var count = 0
        forEach { key, value -> if (predicate(key, value)) count++ }
        return count
    }

<<<<<<< HEAD
    /** Returns true if the specified [key] is present in this hash map, false otherwise. */
    public operator fun contains(key: K): Boolean = findKeyIndex(key) >= 0

    /** Returns true if the specified [key] is present in this hash map, false otherwise. */
    public fun containsKey(key: K): Boolean = findKeyIndex(key) >= 0

    /** Returns true if the specified [value] is present in this hash map, false otherwise. */
=======
    /** Returns true if the specified [key] is present in this map, false otherwise. */
    public inline operator fun contains(key: K): Boolean = containsKey(key)

    /** Returns true if the specified [key] is present in this map, false otherwise. */
    public fun containsKey(key: K): Boolean = findKeyIndex(key) >= 0

    /** Returns true if the specified [value] is present in this map, false otherwise. */
>>>>>>> 3d4510a6
    public fun containsValue(value: Long): Boolean {
        forEachValue { v -> if (value == v) return true }
        return false
    }

    /**
     * Creates a String from the entries, separated by [separator] and using [prefix] before and
     * [postfix] after, if supplied.
     *
     * When a non-negative value of [limit] is provided, a maximum of [limit] items are used to
     * generate the string. If the collection holds more than [limit] items, the string is
     * terminated with [truncated].
     */
    @JvmOverloads
    public fun joinToString(
        separator: CharSequence = ", ",
        prefix: CharSequence = "",
        postfix: CharSequence = "", // I know this should be suffix, but this is kotlin's name
        limit: Int = -1,
        truncated: CharSequence = "...",
    ): String = buildString {
        append(prefix)
        var index = 0
        this@ObjectLongMap.forEach { key, value ->
            if (index == limit) {
                append(truncated)
                return@buildString
            }
            if (index != 0) {
                append(separator)
            }
            append(key)
            append('=')
            append(value)
            index++
        }
        append(postfix)
    }

    /**
     * Creates a String from the entries, separated by [separator] and using [prefix] before and
     * [postfix] after, if supplied. Each entry is created with [transform].
     *
     * When a non-negative value of [limit] is provided, a maximum of [limit] items are used to
     * generate the string. If the collection holds more than [limit] items, the string is
     * terminated with [truncated].
     */
    @JvmOverloads
    public inline fun joinToString(
        separator: CharSequence = ", ",
        prefix: CharSequence = "",
        postfix: CharSequence = "", // I know this should be suffix, but this is kotlin's name
        limit: Int = -1,
        truncated: CharSequence = "...",
        crossinline transform: (key: K, value: Long) -> CharSequence
    ): String = buildString {
        append(prefix)
        var index = 0
        this@ObjectLongMap.forEach { key, value ->
            if (index == limit) {
                append(truncated)
                return@buildString
            }
            if (index != 0) {
                append(separator)
            }
            append(transform(key, value))
            index++
        }
        append(postfix)
    }

    /**
     * Returns the hash code value for this map. The hash code the sum of the hash codes of each
     * key/value pair.
     */
    public override fun hashCode(): Int {
        var hash = 0

        forEach { key, value -> hash += key.hashCode() xor value.hashCode() }

        return hash
    }

    /**
     * Compares the specified object [other] with this hash map for equality. The two objects are
     * considered equal if [other]:
     * - Is a [ObjectLongMap]
     * - Has the same [size] as this map
     * - Contains key/value pairs equal to this map's pair
     */
    public override fun equals(other: Any?): Boolean {
        if (other === this) {
            return true
        }

        if (other !is ObjectLongMap<*>) {
            return false
        }
        if (other.size != size) {
            return false
        }

        @Suppress("UNCHECKED_CAST") val o = other as ObjectLongMap<Any?>

        forEach { key, value ->
            val index = o.findKeyIndex(key)
            if (index < 0 || value != o.values[index]) {
                return false
            }
        }

        return true
    }

    /**
     * Returns a string representation of this map. The map is denoted in the string by the `{}`.
     * Each key/value pair present in the map is represented inside '{}` by a substring of the form
     * `key=value`, and pairs are separated by `, `.
     */
    public override fun toString(): String {
        if (isEmpty()) {
            return "{}"
        }

        val s = StringBuilder().append('{')
        var i = 0
        forEach { key, value ->
            s.append(if (key === this) "(this)" else key)
            s.append("=")
            s.append(value)
            i++
            if (i < _size) {
                s.append(',').append(' ')
            }
        }

        return s.append('}').toString()
    }

    /**
     * Scans the hash table to find the index in the backing arrays of the specified [key]. Returns
     * -1 if the key is not present.
     */
    @PublishedApi
    internal fun findKeyIndex(key: K): Int {
        val hash = hash(key)
        val hash2 = h2(hash)

        val probeMask = _capacity
        var probeOffset = h1(hash) and probeMask
        var probeIndex = 0

        while (true) {
            val g = group(metadata, probeOffset)
            var m = g.match(hash2)
            while (m.hasNext()) {
                val index = (probeOffset + m.get()) and probeMask
                if (keys[index] == key) {
                    return index
                }
                m = m.next()
            }

            if (g.maskEmpty() != 0L) {
                break
            }

            probeIndex += GroupWidth
            probeOffset = (probeOffset + probeIndex) and probeMask
        }

        return -1
    }
}

/**
 * [MutableObjectLongMap] is a container with a [MutableMap]-like interface for keys with reference
 * types and [Long] primitives for values.
 *
 * The underlying implementation is designed to avoid allocations from boxing, and insertion,
 * removal, retrieval, and iteration operations. Allocations may still happen on insertion when the
 * underlying storage needs to grow to accommodate newly added entries to the table. In addition,
 * this implementation minimizes memory usage by avoiding the use of separate objects to hold
 * key/value pairs.
 *
 * This implementation is not thread-safe: if multiple threads access this container concurrently,
 * and one or more threads modify the structure of the map (insertion or removal for instance), the
 * calling code must provide the appropriate synchronization. Multiple threads are safe to read from
 * this map concurrently if no write is happening.
 *
 * @param initialCapacity The initial desired capacity for this container. the container will honor
 *   this value by guaranteeing its internal structures can hold that many entries without requiring
 *   any allocations. The initial capacity can be set to 0.
 * @constructor Creates a new [MutableObjectLongMap]
 * @see MutableScatterMap
 */
public class MutableObjectLongMap<K>(initialCapacity: Int = DefaultScatterCapacity) :
    ObjectLongMap<K>() {
    // Number of entries we can add before we need to grow
    private var growthLimit = 0

    init {
        requirePrecondition(initialCapacity >= 0) { "Capacity must be a positive value." }
        initializeStorage(unloadedCapacity(initialCapacity))
    }

    private fun initializeStorage(initialCapacity: Int) {
        val newCapacity =
            if (initialCapacity > 0) {
                // Since we use longs for storage, our capacity is never < 7, enforce
                // it here. We do have a special case for 0 to create small empty maps
                maxOf(7, normalizeCapacity(initialCapacity))
            } else {
                0
            }
        _capacity = newCapacity
        initializeMetadata(newCapacity)
        keys = arrayOfNulls(newCapacity)
        values = LongArray(newCapacity)
    }

    private fun initializeMetadata(capacity: Int) {
        metadata =
            if (capacity == 0) {
                EmptyGroup
            } else {
                // Round up to the next multiple of 8 and find how many longs we need
                val size = (((capacity + 1 + ClonedMetadataCount) + 7) and 0x7.inv()) shr 3
                LongArray(size).apply { fill(AllEmpty) }
            }
        writeRawMetadata(metadata, capacity, Sentinel)
        initializeGrowth()
    }

    private fun initializeGrowth() {
        growthLimit = loadedCapacity(capacity) - _size
    }

    /**
<<<<<<< HEAD
     * Returns the value to which the specified [key] is mapped, if the value is present in the map
     * and not `null`. Otherwise, calls `defaultValue()` and puts the result in the map associated
     * with [key].
=======
     * Returns the value to which the specified [key] is mapped, if the value is present in the map.
     * Otherwise, calls `defaultValue()` and puts the result in the map associated with [key].
>>>>>>> 3d4510a6
     */
    public inline fun getOrPut(key: K, defaultValue: () -> Long): Long {
        val index = findKeyIndex(key)
        if (index >= 0) {
            return values[index]
        }
        val value = defaultValue()
        set(key, value)
        return value
    }

    /**
     * Creates a new mapping from [key] to [value] in this map. If [key] is already present in the
     * map, the association is modified and the previously associated value is replaced with
     * [value]. If [key] is not present, a new entry is added to the map, which may require to grow
     * the underlying storage and cause allocations.
     */
    public operator fun set(key: K, value: Long) {
        var index = findIndex(key)
        if (index < 0) index = index.inv()
        keys[index] = key
        values[index] = value
    }

    /**
     * Creates a new mapping from [key] to [value] in this map. If [key] is already present in the
     * map, the association is modified and the previously associated value is replaced with
     * [value]. If [key] is not present, a new entry is added to the map, which may require to grow
     * the underlying storage and cause allocations.
     */
    public fun put(key: K, value: Long) {
        set(key, value)
    }

    /**
     * Creates a new mapping from [key] to [value] in this map. If [key] is already present in the
     * map, the association is modified and the previously associated value is replaced with
     * [value]. If [key] is not present, a new entry is added to the map, which may require to grow
     * the underlying storage and cause allocations.
     *
     * @return value previously associated with [key] or [default] if key was not present.
     */
    public fun put(key: K, value: Long, default: Long): Long {
        var index = findIndex(key)
        var previous = default
        if (index < 0) {
            index = index.inv()
        } else {
            previous = values[index]
        }
        keys[index] = key
        values[index] = value

        return previous
    }

    /** Puts all the key/value mappings in the [from] map into this map. */
    public fun putAll(from: ObjectLongMap<K>) {
        from.forEach { key, value -> this[key] = value }
    }

    /** Puts all the key/value mappings in the [from] map into this map. */
    public inline operator fun plusAssign(from: ObjectLongMap<K>): Unit = putAll(from)

    /** Removes the specified [key] and its associated value from the map. */
    public fun remove(key: K) {
        val index = findKeyIndex(key)
        if (index >= 0) {
            removeValueAt(index)
        }
    }

    /**
     * Removes the specified [key] and its associated value from the map if the associated value
     * equals [value]. Returns whether the removal happened.
     */
    public fun remove(key: K, value: Long): Boolean {
        val index = findKeyIndex(key)
        if (index >= 0) {
            if (values[index] == value) {
                removeValueAt(index)
                return true
            }
        }
        return false
    }

    /** Removes any mapping for which the specified [predicate] returns true. */
    public inline fun removeIf(predicate: (K, Long) -> Boolean) {
        forEachIndexed { index ->
            @Suppress("UNCHECKED_CAST")
            if (predicate(keys[index] as K, values[index])) {
                removeValueAt(index)
            }
        }
    }

    /** Removes the specified [key] and its associated value from the map. */
    public inline operator fun minusAssign(key: K) {
        remove(key)
    }

    /** Removes the specified [keys] and their associated value from the map. */
    public inline operator fun minusAssign(@Suppress("ArrayReturn") keys: Array<out K>) {
        for (key in keys) {
            remove(key)
        }
    }

    /** Removes the specified [keys] and their associated value from the map. */
    public inline operator fun minusAssign(keys: Iterable<K>) {
        for (key in keys) {
            remove(key)
        }
    }

    /** Removes the specified [keys] and their associated value from the map. */
    public inline operator fun minusAssign(keys: Sequence<K>) {
        for (key in keys) {
            remove(key)
        }
    }

    /** Removes the specified [keys] and their associated value from the map. */
    public inline operator fun minusAssign(keys: ScatterSet<K>) {
        keys.forEach { key -> remove(key) }
    }

    @PublishedApi
    internal fun removeValueAt(index: Int) {
        _size -= 1

        // TODO: We could just mark the entry as empty if there's a group
        //       window around this entry that was already empty
        writeMetadata(metadata, _capacity, index, Deleted)
        keys[index] = null
    }

    /** Removes all mappings from this map. */
    public fun clear() {
        _size = 0
        if (metadata !== EmptyGroup) {
            metadata.fill(AllEmpty)
            writeRawMetadata(metadata, _capacity, Sentinel)
        }
        keys.fill(null, 0, _capacity)
        initializeGrowth()
    }

    /**
     * Scans the hash table to find the index at which we can store a value for the give [key]. If
     * the key already exists in the table, its index will be returned, otherwise the index of an
     * empty slot will be returned. Calling this function may cause the internal storage to be
     * reallocated if the table is full.
     */
    private fun findIndex(key: K): Int {
        val hash = hash(key)
        val hash1 = h1(hash)
        val hash2 = h2(hash)

        val probeMask = _capacity
        var probeOffset = hash1 and probeMask
        var probeIndex = 0

        while (true) {
            val g = group(metadata, probeOffset)
            var m = g.match(hash2)
            while (m.hasNext()) {
                val index = (probeOffset + m.get()) and probeMask
                if (keys[index] == key) {
                    return index
                }
                m = m.next()
            }

            if (g.maskEmpty() != 0L) {
                break
            }

            probeIndex += GroupWidth
            probeOffset = (probeOffset + probeIndex) and probeMask
        }

        var index = findFirstAvailableSlot(hash1)
        if (growthLimit == 0 && !isDeleted(metadata, index)) {
            adjustStorage()
            index = findFirstAvailableSlot(hash1)
        }

        _size += 1
        growthLimit -= if (isEmpty(metadata, index)) 1 else 0
        writeMetadata(metadata, _capacity, index, hash2.toLong())

        return index.inv()
    }

    /**
     * Finds the first empty or deleted slot in the table in which we can store a value without
     * resizing the internal storage.
     */
    private fun findFirstAvailableSlot(hash1: Int): Int {
        val probeMask = _capacity
        var probeOffset = hash1 and probeMask
        var probeIndex = 0

        while (true) {
            val g = group(metadata, probeOffset)
            val m = g.maskEmptyOrDeleted()
            if (m != 0L) {
                return (probeOffset + m.lowestBitSet()) and probeMask
            }
            probeIndex += GroupWidth
            probeOffset = (probeOffset + probeIndex) and probeMask
        }
    }

    /**
     * Trims this [MutableObjectLongMap]'s storage so it is sized appropriately to hold the current
     * mappings.
     *
     * Returns the number of empty entries removed from this map's storage. Returns be 0 if no
     * trimming is necessary or possible.
     */
    public fun trim(): Int {
        val previousCapacity = _capacity
        val newCapacity = normalizeCapacity(unloadedCapacity(_size))
        if (newCapacity < previousCapacity) {
            resizeStorage(newCapacity)
            return previousCapacity - _capacity
        }
        return 0
    }

    /**
     * Grow internal storage if necessary. This function can instead opt to remove deleted entries
     * from the table to avoid an expensive reallocation of the underlying storage. This "rehash in
     * place" occurs when the current size is <= 25/32 of the table capacity. The choice of 25/32 is
     * detailed in the implementation of abseil's `raw_hash_set`.
     */
    internal fun adjustStorage() { // Internal to prevent inlining
        if (_capacity > GroupWidth && _size.toULong() * 32UL <= _capacity.toULong() * 25UL) {
            dropDeletes()
        } else {
            resizeStorage(nextCapacity(_capacity))
        }
    }

    // Internal to prevent inlining
    internal fun dropDeletes() {
        val metadata = metadata
        val capacity = _capacity
        val keys = keys
        val values = values

        // Converts Sentinel and Deleted to Empty, and Full to Deleted
        convertMetadataForCleanup(metadata, capacity)

        var index = 0

        // Drop deleted items and re-hashes surviving entries
        while (index != capacity) {
            var m = readRawMetadata(metadata, index)
            // Formerly Deleted entry, we can use it as a swap spot
            if (m == Empty) {
                index++
                continue
            }

            // Formerly Full entries are now marked Deleted. If we see an
            // entry that's not marked Deleted, we can ignore it completely
            if (m != Deleted) {
                index++
                continue
            }

            val hash = hash(keys[index])
            val hash1 = h1(hash)
            val targetIndex = findFirstAvailableSlot(hash1)

            // Test if the current index (i) and the new index (targetIndex) fall
            // within the same group based on the hash. If the group doesn't change,
            // we don't move the entry
            val probeOffset = hash1 and capacity
            val newProbeIndex = ((targetIndex - probeOffset) and capacity) / GroupWidth
            val oldProbeIndex = ((index - probeOffset) and capacity) / GroupWidth

            if (newProbeIndex == oldProbeIndex) {
                val hash2 = h2(hash)
                writeRawMetadata(metadata, index, hash2.toLong())

                // Copies the metadata into the clone area
                metadata[metadata.lastIndex] =
                    (Empty shl 56) or (metadata[0] and 0x00ffffff_ffffffffL)

                index++
                continue
            }

            m = readRawMetadata(metadata, targetIndex)
            if (m == Empty) {
                // The target is empty so we can transfer directly
                val hash2 = h2(hash)
                writeRawMetadata(metadata, targetIndex, hash2.toLong())
                writeRawMetadata(metadata, index, Empty)

                keys[targetIndex] = keys[index]
                keys[index] = null

                values[targetIndex] = values[index]
                values[index] = 0L
            } else /* m == Deleted */ {
                // The target isn't empty so we use an empty slot denoted by
                // swapIndex to perform the swap
                val hash2 = h2(hash)
                writeRawMetadata(metadata, targetIndex, hash2.toLong())

                val oldKey = keys[targetIndex]
                keys[targetIndex] = keys[index]
                keys[index] = oldKey

                val oldValue = values[targetIndex]
                values[targetIndex] = values[index]
                values[index] = oldValue

                // Since we exchanged two slots we must repeat the process with
                // element we just moved in the current location
                index--
            }

            // Copies the metadata into the clone area
            metadata[metadata.lastIndex] = (Empty shl 56) or (metadata[0] and 0x00ffffff_ffffffffL)

            index++
        }

        initializeGrowth()
    }

    // Internal to prevent inlining
    internal fun resizeStorage(newCapacity: Int) {
        val previousMetadata = metadata
        val previousKeys = keys
        val previousValues = values
        val previousCapacity = _capacity

        initializeStorage(newCapacity)

        val newMetadata = metadata
        val newKeys = keys
        val newValues = values
        val capacity = _capacity

        for (i in 0 until previousCapacity) {
            if (isFull(previousMetadata, i)) {
                val previousKey = previousKeys[i]
                val hash = hash(previousKey)
                val index = findFirstAvailableSlot(h1(hash))

                writeMetadata(newMetadata, capacity, index, h2(hash).toLong())
                newKeys[index] = previousKey
                newValues[index] = previousValues[i]
            }
        }
    }
<<<<<<< HEAD

    /**
     * Writes the "H2" part of an entry into the metadata array at the specified [index]. The index
     * must be a valid index. This function ensures the metadata is also written in the clone area
     * at the end.
     */
    private inline fun writeMetadata(index: Int, value: Long) {
        val m = metadata
        writeRawMetadata(m, index, value)

        // Mirroring
        val c = _capacity
        val cloneIndex = ((index - ClonedMetadataCount) and c) + (ClonedMetadataCount and c)
        writeRawMetadata(m, cloneIndex, value)
    }
=======
>>>>>>> 3d4510a6
}<|MERGE_RESOLUTION|>--- conflicted
+++ resolved
@@ -15,10 +15,7 @@
  */
 
 @file:Suppress("RedundantVisibilityModifier", "NOTHING_TO_INLINE")
-<<<<<<< HEAD
-=======
 @file:OptIn(ExperimentalContracts::class)
->>>>>>> 3d4510a6
 
 package androidx.collection
 
@@ -224,11 +221,6 @@
     }
 
 /**
-<<<<<<< HEAD
- * [ObjectLongMap] is a container with a [Map]-like interface for keys with reference types and
- * [Long] primitives for values.
- *
-=======
  * Builds a new [ObjectLongMap] by populating a [MutableObjectLongMap] using the given
  * [builderAction].
  *
@@ -266,7 +258,6 @@
  * [ObjectLongMap] is a container with a [Map]-like interface for keys with reference types and
  * [Long] primitives for values.
  *
->>>>>>> 3d4510a6
  * The underlying implementation is designed to avoid allocations from boxing, and insertion,
  * removal, retrieval, and iteration operations. Allocations may still happen on insertion when the
  * underlying storage needs to grow to accommodate newly added entries to the table. In addition,
@@ -330,11 +321,7 @@
     public fun isNotEmpty(): Boolean = _size != 0
 
     /**
-<<<<<<< HEAD
-     * Returns the value corresponding to the given [key], or `null` if such a key is not present in
-=======
      * Returns the value corresponding to the given [key], or throws if the key is not present in
->>>>>>> 3d4510a6
      * the map.
      *
      * @throws NoSuchElementException when [key] is not found
@@ -360,13 +347,8 @@
     }
 
     /**
-<<<<<<< HEAD
-     * Returns the value for the given [key] if the value is present and not null. Otherwise,
-     * returns the result of the [defaultValue] function.
-=======
      * Returns the value for the given [key] if the value is present. Otherwise, returns the result
      * of the [defaultValue] function.
->>>>>>> 3d4510a6
      */
     public inline fun getOrElse(key: K, defaultValue: () -> Long): Long {
         val index = findKeyIndex(key)
@@ -452,15 +434,6 @@
         return count
     }
 
-<<<<<<< HEAD
-    /** Returns true if the specified [key] is present in this hash map, false otherwise. */
-    public operator fun contains(key: K): Boolean = findKeyIndex(key) >= 0
-
-    /** Returns true if the specified [key] is present in this hash map, false otherwise. */
-    public fun containsKey(key: K): Boolean = findKeyIndex(key) >= 0
-
-    /** Returns true if the specified [value] is present in this hash map, false otherwise. */
-=======
     /** Returns true if the specified [key] is present in this map, false otherwise. */
     public inline operator fun contains(key: K): Boolean = containsKey(key)
 
@@ -468,7 +441,6 @@
     public fun containsKey(key: K): Boolean = findKeyIndex(key) >= 0
 
     /** Returns true if the specified [value] is present in this map, false otherwise. */
->>>>>>> 3d4510a6
     public fun containsValue(value: Long): Boolean {
         forEachValue { v -> if (value == v) return true }
         return false
@@ -709,14 +681,8 @@
     }
 
     /**
-<<<<<<< HEAD
-     * Returns the value to which the specified [key] is mapped, if the value is present in the map
-     * and not `null`. Otherwise, calls `defaultValue()` and puts the result in the map associated
-     * with [key].
-=======
      * Returns the value to which the specified [key] is mapped, if the value is present in the map.
      * Otherwise, calls `defaultValue()` and puts the result in the map associated with [key].
->>>>>>> 3d4510a6
      */
     public inline fun getOrPut(key: K, defaultValue: () -> Long): Long {
         val index = findKeyIndex(key)
@@ -1081,22 +1047,4 @@
             }
         }
     }
-<<<<<<< HEAD
-
-    /**
-     * Writes the "H2" part of an entry into the metadata array at the specified [index]. The index
-     * must be a valid index. This function ensures the metadata is also written in the clone area
-     * at the end.
-     */
-    private inline fun writeMetadata(index: Int, value: Long) {
-        val m = metadata
-        writeRawMetadata(m, index, value)
-
-        // Mirroring
-        val c = _capacity
-        val cloneIndex = ((index - ClonedMetadataCount) and c) + (ClonedMetadataCount and c)
-        writeRawMetadata(m, cloneIndex, value)
-    }
-=======
->>>>>>> 3d4510a6
 }