--- conflicted
+++ resolved
@@ -312,13 +312,9 @@
      * @throws IllegalArgumentException if [index] is not between 0 and [size]-1
      */
     public open fun keyAt(index: Int): K {
-<<<<<<< HEAD
-        require(index in 0 until size) { "Expected index to be within 0..size()-1, but was $index" }
-=======
         requirePrecondition(index in 0 until size) {
             "Expected index to be within 0..size()-1, but was $index"
         }
->>>>>>> 3d4510a6
 
         @Suppress("UNCHECKED_CAST") return array[index shl 1] as K
     }
@@ -331,13 +327,9 @@
      * @throws IllegalArgumentException if [index] is not between 0 and [size]-1
      */
     public open fun valueAt(index: Int): V {
-<<<<<<< HEAD
-        require(index in 0 until size) { "Expected index to be within 0..size()-1, but was $index" }
-=======
         requirePrecondition(index in 0 until size) {
             "Expected index to be within 0..size()-1, but was $index"
         }
->>>>>>> 3d4510a6
 
         @Suppress("UNCHECKED_CAST") return array[(index shl 1) + 1] as V
     }
@@ -351,13 +343,9 @@
      * @throws IllegalArgumentException if [index] is not between 0 and [size]-1
      */
     public open fun setValueAt(index: Int, value: V): V {
-<<<<<<< HEAD
-        require(index in 0 until size) { "Expected index to be within 0..size()-1, but was $index" }
-=======
         requirePrecondition(index in 0 until size) {
             "Expected index to be within 0..size()-1, but was $index"
         }
->>>>>>> 3d4510a6
 
         val indexInArray = (index shl 1) + 1
 
@@ -521,13 +509,9 @@
      * @throws IllegalArgumentException if [index] is not between 0 and [size]-1
      */
     public open fun removeAt(index: Int): V {
-<<<<<<< HEAD
-        require(index in 0 until size) { "Expected index to be within 0..size()-1, but was $index" }
-=======
         requirePrecondition(index in 0 until size) {
             "Expected index to be within 0..size()-1, but was $index"
         }
->>>>>>> 3d4510a6
 
         val old = array[(index shl 1) + 1]
         val osize = size
