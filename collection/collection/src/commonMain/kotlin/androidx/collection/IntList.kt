/*
 * Copyright 2023 The Android Open Source Project
 *
 * Licensed under the Apache License, Version 2.0 (the "License");
 * you may not use this file except in compliance with the License.
 * You may obtain a copy of the License at
 *
 *      http://www.apache.org/licenses/LICENSE-2.0
 *
 * Unless required by applicable law or agreed to in writing, software
 * distributed under the License is distributed on an "AS IS" BASIS,
 * WITHOUT WARRANTIES OR CONDITIONS OF ANY KIND, either express or implied.
 * See the License for the specific language governing permissions and
 * limitations under the License.
 */
@file:Suppress("NOTHING_TO_INLINE", "RedundantVisibilityModifier")
@file:OptIn(ExperimentalContracts::class)

package androidx.collection

import androidx.annotation.IntRange
import androidx.collection.internal.throwIllegalArgumentException
import androidx.collection.internal.throwIndexOutOfBoundsException
import androidx.collection.internal.throwNoSuchElementException
import kotlin.contracts.ExperimentalContracts
import kotlin.contracts.InvocationKind
import kotlin.contracts.contract
import kotlin.jvm.JvmField
import kotlin.jvm.JvmOverloads

// -=-=-=-=-=-=-=-=-=-=-=-=-=-=-=-=-=-=-=-=-=-=-=-=-=-=-=-=-=-=-=-=-=-=-=-=-=-=
// DO NOT MAKE CHANGES to the kotlin source file.
//
// This file was generated from a template in the template directory.
// Make a change to the original template and run the generateCollections.sh script
// to ensure the change is available on all versions of the map.
// -=-=-=-=-=-=-=-=-=-=-=-=-=-=-=-=-=-=-=-=-=-=-=-=-=-=-=-=-=-=-=-=-=-=-=-=-=-=

/**
 * [IntList] is a [List]-like collection for [Int] values. It allows retrieving the elements without
 * boxing. [IntList] is always backed by a [MutableIntList], its [MutableList]-like subclass. The
 * purpose of this class is to avoid the performance overhead of auto-boxing due to generics since
 * [Collection] classes all operate on objects.
 *
 * This implementation is not thread-safe: if multiple threads access this container concurrently,
 * and one or more threads modify the structure of the list (insertion or removal for instance), the
 * calling code must provide the appropriate synchronization. It is also not safe to mutate during
 * reentrancy -- in the middle of a [forEach], for example. However, concurrent reads are safe.
 */
public sealed class IntList(initialCapacity: Int) {
    @JvmField
    @PublishedApi
    internal var content: IntArray =
        if (initialCapacity == 0) {
            EmptyIntArray
        } else {
            IntArray(initialCapacity)
        }

    @Suppress("PropertyName") @JvmField @PublishedApi internal var _size: Int = 0

    /** The number of elements in the [IntList]. */
<<<<<<< HEAD
    @get:androidx.annotation.IntRange(from = 0)
    public val size: Int
        get() = _size

    /** Returns the last valid index in the [IntList]. This can be `-1` when the list is empty. */
    @get:androidx.annotation.IntRange(from = -1)
=======
    @get:IntRange(from = 0)
    public inline val size: Int
        get() = _size

    /** Returns the last valid index in the [IntList]. This can be `-1` when the list is empty. */
    @get:IntRange(from = -1)
>>>>>>> 3d4510a6
    public inline val lastIndex: Int
        get() = _size - 1

    /** Returns an [IntRange] of the valid indices for this [IntList]. */
<<<<<<< HEAD
    public inline val indices: IntRange
        get() = 0 until _size

    /** Returns `true` if the collection has no elements in it. */
    public fun none(): Boolean {
=======
    public inline val indices: kotlin.ranges.IntRange
        get() = 0 until _size

    /** Returns `true` if the collection has no elements in it. */
    public inline fun none(): Boolean {
>>>>>>> 3d4510a6
        return isEmpty()
    }

    /** Returns `true` if there's at least one element in the collection. */
<<<<<<< HEAD
    public fun any(): Boolean {
=======
    public inline fun any(): Boolean {
>>>>>>> 3d4510a6
        return isNotEmpty()
    }

    /** Returns `true` if any of the elements give a `true` return value for [predicate]. */
    public inline fun any(predicate: (element: Int) -> Boolean): Boolean {
        contract { callsInPlace(predicate) }
        forEach {
            if (predicate(it)) {
                return true
            }
        }
        return false
    }

    /**
     * Returns `true` if any of the elements give a `true` return value for [predicate] while
     * iterating in the reverse order.
     */
    public inline fun reversedAny(predicate: (element: Int) -> Boolean): Boolean {
        contract { callsInPlace(predicate) }
        forEachReversed {
            if (predicate(it)) {
                return true
            }
        }
        return false
    }

    /** Returns `true` if the [IntList] contains [element] or `false` otherwise. */
    public operator fun contains(element: Int): Boolean {
        forEach {
            if (it == element) {
                return true
            }
        }
        return false
    }

    /**
     * Returns `true` if the [IntList] contains all elements in [elements] or `false` if one or more
     * are missing.
     */
    public fun containsAll(elements: IntList): Boolean {
        for (i in elements.indices) {
            if (!contains(elements[i])) return false
        }
        return true
    }

    /** Returns the number of elements in this list. */
<<<<<<< HEAD
    public fun count(): Int = _size
=======
    public inline fun count(): Int = _size
>>>>>>> 3d4510a6

    /**
     * Counts the number of elements matching [predicate].
     *
     * @return The number of elements in this list for which [predicate] returns true.
     */
    public inline fun count(predicate: (element: Int) -> Boolean): Int {
        contract { callsInPlace(predicate) }
        var count = 0
        forEach { if (predicate(it)) count++ }
        return count
    }

    /**
     * Returns the first element in the [IntList] or throws a [NoSuchElementException] if it
     * [isEmpty].
     */
    public fun first(): Int {
        if (isEmpty()) {
            throwNoSuchElementException("IntList is empty.")
        }
        return content[0]
    }

    /**
     * Returns the first element in the [IntList] for which [predicate] returns `true` or throws
     * [NoSuchElementException] if nothing matches.
     *
     * @see indexOfFirst
     */
    public inline fun first(predicate: (element: Int) -> Boolean): Int {
        contract { callsInPlace(predicate) }
        forEach { item -> if (predicate(item)) return item }
        throw NoSuchElementException("IntList contains no element matching the predicate.")
    }

    /**
     * Accumulates values, starting with [initial], and applying [operation] to each element in the
     * [IntList] in order.
     *
     * @param initial The value of `acc` for the first call to [operation] or return value if there
     *   are no elements in this list.
     * @param operation function that takes current accumulator value and an element, and calculates
     *   the next accumulator value.
     */
    public inline fun <R> fold(initial: R, operation: (acc: R, element: Int) -> R): R {
        contract { callsInPlace(operation) }
        var acc = initial
        forEach { item -> acc = operation(acc, item) }
        return acc
    }

    /**
     * Accumulates values, starting with [initial], and applying [operation] to each element in the
     * [IntList] in order.
     */
    public inline fun <R> foldIndexed(
        initial: R,
        operation: (index: Int, acc: R, element: Int) -> R
    ): R {
        contract { callsInPlace(operation) }
        var acc = initial
        forEachIndexed { i, item -> acc = operation(i, acc, item) }
        return acc
    }

    /**
     * Accumulates values, starting with [initial], and applying [operation] to each element in the
     * [IntList] in reverse order.
     *
     * @param initial The value of `acc` for the first call to [operation] or return value if there
     *   are no elements in this list.
     * @param operation function that takes an element and the current accumulator value, and
     *   calculates the next accumulator value.
     */
    public inline fun <R> foldRight(initial: R, operation: (element: Int, acc: R) -> R): R {
        contract { callsInPlace(operation) }
        var acc = initial
        forEachReversed { item -> acc = operation(item, acc) }
        return acc
    }

    /**
     * Accumulates values, starting with [initial], and applying [operation] to each element in the
     * [IntList] in reverse order.
     */
    public inline fun <R> foldRightIndexed(
        initial: R,
        operation: (index: Int, element: Int, acc: R) -> R
    ): R {
        contract { callsInPlace(operation) }
        var acc = initial
        forEachReversedIndexed { i, item -> acc = operation(i, item, acc) }
        return acc
    }

    /**
     * Calls [block] for each element in the [IntList], in order.
     *
     * @param block will be executed for every element in the list, accepting an element from the
     *   list
     */
    public inline fun forEach(block: (element: Int) -> Unit) {
        contract { callsInPlace(block) }
        val content = content
        for (i in 0 until _size) {
            block(content[i])
        }
    }

    /**
     * Calls [block] for each element in the [IntList] along with its index, in order.
     *
     * @param block will be executed for every element in the list, accepting the index and the
     *   element at that index.
     */
    public inline fun forEachIndexed(block: (index: Int, element: Int) -> Unit) {
        contract { callsInPlace(block) }
        val content = content
        for (i in 0 until _size) {
            block(i, content[i])
        }
    }

    /**
     * Calls [block] for each element in the [IntList] in reverse order.
     *
     * @param block will be executed for every element in the list, accepting an element from the
     *   list
     */
    public inline fun forEachReversed(block: (element: Int) -> Unit) {
        contract { callsInPlace(block) }
        val content = content
        for (i in _size - 1 downTo 0) {
            block(content[i])
        }
    }

    /**
     * Calls [block] for each element in the [IntList] along with its index, in reverse order.
     *
     * @param block will be executed for every element in the list, accepting the index and the
     *   element at that index.
     */
    public inline fun forEachReversedIndexed(block: (index: Int, element: Int) -> Unit) {
        contract { callsInPlace(block) }
        val content = content
        for (i in _size - 1 downTo 0) {
            block(i, content[i])
        }
    }

    /**
     * Returns the element at the given [index] or throws [IndexOutOfBoundsException] if the [index]
     * is out of bounds of this collection.
     */
    public operator fun get(@IntRange(from = 0) index: Int): Int {
        if (index !in 0 until _size) {
            throwIndexOutOfBoundsException("Index must be between 0 and size")
        }
        return content[index]
    }

    /**
     * Returns the element at the given [index] or throws [IndexOutOfBoundsException] if the [index]
     * is out of bounds of this collection.
     */
    public fun elementAt(@IntRange(from = 0) index: Int): Int {
        if (index !in 0 until _size) {
            throwIndexOutOfBoundsException("Index must be between 0 and size")
        }
        return content[index]
    }

    /**
     * Returns the element at the given [index] or [defaultValue] if [index] is out of bounds of the
     * collection.
     *
     * @param index The index of the element whose value should be returned
     * @param defaultValue A lambda to call with [index] as a parameter to return a value at an
     *   index not in the list.
     */
    public inline fun elementAtOrElse(
        @IntRange(from = 0) index: Int,
        defaultValue: (index: Int) -> Int
    ): Int {
        if (index !in 0 until _size) {
            return defaultValue(index)
        }
        return content[index]
    }

    /** Returns the index of [element] in the [IntList] or `-1` if [element] is not there. */
    public fun indexOf(element: Int): Int {
        forEachIndexed { i, item ->
            if (element == item) {
                return i
            }
        }
        return -1
    }

    /**
     * Returns the index if the first element in the [IntList] for which [predicate] returns `true`.
     */
    public inline fun indexOfFirst(predicate: (element: Int) -> Boolean): Int {
        contract { callsInPlace(predicate) }
        forEachIndexed { i, item ->
            if (predicate(item)) {
                return i
            }
        }
        return -1
    }

    /**
     * Returns the index if the last element in the [IntList] for which [predicate] returns `true`.
     */
    public inline fun indexOfLast(predicate: (element: Int) -> Boolean): Int {
        contract { callsInPlace(predicate) }
        forEachReversedIndexed { i, item ->
            if (predicate(item)) {
                return i
            }
        }
        return -1
    }

    /** Returns `true` if the [IntList] has no elements in it or `false` otherwise. */
<<<<<<< HEAD
    public fun isEmpty(): Boolean = _size == 0

    /** Returns `true` if there are elements in the [IntList] or `false` if it is empty. */
    public fun isNotEmpty(): Boolean = _size != 0
=======
    public inline fun isEmpty(): Boolean = _size == 0

    /** Returns `true` if there are elements in the [IntList] or `false` if it is empty. */
    public inline fun isNotEmpty(): Boolean = _size != 0
>>>>>>> 3d4510a6

    /**
     * Returns the last element in the [IntList] or throws a [NoSuchElementException] if it
     * [isEmpty].
     */
    public fun last(): Int {
        if (isEmpty()) {
            throwNoSuchElementException("IntList is empty.")
        }
        return content[lastIndex]
    }

    /**
     * Returns the last element in the [IntList] for which [predicate] returns `true` or throws
     * [NoSuchElementException] if nothing matches.
     *
     * @see indexOfLast
     */
    public inline fun last(predicate: (element: Int) -> Boolean): Int {
        contract { callsInPlace(predicate) }
        forEachReversed { item ->
            if (predicate(item)) {
                return item
            }
        }
        throw NoSuchElementException("IntList contains no element matching the predicate.")
    }

    /**
     * Returns the index of the last element in the [IntList] that is the same as [element] or `-1`
     * if no elements match.
     */
    public fun lastIndexOf(element: Int): Int {
        forEachReversedIndexed { i, item ->
            if (item == element) {
                return i
            }
        }
        return -1
    }

    /**
<<<<<<< HEAD
     * Creates a String from the elements separated by [separator] and using [prefix] before and
     * [postfix] after, if supplied.
     *
=======
     * Searches this list the specified element in the range defined by [fromIndex] and [toIndex].
     * The list is expected to be sorted into ascending order according to the natural ordering of
     * its elements, otherwise the result is undefined.
     *
     * [fromIndex] must be >= 0 and < [toIndex], and [toIndex] must be <= [size], otherwise an an
     * [IndexOutOfBoundsException] will be thrown.
     *
     * @return the index of the element if it is contained in the list within the specified range.
     *   otherwise, the inverted insertion point `(-insertionPoint - 1)`. The insertion point is
     *   defined as the index at which the element should be inserted, so that the list remains
     *   sorted.
     */
    @JvmOverloads
    public fun binarySearch(element: Int, fromIndex: Int = 0, toIndex: Int = size): Int {
        if (fromIndex < 0 || fromIndex >= toIndex || toIndex > _size) {
            throwIndexOutOfBoundsException("")
        }

        var low = fromIndex
        var high = toIndex - 1

        while (low <= high) {
            val mid = low + high ushr 1
            val midVal = content[mid]
            if (midVal < element) {
                low = mid + 1
            } else if (midVal > element) {
                high = mid - 1
            } else {
                return mid // key found
            }
        }

        return -(low + 1) // key not found.
    }

    /**
     * Creates a String from the elements separated by [separator] and using [prefix] before and
     * [postfix] after, if supplied.
     *
>>>>>>> 3d4510a6
     * When a non-negative value of [limit] is provided, a maximum of [limit] items are used to
     * generate the string. If the collection holds more than [limit] items, the string is
     * terminated with [truncated].
     */
    @JvmOverloads
    public fun joinToString(
        separator: CharSequence = ", ",
        prefix: CharSequence = "",
        postfix: CharSequence = "", // I know this should be suffix, but this is kotlin's name
        limit: Int = -1,
        truncated: CharSequence = "...",
    ): String = buildString {
        append(prefix)
        this@IntList.forEachIndexed { index, element ->
            if (index == limit) {
                append(truncated)
                return@buildString
            }
            if (index != 0) {
                append(separator)
            }
            append(element)
        }
        append(postfix)
    }

    /**
     * Creates a String from the elements separated by [separator] and using [prefix] before and
     * [postfix] after, if supplied. [transform] dictates how each element will be represented.
     *
     * When a non-negative value of [limit] is provided, a maximum of [limit] items are used to
     * generate the string. If the collection holds more than [limit] items, the string is
     * terminated with [truncated].
     */
    @JvmOverloads
    public inline fun joinToString(
        separator: CharSequence = ", ",
        prefix: CharSequence = "",
        postfix: CharSequence = "", // I know this should be suffix, but this is kotlin's name
        limit: Int = -1,
        truncated: CharSequence = "...",
        crossinline transform: (Int) -> CharSequence
    ): String = buildString {
        append(prefix)
        this@IntList.forEachIndexed { index, element ->
            if (index == limit) {
                append(truncated)
                return@buildString
            }
            if (index != 0) {
                append(separator)
            }
            append(transform(element))
        }
        append(postfix)
    }

    /** Returns a hash code based on the contents of the [IntList]. */
    override fun hashCode(): Int {
        var hashCode = 0
        forEach { element -> hashCode += 31 * element.hashCode() }
        return hashCode
    }

    /**
     * Returns `true` if [other] is a [IntList] and the contents of this and [other] are the same.
     */
    override fun equals(other: Any?): Boolean {
        if (other !is IntList || other._size != _size) {
            return false
        }
        val content = content
        val otherContent = other.content
        for (i in indices) {
            if (content[i] != otherContent[i]) {
                return false
            }
        }
        return true
    }

    /**
     * Returns a String representation of the list, surrounded by "[]" and each element separated by
     * ", ".
     */
    override fun toString(): String = joinToString(prefix = "[", postfix = "]")
}

/**
 * [MutableIntList] is a [MutableList]-like collection for [Int] values. It allows storing and
 * retrieving the elements without boxing. Immutable access is available through its base class
 * [IntList], which has a [List]-like interface.
 *
 * This implementation is not thread-safe: if multiple threads access this container concurrently,
 * and one or more threads modify the structure of the list (insertion or removal for instance), the
 * calling code must provide the appropriate synchronization. It is also not safe to mutate during
 * reentrancy -- in the middle of a [forEach], for example. However, concurrent reads are safe.
 *
 * @constructor Creates a [MutableIntList] with a [capacity] of `initialCapacity`.
 */
public class MutableIntList(initialCapacity: Int = 16) : IntList(initialCapacity) {
    /**
     * Returns the total number of elements that can be held before the [MutableIntList] must grow.
     *
     * @see ensureCapacity
     */
    public inline val capacity: Int
        get() = content.size

    /** Adds [element] to the [MutableIntList] and returns `true`. */
    public fun add(element: Int): Boolean {
        ensureCapacity(_size + 1)
        content[_size] = element
        _size++
        return true
    }

    /**
     * Adds [element] to the [MutableIntList] at the given [index], shifting over any elements at
     * [index] and after, if any.
     *
     * @throws IndexOutOfBoundsException if [index] isn't between 0 and [size], inclusive
     */
    public fun add(@IntRange(from = 0) index: Int, element: Int) {
        if (index !in 0.._size) {
            throwIndexOutOfBoundsException("Index must be between 0 and size")
        }
        ensureCapacity(_size + 1)
        val content = content
        if (index != _size) {
            content.copyInto(
                destination = content,
                destinationOffset = index + 1,
                startIndex = index,
                endIndex = _size
            )
        }
        content[index] = element
        _size++
    }

    /**
     * Adds all [elements] to the [MutableIntList] at the given [index], shifting over any elements
     * at [index] and after, if any.
     *
     * @return `true` if the [MutableIntList] was changed or `false` if [elements] was empty
     * @throws IndexOutOfBoundsException if [index] isn't between 0 and [size], inclusive.
     */
    public fun addAll(@IntRange(from = 0) index: Int, elements: IntArray): Boolean {
        if (index !in 0.._size) {
            throwIndexOutOfBoundsException("")
        }
        if (elements.isEmpty()) return false
        ensureCapacity(_size + elements.size)
        val content = content
        if (index != _size) {
            content.copyInto(
                destination = content,
                destinationOffset = index + elements.size,
                startIndex = index,
                endIndex = _size
            )
        }
        elements.copyInto(content, index)
        _size += elements.size
        return true
    }

    /**
     * Adds all [elements] to the [MutableIntList] at the given [index], shifting over any elements
     * at [index] and after, if any.
     *
     * @return `true` if the [MutableIntList] was changed or `false` if [elements] was empty
     * @throws IndexOutOfBoundsException if [index] isn't between 0 and [size], inclusive
     */
    public fun addAll(@IntRange(from = 0) index: Int, elements: IntList): Boolean {
        if (index !in 0.._size) {
            throwIndexOutOfBoundsException("")
        }
        if (elements.isEmpty()) return false
        ensureCapacity(_size + elements._size)
        val content = content
        if (index != _size) {
            content.copyInto(
                destination = content,
                destinationOffset = index + elements._size,
                startIndex = index,
                endIndex = _size
            )
        }
        elements.content.copyInto(
            destination = content,
            destinationOffset = index,
            startIndex = 0,
            endIndex = elements._size
        )
        _size += elements._size
        return true
    }

    /**
     * Adds all [elements] to the end of the [MutableIntList] and returns `true` if the
     * [MutableIntList] was changed or `false` if [elements] was empty.
     */
    public inline fun addAll(elements: IntList): Boolean {
        return addAll(_size, elements)
    }

    /**
     * Adds all [elements] to the end of the [MutableIntList] and returns `true` if the
     * [MutableIntList] was changed or `false` if [elements] was empty.
     */
    public inline fun addAll(elements: IntArray): Boolean {
        return addAll(_size, elements)
    }

    /** Adds all [elements] to the end of the [MutableIntList]. */
<<<<<<< HEAD
    public operator fun plusAssign(elements: IntList) {
=======
    public inline operator fun plusAssign(elements: IntList) {
>>>>>>> 3d4510a6
        addAll(_size, elements)
    }

    /** Adds all [elements] to the end of the [MutableIntList]. */
<<<<<<< HEAD
    public operator fun plusAssign(elements: IntArray) {
=======
    public inline operator fun plusAssign(elements: IntArray) {
>>>>>>> 3d4510a6
        addAll(_size, elements)
    }

    /**
     * Removes all elements in the [MutableIntList]. The storage isn't released.
     *
     * @see trim
     */
    public fun clear() {
        _size = 0
    }

    /**
     * Reduces the internal storage. If [capacity] is greater than [minCapacity] and [size], the
     * internal storage is reduced to the maximum of [size] and [minCapacity].
     *
     * @see ensureCapacity
     */
    public fun trim(minCapacity: Int = _size) {
        val minSize = maxOf(minCapacity, _size)
        if (capacity > minSize) {
            content = content.copyOf(minSize)
        }
    }

    /**
     * Ensures that there is enough space to store [capacity] elements in the [MutableIntList].
     *
     * @see trim
     */
    public fun ensureCapacity(capacity: Int) {
        val oldContent = content
        if (oldContent.size < capacity) {
            val newSize = maxOf(capacity, oldContent.size * 3 / 2)
            content = oldContent.copyOf(newSize)
        }
    }

    /** [add] [element] to the [MutableIntList]. */
    public inline operator fun plusAssign(element: Int) {
        add(element)
    }

    /** [remove] [element] from the [MutableIntList] */
    public inline operator fun minusAssign(element: Int) {
        remove(element)
    }

    /**
     * Removes [element] from the [MutableIntList]. If [element] was in the [MutableIntList] and was
     * removed, `true` will be returned, or `false` will be returned if the element was not found.
     */
    public fun remove(element: Int): Boolean {
        val index = indexOf(element)
        if (index >= 0) {
            removeAt(index)
            return true
        }
        return false
    }

    /**
     * Removes all [elements] from the [MutableIntList] and returns `true` if anything was removed.
     */
    public fun removeAll(elements: IntArray): Boolean {
        val initialSize = _size
        for (i in elements.indices) {
            remove(elements[i])
        }
        return initialSize != _size
    }

    /**
     * Removes all [elements] from the [MutableIntList] and returns `true` if anything was removed.
     */
    public fun removeAll(elements: IntList): Boolean {
        val initialSize = _size
        for (i in 0..elements.lastIndex) {
            remove(elements[i])
        }
        return initialSize != _size
    }

    /** Removes all [elements] from the [MutableIntList]. */
    public operator fun minusAssign(elements: IntArray) {
        elements.forEach { element -> remove(element) }
    }

    /** Removes all [elements] from the [MutableIntList]. */
    public operator fun minusAssign(elements: IntList) {
        elements.forEach { element -> remove(element) }
    }

    /**
     * Removes the element at the given [index] and returns it.
     *
     * @throws IndexOutOfBoundsException if [index] isn't between 0 and [lastIndex], inclusive
     */
    public fun removeAt(@IntRange(from = 0) index: Int): Int {
        if (index !in 0 until _size) {
            throwIndexOutOfBoundsException("Index must be between 0 and size")
        }
        val content = content
        val item = content[index]
        if (index != lastIndex) {
            content.copyInto(
                destination = content,
                destinationOffset = index,
                startIndex = index + 1,
                endIndex = _size
            )
        }
        _size--
        return item
    }

    /**
     * Removes items from index [start] (inclusive) to [end] (exclusive).
     *
     * @throws IndexOutOfBoundsException if [start] or [end] isn't between 0 and [size], inclusive
     * @throws IllegalArgumentException if [start] is greater than [end]
     */
    public fun removeRange(@IntRange(from = 0) start: Int, @IntRange(from = 0) end: Int) {
        if (start !in 0.._size || end !in 0.._size) {
            throwIndexOutOfBoundsException("Index must be between 0 and size")
        }
        if (end < start) {
            throwIllegalArgumentException("The end index must be < start index")
        }
        if (end != start) {
            if (end < _size) {
                content.copyInto(
                    destination = content,
                    destinationOffset = start,
                    startIndex = end,
                    endIndex = _size
                )
            }
            _size -= (end - start)
        }
    }

    /**
     * Keeps only [elements] in the [MutableIntList] and removes all other values.
     *
     * @return `true` if the [MutableIntList] has changed.
     */
    public fun retainAll(elements: IntArray): Boolean {
        val initialSize = _size
        val content = content
        for (i in lastIndex downTo 0) {
            val item = content[i]
            if (elements.indexOfFirst { it == item } < 0) {
                removeAt(i)
            }
        }
        return initialSize != _size
    }

    /**
     * Keeps only [elements] in the [MutableIntList] and removes all other values.
     *
     * @return `true` if the [MutableIntList] has changed.
     */
    public fun retainAll(elements: IntList): Boolean {
        val initialSize = _size
        val content = content
        for (i in lastIndex downTo 0) {
            val item = content[i]
            if (item !in elements) {
                removeAt(i)
            }
        }
        return initialSize != _size
    }

    /**
     * Sets the value at [index] to [element].
     *
     * @return the previous value set at [index]
     * @throws IndexOutOfBoundsException if [index] isn't between 0 and [lastIndex], inclusive
     */
<<<<<<< HEAD
    public operator fun set(@androidx.annotation.IntRange(from = 0) index: Int, element: Int): Int {
=======
    public operator fun set(@IntRange(from = 0) index: Int, element: Int): Int {
>>>>>>> 3d4510a6
        if (index !in 0 until _size) {
            throwIndexOutOfBoundsException("Index must be between 0 and size")
        }
        val content = content
        val old = content[index]
        content[index] = element
        return old
    }

    /** Sorts the [MutableIntList] elements in ascending order. */
    public fun sort() {
        // TODO: remove a return after https://youtrack.jetbrains.com/issue/KT-70005 is fixed
        if (_size == 0) return
        content.sort(fromIndex = 0, toIndex = _size)
    }

    /** Sorts the [MutableIntList] elements in descending order. */
    public fun sortDescending() {
        // TODO: remove a return after https://youtrack.jetbrains.com/issue/KT-70005 is fixed
        if (_size == 0) return
        content.sortDescending(fromIndex = 0, toIndex = _size)
    }
}

private val EmptyIntList: IntList = MutableIntList(0)

/** @return a read-only [IntList] with nothing in it. */
public fun emptyIntList(): IntList = EmptyIntList

/** @return a read-only [IntList] with nothing in it. */
public fun intListOf(): IntList = EmptyIntList

/** @return a new read-only [IntList] with [element1] as the only item in the list. */
public fun intListOf(element1: Int): IntList = mutableIntListOf(element1)

/** @return a new read-only [IntList] with 2 elements, [element1] and [element2], in order. */
public fun intListOf(element1: Int, element2: Int): IntList = mutableIntListOf(element1, element2)

/**
 * @return a new read-only [IntList] with 3 elements, [element1], [element2], and [element3], in
 *   order.
 */
public fun intListOf(element1: Int, element2: Int, element3: Int): IntList =
    mutableIntListOf(element1, element2, element3)

/** @return a new read-only [IntList] with [elements] in order. */
public fun intListOf(vararg elements: Int): IntList =
    MutableIntList(elements.size).apply { plusAssign(elements) }

/** @return a new empty [MutableIntList] with the default capacity. */
public inline fun mutableIntListOf(): MutableIntList = MutableIntList()

/** @return a new [MutableIntList] with [element1] as the only item in the list. */
public fun mutableIntListOf(element1: Int): MutableIntList {
    val list = MutableIntList(1)
    list += element1
    return list
}

/** @return a new [MutableIntList] with 2 elements, [element1] and [element2], in order. */
public fun mutableIntListOf(element1: Int, element2: Int): MutableIntList {
    val list = MutableIntList(2)
    list += element1
    list += element2
    return list
}

/**
 * @return a new [MutableIntList] with 3 elements, [element1], [element2], and [element3], in order.
 */
public fun mutableIntListOf(element1: Int, element2: Int, element3: Int): MutableIntList {
    val list = MutableIntList(3)
    list += element1
    list += element2
    list += element3
    return list
}

/** @return a new [MutableIntList] with the given elements, in order. */
public inline fun mutableIntListOf(vararg elements: Int): MutableIntList =
<<<<<<< HEAD
    MutableIntList(elements.size).apply { plusAssign(elements) }
=======
    MutableIntList(elements.size).apply { plusAssign(elements) }

/**
 * Builds a new [IntList] by populating a [MutableIntList] using the given [builderAction].
 *
 * The instance passed as a receiver to the [builderAction] is valid only inside that function.
 * Using it outside of the function produces an unspecified behavior.
 *
 * @param builderAction Lambda in which the [MutableIntList] can be populated.
 */
public inline fun buildIntList(
    builderAction: MutableIntList.() -> Unit,
): IntList {
    contract { callsInPlace(builderAction, InvocationKind.EXACTLY_ONCE) }
    return MutableIntList().apply(builderAction)
}

/**
 * Builds a new [IntList] by populating a [MutableIntList] using the given [builderAction].
 *
 * The instance passed as a receiver to the [builderAction] is valid only inside that function.
 * Using it outside of the function produces an unspecified behavior.
 *
 * @param initialCapacity Hint for the expected number of elements added in the [builderAction].
 * @param builderAction Lambda in which the [MutableIntList] can be populated.
 */
public inline fun buildIntList(
    initialCapacity: Int,
    builderAction: MutableIntList.() -> Unit,
): IntList {
    contract { callsInPlace(builderAction, InvocationKind.EXACTLY_ONCE) }
    return MutableIntList(initialCapacity).apply(builderAction)
}
>>>>>>> 3d4510a6
<|MERGE_RESOLUTION|>--- conflicted
+++ resolved
@@ -60,47 +60,26 @@
     @Suppress("PropertyName") @JvmField @PublishedApi internal var _size: Int = 0
 
     /** The number of elements in the [IntList]. */
-<<<<<<< HEAD
-    @get:androidx.annotation.IntRange(from = 0)
-    public val size: Int
-        get() = _size
-
-    /** Returns the last valid index in the [IntList]. This can be `-1` when the list is empty. */
-    @get:androidx.annotation.IntRange(from = -1)
-=======
     @get:IntRange(from = 0)
     public inline val size: Int
         get() = _size
 
     /** Returns the last valid index in the [IntList]. This can be `-1` when the list is empty. */
     @get:IntRange(from = -1)
->>>>>>> 3d4510a6
     public inline val lastIndex: Int
         get() = _size - 1
 
     /** Returns an [IntRange] of the valid indices for this [IntList]. */
-<<<<<<< HEAD
-    public inline val indices: IntRange
-        get() = 0 until _size
-
-    /** Returns `true` if the collection has no elements in it. */
-    public fun none(): Boolean {
-=======
     public inline val indices: kotlin.ranges.IntRange
         get() = 0 until _size
 
     /** Returns `true` if the collection has no elements in it. */
     public inline fun none(): Boolean {
->>>>>>> 3d4510a6
         return isEmpty()
     }
 
     /** Returns `true` if there's at least one element in the collection. */
-<<<<<<< HEAD
-    public fun any(): Boolean {
-=======
     public inline fun any(): Boolean {
->>>>>>> 3d4510a6
         return isNotEmpty()
     }
 
@@ -151,11 +130,7 @@
     }
 
     /** Returns the number of elements in this list. */
-<<<<<<< HEAD
-    public fun count(): Int = _size
-=======
     public inline fun count(): Int = _size
->>>>>>> 3d4510a6
 
     /**
      * Counts the number of elements matching [predicate].
@@ -385,17 +360,10 @@
     }
 
     /** Returns `true` if the [IntList] has no elements in it or `false` otherwise. */
-<<<<<<< HEAD
-    public fun isEmpty(): Boolean = _size == 0
-
-    /** Returns `true` if there are elements in the [IntList] or `false` if it is empty. */
-    public fun isNotEmpty(): Boolean = _size != 0
-=======
     public inline fun isEmpty(): Boolean = _size == 0
 
     /** Returns `true` if there are elements in the [IntList] or `false` if it is empty. */
     public inline fun isNotEmpty(): Boolean = _size != 0
->>>>>>> 3d4510a6
 
     /**
      * Returns the last element in the [IntList] or throws a [NoSuchElementException] if it
@@ -438,11 +406,6 @@
     }
 
     /**
-<<<<<<< HEAD
-     * Creates a String from the elements separated by [separator] and using [prefix] before and
-     * [postfix] after, if supplied.
-     *
-=======
      * Searches this list the specified element in the range defined by [fromIndex] and [toIndex].
      * The list is expected to be sorted into ascending order according to the natural ordering of
      * its elements, otherwise the result is undefined.
@@ -483,7 +446,6 @@
      * Creates a String from the elements separated by [separator] and using [prefix] before and
      * [postfix] after, if supplied.
      *
->>>>>>> 3d4510a6
      * When a non-negative value of [limit] is provided, a maximum of [limit] items are used to
      * generate the string. If the collection holds more than [limit] items, the string is
      * terminated with [truncated].
@@ -701,20 +663,12 @@
     }
 
     /** Adds all [elements] to the end of the [MutableIntList]. */
-<<<<<<< HEAD
-    public operator fun plusAssign(elements: IntList) {
-=======
     public inline operator fun plusAssign(elements: IntList) {
->>>>>>> 3d4510a6
         addAll(_size, elements)
     }
 
     /** Adds all [elements] to the end of the [MutableIntList]. */
-<<<<<<< HEAD
-    public operator fun plusAssign(elements: IntArray) {
-=======
     public inline operator fun plusAssign(elements: IntArray) {
->>>>>>> 3d4510a6
         addAll(_size, elements)
     }
 
@@ -897,11 +851,7 @@
      * @return the previous value set at [index]
      * @throws IndexOutOfBoundsException if [index] isn't between 0 and [lastIndex], inclusive
      */
-<<<<<<< HEAD
-    public operator fun set(@androidx.annotation.IntRange(from = 0) index: Int, element: Int): Int {
-=======
     public operator fun set(@IntRange(from = 0) index: Int, element: Int): Int {
->>>>>>> 3d4510a6
         if (index !in 0 until _size) {
             throwIndexOutOfBoundsException("Index must be between 0 and size")
         }
@@ -982,9 +932,6 @@
 
 /** @return a new [MutableIntList] with the given elements, in order. */
 public inline fun mutableIntListOf(vararg elements: Int): MutableIntList =
-<<<<<<< HEAD
-    MutableIntList(elements.size).apply { plusAssign(elements) }
-=======
     MutableIntList(elements.size).apply { plusAssign(elements) }
 
 /**
@@ -1017,5 +964,4 @@
 ): IntList {
     contract { callsInPlace(builderAction, InvocationKind.EXACTLY_ONCE) }
     return MutableIntList(initialCapacity).apply(builderAction)
-}
->>>>>>> 3d4510a6
+}