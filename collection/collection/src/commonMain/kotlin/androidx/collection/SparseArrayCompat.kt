--- conflicted
+++ resolved
@@ -241,10 +241,7 @@
 
 @Suppress("NOTHING_TO_INLINE")
 internal fun <E> SparseArrayCompat<E>.commonGet(key: Int): E? {
-<<<<<<< HEAD
-=======
     // TODO: revert the change: this function was changed in JB fork because of https://youtrack.jetbrains.com/issue/KT-65061
->>>>>>> 07b300d8
     return internalGet<E, E?>(key, null)
 }
 
