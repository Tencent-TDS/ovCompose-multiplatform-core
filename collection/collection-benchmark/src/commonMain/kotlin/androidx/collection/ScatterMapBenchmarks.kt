/*
 * Copyright 2023 The Android Open Source Project
 *
 * Licensed under the Apache License, Version 2.0 (the "License");
 * you may not use this file except in compliance with the License.
 * You may obtain a copy of the License at
 *
 *      http://www.apache.org/licenses/LICENSE-2.0
 *
 * Unless required by applicable law or agreed to in writing, software
 * distributed under the License is distributed on an "AS IS" BASIS,
 * WITHOUT WARRANTIES OR CONDITIONS OF ANY KIND, either express or implied.
 * See the License for the specific language governing permissions and
 * limitations under the License.
 */

package androidx.collection

import kotlin.random.Random

internal class ScatterMapInsertBenchmark(private val dataSet: Array<String>) : CollectionBenchmark {
    override fun measuredBlock() {
        val map = MutableScatterMap<String, String>(dataSet.size)
        for (testValue in dataSet) {
            map[testValue] = testValue
        }
    }
}

internal class ScatterMapInsertBenchmarkBadHash(private val dataSet: Array<Int?>) :
    CollectionBenchmark {
    override fun measuredBlock() {
        val map = MutableScatterMap<Int?, Int?>(dataSet.size)
        for (testValue in dataSet) {
            map[testValue] = testValue
        }
    }
}

internal class ScatterHashMapReadBenchmark(private val dataSet: Array<String>) :
    CollectionBenchmark {
    private val map = MutableScatterMap<String, String>()

    init {
        for (testValue in dataSet) {
            map[testValue] = testValue
        }
    }

    override fun measuredBlock() {
        for (testValue in dataSet) {
            map[testValue]
        }
    }
}

internal class ScatterHashMapReadBadHashBenchmark(private val dataSet: Array<Int?>) :
    CollectionBenchmark {
    private val map = MutableScatterMap<Int?, Int?>()

    init {
        for (testValue in dataSet) {
            map[testValue] = testValue
        }
    }

    override fun measuredBlock() {
        for (testValue in dataSet) {
            map[testValue]
        }
    }
}

internal class ScatterMapForEachBenchmark(dataSet: Array<String>) : CollectionBenchmark {
    private val map = MutableScatterMap<String, String>()

    init {
        for (testValue in dataSet) {
            map[testValue] = testValue
        }
    }

    override fun measuredBlock() {
        map.forEach { k, v ->
            @Suppress("UnusedEquals", "RedundantSuppression")
            k == v
        }
    }
}

internal class ScatterMapRemoveBenchmark(private val dataSet: Array<String>) : CollectionBenchmark {
    private val map = MutableScatterMap<String, String>()

    init {
        for (testValue in dataSet) {
            map[testValue] = testValue
        }
    }

    override fun measuredBlock() {
        for (testValue in dataSet) {
            map.remove(testValue)
        }
    }
}

internal class ScatterMapComputeBenchmark(private val dataSet: Array<String>) :
    CollectionBenchmark {
    private val map = MutableScatterMap<String, String>()

    init {
        for (testValue in dataSet) {
            map[testValue] = testValue
        }
    }

    override fun measuredBlock() {
        for (testValue in dataSet) {
            map.compute(testValue) { _, v -> v ?: testValue }
        }
    }
}

<<<<<<< HEAD
internal fun createDataSet(size: Int): Array<String> =
    Array(size) { index -> (index * Random.Default.nextFloat()).toString() }

=======
internal class ScatterMapInsertRemoveBenchmark(private val dataSet: Array<Int?>) :
    CollectionBenchmark {
    private val map = MutableScatterMap<Int?, Int?>()

    override fun measuredBlock() {
        for (testValue in dataSet) {
            map[testValue] = testValue
            map.remove(testValue)
        }
    }
}

internal fun createDataSet(size: Int): Array<String> =
    Array(size) { index -> (index * Random.Default.nextFloat()).toString() }

>>>>>>> 3d4510a6
internal fun createBadHashDataSet(size: Int): Array<Int?> = Array(size) { it }<|MERGE_RESOLUTION|>--- conflicted
+++ resolved
@@ -121,11 +121,6 @@
     }
 }
 
-<<<<<<< HEAD
-internal fun createDataSet(size: Int): Array<String> =
-    Array(size) { index -> (index * Random.Default.nextFloat()).toString() }
-
-=======
 internal class ScatterMapInsertRemoveBenchmark(private val dataSet: Array<Int?>) :
     CollectionBenchmark {
     private val map = MutableScatterMap<Int?, Int?>()
@@ -141,5 +136,4 @@
 internal fun createDataSet(size: Int): Array<String> =
     Array(size) { index -> (index * Random.Default.nextFloat()).toString() }
 
->>>>>>> 3d4510a6
 internal fun createBadHashDataSet(size: Int): Array<Int?> = Array(size) { it }