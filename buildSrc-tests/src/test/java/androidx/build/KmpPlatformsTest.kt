/*
 * Copyright 2022 The Android Open Source Project
 *
 * Licensed under the Apache License, Version 2.0 (the "License");
 * you may not use this file except in compliance with the License.
 * You may obtain a copy of the License at
 *
 *      http://www.apache.org/licenses/LICENSE-2.0
 *
 * Unless required by applicable law or agreed to in writing, software
 * distributed under the License is distributed on an "AS IS" BASIS,
 * WITHOUT WARRANTIES OR CONDITIONS OF ANY KIND, either express or implied.
 * See the License for the specific language governing permissions and
 * limitations under the License.
 */

package androidx.build

import com.google.common.truth.Truth.assertThat
import org.junit.Test

class KmpPlatformsTest {

    @Test
    fun withAnEmptyFlag_itReturnsTheDefaultValue() {
<<<<<<< HEAD
        assertThat(parseTargetPlatformsFlag("")).isEqualTo(
            setOf(
                PlatformGroup.JVM,
                PlatformGroup.MAC,
                PlatformGroup.LINUX,
                PlatformGroup.DESKTOP,
                PlatformGroup.ANDROID_NATIVE
            )
        )
=======
        assertThat(parseTargetPlatformsFlag(""))
            .isEqualTo(
                setOf(
                    PlatformGroup.JVM,
                    PlatformGroup.WASM,
                    PlatformGroup.MAC,
                    PlatformGroup.WINDOWS,
                    PlatformGroup.LINUX,
                    PlatformGroup.DESKTOP,
                    PlatformGroup.ANDROID_NATIVE))
>>>>>>> 3d4510a6
    }

    @Test
    fun withANullFlag_itReturnsTheDefaultValue() {
<<<<<<< HEAD
        assertThat(parseTargetPlatformsFlag(null)).isEqualTo(
            setOf(
                PlatformGroup.JVM,
                PlatformGroup.MAC,
                PlatformGroup.LINUX,
                PlatformGroup.DESKTOP,
                PlatformGroup.ANDROID_NATIVE,
            )
        )
=======
        assertThat(parseTargetPlatformsFlag(null))
            .isEqualTo(
                setOf(
                    PlatformGroup.JVM,
                    PlatformGroup.WASM,
                    PlatformGroup.MAC,
                    PlatformGroup.WINDOWS,
                    PlatformGroup.LINUX,
                    PlatformGroup.DESKTOP,
                    PlatformGroup.ANDROID_NATIVE,
                ))
>>>>>>> 3d4510a6
    }

    @Test
    fun withASingleDefaultPlatform_itParsesTheFlagCorrectly() {
<<<<<<< HEAD
        assertThat(parseTargetPlatformsFlag("+jvm")).isEqualTo(
            setOf(
                PlatformGroup.JVM,
                PlatformGroup.MAC,
                PlatformGroup.LINUX,
                PlatformGroup.DESKTOP,
                PlatformGroup.ANDROID_NATIVE,
            )
        )
=======
        assertThat(parseTargetPlatformsFlag("+jvm"))
            .isEqualTo(
                setOf(
                    PlatformGroup.JVM,
                    PlatformGroup.WASM,
                    PlatformGroup.MAC,
                    PlatformGroup.WINDOWS,
                    PlatformGroup.LINUX,
                    PlatformGroup.DESKTOP,
                    PlatformGroup.ANDROID_NATIVE,
                ))
>>>>>>> 3d4510a6
    }

    @Test
    fun withNoPlatforms_itParsesTheFlagCorrectly() {
<<<<<<< HEAD
        assertThat(parseTargetPlatformsFlag("-jvm,-desktop,-native")).isEqualTo(
            emptySet<PlatformGroup>()
        )
=======
        assertThat(parseTargetPlatformsFlag("-jvm,-desktop,-native,-wasm"))
            .isEqualTo(emptySet<PlatformGroup>())
>>>>>>> 3d4510a6
    }

    @Test
    fun withASingleNonDefaultPlatform_itParsesTheFlagCorrectly() {
<<<<<<< HEAD
        assertThat(parseTargetPlatformsFlag("+js")).isEqualTo(
            setOf(
                PlatformGroup.JVM,
                PlatformGroup.JS,
                PlatformGroup.MAC,
                PlatformGroup.LINUX,
                PlatformGroup.DESKTOP,
                PlatformGroup.ANDROID_NATIVE,
            )
        )
=======
        assertThat(parseTargetPlatformsFlag("+js"))
            .isEqualTo(
                setOf(
                    PlatformGroup.JVM,
                    PlatformGroup.JS,
                    PlatformGroup.WASM,
                    PlatformGroup.MAC,
                    PlatformGroup.WINDOWS,
                    PlatformGroup.LINUX,
                    PlatformGroup.DESKTOP,
                    PlatformGroup.ANDROID_NATIVE,
                ))
>>>>>>> 3d4510a6
    }

    @Test
    fun withAMultiplePlatforms_itParsesTheFlagCorrectly() {
<<<<<<< HEAD
        assertThat(parseTargetPlatformsFlag("+js,+mac")).isEqualTo(
            setOf(
                PlatformGroup.JVM,
                PlatformGroup.JS,
                PlatformGroup.MAC,
                PlatformGroup.LINUX,
                PlatformGroup.DESKTOP,
                PlatformGroup.ANDROID_NATIVE,
            )
        )
=======
        assertThat(parseTargetPlatformsFlag("+js,+mac"))
            .isEqualTo(
                setOf(
                    PlatformGroup.JVM,
                    PlatformGroup.JS,
                    PlatformGroup.WASM,
                    PlatformGroup.MAC,
                    PlatformGroup.WINDOWS,
                    PlatformGroup.LINUX,
                    PlatformGroup.DESKTOP,
                    PlatformGroup.ANDROID_NATIVE,
                ))
>>>>>>> 3d4510a6
    }

    @Test
    fun withNegativeFlags_itParsesTheFlagCorrectly() {
<<<<<<< HEAD
        assertThat(parseTargetPlatformsFlag("-jvm,+mac")).isEqualTo(
            setOf(
                PlatformGroup.MAC,
                PlatformGroup.LINUX,
                PlatformGroup.DESKTOP,
                PlatformGroup.ANDROID_NATIVE,
            )
        )
=======
        assertThat(parseTargetPlatformsFlag("-jvm,+mac,-wasm"))
            .isEqualTo(
                setOf(
                    PlatformGroup.MAC,
                    PlatformGroup.WINDOWS,
                    PlatformGroup.LINUX,
                    PlatformGroup.DESKTOP,
                    PlatformGroup.ANDROID_NATIVE,
                ))
>>>>>>> 3d4510a6
    }

    @Test
    fun withTheNativeFlag_itParsesTheFlagCorrectly() {
        assertThat(parseTargetPlatformsFlag("+native"))
            .isEqualTo(
                setOf(
                    PlatformGroup.JVM,
                    PlatformGroup.WASM,
                    PlatformGroup.MAC,
                    PlatformGroup.WINDOWS,
                    PlatformGroup.LINUX,
                    PlatformGroup.DESKTOP,
                    PlatformGroup.ANDROID_NATIVE))
    }

    @Test
    fun withMultipleFlagsIncludingTheNativeFlag_itParsesTheFlagCorrectly() {
        assertThat(parseTargetPlatformsFlag("-jvm,+native,+js,-wasm"))
            .isEqualTo(
                setOf(
                    PlatformGroup.JS,
                    PlatformGroup.MAC,
                    PlatformGroup.WINDOWS,
                    PlatformGroup.LINUX,
                    PlatformGroup.DESKTOP,
                    PlatformGroup.ANDROID_NATIVE))
    }

    @Test
    fun withRedundentFlags_itParsesTheFlagCorrectly() {
        assertThat(parseTargetPlatformsFlag("-wasm,-jvm,+native,+linux,+mac,+linux,-wasm"))
            .isEqualTo(
                setOf(
                    PlatformGroup.MAC,
                    PlatformGroup.WINDOWS,
                    PlatformGroup.LINUX,
                    PlatformGroup.DESKTOP,
                    PlatformGroup.ANDROID_NATIVE))
    }
}<|MERGE_RESOLUTION|>--- conflicted
+++ resolved
@@ -23,17 +23,6 @@
 
     @Test
     fun withAnEmptyFlag_itReturnsTheDefaultValue() {
-<<<<<<< HEAD
-        assertThat(parseTargetPlatformsFlag("")).isEqualTo(
-            setOf(
-                PlatformGroup.JVM,
-                PlatformGroup.MAC,
-                PlatformGroup.LINUX,
-                PlatformGroup.DESKTOP,
-                PlatformGroup.ANDROID_NATIVE
-            )
-        )
-=======
         assertThat(parseTargetPlatformsFlag(""))
             .isEqualTo(
                 setOf(
@@ -44,22 +33,10 @@
                     PlatformGroup.LINUX,
                     PlatformGroup.DESKTOP,
                     PlatformGroup.ANDROID_NATIVE))
->>>>>>> 3d4510a6
     }
 
     @Test
     fun withANullFlag_itReturnsTheDefaultValue() {
-<<<<<<< HEAD
-        assertThat(parseTargetPlatformsFlag(null)).isEqualTo(
-            setOf(
-                PlatformGroup.JVM,
-                PlatformGroup.MAC,
-                PlatformGroup.LINUX,
-                PlatformGroup.DESKTOP,
-                PlatformGroup.ANDROID_NATIVE,
-            )
-        )
-=======
         assertThat(parseTargetPlatformsFlag(null))
             .isEqualTo(
                 setOf(
@@ -71,22 +48,10 @@
                     PlatformGroup.DESKTOP,
                     PlatformGroup.ANDROID_NATIVE,
                 ))
->>>>>>> 3d4510a6
     }
 
     @Test
     fun withASingleDefaultPlatform_itParsesTheFlagCorrectly() {
-<<<<<<< HEAD
-        assertThat(parseTargetPlatformsFlag("+jvm")).isEqualTo(
-            setOf(
-                PlatformGroup.JVM,
-                PlatformGroup.MAC,
-                PlatformGroup.LINUX,
-                PlatformGroup.DESKTOP,
-                PlatformGroup.ANDROID_NATIVE,
-            )
-        )
-=======
         assertThat(parseTargetPlatformsFlag("+jvm"))
             .isEqualTo(
                 setOf(
@@ -98,35 +63,16 @@
                     PlatformGroup.DESKTOP,
                     PlatformGroup.ANDROID_NATIVE,
                 ))
->>>>>>> 3d4510a6
     }
 
     @Test
     fun withNoPlatforms_itParsesTheFlagCorrectly() {
-<<<<<<< HEAD
-        assertThat(parseTargetPlatformsFlag("-jvm,-desktop,-native")).isEqualTo(
-            emptySet<PlatformGroup>()
-        )
-=======
         assertThat(parseTargetPlatformsFlag("-jvm,-desktop,-native,-wasm"))
             .isEqualTo(emptySet<PlatformGroup>())
->>>>>>> 3d4510a6
     }
 
     @Test
     fun withASingleNonDefaultPlatform_itParsesTheFlagCorrectly() {
-<<<<<<< HEAD
-        assertThat(parseTargetPlatformsFlag("+js")).isEqualTo(
-            setOf(
-                PlatformGroup.JVM,
-                PlatformGroup.JS,
-                PlatformGroup.MAC,
-                PlatformGroup.LINUX,
-                PlatformGroup.DESKTOP,
-                PlatformGroup.ANDROID_NATIVE,
-            )
-        )
-=======
         assertThat(parseTargetPlatformsFlag("+js"))
             .isEqualTo(
                 setOf(
@@ -139,23 +85,10 @@
                     PlatformGroup.DESKTOP,
                     PlatformGroup.ANDROID_NATIVE,
                 ))
->>>>>>> 3d4510a6
     }
 
     @Test
     fun withAMultiplePlatforms_itParsesTheFlagCorrectly() {
-<<<<<<< HEAD
-        assertThat(parseTargetPlatformsFlag("+js,+mac")).isEqualTo(
-            setOf(
-                PlatformGroup.JVM,
-                PlatformGroup.JS,
-                PlatformGroup.MAC,
-                PlatformGroup.LINUX,
-                PlatformGroup.DESKTOP,
-                PlatformGroup.ANDROID_NATIVE,
-            )
-        )
-=======
         assertThat(parseTargetPlatformsFlag("+js,+mac"))
             .isEqualTo(
                 setOf(
@@ -168,21 +101,10 @@
                     PlatformGroup.DESKTOP,
                     PlatformGroup.ANDROID_NATIVE,
                 ))
->>>>>>> 3d4510a6
     }
 
     @Test
     fun withNegativeFlags_itParsesTheFlagCorrectly() {
-<<<<<<< HEAD
-        assertThat(parseTargetPlatformsFlag("-jvm,+mac")).isEqualTo(
-            setOf(
-                PlatformGroup.MAC,
-                PlatformGroup.LINUX,
-                PlatformGroup.DESKTOP,
-                PlatformGroup.ANDROID_NATIVE,
-            )
-        )
-=======
         assertThat(parseTargetPlatformsFlag("-jvm,+mac,-wasm"))
             .isEqualTo(
                 setOf(
@@ -192,7 +114,6 @@
                     PlatformGroup.DESKTOP,
                     PlatformGroup.ANDROID_NATIVE,
                 ))
->>>>>>> 3d4510a6
     }
 
     @Test
