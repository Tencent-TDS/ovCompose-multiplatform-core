--- conflicted
+++ resolved
@@ -58,20 +58,12 @@
     }
 
     @Test
-<<<<<<< HEAD
-    fun testXmlAgainstGoldenWithInitialSetupApks() {
-        builder.initialSetupApks(listOf("init-placeholder.apk"))
-        MatcherAssert.assertThat(
-            builder.buildXml(),
-            CoreMatchers.`is`(goldenConfigWithInitialSetupApks)
-=======
     fun testXmlAgainstGoldenMainSandboxConfiguration() {
         builder.initialSetupApks(listOf("init-placeholder.apk"))
         builder.enablePrivacySandbox(true)
         MatcherAssert.assertThat(
             builder.buildXml(),
             CoreMatchers.`is`(goldenConfigForMainSandboxConfiguration)
->>>>>>> 3d4510a6
         )
     }
 
@@ -386,11 +378,7 @@
     </configuration>
 """.trimIndent()
 
-<<<<<<< HEAD
-private val goldenConfigWithInitialSetupApks = """
-=======
 private val goldenConfigForMainSandboxConfiguration = """
->>>>>>> 3d4510a6
     <?xml version="1.0" encoding="utf-8"?>
     <!-- Copyright (C) 2020 The Android Open Source Project
     Licensed under the Apache License, Version 2.0 (the "License")
@@ -417,15 +405,12 @@
     <option name="test-file-name" value="init-placeholder.apk" />
     <option name="test-file-name" value="placeholder.apk" />
     </target_preparer>
-<<<<<<< HEAD
-=======
     <target_preparer class="com.android.tradefed.targetprep.RunCommandTargetPreparer">
     <option name="run-command" value="cmd sdk_sandbox set-state --enabled"/>
     <option name="run-command" value="device_config set_sync_disabled_for_tests persistent" />
     <option name="teardown-command" value="cmd sdk_sandbox set-state --reset"/>
     <option name="teardown-command" value="device_config set_sync_disabled_for_tests none" />
     </target_preparer>
->>>>>>> 3d4510a6
     <test class="com.android.tradefed.testtype.AndroidJUnitTest">
     <option name="runner" value="com.example.Runner"/>
     <option name="package" value="com.androidx.placeholder.Placeholder" />
@@ -502,10 +487,7 @@
     <option name="package" value="com.androidx.placeholder.Placeholder" />
     <option name="device-listeners" value="androidx.benchmark.junit4.InstrumentationResultsRunListener" />
     <option name="device-listeners" value="androidx.benchmark.junit4.SideEffectRunListener" />
-<<<<<<< HEAD
-=======
     <option name="instrumentation-arg" key="androidx.benchmark.cpuEventCounter.enable" value="true" />
->>>>>>> 3d4510a6
     </test>
     </configuration>
 """.trimIndent()
