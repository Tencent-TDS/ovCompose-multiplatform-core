/*
 * Copyright 2023 The Android Open Source Project
 *
 * Licensed under the Apache License, Version 2.0 (the "License");
 * you may not use this file except in compliance with the License.
 * You may obtain a copy of the License at
 *
 *      http://www.apache.org/licenses/LICENSE-2.0
 *
 * Unless required by applicable law or agreed to in writing, software
 * distributed under the License is distributed on an "AS IS" BASIS,
 * WITHOUT WARRANTIES OR CONDITIONS OF ANY KIND, either express or implied.
 * See the License for the specific language governing permissions and
 * limitations under the License.
 */

package androidx.appactions.interaction.capabilities.safety

<<<<<<< HEAD
import androidx.appactions.interaction.capabilities.core.CapabilityBuilderBase
import androidx.appactions.interaction.capabilities.core.ActionCapability
import androidx.appactions.interaction.capabilities.core.BaseSession
import androidx.appactions.interaction.capabilities.core.impl.BuilderOf
import androidx.appactions.interaction.capabilities.core.impl.converters.TypeConverters
import androidx.appactions.interaction.capabilities.core.impl.spec.ActionSpecBuilder
import androidx.appactions.interaction.capabilities.core.task.impl.AbstractTaskUpdater
import androidx.appactions.interaction.capabilities.core.values.GenericErrorStatus
import androidx.appactions.interaction.capabilities.core.values.SuccessStatus
import androidx.appactions.interaction.capabilities.core.values.executionstatus.ActionNotInProgress
import androidx.appactions.interaction.capabilities.core.values.executionstatus.NoInternetConnection
import androidx.appactions.interaction.capabilities.safety.executionstatus.SafetyAccountNotLoggedIn
import androidx.appactions.interaction.capabilities.safety.executionstatus.SafetyFeatureNotOnboarded
import androidx.appactions.interaction.proto.ParamValue
import com.google.protobuf.Struct
import com.google.protobuf.Value
import java.util.Optional

/** StopSafetyCheck.kt in interaction-capabilities-safety */
private const val CAPABILITY_NAME = "actions.intent.STOP_SAFETY_CHECK"

private val ACTION_SPEC =
    ActionSpecBuilder.ofCapabilityNamed(CAPABILITY_NAME)
        .setDescriptor(StopSafetyCheck.Property::class.java)
        .setArgument(StopSafetyCheck.Argument::class.java, StopSafetyCheck.Argument::Builder)
        .setOutput(StopSafetyCheck.Output::class.java)
        .bindOptionalOutput(
            "executionStatus",
            StopSafetyCheck.Output::executionStatus.getter,
            StopSafetyCheck.ExecutionStatus::toParamValue,
        )
        .build()

// TODO(b/267806701): Add capability factory annotation once the testing library is fully migrated.
class StopSafetyCheck private constructor() {
    // TODO(b/267805819): Update to include the SessionBuilder once Session API is ready.
    class CapabilityBuilder :
        CapabilityBuilderBase<
            CapabilityBuilder, Property, Argument, Output, Confirmation, TaskUpdater, Session,
            >(ACTION_SPEC) {
        override fun build(): ActionCapability {
            super.setProperty(Property())
            return super.build()
        }
    }

    // TODO(b/268369632): Remove Property from public capability APIs.
    class Property internal constructor()

    class Argument internal constructor() {
        class Builder : BuilderOf<Argument> {
            override fun build(): Argument = Argument()
=======
import androidx.appactions.builtintypes.experimental.types.ActionNotInProgress
import androidx.appactions.builtintypes.experimental.types.GenericErrorStatus
import androidx.appactions.builtintypes.experimental.types.NoInternetConnection
import androidx.appactions.builtintypes.experimental.types.SuccessStatus
import androidx.appactions.interaction.capabilities.core.BaseExecutionSession
import androidx.appactions.interaction.capabilities.core.Capability
import androidx.appactions.interaction.capabilities.core.CapabilityFactory
import androidx.appactions.interaction.capabilities.core.impl.converters.TypeConverters
import androidx.appactions.interaction.capabilities.core.impl.spec.ActionSpecBuilder
import androidx.appactions.interaction.capabilities.core.impl.spec.ActionSpecRegistry
import androidx.appactions.interaction.capabilities.safety.executionstatus.SafetyAccountNotLoggedIn
import androidx.appactions.interaction.capabilities.safety.executionstatus.SafetyFeatureNotOnboarded
import androidx.appactions.interaction.proto.ParamValue
import androidx.appactions.interaction.protobuf.Struct
import androidx.appactions.interaction.protobuf.Value

/** A capability corresponding to actions.intent.STOP_SAFETY_CHECK */
@CapabilityFactory(name = StopSafetyCheck.CAPABILITY_NAME)
class StopSafetyCheck private constructor() {
    class CapabilityBuilder :
        Capability.Builder<
            CapabilityBuilder, Arguments, Output, Confirmation, ExecutionSession
            >(ACTION_SPEC)

    class Arguments internal constructor() {
        class Builder {
            fun build(): Arguments = Arguments()
>>>>>>> fdff00cc
        }
    }

    // TODO(b/267533126): Remove the use of optional once ActionSpecBuilder supports nullability.
    class Output internal constructor(val executionStatus: Optional<ExecutionStatus>) {
        class Builder {
            private var executionStatus: ExecutionStatus? = null

            fun setExecutionStatus(executionStatus: ExecutionStatus): Builder =
                apply { this.executionStatus = executionStatus }

            fun setExecutionStatus(successStatus: SuccessStatus): Builder = apply {
                this.executionStatus = ExecutionStatus(successStatus)
            }

            fun setExecutionStatus(genericErrorStatus: GenericErrorStatus): Builder = apply {
                this.executionStatus = ExecutionStatus(genericErrorStatus)
            }

            fun setExecutionStatus(actionNotInProgress: ActionNotInProgress): Builder = apply {
                this.executionStatus = ExecutionStatus(actionNotInProgress)
            }

            fun setExecutionStatus(safetyAccountNotLoggedIn: SafetyAccountNotLoggedIn): Builder =
                apply {
                    this.executionStatus =
                        ExecutionStatus(safetyAccountNotLoggedIn)
                }

            fun setExecutionStatus(safetyFeatureNotOnboarded: SafetyFeatureNotOnboarded): Builder =
                apply {
                    this.executionStatus =
                        ExecutionStatus(safetyFeatureNotOnboarded)
                }

            fun setExecutionStatus(noInternetConnection: NoInternetConnection): Builder =
                apply {
                    this.executionStatus =
                        ExecutionStatus(noInternetConnection)
                }

            fun build(): Output = Output(Optional.ofNullable(executionStatus))
        }
    }

    class ExecutionStatus {

        private var successStatus: SuccessStatus? = null
        private var genericErrorStatus: GenericErrorStatus? = null
        private var actionNotInProgress: ActionNotInProgress? = null
        private var safetyAccountNotLoggedIn: SafetyAccountNotLoggedIn? = null
        private var safetyFeatureNotOnboarded: SafetyFeatureNotOnboarded? = null
        private var noInternetConnection: NoInternetConnection? = null

        constructor(successStatus: SuccessStatus) {
            this.successStatus = successStatus
        }

        constructor(genericErrorStatus: GenericErrorStatus) {
            this.genericErrorStatus = genericErrorStatus
        }

        constructor(actionNotInProgress: ActionNotInProgress) {
            this.actionNotInProgress = actionNotInProgress
        }

        constructor(safetyAccountNotLoggedIn: SafetyAccountNotLoggedIn) {
            this.safetyAccountNotLoggedIn = safetyAccountNotLoggedIn
        }

        constructor(safetyFeatureNotOnboarded: SafetyFeatureNotOnboarded) {
            this.safetyFeatureNotOnboarded = safetyFeatureNotOnboarded
        }

        constructor(noInternetConnection: NoInternetConnection) {
            this.noInternetConnection = noInternetConnection
        }

        internal fun toParamValue(): ParamValue {
            var status: String = ""
            if (successStatus != null) {
                status = successStatus.toString()
            }
            if (genericErrorStatus != null) {
                status = genericErrorStatus.toString()
            }
            if (actionNotInProgress != null) {
                status = actionNotInProgress.toString()
            }
            if (safetyAccountNotLoggedIn != null) {
                status = safetyAccountNotLoggedIn.toString()
            }
            if (safetyFeatureNotOnboarded != null) {
                status = safetyFeatureNotOnboarded.toString()
            }
            if (noInternetConnection != null) {
                status = noInternetConnection.toString()
            }
            val value: Value = Value.newBuilder().setStringValue(status).build()
            return ParamValue.newBuilder()
                .setStructValue(
                    Struct.newBuilder()
                        .putFields(TypeConverters.FIELD_NAME_TYPE, value)
                        .build(),
                )
                .build()
        }
    }

    class Confirmation internal constructor()

<<<<<<< HEAD
    class TaskUpdater internal constructor() : AbstractTaskUpdater()

    sealed interface Session : BaseSession<Argument, Output>
=======
    sealed interface ExecutionSession : BaseExecutionSession<Arguments, Output>

    companion object {
        /** Canonical name for [StopSafetyCheck] capability */
        const val CAPABILITY_NAME = "actions.intent.STOP_SAFETY_CHECK"
        private val ACTION_SPEC =
            ActionSpecBuilder.ofCapabilityNamed(CAPABILITY_NAME)
                .setArguments(Arguments::class.java, Arguments::Builder, Arguments.Builder::build)
                .setOutput(Output::class.java)
                .bindOutput(
                    "executionStatus",
                    Output::executionStatus,
                    ExecutionStatus::toParamValue
                )
                .build()
        init {
            ActionSpecRegistry.registerActionSpec(Arguments::class, Output::class, ACTION_SPEC)
        }
    }
>>>>>>> fdff00cc
}<|MERGE_RESOLUTION|>--- conflicted
+++ resolved
@@ -16,60 +16,6 @@
 
 package androidx.appactions.interaction.capabilities.safety
 
-<<<<<<< HEAD
-import androidx.appactions.interaction.capabilities.core.CapabilityBuilderBase
-import androidx.appactions.interaction.capabilities.core.ActionCapability
-import androidx.appactions.interaction.capabilities.core.BaseSession
-import androidx.appactions.interaction.capabilities.core.impl.BuilderOf
-import androidx.appactions.interaction.capabilities.core.impl.converters.TypeConverters
-import androidx.appactions.interaction.capabilities.core.impl.spec.ActionSpecBuilder
-import androidx.appactions.interaction.capabilities.core.task.impl.AbstractTaskUpdater
-import androidx.appactions.interaction.capabilities.core.values.GenericErrorStatus
-import androidx.appactions.interaction.capabilities.core.values.SuccessStatus
-import androidx.appactions.interaction.capabilities.core.values.executionstatus.ActionNotInProgress
-import androidx.appactions.interaction.capabilities.core.values.executionstatus.NoInternetConnection
-import androidx.appactions.interaction.capabilities.safety.executionstatus.SafetyAccountNotLoggedIn
-import androidx.appactions.interaction.capabilities.safety.executionstatus.SafetyFeatureNotOnboarded
-import androidx.appactions.interaction.proto.ParamValue
-import com.google.protobuf.Struct
-import com.google.protobuf.Value
-import java.util.Optional
-
-/** StopSafetyCheck.kt in interaction-capabilities-safety */
-private const val CAPABILITY_NAME = "actions.intent.STOP_SAFETY_CHECK"
-
-private val ACTION_SPEC =
-    ActionSpecBuilder.ofCapabilityNamed(CAPABILITY_NAME)
-        .setDescriptor(StopSafetyCheck.Property::class.java)
-        .setArgument(StopSafetyCheck.Argument::class.java, StopSafetyCheck.Argument::Builder)
-        .setOutput(StopSafetyCheck.Output::class.java)
-        .bindOptionalOutput(
-            "executionStatus",
-            StopSafetyCheck.Output::executionStatus.getter,
-            StopSafetyCheck.ExecutionStatus::toParamValue,
-        )
-        .build()
-
-// TODO(b/267806701): Add capability factory annotation once the testing library is fully migrated.
-class StopSafetyCheck private constructor() {
-    // TODO(b/267805819): Update to include the SessionBuilder once Session API is ready.
-    class CapabilityBuilder :
-        CapabilityBuilderBase<
-            CapabilityBuilder, Property, Argument, Output, Confirmation, TaskUpdater, Session,
-            >(ACTION_SPEC) {
-        override fun build(): ActionCapability {
-            super.setProperty(Property())
-            return super.build()
-        }
-    }
-
-    // TODO(b/268369632): Remove Property from public capability APIs.
-    class Property internal constructor()
-
-    class Argument internal constructor() {
-        class Builder : BuilderOf<Argument> {
-            override fun build(): Argument = Argument()
-=======
 import androidx.appactions.builtintypes.experimental.types.ActionNotInProgress
 import androidx.appactions.builtintypes.experimental.types.GenericErrorStatus
 import androidx.appactions.builtintypes.experimental.types.NoInternetConnection
@@ -97,54 +43,40 @@
     class Arguments internal constructor() {
         class Builder {
             fun build(): Arguments = Arguments()
->>>>>>> fdff00cc
         }
     }
 
-    // TODO(b/267533126): Remove the use of optional once ActionSpecBuilder supports nullability.
-    class Output internal constructor(val executionStatus: Optional<ExecutionStatus>) {
+    class Output internal constructor(val executionStatus: ExecutionStatus?) {
+        override fun toString(): String {
+            return "Output(executionStatus=$executionStatus)"
+        }
+
+        override fun equals(other: Any?): Boolean {
+            if (this === other) return true
+            if (javaClass != other?.javaClass) return false
+
+            other as Output
+
+            if (executionStatus != other.executionStatus) return false
+
+            return true
+        }
+
+        override fun hashCode(): Int {
+            return executionStatus.hashCode()
+        }
+
         class Builder {
             private var executionStatus: ExecutionStatus? = null
 
             fun setExecutionStatus(executionStatus: ExecutionStatus): Builder =
                 apply { this.executionStatus = executionStatus }
 
-            fun setExecutionStatus(successStatus: SuccessStatus): Builder = apply {
-                this.executionStatus = ExecutionStatus(successStatus)
-            }
-
-            fun setExecutionStatus(genericErrorStatus: GenericErrorStatus): Builder = apply {
-                this.executionStatus = ExecutionStatus(genericErrorStatus)
-            }
-
-            fun setExecutionStatus(actionNotInProgress: ActionNotInProgress): Builder = apply {
-                this.executionStatus = ExecutionStatus(actionNotInProgress)
-            }
-
-            fun setExecutionStatus(safetyAccountNotLoggedIn: SafetyAccountNotLoggedIn): Builder =
-                apply {
-                    this.executionStatus =
-                        ExecutionStatus(safetyAccountNotLoggedIn)
-                }
-
-            fun setExecutionStatus(safetyFeatureNotOnboarded: SafetyFeatureNotOnboarded): Builder =
-                apply {
-                    this.executionStatus =
-                        ExecutionStatus(safetyFeatureNotOnboarded)
-                }
-
-            fun setExecutionStatus(noInternetConnection: NoInternetConnection): Builder =
-                apply {
-                    this.executionStatus =
-                        ExecutionStatus(noInternetConnection)
-                }
-
-            fun build(): Output = Output(Optional.ofNullable(executionStatus))
+            fun build(): Output = Output(executionStatus)
         }
     }
 
     class ExecutionStatus {
-
         private var successStatus: SuccessStatus? = null
         private var genericErrorStatus: GenericErrorStatus? = null
         private var actionNotInProgress: ActionNotInProgress? = null
@@ -209,11 +141,6 @@
 
     class Confirmation internal constructor()
 
-<<<<<<< HEAD
-    class TaskUpdater internal constructor() : AbstractTaskUpdater()
-
-    sealed interface Session : BaseSession<Argument, Output>
-=======
     sealed interface ExecutionSession : BaseExecutionSession<Arguments, Output>
 
     companion object {
@@ -233,5 +160,4 @@
             ActionSpecRegistry.registerActionSpec(Arguments::class, Output::class, ACTION_SPEC)
         }
     }
->>>>>>> fdff00cc
 }