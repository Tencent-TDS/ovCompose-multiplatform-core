--- conflicted
+++ resolved
@@ -61,11 +61,7 @@
             dependencies {
                 api(libs.kotlinStdlib)
                 api(libs.kotlinCoroutinesCore)
-<<<<<<< HEAD
-                api("androidx.annotation:annotation:1.8.1")
-=======
                 api("androidx.annotation:annotation:1.9.1")
->>>>>>> 0d7761ce
             }
         }
 
