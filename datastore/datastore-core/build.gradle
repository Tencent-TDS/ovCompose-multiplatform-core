/*
 * Copyright (C) 2020 The Android Open Source Project
 *
 * Licensed under the Apache License, Version 2.0 (the "License");
 * you may not use this file except in compliance with the License.
 * You may obtain a copy of the License at
 *
 *      http://www.apache.org/licenses/LICENSE-2.0
 *
 * Unless required by applicable law or agreed to in writing, software
 * distributed under the License is distributed on an "AS IS" BASIS,
 * WITHOUT WARRANTIES OR CONDITIONS OF ANY KIND, either express or implied.
 * See the License for the specific language governing permissions and
 * limitations under the License.
 */

/**
 * This file was created using the `create_project.py` script located in the
 * `<AndroidX root>/development/project-creator` directory.
 *
 * Please use that script when creating a new project, rather than copying an existing project and
 * modifying its settings.
 */
import androidx.build.LibraryType
import androidx.build.PlatformIdentifier
import org.jetbrains.kotlin.gradle.plugin.KotlinPlatformType

plugins {
    id("AndroidXPlugin")
    id("com.android.library")
    id("com.google.protobuf")
    id ("kotlin-parcelize")
}

android {
    externalNativeBuild {
        cmake {
            path "src/androidMain/cpp/CMakeLists.txt"
            version libs.versions.cmake.get()
        }
    }
    namespace "androidx.datastore.core"
}

protobuf {
    protoc {
        artifact = libs.protobufCompiler.get()
    }
    generateProtoTasks {
        all().each { task ->
            task.builtins {
                java {
                    option "lite"
                }
            }
        }
    }
}

def protoDir = project.layout.projectDirectory.dir("src/androidInstrumentedTest/proto")
tasks.named("extractAndroidTestProto").configure {
    it.inputFiles.from(project.files(protoDir))
}

androidXMultiplatform {
    enableBinaryCompatibilityValidator = true

    jvm()
    mac()
    linux()
    ios()
    android()

    defaultPlatform(PlatformIdentifier.ANDROID)

    sourceSets {
        configureEach {
            languageSettings.optIn("kotlin.RequiresOptIn")
        }

        commonMain {
            dependencies {
                api(libs.kotlinStdlib)
                api(libs.kotlinCoroutinesCore)
<<<<<<< HEAD
                api("androidx.annotation:annotation:1.7.0")
=======
                api(project(":annotation:annotation"))
>>>>>>> 3d4510a6
            }
        }

        commonJvmMain {
            dependsOn(commonMain)
        }

        androidMain {
            dependsOn(commonJvmMain)
        }

        jvmMain {
            dependsOn(commonJvmMain)
        }

        commonTest {
            dependencies {
                implementation(libs.kotlinTestCommon)
                implementation(libs.kotlinTestAnnotationsCommon)
                implementation(libs.kotlinCoroutinesTest)
                implementation(libs.okio)
                implementation(project(":datastore:datastore-core-okio"))
                implementation(project(":kruth:kruth"))
                implementation(project(":internal-testutils-datastore"))
            }
        }

        commonJvmTest {
            dependsOn(commonTest)
            dependencies {
                implementation(libs.junit)
                implementation(libs.kotlinTest)
                implementation(project(":kruth:kruth"))
                implementation(project(":internal-testutils-datastore"))

                // Workaround bug in 1.8.0, was supposed be fixed in RC2/final, but apparently not.
                implementation(libs.kotlinTestJunit)
            }
        }

        jvmTest {
            dependsOn(commonJvmTest)
        }

        androidUnitTest {
            dependsOn(commonJvmTest)
            dependencies {
                implementation(libs.protobufLite)
            }
        }

        androidInstrumentedTest {
            dependsOn(commonJvmTest)
            dependencies {
                implementation(libs.protobufLite)
                implementation(libs.truth)
                implementation(project(":internal-testutils-truth"))
                implementation(libs.testRunner)
                implementation(libs.testCore)
                implementation("androidx.lifecycle:lifecycle-service:2.6.1")

                // Workaround bug in 1.8.0, was supposed be fixed in RC2/final, but apparently not.
                implementation(libs.kotlinTestJunit)
            }
        }

        nativeMain {
            dependsOn(commonMain)
            dependencies {
                implementation(libs.atomicFu)
            }
        }
        nativeTest {
            dependsOn(commonTest)
        }

        targets.configureEach { target ->
            if (target.platformType == KotlinPlatformType.native) {
                target.compilations["main"].defaultSourceSet {
                    dependsOn(nativeMain)
                }
                target.compilations["test"].defaultSourceSet {
                    dependsOn(nativeTest)
                }
            }
        }
    }
}

androidx {
    name = "DataStore Core"
    type = LibraryType.PUBLISHED_LIBRARY
    inceptionYear = "2020"
    description = "Android DataStore Core - contains the underlying store used by each serialization method"
    legacyDisableKotlinStrictApiMode = true
}<|MERGE_RESOLUTION|>--- conflicted
+++ resolved
@@ -63,8 +63,6 @@
 }
 
 androidXMultiplatform {
-    enableBinaryCompatibilityValidator = true
-
     jvm()
     mac()
     linux()
@@ -82,11 +80,7 @@
             dependencies {
                 api(libs.kotlinStdlib)
                 api(libs.kotlinCoroutinesCore)
-<<<<<<< HEAD
-                api("androidx.annotation:annotation:1.7.0")
-=======
                 api(project(":annotation:annotation"))
->>>>>>> 3d4510a6
             }
         }
 
