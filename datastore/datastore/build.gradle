--- conflicted
+++ resolved
@@ -33,10 +33,6 @@
     jvm()
     mac()
     ios()
-<<<<<<< HEAD
-    linux() // TODO: linuxX64()
-    android()
-=======
     watchos()
     tvos()
     linux()
@@ -51,7 +47,6 @@
             it.defaultSourceSetName = "androidUnitTest"
         }
     }
->>>>>>> 0d7761ce
 
     defaultPlatform(PlatformIdentifier.ANDROID)
 
@@ -60,11 +55,7 @@
             dependencies {
                 api(libs.kotlinStdlib)
                 api(libs.kotlinCoroutinesCore)
-<<<<<<< HEAD
-                api("androidx.annotation:annotation:1.8.1")
-=======
                 api("androidx.annotation:annotation:1.9.1")
->>>>>>> 0d7761ce
                 api(project(":datastore:datastore-core"))
                 api(project(":datastore:datastore-core-okio"))
             }
