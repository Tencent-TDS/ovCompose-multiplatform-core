--- conflicted
+++ resolved
@@ -24,13 +24,9 @@
 import kotlin.test.assertEquals
 import kotlinx.coroutines.CoroutineScope
 import kotlinx.coroutines.ExperimentalCoroutinesApi
-<<<<<<< HEAD
-import kotlinx.coroutines.cancel
-=======
 import kotlinx.coroutines.Job
 import kotlinx.coroutines.cancel
 import kotlinx.coroutines.cancelAndJoin
->>>>>>> 3d4510a6
 import kotlinx.coroutines.flow.first
 import kotlinx.coroutines.runBlocking
 import kotlinx.coroutines.test.TestScope
@@ -74,54 +70,11 @@
                     newScope.cancel()
                     Assert.assertNotNull(store)
                 }
-<<<<<<< HEAD
             }
         }
 
     @Test
     @MediumTest
-    fun read() =
-        testScope.runTest {
-            val scope = this
-            val testFile = tmp.newFile()
-            val store =
-                DataStoreFactory.create(serializer = TestingSerializer(), scope = dataStoreScope) {
-                    testFile
-                }
-            store.updateData { 1 }
-            benchmark.measureRepeated {
-                runBlocking(scope.coroutineContext) {
-                    val data = store.data.first()
-                    runWithTimingDisabled {
-                        val exp: Byte = 1
-                        Assert.assertEquals(exp, data)
-                    }
-                }
-=======
->>>>>>> 3d4510a6
-            }
-        }
-
-    @Test
-    @MediumTest
-<<<<<<< HEAD
-    fun update_withoutValueChange() =
-        testScope.runTest {
-            val scope = this
-            val testFile = tmp.newFile()
-            val store =
-                DataStoreFactory.create(serializer = TestingSerializer(), scope = dataStoreScope) {
-                    testFile
-                }
-            benchmark.measureRepeated {
-                runBlocking(scope.coroutineContext) {
-                    store.updateData { 1 }
-                    val data = store.data.first()
-                    runWithTimingDisabled {
-                        val exp: Byte = 1
-                        Assert.assertEquals(exp, data)
-                    }
-=======
     fun read() {
         lateinit var job: Job
         lateinit var store: DataStore<Byte>
@@ -146,15 +99,13 @@
                     assertEquals(1, result)
                     job.cancelAndJoin()
                     reinitDataStore()
->>>>>>> 3d4510a6
                 }
             }
         }
+    }
 
     @Test
     @MediumTest
-<<<<<<< HEAD
-=======
     fun update_withoutValueChange() =
         testScope.runTest {
             val scope = this
@@ -177,7 +128,6 @@
 
     @Test
     @MediumTest
->>>>>>> 3d4510a6
     fun update_withValueChange() =
         testScope.runTest {
             val scope = this
