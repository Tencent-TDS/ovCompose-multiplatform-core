--- conflicted
+++ resolved
@@ -22,11 +22,7 @@
  * modifying its settings.
  */
 import androidx.build.ExportAtomicLibraryGroupsToTextTask
-<<<<<<< HEAD
-import androidx.build.LibraryType
-=======
 import androidx.build.SoftwareType
->>>>>>> 4c37298a
 
 plugins {
     id("AndroidXPlugin")
@@ -60,7 +56,7 @@
 
 androidx {
     name = "Lint checks"
-    type = LibraryType.LINT
+    type = SoftwareType.LINT
     inceptionYear = "2018"
     description = "Internal lint checks"
 }
