/*
 * Copyright 2018 The Android Open Source Project
 *
 * Licensed under the Apache License, Version 2.0 (the "License");
 * you may not use this file except in compliance with the License.
 * You may obtain a copy of the License at
 *
 *      http://www.apache.org/licenses/LICENSE-2.0
 *
 * Unless required by applicable law or agreed to in writing, software
 * distributed under the License is distributed on an "AS IS" BASIS,
 * WITHOUT WARRANTIES OR CONDITIONS OF ANY KIND, either express or implied.
 * See the License for the specific language governing permissions and
 * limitations under the License.
 */

/**
 * This file was created using the `create_project.py` script located in the
 * `<AndroidX root>/development/project-creator` directory.
 *
 * Please use that script when creating a new project, rather than copying an existing project and
 * modifying its settings.
 */
import androidx.build.ExportAtomicLibraryGroupsToTextTask
<<<<<<< HEAD
import androidx.build.LibraryType
=======
import androidx.build.KotlinTarget
import androidx.build.SoftwareType
>>>>>>> 7a145e05

plugins {
    id("AndroidXPlugin")
    id("kotlin")
}

sourceSets {
    // Pull integration test source code in for use by lint testing framework.
    test.resources.srcDirs(
            project(":lint-checks:integration-tests")
                    .projectDir.absolutePath + "/src/main"
    )
}

dependencies {
    compileOnly(libs.androidLintApi)
    compileOnly(libs.androidLintChecks)
    compileOnly(libs.androidToolsCommon)
    compileOnly(libs.intellijCore)
    compileOnly(libs.intellijKotlinCompiler)
    compileOnly(libs.kotlinStdlib)
    compileOnly(libs.lintModel)
    compileOnly(libs.sdklib)
    compileOnly(libs.uast)

    testImplementation(libs.androidLint)
    testImplementation(libs.androidLintTests)
    testImplementation(libs.junit)
    testImplementation(libs.guava)
}

androidx {
    name = "Lint checks"
    type = SoftwareType.LINT
    inceptionYear = "2018"
    description = "Internal lint checks"
}

def exportTaskProvider = tasks.register(
        "exportAtomicLibraryGroupsToText",
        ExportAtomicLibraryGroupsToTextTask
) { task ->
    task.libraryGroups = androidx.AllLibraryGroups

    def generatedDirectory = new File(project.buildDir, "generated/resources")
    task.outputDir.set(generatedDirectory)
}

def extension = project.extensions.getByType(JavaPluginExtension.class)
def mainSources = extension.sourceSets.getByName("main")
mainSources.getOutput().dir(exportTaskProvider.flatMap { it.outputDir })<|MERGE_RESOLUTION|>--- conflicted
+++ resolved
@@ -22,12 +22,8 @@
  * modifying its settings.
  */
 import androidx.build.ExportAtomicLibraryGroupsToTextTask
-<<<<<<< HEAD
-import androidx.build.LibraryType
-=======
 import androidx.build.KotlinTarget
 import androidx.build.SoftwareType
->>>>>>> 7a145e05
 
 plugins {
     id("AndroidXPlugin")
@@ -64,6 +60,7 @@
     type = SoftwareType.LINT
     inceptionYear = "2018"
     description = "Internal lint checks"
+    kotlinTarget = KotlinTarget.KOTLIN_2_0
 }
 
 def exportTaskProvider = tasks.register(
