--- conflicted
+++ resolved
@@ -58,10 +58,7 @@
                     .within("src/test"),
                 *StubClasses
             )
-<<<<<<< HEAD
-=======
             .skipTestModes(TestMode.JVM_OVERLOADS)
->>>>>>> 3d4510a6
             .run()
             .expectClean()
     }
@@ -268,10 +265,7 @@
                     .within("src/androidTest"),
                 *StubClasses
             )
-<<<<<<< HEAD
-=======
             .skipTestModes(TestMode.JVM_OVERLOADS)
->>>>>>> 3d4510a6
             .run()
             .expect(
                 """
@@ -310,10 +304,7 @@
                     .within("src/androidTest"),
                 *StubClasses
             )
-<<<<<<< HEAD
-=======
             .skipTestModes(TestMode.JVM_OVERLOADS)
->>>>>>> 3d4510a6
             .run()
             .expect(
                 """
