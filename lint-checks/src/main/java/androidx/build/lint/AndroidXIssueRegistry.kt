/*
 * Copyright 2018 The Android Open Source Project
 *
 * Licensed under the Apache License, Version 2.0 (the "License");
 * you may not use this file except in compliance with the License.
 * You may obtain a copy of the License at
 *
 *      http://www.apache.org/licenses/LICENSE-2.0
 *
 * Unless required by applicable law or agreed to in writing, software
 * distributed under the License is distributed on an "AS IS" BASIS,
 * WITHOUT WARRANTIES OR CONDITIONS OF ANY KIND, either express or implied.
 * See the License for the specific language governing permissions and
 * limitations under the License.
 */

@file:Suppress("UnstableApiUsage")

package androidx.build.lint

import com.android.tools.lint.client.api.IssueRegistry
import com.android.tools.lint.client.api.Vendor
import com.android.tools.lint.detector.api.CURRENT_API
import com.android.tools.lint.detector.api.Issue

class AndroidXIssueRegistry : IssueRegistry() {
    override val minApi = CURRENT_API
    override val api = 14
    override val issues
        get(): List<Issue> {
            return Issues
        }

    override val vendor =
        Vendor(
            feedbackUrl = "https://issuetracker.google.com/issues/new?component=1147525",
            identifier = "androidx.build",
            vendorName = "Android Open Source Project",
        )

    companion object {
        val Issues
            get(): List<Issue> {
                return listOf(
                    AndroidManifestServiceExportedDetector.ISSUE,
                    BanParcelableUsage.ISSUE,
                    BanConcurrentHashMap.ISSUE,
                    BanVisibilityDocTags.HIDE_ISSUE,
                    BanVisibilityDocTags.SUPPRESS_ISSUE,
                    BanVisibilityDocTags.REMOVED_ISSUE,
                    BanInappropriateExperimentalUsage.ISSUE,
                    BanInappropriateExperimentalUsage.NULL_ANNOTATION_GROUP_ISSUE,
                    BanInlineOptIn.ISSUE,
                    BanKeepAnnotation.ISSUE,
                    BanThreadSleep.ISSUE,
                    TargetApiAnnotationUsageDetector.ISSUE,
                    // If you add more SampledAnnotationDetector issues here, you
                    // MUST also update `buildSrc/lint_samples.xml` to ensure they
                    // run against samples projects.
                    SampledAnnotationDetector.OBSOLETE_SAMPLED_ANNOTATION,
                    SampledAnnotationDetector.UNRESOLVED_SAMPLE_LINK,
                    SampledAnnotationDetector.MULTIPLE_FUNCTIONS_FOUND,
                    SampledAnnotationDetector.INVALID_SAMPLES_LOCATION,
                    TestSizeAnnotationEnforcer.MISSING_TEST_SIZE_ANNOTATION,
                    TestSizeAnnotationEnforcer.UNEXPECTED_TEST_SIZE_ANNOTATION,
                    TestSizeAnnotationEnforcer.UNSUPPORTED_TEST_RUNNER,
                    BanUncheckedReflection.ISSUE,
                    ObsoleteBuildCompatUsageDetector.ISSUE,
                    BanSynchronizedMethods.ISSUE,
                    MetadataTagInsideApplicationTagDetector.ISSUE,
                    PrivateConstructorForUtilityClassDetector.ISSUE,
<<<<<<< HEAD
                    ClassVerificationFailureDetector.METHOD_CALL_ISSUE,
                    ClassVerificationFailureDetector.IMPLICIT_CAST_ISSUE,
=======
>>>>>>> 3d4510a6
                    IdeaSuppressionDetector.ISSUE,
                    CameraXQuirksClassDetector.ISSUE,
                    NullabilityAnnotationsDetector.ISSUE,
                    IgnoreClassLevelDetector.ISSUE,
                    ExperimentalPropertyAnnotationDetector.ISSUE,
                    BanRestrictToTestsScope.ISSUE,
                    // MissingJvmDefaultWithCompatibilityDetector is intentionally left out of the
                    // registry, see comments on the class for more details.
                    BanVisibleForTestingParams.ISSUE,
                    PrereleaseSdkCoreDependencyDetector.ISSUE,
                    DeprecationMismatchDetector.ISSUE,
                    RestrictToDetector.RESTRICTED,
                    ObsoleteCompatDetector.ISSUE,
                    ReplaceWithDetector.ISSUE,
<<<<<<< HEAD
=======
                    // This issue is only enabled when `-Pandroidx.useJSpecifyAnnotations=true`.
                    JSpecifyNullnessMigration.ISSUE,
                    TypeMirrorToString.ISSUE,
                    BanNullMarked.ISSUE,
>>>>>>> 3d4510a6
                )
            }
    }
}<|MERGE_RESOLUTION|>--- conflicted
+++ resolved
@@ -69,11 +69,6 @@
                     BanSynchronizedMethods.ISSUE,
                     MetadataTagInsideApplicationTagDetector.ISSUE,
                     PrivateConstructorForUtilityClassDetector.ISSUE,
-<<<<<<< HEAD
-                    ClassVerificationFailureDetector.METHOD_CALL_ISSUE,
-                    ClassVerificationFailureDetector.IMPLICIT_CAST_ISSUE,
-=======
->>>>>>> 3d4510a6
                     IdeaSuppressionDetector.ISSUE,
                     CameraXQuirksClassDetector.ISSUE,
                     NullabilityAnnotationsDetector.ISSUE,
@@ -88,13 +83,10 @@
                     RestrictToDetector.RESTRICTED,
                     ObsoleteCompatDetector.ISSUE,
                     ReplaceWithDetector.ISSUE,
-<<<<<<< HEAD
-=======
                     // This issue is only enabled when `-Pandroidx.useJSpecifyAnnotations=true`.
                     JSpecifyNullnessMigration.ISSUE,
                     TypeMirrorToString.ISSUE,
                     BanNullMarked.ISSUE,
->>>>>>> 3d4510a6
                 )
             }
     }
