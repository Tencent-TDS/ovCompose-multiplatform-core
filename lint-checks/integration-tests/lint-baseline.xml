<?xml version="1.0" encoding="UTF-8"?>
<<<<<<< HEAD
<issues format="6" by="lint 8.4.0-alpha12" type="baseline" client="gradle" dependencies="false" name="AGP (8.4.0-alpha12)" variant="all" version="8.4.0-alpha12">
=======
<issues format="6" by="lint 8.6.0-beta01" type="baseline" client="gradle" dependencies="false" name="AGP (8.6.0-beta01)" variant="all" version="8.6.0-beta01">
>>>>>>> 3d4510a6

    <issue
        id="MissingClass"
        message="Class referenced in the manifest, `androidx.core.app.JobIntentService`, was not found in the project or the libraries"
        errorLine1="        &lt;service android:name=&quot;androidx.core.app.JobIntentService&quot;>"
        errorLine2="                               ~~~~~~~~~~~~~~~~~~~~~~~~~~~~~~~~~~">
        <location
            file="src/main/AndroidManifest.xml"/>
    </issue>

    <issue
        id="NewApi"
        message="Call requires API level 23 (current min is 21): `android.view.View#getAccessibilityClassName`"
        errorLine1="        return view.getAccessibilityClassName();"
        errorLine2="                    ~~~~~~~~~~~~~~~~~~~~~~~~~">
        <location
            file="src/main/java/androidx/ClassVerificationFailureFromJava.java"/>
    </issue>

    <issue
        id="BanKeepAnnotation"
        message="Uses @Keep annotation"
        errorLine1="@Keep"
        errorLine2="~~~~~">
        <location
            file="src/main/java/androidx/KeepAnnotationUsageJava.java"/>
    </issue>

    <issue
        id="BanKeepAnnotation"
        message="Uses @Keep annotation"
        errorLine1="@Keep class KeepAnnotationUsageKotlin"
        errorLine2="~~~~~">
        <location
            file="src/main/java/androidx/KeepAnnotationUsageKotlin.kt"/>
    </issue>

    <issue
        id="BanParcelableUsage"
        message="Class implements android.os.Parcelable"
        errorLine1="public class ParcelableUsageJava implements Parcelable {"
        errorLine2="             ~~~~~~~~~~~~~~~~~~~">
        <location
            file="src/main/java/androidx/ParcelableUsageJava.java"/>
    </issue>

    <issue
        id="BanParcelableUsage"
        message="Class implements android.os.Parcelable"
        errorLine1="open class ParcelableUsageKotlin protected constructor(parcel: Parcel) : Parcelable {"
        errorLine2="           ~~~~~~~~~~~~~~~~~~~~~">
        <location
            file="src/main/java/androidx/ParcelableUsageKotlin.kt"/>
    </issue>

    <issue
        id="BanTargetApiAnnotation"
        message="Use `@RequiresApi` instead of `@TargetApi`"
        errorLine1="@TargetApi(29)"
        errorLine2="~~~~~~~~~~~~~~">
        <location
            file="src/main/java/androidx/TargetApiUsageJava.java"/>
    </issue>

    <issue
        id="BanTargetApiAnnotation"
        message="Use `@RequiresApi` instead of `@TargetApi`"
        errorLine1="    @TargetApi(30)"
        errorLine2="    ~~~~~~~~~~~~~~">
        <location
            file="src/main/java/androidx/TargetApiUsageJava.java"/>
    </issue>

    <issue
        id="BanTargetApiAnnotation"
        message="Use `@RequiresApi` instead of `@TargetApi`"
        errorLine1="@TargetApi(29)"
        errorLine2="~~~~~~~~~~~~~~">
        <location
            file="src/main/java/androidx/TargetApiUsageKotlin.kt"/>
    </issue>

    <issue
        id="BanTargetApiAnnotation"
        message="Use `@RequiresApi` instead of `@TargetApi`"
        errorLine1="    @TargetApi(30) fun someMethod() {}"
        errorLine2="    ~~~~~~~~~~~~~~">
        <location
            file="src/main/java/androidx/TargetApiUsageKotlin.kt"/>
    </issue>

    <issue
        id="BanThreadSleep"
        message="Uses Thread.sleep()"
        errorLine1="        Thread.sleep(1000);"
        errorLine2="               ~~~~~">
        <location
            file="src/main/java/androidx/ThreadSleepUsageJava.java"/>
    </issue>

    <issue
        id="BanThreadSleep"
        message="Uses Thread.sleep()"
        errorLine1="        Thread.sleep(1000)"
        errorLine2="               ~~~~~">
        <location
            file="src/main/java/androidx/ThreadSleepUsageKotlin.kt"/>
    </issue>

    <issue
        id="BanUncheckedReflection"
        message="Method.invoke requires both an upper and lower SDK bounds checks to be safe, and the upper bound must be below SdkVersionInfo.HIGHEST_KNOWN_API."
        errorLine1="                        performStopActivity3ParamsMethod.invoke(activityThread,"
        errorLine2="                        ^">
        <location
            file="src/main/java/androidx/sample/core/app/ActivityRecreator.java"/>
    </issue>

    <issue
        id="BanUncheckedReflection"
        message="Method.invoke requires both an upper and lower SDK bounds checks to be safe, and the upper bound must be below SdkVersionInfo.HIGHEST_KNOWN_API."
        errorLine1="                        performStopActivity2ParamsMethod.invoke(activityThread,"
        errorLine2="                        ^">
        <location
            file="src/main/java/androidx/sample/core/app/ActivityRecreator.java"/>
    </issue>

    <issue
        id="BanUncheckedReflection"
        message="Method.invoke requires both an upper and lower SDK bounds checks to be safe, and the upper bound must be below SdkVersionInfo.HIGHEST_KNOWN_API."
        errorLine1="                        performStopActivity3ParamsMethod!!.invoke("
        errorLine2="                        ^">
        <location
            file="src/main/java/androidx/sample/core/app/ActivityRecreatorKt.kt"/>
    </issue>

    <issue
        id="BanUncheckedReflection"
        message="Method.invoke requires both an upper and lower SDK bounds checks to be safe, and the upper bound must be below SdkVersionInfo.HIGHEST_KNOWN_API."
<<<<<<< HEAD
        errorLine1="                        performStopActivity2ParamsMethod!!.invoke("
        errorLine2="                        ^">
=======
        errorLine1="                        performStopActivity2ParamsMethod!!.invoke(activityThread, token, false)"
        errorLine2="                        ~~~~~~~~~~~~~~~~~~~~~~~~~~~~~~~~~~~~~~~~~~~~~~~~~~~~~~~~~~~~~~~~~~~~~~~">
>>>>>>> 3d4510a6
        <location
            file="src/main/java/androidx/sample/core/app/ActivityRecreatorKt.kt"/>
    </issue>

    <issue
<<<<<<< HEAD
        id="ClassVerificationFailure"
        message="This call references a method added in API level 27; however, the containing class androidx.AutofixOnUnsafeCallWithImplicitVarArgsCast is reachable from earlier API levels and will fail run-time class verification."
        errorLine1="        adapter.setAutofillOptions();"
        errorLine2="                ~~~~~~~~~~~~~~~~~~">
        <location
            file="src/main/java/androidx/AutofixOnUnsafeCallWithImplicitVarArgsCast.java"/>
    </issue>

    <issue
        id="ClassVerificationFailure"
        message="This call references a method added in API level 27; however, the containing class androidx.AutofixOnUnsafeCallWithImplicitVarArgsCast is reachable from earlier API levels and will fail run-time class verification."
        errorLine1="        adapter.setAutofillOptions(vararg);"
        errorLine2="                ~~~~~~~~~~~~~~~~~~">
        <location
            file="src/main/java/androidx/AutofixOnUnsafeCallWithImplicitVarArgsCast.java"/>
    </issue>

    <issue
        id="ClassVerificationFailure"
        message="This call references a method added in API level 27; however, the containing class androidx.AutofixOnUnsafeCallWithImplicitVarArgsCast is reachable from earlier API levels and will fail run-time class verification."
        errorLine1="        adapter.setAutofillOptions(vararg1, vararg2, vararg3);"
        errorLine2="                ~~~~~~~~~~~~~~~~~~">
        <location
            file="src/main/java/androidx/AutofixOnUnsafeCallWithImplicitVarArgsCast.java"/>
    </issue>

    <issue
        id="ClassVerificationFailure"
        message="This call references a method added in API level 28; however, the containing class androidx.AutofixUnsafeCallOnCast is reachable from earlier API levels and will fail run-time class verification."
        errorLine1="            ((DisplayCutout) secretDisplayCutout).getSafeInsetTop();"
        errorLine2="                                                  ~~~~~~~~~~~~~~~">
        <location
            file="src/main/java/androidx/AutofixUnsafeCallOnCast.java"/>
    </issue>

    <issue
        id="ClassVerificationFailure"
        message="This call references a method added in API level 26; however, the containing class androidx.AutofixUnsafeCallWithImplicitReturnCast is reachable from earlier API levels and will fail run-time class verification."
        errorLine1="        return new AdaptiveIconDrawable(null, null);"
        errorLine2="               ~~~~~~~~~~~~~~~~~~~~~~~~">
        <location
            file="src/main/java/androidx/AutofixUnsafeCallWithImplicitReturnCast.java"/>
    </issue>

    <issue
        id="ClassVerificationFailure"
        message="This call references a method added in API level 26; however, the containing class androidx.AutofixUnsafeCallWithImplicitReturnCast is reachable from earlier API levels and will fail run-time class verification."
        errorLine1="        return new AdaptiveIconDrawable(null, null);"
        errorLine2="               ~~~~~~~~~~~~~~~~~~~~~~~~">
        <location
            file="src/main/java/androidx/AutofixUnsafeCallWithImplicitReturnCast.java"/>
    </issue>

    <issue
        id="ClassVerificationFailure"
        message="This call references a method added in API level 26; however, the containing class androidx.AutofixUnsafeCallWithImplicitReturnCast is reachable from earlier API levels and will fail run-time class verification."
        errorLine1="        return Icon.createWithAdaptiveBitmap(null);"
        errorLine2="                    ~~~~~~~~~~~~~~~~~~~~~~~~">
        <location
            file="src/main/java/androidx/AutofixUnsafeCallWithImplicitReturnCast.java"/>
    </issue>

    <issue
        id="ClassVerificationFailure"
        message="This call references a method added in API level 26; however, the containing class androidx.AutofixUnsafeCallWithImplicitReturnCast is reachable from earlier API levels and will fail run-time class verification."
        errorLine1="        return Icon.createWithAdaptiveBitmap(null);"
        errorLine2="                    ~~~~~~~~~~~~~~~~~~~~~~~~">
        <location
            file="src/main/java/androidx/AutofixUnsafeCallWithImplicitReturnCast.java"/>
    </issue>

    <issue
        id="ClassVerificationFailure"
        message="This call references a method added in API level 24; however, the containing class androidx.AutofixUnsafeCallWithImplicitReturnCast is reachable from earlier API levels and will fail run-time class verification."
        errorLine1="        useStyle(new Notification.DecoratedCustomViewStyle());"
        errorLine2="                 ~~~~~~~~~~~~~~~~~~~~~~~~~~~~~~~~~~~~~~~~~">
        <location
            file="src/main/java/androidx/AutofixUnsafeCallWithImplicitReturnCast.java"/>
    </issue>

    <issue
        id="ClassVerificationFailure"
        message="This call references a method added in API level 24; however, the containing class androidx.AutofixUnsafeConstructorQualifiedClass is reachable from earlier API levels and will fail run-time class verification."
        errorLine1="        return new Notification.DecoratedCustomViewStyle();"
        errorLine2="               ~~~~~~~~~~~~~~~~~~~~~~~~~~~~~~~~~~~~~~~~~">
        <location
            file="src/main/java/androidx/AutofixUnsafeConstructorQualifiedClass.java"/>
    </issue>

    <issue
        id="ClassVerificationFailure"
        message="This call references a method added in API level 30; however, the containing class androidx.AutofixUnsafeConstructorReferenceJava is reachable from earlier API levels and will fail run-time class verification."
        errorLine1="            AccessibilityNodeInfo node = new AccessibilityNodeInfo(new View(context), 1);"
        errorLine2="                                         ~~~~~~~~~~~~~~~~~~~~~~~~~">
        <location
            file="src/main/java/androidx/AutofixUnsafeConstructorReferenceJava.java"/>
    </issue>

    <issue
        id="ClassVerificationFailure"
        message="This call references a method added in API level 23; however, the containing class androidx.AutofixUnsafeGenericMethodReferenceJava is reachable from earlier API levels and will fail run-time class verification."
        errorLine1="            return context.getSystemService(serviceClass);"
        errorLine2="                           ~~~~~~~~~~~~~~~~">
        <location
            file="src/main/java/androidx/AutofixUnsafeGenericMethodReferenceJava.java"/>
    </issue>

    <issue
        id="ClassVerificationFailure"
        message="This call references a method added in API level 23; however, the containing class androidx.ClassVerificationFailureFromJava is reachable from earlier API levels and will fail run-time class verification."
        errorLine1="        return view.getAccessibilityClassName();"
        errorLine2="                    ~~~~~~~~~~~~~~~~~~~~~~~~~">
        <location
            file="src/main/java/androidx/ClassVerificationFailureFromJava.java"/>
    </issue>

    <issue
        id="ImplicitCastClassVerificationFailure"
        message="This expression has type android.app.Notification.CarExtender (introduced in API level 23) but it used as type android.app.Notification.Extender (introduced in API level 20). Run-time class verification will not be able to validate this implicit cast on devices between these API levels."
        errorLine1="        builder.extend(extender);"
        errorLine2="                       ~~~~~~~~">
        <location
            file="src/main/java/androidx/AutofixUnsafeCallWithImplicitParamCast.java"/>
    </issue>

    <issue
        id="ImplicitCastClassVerificationFailure"
        message="This expression has type android.graphics.drawable.AdaptiveIconDrawable (introduced in API level 26) but it used as type android.graphics.drawable.Drawable (introduced in API level 1). Run-time class verification will not be able to validate this implicit cast on devices between these API levels."
        errorLine1="        return new AdaptiveIconDrawable(null, null);"
        errorLine2="               ~~~~~~~~~~~~~~~~~~~~~~~~~~~~~~~~~~~~">
        <location
            file="src/main/java/androidx/AutofixUnsafeCallWithImplicitReturnCast.java"/>
    </issue>

    <issue
        id="ImplicitCastClassVerificationFailure"
        message="This expression has type android.app.Notification.DecoratedCustomViewStyle (introduced in API level 24) but it used as type android.app.Notification.Style (introduced in API level 16). Run-time class verification will not be able to validate this implicit cast on devices between these API levels."
        errorLine1="        useStyle(new Notification.DecoratedCustomViewStyle());"
        errorLine2="                 ~~~~~~~~~~~~~~~~~~~~~~~~~~~~~~~~~~~~~~~~~~~">
        <location
            file="src/main/java/androidx/AutofixUnsafeCallWithImplicitReturnCast.java"/>
    </issue>

    <issue
=======
>>>>>>> 3d4510a6
        id="LongLogTag"
        message="The logging tag can be at most 23 characters, was 24 (ActivityRecreatorChecked)"
        errorLine1="                    Log.e(LOG_TAG, &quot;Exception while invoking performStopActivity&quot;, t);"
        errorLine2="                          ~~~~~~~">
        <location
            file="src/main/java/androidx/sample/core/app/ActivityRecreatorChecked.java"/>
    </issue>

    <issue
        id="LongLogTag"
        message="The logging tag can be at most 23 characters, was 24 (ActivityRecreatorChecked)"
        errorLine1="            Log.e(LOG_TAG, &quot;Exception while fetching field values&quot;, t);"
        errorLine2="                  ~~~~~~~">
        <location
            file="src/main/java/androidx/sample/core/app/ActivityRecreatorChecked.java"/>
    </issue>

    <issue
        id="LongLogTag"
        message="The logging tag can be at most 23 characters, was 24 (ActivityRecreatorChecked)"
        errorLine1="                    Log.e(LOG_TAG, &quot;Exception while invoking performStopActivity&quot;, t)"
        errorLine2="                          ~~~~~~~">
        <location
            file="src/main/java/androidx/sample/core/app/ActivityRecreatorKtChecked.kt"/>
    </issue>

    <issue
        id="LongLogTag"
        message="The logging tag can be at most 23 characters, was 24 (ActivityRecreatorChecked)"
        errorLine1="            Log.e(LOG_TAG, &quot;Exception while fetching field values&quot;, t)"
        errorLine2="                  ~~~~~~~">
        <location
            file="src/main/java/androidx/sample/core/app/ActivityRecreatorKtChecked.kt"/>
    </issue>

    <issue
        id="MetadataTagInsideApplicationTag"
        message="Detected &lt;application>-level meta-data tag."
        errorLine1="        &lt;meta-data android:name=&quot;name&quot; android:value=&quot;value&quot; />"
        errorLine2="        ~~~~~~~~~~~~~~~~~~~~~~~~~~~~~~~~~~~~~~~~~~~~~~~~~~~~~~~">
        <location
            file="src/main/AndroidManifest.xml"/>
    </issue>

    <issue
        id="MissingServiceExportedEqualsTrue"
        message="Missing exported=true in &lt;service> tag"
        errorLine1="        &lt;service android:name=&quot;androidx.core.app.JobIntentService&quot;>"
        errorLine2="        ^">
        <location
            file="src/main/AndroidManifest.xml"/>
    </issue>

    <issue
        id="UsesNonDefaultVisibleForTesting"
        message="Found non-default `otherwise` value for @VisibleForTesting"
        errorLine1="    @VisibleForTesting(otherwise = VisibleForTesting.PRIVATE)"
        errorLine2="    ~~~~~~~~~~~~~~~~~~~~~~~~~~~~~~~~~~~~~~~~~~~~~~~~~~~~~~~~~">
        <location
            file="src/main/java/androidx/VisibleForTestingUsageJava.java"/>
    </issue>

    <issue
        id="UsesNonDefaultVisibleForTesting"
        message="Found non-default `otherwise` value for @VisibleForTesting"
        errorLine1="    @VisibleForTesting(otherwise = VisibleForTesting.PACKAGE_PRIVATE)"
        errorLine2="    ~~~~~~~~~~~~~~~~~~~~~~~~~~~~~~~~~~~~~~~~~~~~~~~~~~~~~~~~~~~~~~~~~">
        <location
            file="src/main/java/androidx/VisibleForTestingUsageJava.java"/>
    </issue>

    <issue
        id="UsesNonDefaultVisibleForTesting"
        message="Found non-default `otherwise` value for @VisibleForTesting"
        errorLine1="    @VisibleForTesting(otherwise = VisibleForTesting.PROTECTED)"
        errorLine2="    ~~~~~~~~~~~~~~~~~~~~~~~~~~~~~~~~~~~~~~~~~~~~~~~~~~~~~~~~~~~">
        <location
            file="src/main/java/androidx/VisibleForTestingUsageJava.java"/>
    </issue>

    <issue
        id="UsesNonDefaultVisibleForTesting"
        message="Found non-default `otherwise` value for @VisibleForTesting"
        errorLine1="    @VisibleForTesting(otherwise = VisibleForTesting.NONE)"
        errorLine2="    ~~~~~~~~~~~~~~~~~~~~~~~~~~~~~~~~~~~~~~~~~~~~~~~~~~~~~~">
        <location
            file="src/main/java/androidx/VisibleForTestingUsageJava.java"/>
    </issue>

    <issue
        id="UsesNonDefaultVisibleForTesting"
        message="Found non-default `otherwise` value for @VisibleForTesting"
        errorLine1="    @VisibleForTesting(otherwise = VisibleForTesting.PRIVATE) fun testMethodPrivate() {}"
        errorLine2="    ~~~~~~~~~~~~~~~~~~~~~~~~~~~~~~~~~~~~~~~~~~~~~~~~~~~~~~~~~">
        <location
            file="src/main/java/androidx/VisibleForTestingUsageKotlin.kt"/>
    </issue>

    <issue
        id="UsesNonDefaultVisibleForTesting"
        message="Found non-default `otherwise` value for @VisibleForTesting"
        errorLine1="    @VisibleForTesting(otherwise = VisibleForTesting.Companion.PRIVATE)"
        errorLine2="    ~~~~~~~~~~~~~~~~~~~~~~~~~~~~~~~~~~~~~~~~~~~~~~~~~~~~~~~~~~~~~~~~~~~">
        <location
            file="src/main/java/androidx/VisibleForTestingUsageKotlin.kt"/>
    </issue>

    <issue
        id="UsesNonDefaultVisibleForTesting"
        message="Found non-default `otherwise` value for @VisibleForTesting"
        errorLine1="    @VisibleForTesting(VisibleForTesting.PRIVATE) fun testMethodValuePrivate() {}"
        errorLine2="    ~~~~~~~~~~~~~~~~~~~~~~~~~~~~~~~~~~~~~~~~~~~~~">
        <location
            file="src/main/java/androidx/VisibleForTestingUsageKotlin.kt"/>
    </issue>

    <issue
        id="UsesNonDefaultVisibleForTesting"
        message="Found non-default `otherwise` value for @VisibleForTesting"
        errorLine1="    @VisibleForTesting(otherwise = VisibleForTesting.PACKAGE_PRIVATE)"
        errorLine2="    ~~~~~~~~~~~~~~~~~~~~~~~~~~~~~~~~~~~~~~~~~~~~~~~~~~~~~~~~~~~~~~~~~">
        <location
            file="src/main/java/androidx/VisibleForTestingUsageKotlin.kt"/>
    </issue>

    <issue
        id="UsesNonDefaultVisibleForTesting"
        message="Found non-default `otherwise` value for @VisibleForTesting"
        errorLine1="    @VisibleForTesting(otherwise = VisibleForTesting.PROTECTED) fun testMethodProtected() {}"
        errorLine2="    ~~~~~~~~~~~~~~~~~~~~~~~~~~~~~~~~~~~~~~~~~~~~~~~~~~~~~~~~~~~">
        <location
            file="src/main/java/androidx/VisibleForTestingUsageKotlin.kt"/>
    </issue>

    <issue
        id="UsesNonDefaultVisibleForTesting"
        message="Found non-default `otherwise` value for @VisibleForTesting"
        errorLine1="    @VisibleForTesting(otherwise = VisibleForTesting.NONE) fun testMethodPackageNone() {}"
        errorLine2="    ~~~~~~~~~~~~~~~~~~~~~~~~~~~~~~~~~~~~~~~~~~~~~~~~~~~~~~">
        <location
            file="src/main/java/androidx/VisibleForTestingUsageKotlin.kt"/>
    </issue>

    <issue
        id="UsesNonDefaultVisibleForTesting"
        message="Found non-default `otherwise` value for @VisibleForTesting"
        errorLine1="    @get:VisibleForTesting(NONE) val testPropertyGet = &quot;test&quot;"
        errorLine2="    ~~~~~~~~~~~~~~~~~~~~~~~~~~~~">
        <location
            file="src/main/java/androidx/VisibleForTestingUsageKotlin.kt"/>
    </issue>

    <issue
        id="UsesRestrictToTestsScope"
        message="Replace `@RestrictTo(TESTS)` with `@VisibleForTesting`"
        errorLine1="    @RestrictTo(androidx.annotation.RestrictTo.Scope.TESTS)"
        errorLine2="    ~~~~~~~~~~~~~~~~~~~~~~~~~~~~~~~~~~~~~~~~~~~~~~~~~~~~~~~">
        <location
            file="src/main/java/androidx/RestrictToTestsAnnotationUsageJava.java"/>
    </issue>

    <issue
        id="UsesRestrictToTestsScope"
        message="Replace `@RestrictTo(TESTS)` with `@VisibleForTesting`"
        errorLine1="    @RestrictTo(RestrictTo.Scope.TESTS)"
        errorLine2="    ~~~~~~~~~~~~~~~~~~~~~~~~~~~~~~~~~~~">
        <location
            file="src/main/java/androidx/RestrictToTestsAnnotationUsageJava.java"/>
    </issue>

    <issue
        id="UsesRestrictToTestsScope"
        message="Replace `@RestrictTo(TESTS)` with `@VisibleForTesting`"
        errorLine1="    @RestrictTo(Scope.TESTS)"
        errorLine2="    ~~~~~~~~~~~~~~~~~~~~~~~~">
        <location
            file="src/main/java/androidx/RestrictToTestsAnnotationUsageJava.java"/>
    </issue>

    <issue
        id="UsesRestrictToTestsScope"
        message="Replace `@RestrictTo(TESTS)` with `@VisibleForTesting`"
        errorLine1="    @RestrictTo(TESTS)"
        errorLine2="    ~~~~~~~~~~~~~~~~~~">
        <location
            file="src/main/java/androidx/RestrictToTestsAnnotationUsageJava.java"/>
    </issue>

    <issue
        id="UsesRestrictToTestsScope"
        message="Replace `@RestrictTo(TESTS)` with `@VisibleForTesting`"
        errorLine1="    @RestrictTo({Scope.TESTS, Scope.LIBRARY})"
        errorLine2="    ~~~~~~~~~~~~~~~~~~~~~~~~~~~~~~~~~~~~~~~~~">
        <location
            file="src/main/java/androidx/RestrictToTestsAnnotationUsageJava.java"/>
    </issue>

    <issue
        id="UsesRestrictToTestsScope"
        message="Replace `@RestrictTo(TESTS)` with `@VisibleForTesting`"
        errorLine1="    @RestrictTo(RestrictTo.Scope.TESTS) fun testMethod() {}"
        errorLine2="    ~~~~~~~~~~~~~~~~~~~~~~~~~~~~~~~~~~~">
        <location
            file="src/main/java/androidx/RestrictToTestsAnnotationUsageKotlin.kt"/>
    </issue>

    <issue
        id="UsesRestrictToTestsScope"
        message="Replace `@RestrictTo(TESTS)` with `@VisibleForTesting`"
        errorLine1="    @RestrictTo(RestrictTo.Scope.TESTS, RestrictTo.Scope.LIBRARY) fun testMethodVarArg() {}"
        errorLine2="    ~~~~~~~~~~~~~~~~~~~~~~~~~~~~~~~~~~~~~~~~~~~~~~~~~~~~~~~~~~~~~">
        <location
            file="src/main/java/androidx/RestrictToTestsAnnotationUsageKotlin.kt"/>
    </issue>

    <issue
        id="UsesRestrictToTestsScope"
        message="Replace `@RestrictTo(TESTS)` with `@VisibleForTesting`"
        errorLine1="    @get:RestrictTo(RestrictTo.Scope.TESTS) val testPropertyGet = &quot;test&quot;"
        errorLine2="    ~~~~~~~~~~~~~~~~~~~~~~~~~~~~~~~~~~~~~~~">
        <location
            file="src/main/java/androidx/RestrictToTestsAnnotationUsageKotlin.kt"/>
    </issue>

    <issue
        id="ObsoleteSdkInt"
        message="Unnecessary; SDK_INT is always >= 21"
        errorLine1="    @RequiresApi(21)"
        errorLine2="    ~~~~~~~~~~~~~~~~">
        <location
            file="src/main/java/androidx/sample/appcompat/widget/ActionBarBackgroundDrawable.java"/>
    </issue>

    <issue
        id="ObsoleteSdkInt"
        message="Unnecessary; SDK_INT is always >= 21"
        errorLine1="        if (Build.VERSION.SDK_INT >= Build.VERSION_CODES.LOLLIPOP) {"
        errorLine2="            ~~~~~~~~~~~~~~~~~~~~~~~~~~~~~~~~~~~~~~~~~~~~~~~~~~~~~">
        <location
            file="src/main/java/androidx/AutofixUnsafeCallToThis.java"/>
    </issue>

    <issue
        id="ObsoleteSdkInt"
        message="Unnecessary; SDK_INT is always >= 21"
        errorLine1="        if (Build.VERSION.SDK_INT >= Build.VERSION_CODES.LOLLIPOP) {"
        errorLine2="            ~~~~~~~~~~~~~~~~~~~~~~~~~~~~~~~~~~~~~~~~~~~~~~~~~~~~~">
        <location
            file="src/main/java/androidx/AutofixUnsafeCallToThis.java"/>
    </issue>

    <issue
        id="ObsoleteSdkInt"
        message="Unnecessary; SDK_INT is always >= 21"
        errorLine1="        if (Build.VERSION.SDK_INT >= Build.VERSION_CODES.LOLLIPOP) {"
        errorLine2="            ~~~~~~~~~~~~~~~~~~~~~~~~~~~~~~~~~~~~~~~~~~~~~~~~~~~~~">
        <location
            file="src/main/java/androidx/AutofixUnsafeCallToThis.java"/>
    </issue>

    <issue
        id="ObsoleteSdkInt"
        message="Unnecessary; SDK_INT is always >= 19"
        errorLine1="    @RequiresApi(19)"
        errorLine2="    ~~~~~~~~~~~~~~~~">
        <location
            file="src/main/java/androidx/AutofixUnsafeMethodWithQualifiedClass.java"/>
    </issue>

    <issue
        id="ObsoleteSdkInt"
        message="Unnecessary; SDK_INT is always >= 21"
        errorLine1="        if (Build.VERSION.SDK_INT >= 21) {"
        errorLine2="            ~~~~~~~~~~~~~~~~~~~~~~~~~~~">
        <location
            file="src/main/java/androidx/AutofixUnsafeReferenceWithExistingClassJava.java"/>
    </issue>

    <issue
        id="ObsoleteSdkInt"
        message="Unnecessary; SDK_INT is always >= 21"
        errorLine1="    @RequiresApi(21)"
        errorLine2="    ~~~~~~~~~~~~~~~~">
        <location
            file="src/main/java/androidx/AutofixUnsafeReferenceWithExistingFix.java"/>
    </issue>

    <issue
        id="ObsoleteSdkInt"
        message="Unnecessary; SDK_INT is always >= 21"
        errorLine1="    @RequiresApi(21)"
        errorLine2="    ~~~~~~~~~~~~~~~~">
        <location
            file="src/main/java/androidx/AutofixUnsafeReferenceWithExistingFix.java"/>
    </issue>

    <issue
        id="ObsoleteSdkInt"
        message="Unnecessary; SDK_INT is always >= 21"
        errorLine1="    @RequiresApi(21)"
        errorLine2="    ~~~~~~~~~~~~~~~~">
        <location
            file="src/main/java/androidx/AutofixUnsafeReferenceWithExistingFix.java"/>
    </issue>

    <issue
        id="ObsoleteSdkInt"
        message="Unnecessary; SDK_INT is always >= 21"
        errorLine1="        if (Build.VERSION.SDK_INT >= 17) {"
        errorLine2="            ~~~~~~~~~~~~~~~~~~~~~~~~~~~">
        <location
            file="src/main/java/androidx/AutofixUnsafeStaticMethodReferenceJava.java"/>
    </issue>

    <issue
        id="ObsoleteSdkInt"
        message="Unnecessary; SDK_INT is always >= 21"
        errorLine1="        if (Build.VERSION.SDK_INT >= 21) {"
        errorLine2="            ~~~~~~~~~~~~~~~~~~~~~~~~~~~">
        <location
            file="src/main/java/androidx/AutofixUnsafeVoidMethodReferenceJava.java"/>
    </issue>

    <issue
        id="ObsoleteSdkInt"
        message="Unnecessary; SDK_INT is always >= 21"
        errorLine1="        if (Build.VERSION.SDK_INT >= 17) {"
        errorLine2="            ~~~~~~~~~~~~~~~~~~~~~~~~~~~">
        <location
            file="src/main/java/androidx/ClassVerificationFailureFromJava.java"/>
    </issue>

    <issue
        id="ObsoleteSdkInt"
        message="Unnecessary; SDK_INT is always >= 21"
        errorLine1="        if (Build.VERSION.SDK_INT >= 19) {"
        errorLine2="            ~~~~~~~~~~~~~~~~~~~~~~~~~~~">
        <location
            file="src/main/java/androidx/sample/core/widget/ListViewCompat.java"/>
    </issue>

    <issue
        id="ObsoleteSdkInt"
        message="Unnecessary; SDK_INT is always >= 21"
        errorLine1="        if (Build.VERSION.SDK_INT >= 19) {"
        errorLine2="            ~~~~~~~~~~~~~~~~~~~~~~~~~~~">
        <location
            file="src/main/java/androidx/sample/core/widget/ListViewCompat.java"/>
    </issue>

    <issue
        id="ObsoleteSdkInt"
        message="Unnecessary; SDK_INT is always >= 21"
        errorLine1="        if (Build.VERSION.SDK_INT >= 19) {"
        errorLine2="            ~~~~~~~~~~~~~~~~~~~~~~~~~~~">
        <location
            file="src/main/java/androidx/sample/core/widget/ListViewCompatKotlin.kt"/>
    </issue>

    <issue
        id="ObsoleteSdkInt"
        message="Unnecessary; SDK_INT is always >= 21"
        errorLine1="        return if (Build.VERSION.SDK_INT >= 19) {"
        errorLine2="                   ~~~~~~~~~~~~~~~~~~~~~~~~~~~">
        <location
            file="src/main/java/androidx/sample/core/widget/ListViewCompatKotlin.kt"/>
    </issue>

    <issue
        id="ObsoleteSdkInt"
        message="Unnecessary; SDK_INT is always >= 19"
        errorLine1="@RequiresApi(19)"
        errorLine2="~~~~~~~~~~~~~~~~">
        <location
            file="src/main/java/androidx/RequiresApiJava.java"/>
    </issue>

    <issue
        id="ObsoleteSdkInt"
        message="Unnecessary; SDK_INT is always >= 19"
        errorLine1="@RequiresApi(19)"
        errorLine2="~~~~~~~~~~~~~~~~">
        <location
            file="src/main/java/androidx/RequiresApiKotlin.kt"/>
    </issue>

    <issue
        id="ObsoleteSdkInt"
        message="Unnecessary; SDK_INT is always >= 19"
        errorLine1="    @RequiresApi(19)"
        errorLine2="    ~~~~~~~~~~~~~~~~">
        <location
            file="src/main/java/androidx/RequiresApiKotlin.kt"/>
    </issue>

    <issue
        id="ObsoleteSdkInt"
        message="Unnecessary; SDK_INT is always >= 19"
        errorLine1="@RequiresApi(19)"
        errorLine2="~~~~~~~~~~~~~~~~">
        <location
            file="src/main/java/androidx/RequiresApiKotlin.kt"/>
    </issue>

    <issue
        id="ObsoleteSdkInt"
        message="Unnecessary; SDK_INT is always >= 19 from outer annotation (`@RequiresApi(19)`)"
        errorLine1="    @RequiresApi(16)"
        errorLine2="    ~~~~~~~~~~~~~~~~">
        <location
            file="src/main/java/androidx/RequiresApiKotlin.kt"/>
    </issue>

    <issue
        id="ObsoleteSdkInt"
        message="Unnecessary; SDK_INT is always >= 16"
        errorLine1="@RequiresApi(16)"
        errorLine2="~~~~~~~~~~~~~~~~">
        <location
            file="src/main/java/androidx/RequiresApiKotlin.kt"/>
    </issue>

    <issue
        id="ObsoleteSdkInt"
        message="Unnecessary; SDK_INT is always >= 16"
        errorLine1="    @RequiresApi(16)"
        errorLine2="    ~~~~~~~~~~~~~~~~">
        <location
            file="src/main/java/androidx/RequiresApiKotlin.kt"/>
    </issue>

    <issue
        id="ObsoleteSdkInt"
        message="Unnecessary; SDK_INT is always >= 16"
        errorLine1="@RequiresApi(16)"
        errorLine2="~~~~~~~~~~~~~~~~">
        <location
            file="src/main/java/androidx/RequiresApiKotlin.kt"/>
    </issue>

    <issue
        id="ObsoleteSdkInt"
        message="Unnecessary; SDK_INT is always >= 16"
        errorLine1="    @RequiresApi(16)"
        errorLine2="    ~~~~~~~~~~~~~~~~">
        <location
            file="src/main/java/androidx/RequiresApiKotlin.kt"/>
    </issue>

    <issue
        id="UnknownNullness"
        message="Unknown nullability; explicitly declare as `@Nullable` or `@NonNull` to improve Kotlin interoperability; see https://developer.android.com/kotlin/interop#nullability_annotations"
        errorLine1="    public void callVarArgsMethodNoArgs(BaseAdapter adapter) {"
        errorLine2="                                        ~~~~~~~~~~~">
        <location
            file="src/main/java/androidx/AutofixOnUnsafeCallWithImplicitVarArgsCast.java"/>
    </issue>

    <issue
        id="UnknownNullness"
        message="Unknown nullability; explicitly declare as `@Nullable` or `@NonNull` to improve Kotlin interoperability; see https://developer.android.com/kotlin/interop#nullability_annotations"
        errorLine1="    public void callVarArgsMethodOneArg(BaseAdapter adapter, CharBuffer vararg) {"
        errorLine2="                                        ~~~~~~~~~~~">
        <location
            file="src/main/java/androidx/AutofixOnUnsafeCallWithImplicitVarArgsCast.java"/>
    </issue>

    <issue
        id="UnknownNullness"
        message="Unknown nullability; explicitly declare as `@Nullable` or `@NonNull` to improve Kotlin interoperability; see https://developer.android.com/kotlin/interop#nullability_annotations"
        errorLine1="    public void callVarArgsMethodOneArg(BaseAdapter adapter, CharBuffer vararg) {"
        errorLine2="                                                             ~~~~~~~~~~">
        <location
            file="src/main/java/androidx/AutofixOnUnsafeCallWithImplicitVarArgsCast.java"/>
    </issue>

    <issue
        id="UnknownNullness"
        message="Unknown nullability; explicitly declare as `@Nullable` or `@NonNull` to improve Kotlin interoperability; see https://developer.android.com/kotlin/interop#nullability_annotations"
        errorLine1="    public void callVarArgsMethodManyArgs(BaseAdapter adapter, CharBuffer vararg1,"
        errorLine2="                                          ~~~~~~~~~~~">
        <location
            file="src/main/java/androidx/AutofixOnUnsafeCallWithImplicitVarArgsCast.java"/>
    </issue>

    <issue
        id="UnknownNullness"
        message="Unknown nullability; explicitly declare as `@Nullable` or `@NonNull` to improve Kotlin interoperability; see https://developer.android.com/kotlin/interop#nullability_annotations"
        errorLine1="    public void callVarArgsMethodManyArgs(BaseAdapter adapter, CharBuffer vararg1,"
        errorLine2="                                                               ~~~~~~~~~~">
        <location
            file="src/main/java/androidx/AutofixOnUnsafeCallWithImplicitVarArgsCast.java"/>
    </issue>

    <issue
        id="UnknownNullness"
        message="Unknown nullability; explicitly declare as `@Nullable` or `@NonNull` to improve Kotlin interoperability; see https://developer.android.com/kotlin/interop#nullability_annotations"
        errorLine1="            CharBuffer vararg2, CharBuffer vararg3) {"
        errorLine2="            ~~~~~~~~~~">
        <location
            file="src/main/java/androidx/AutofixOnUnsafeCallWithImplicitVarArgsCast.java"/>
    </issue>

    <issue
        id="UnknownNullness"
        message="Unknown nullability; explicitly declare as `@Nullable` or `@NonNull` to improve Kotlin interoperability; see https://developer.android.com/kotlin/interop#nullability_annotations"
        errorLine1="            CharBuffer vararg2, CharBuffer vararg3) {"
        errorLine2="                                ~~~~~~~~~~">
        <location
            file="src/main/java/androidx/AutofixOnUnsafeCallWithImplicitVarArgsCast.java"/>
    </issue>

    <issue
        id="UnknownNullness"
        message="Unknown nullability; explicitly declare as `@Nullable` or `@NonNull` to improve Kotlin interoperability; see https://developer.android.com/kotlin/interop#nullability_annotations"
        errorLine1="    public void unsafeReferenceOnCastObject(Object secretDisplayCutout) {"
        errorLine2="                                            ~~~~~~">
        <location
            file="src/main/java/androidx/AutofixUnsafeCallOnCast.java"/>
    </issue>

    <issue
        id="UnknownNullness"
        message="Unknown nullability; explicitly declare as `@Nullable` or `@NonNull` to improve Kotlin interoperability; see https://developer.android.com/kotlin/interop#nullability_annotations"
        errorLine1="    public void castReceiver(Notification.MessagingStyle style, Notification.Builder builder) {"
        errorLine2="                             ~~~~~~~~~~~~~~~~~~~~~~~~~~~">
        <location
            file="src/main/java/androidx/AutofixUnsafeCallWithImplicitParamCast.java"/>
    </issue>

    <issue
        id="UnknownNullness"
        message="Unknown nullability; explicitly declare as `@Nullable` or `@NonNull` to improve Kotlin interoperability; see https://developer.android.com/kotlin/interop#nullability_annotations"
        errorLine1="    public void castReceiver(Notification.MessagingStyle style, Notification.Builder builder) {"
        errorLine2="                                                                ~~~~~~~~~~~~~~~~~~~~">
        <location
            file="src/main/java/androidx/AutofixUnsafeCallWithImplicitParamCast.java"/>
    </issue>

    <issue
        id="UnknownNullness"
        message="Unknown nullability; explicitly declare as `@Nullable` or `@NonNull` to improve Kotlin interoperability; see https://developer.android.com/kotlin/interop#nullability_annotations"
        errorLine1="    public void castParameter(Notification.Builder builder, Notification.CarExtender extender) {"
        errorLine2="                              ~~~~~~~~~~~~~~~~~~~~">
        <location
            file="src/main/java/androidx/AutofixUnsafeCallWithImplicitParamCast.java"/>
    </issue>

    <issue
        id="UnknownNullness"
        message="Unknown nullability; explicitly declare as `@Nullable` or `@NonNull` to improve Kotlin interoperability; see https://developer.android.com/kotlin/interop#nullability_annotations"
        errorLine1="    public void castParameter(Notification.Builder builder, Notification.CarExtender extender) {"
        errorLine2="                                                            ~~~~~~~~~~~~~~~~~~~~~~~~">
        <location
            file="src/main/java/androidx/AutofixUnsafeCallWithImplicitParamCast.java"/>
    </issue>

    <issue
        id="UnknownNullness"
        message="Unknown nullability; explicitly declare as `@Nullable` or `@NonNull` to improve Kotlin interoperability; see https://developer.android.com/kotlin/interop#nullability_annotations"
        errorLine1="    public Drawable createAdaptiveIconDrawableReturnDrawable() {"
        errorLine2="           ~~~~~~~~">
        <location
            file="src/main/java/androidx/AutofixUnsafeCallWithImplicitReturnCast.java"/>
    </issue>

    <issue
        id="UnknownNullness"
        message="Unknown nullability; explicitly declare as `@Nullable` or `@NonNull` to improve Kotlin interoperability; see https://developer.android.com/kotlin/interop#nullability_annotations"
        errorLine1="    public AdaptiveIconDrawable createAndReturnAdaptiveIconDrawable() {"
        errorLine2="           ~~~~~~~~~~~~~~~~~~~~">
        <location
            file="src/main/java/androidx/AutofixUnsafeCallWithImplicitReturnCast.java"/>
    </issue>

    <issue
        id="UnknownNullness"
        message="Unknown nullability; explicitly declare as `@Nullable` or `@NonNull` to improve Kotlin interoperability; see https://developer.android.com/kotlin/interop#nullability_annotations"
        errorLine1="    public Object methodReturnsIconAsObject() {"
        errorLine2="           ~~~~~~">
        <location
            file="src/main/java/androidx/AutofixUnsafeCallWithImplicitReturnCast.java"/>
    </issue>

    <issue
        id="UnknownNullness"
        message="Unknown nullability; explicitly declare as `@Nullable` or `@NonNull` to improve Kotlin interoperability; see https://developer.android.com/kotlin/interop#nullability_annotations"
        errorLine1="    public Icon methodReturnsIconAsIcon() {"
        errorLine2="           ~~~~">
        <location
            file="src/main/java/androidx/AutofixUnsafeCallWithImplicitReturnCast.java"/>
    </issue>

    <issue
        id="UnknownNullness"
        message="Unknown nullability; explicitly declare as `@Nullable` or `@NonNull` to improve Kotlin interoperability; see https://developer.android.com/kotlin/interop#nullability_annotations"
        errorLine1="    public Notification.DecoratedCustomViewStyle callQualifiedConstructor() {"
        errorLine2="           ~~~~~~~~~~~~~~~~~~~~~~~~~~~~~~~~~~~~~">
        <location
            file="src/main/java/androidx/AutofixUnsafeConstructorQualifiedClass.java"/>
    </issue>

    <issue
        id="UnknownNullness"
        message="Unknown nullability; explicitly declare as `@Nullable` or `@NonNull` to improve Kotlin interoperability; see https://developer.android.com/kotlin/interop#nullability_annotations"
        errorLine1="    public PrintAttributes.Builder unsafeReferenceWithQualifiedClasses("
        errorLine2="           ~~~~~~~~~~~~~~~~~~~~~~~">
        <location
            file="src/main/java/androidx/AutofixUnsafeMethodWithQualifiedClass.java"/>
    </issue>

    <issue
        id="UnknownNullness"
        message="Unknown nullability; explicitly declare as `@Nullable` or `@NonNull` to improve Kotlin interoperability; see https://developer.android.com/kotlin/interop#nullability_annotations"
        errorLine1="            PrintAttributes.Builder builder,"
        errorLine2="            ~~~~~~~~~~~~~~~~~~~~~~~">
        <location
            file="src/main/java/androidx/AutofixUnsafeMethodWithQualifiedClass.java"/>
    </issue>

    <issue
        id="UnknownNullness"
        message="Unknown nullability; explicitly declare as `@Nullable` or `@NonNull` to improve Kotlin interoperability; see https://developer.android.com/kotlin/interop#nullability_annotations"
        errorLine1="            PrintAttributes.MediaSize mediaSize"
        errorLine2="            ~~~~~~~~~~~~~~~~~~~~~~~~~">
        <location
            file="src/main/java/androidx/AutofixUnsafeMethodWithQualifiedClass.java"/>
    </issue>

</issues><|MERGE_RESOLUTION|>--- conflicted
+++ resolved
@@ -1,9 +1,5 @@
 <?xml version="1.0" encoding="UTF-8"?>
-<<<<<<< HEAD
-<issues format="6" by="lint 8.4.0-alpha12" type="baseline" client="gradle" dependencies="false" name="AGP (8.4.0-alpha12)" variant="all" version="8.4.0-alpha12">
-=======
 <issues format="6" by="lint 8.6.0-beta01" type="baseline" client="gradle" dependencies="false" name="AGP (8.6.0-beta01)" variant="all" version="8.6.0-beta01">
->>>>>>> 3d4510a6
 
     <issue
         id="MissingClass"
@@ -143,165 +139,13 @@
     <issue
         id="BanUncheckedReflection"
         message="Method.invoke requires both an upper and lower SDK bounds checks to be safe, and the upper bound must be below SdkVersionInfo.HIGHEST_KNOWN_API."
-<<<<<<< HEAD
-        errorLine1="                        performStopActivity2ParamsMethod!!.invoke("
-        errorLine2="                        ^">
-=======
         errorLine1="                        performStopActivity2ParamsMethod!!.invoke(activityThread, token, false)"
         errorLine2="                        ~~~~~~~~~~~~~~~~~~~~~~~~~~~~~~~~~~~~~~~~~~~~~~~~~~~~~~~~~~~~~~~~~~~~~~~">
->>>>>>> 3d4510a6
         <location
             file="src/main/java/androidx/sample/core/app/ActivityRecreatorKt.kt"/>
     </issue>
 
     <issue
-<<<<<<< HEAD
-        id="ClassVerificationFailure"
-        message="This call references a method added in API level 27; however, the containing class androidx.AutofixOnUnsafeCallWithImplicitVarArgsCast is reachable from earlier API levels and will fail run-time class verification."
-        errorLine1="        adapter.setAutofillOptions();"
-        errorLine2="                ~~~~~~~~~~~~~~~~~~">
-        <location
-            file="src/main/java/androidx/AutofixOnUnsafeCallWithImplicitVarArgsCast.java"/>
-    </issue>
-
-    <issue
-        id="ClassVerificationFailure"
-        message="This call references a method added in API level 27; however, the containing class androidx.AutofixOnUnsafeCallWithImplicitVarArgsCast is reachable from earlier API levels and will fail run-time class verification."
-        errorLine1="        adapter.setAutofillOptions(vararg);"
-        errorLine2="                ~~~~~~~~~~~~~~~~~~">
-        <location
-            file="src/main/java/androidx/AutofixOnUnsafeCallWithImplicitVarArgsCast.java"/>
-    </issue>
-
-    <issue
-        id="ClassVerificationFailure"
-        message="This call references a method added in API level 27; however, the containing class androidx.AutofixOnUnsafeCallWithImplicitVarArgsCast is reachable from earlier API levels and will fail run-time class verification."
-        errorLine1="        adapter.setAutofillOptions(vararg1, vararg2, vararg3);"
-        errorLine2="                ~~~~~~~~~~~~~~~~~~">
-        <location
-            file="src/main/java/androidx/AutofixOnUnsafeCallWithImplicitVarArgsCast.java"/>
-    </issue>
-
-    <issue
-        id="ClassVerificationFailure"
-        message="This call references a method added in API level 28; however, the containing class androidx.AutofixUnsafeCallOnCast is reachable from earlier API levels and will fail run-time class verification."
-        errorLine1="            ((DisplayCutout) secretDisplayCutout).getSafeInsetTop();"
-        errorLine2="                                                  ~~~~~~~~~~~~~~~">
-        <location
-            file="src/main/java/androidx/AutofixUnsafeCallOnCast.java"/>
-    </issue>
-
-    <issue
-        id="ClassVerificationFailure"
-        message="This call references a method added in API level 26; however, the containing class androidx.AutofixUnsafeCallWithImplicitReturnCast is reachable from earlier API levels and will fail run-time class verification."
-        errorLine1="        return new AdaptiveIconDrawable(null, null);"
-        errorLine2="               ~~~~~~~~~~~~~~~~~~~~~~~~">
-        <location
-            file="src/main/java/androidx/AutofixUnsafeCallWithImplicitReturnCast.java"/>
-    </issue>
-
-    <issue
-        id="ClassVerificationFailure"
-        message="This call references a method added in API level 26; however, the containing class androidx.AutofixUnsafeCallWithImplicitReturnCast is reachable from earlier API levels and will fail run-time class verification."
-        errorLine1="        return new AdaptiveIconDrawable(null, null);"
-        errorLine2="               ~~~~~~~~~~~~~~~~~~~~~~~~">
-        <location
-            file="src/main/java/androidx/AutofixUnsafeCallWithImplicitReturnCast.java"/>
-    </issue>
-
-    <issue
-        id="ClassVerificationFailure"
-        message="This call references a method added in API level 26; however, the containing class androidx.AutofixUnsafeCallWithImplicitReturnCast is reachable from earlier API levels and will fail run-time class verification."
-        errorLine1="        return Icon.createWithAdaptiveBitmap(null);"
-        errorLine2="                    ~~~~~~~~~~~~~~~~~~~~~~~~">
-        <location
-            file="src/main/java/androidx/AutofixUnsafeCallWithImplicitReturnCast.java"/>
-    </issue>
-
-    <issue
-        id="ClassVerificationFailure"
-        message="This call references a method added in API level 26; however, the containing class androidx.AutofixUnsafeCallWithImplicitReturnCast is reachable from earlier API levels and will fail run-time class verification."
-        errorLine1="        return Icon.createWithAdaptiveBitmap(null);"
-        errorLine2="                    ~~~~~~~~~~~~~~~~~~~~~~~~">
-        <location
-            file="src/main/java/androidx/AutofixUnsafeCallWithImplicitReturnCast.java"/>
-    </issue>
-
-    <issue
-        id="ClassVerificationFailure"
-        message="This call references a method added in API level 24; however, the containing class androidx.AutofixUnsafeCallWithImplicitReturnCast is reachable from earlier API levels and will fail run-time class verification."
-        errorLine1="        useStyle(new Notification.DecoratedCustomViewStyle());"
-        errorLine2="                 ~~~~~~~~~~~~~~~~~~~~~~~~~~~~~~~~~~~~~~~~~">
-        <location
-            file="src/main/java/androidx/AutofixUnsafeCallWithImplicitReturnCast.java"/>
-    </issue>
-
-    <issue
-        id="ClassVerificationFailure"
-        message="This call references a method added in API level 24; however, the containing class androidx.AutofixUnsafeConstructorQualifiedClass is reachable from earlier API levels and will fail run-time class verification."
-        errorLine1="        return new Notification.DecoratedCustomViewStyle();"
-        errorLine2="               ~~~~~~~~~~~~~~~~~~~~~~~~~~~~~~~~~~~~~~~~~">
-        <location
-            file="src/main/java/androidx/AutofixUnsafeConstructorQualifiedClass.java"/>
-    </issue>
-
-    <issue
-        id="ClassVerificationFailure"
-        message="This call references a method added in API level 30; however, the containing class androidx.AutofixUnsafeConstructorReferenceJava is reachable from earlier API levels and will fail run-time class verification."
-        errorLine1="            AccessibilityNodeInfo node = new AccessibilityNodeInfo(new View(context), 1);"
-        errorLine2="                                         ~~~~~~~~~~~~~~~~~~~~~~~~~">
-        <location
-            file="src/main/java/androidx/AutofixUnsafeConstructorReferenceJava.java"/>
-    </issue>
-
-    <issue
-        id="ClassVerificationFailure"
-        message="This call references a method added in API level 23; however, the containing class androidx.AutofixUnsafeGenericMethodReferenceJava is reachable from earlier API levels and will fail run-time class verification."
-        errorLine1="            return context.getSystemService(serviceClass);"
-        errorLine2="                           ~~~~~~~~~~~~~~~~">
-        <location
-            file="src/main/java/androidx/AutofixUnsafeGenericMethodReferenceJava.java"/>
-    </issue>
-
-    <issue
-        id="ClassVerificationFailure"
-        message="This call references a method added in API level 23; however, the containing class androidx.ClassVerificationFailureFromJava is reachable from earlier API levels and will fail run-time class verification."
-        errorLine1="        return view.getAccessibilityClassName();"
-        errorLine2="                    ~~~~~~~~~~~~~~~~~~~~~~~~~">
-        <location
-            file="src/main/java/androidx/ClassVerificationFailureFromJava.java"/>
-    </issue>
-
-    <issue
-        id="ImplicitCastClassVerificationFailure"
-        message="This expression has type android.app.Notification.CarExtender (introduced in API level 23) but it used as type android.app.Notification.Extender (introduced in API level 20). Run-time class verification will not be able to validate this implicit cast on devices between these API levels."
-        errorLine1="        builder.extend(extender);"
-        errorLine2="                       ~~~~~~~~">
-        <location
-            file="src/main/java/androidx/AutofixUnsafeCallWithImplicitParamCast.java"/>
-    </issue>
-
-    <issue
-        id="ImplicitCastClassVerificationFailure"
-        message="This expression has type android.graphics.drawable.AdaptiveIconDrawable (introduced in API level 26) but it used as type android.graphics.drawable.Drawable (introduced in API level 1). Run-time class verification will not be able to validate this implicit cast on devices between these API levels."
-        errorLine1="        return new AdaptiveIconDrawable(null, null);"
-        errorLine2="               ~~~~~~~~~~~~~~~~~~~~~~~~~~~~~~~~~~~~">
-        <location
-            file="src/main/java/androidx/AutofixUnsafeCallWithImplicitReturnCast.java"/>
-    </issue>
-
-    <issue
-        id="ImplicitCastClassVerificationFailure"
-        message="This expression has type android.app.Notification.DecoratedCustomViewStyle (introduced in API level 24) but it used as type android.app.Notification.Style (introduced in API level 16). Run-time class verification will not be able to validate this implicit cast on devices between these API levels."
-        errorLine1="        useStyle(new Notification.DecoratedCustomViewStyle());"
-        errorLine2="                 ~~~~~~~~~~~~~~~~~~~~~~~~~~~~~~~~~~~~~~~~~~~">
-        <location
-            file="src/main/java/androidx/AutofixUnsafeCallWithImplicitReturnCast.java"/>
-    </issue>
-
-    <issue
-=======
->>>>>>> 3d4510a6
         id="LongLogTag"
         message="The logging tag can be at most 23 characters, was 24 (ActivityRecreatorChecked)"
         errorLine1="                    Log.e(LOG_TAG, &quot;Exception while invoking performStopActivity&quot;, t);"
