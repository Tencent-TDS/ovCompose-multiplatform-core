--- conflicted
+++ resolved
@@ -1,15 +1,12 @@
 // Signature format: 4.0
 package androidx.sqlite {
 
-<<<<<<< HEAD
-=======
   public final class SQLite {
     method public static void execSQL(androidx.sqlite.SQLiteConnection, String sql);
     method public static Void throwSQLiteException(int errorCode, String? errorMsg);
     method public static inline <R> R use(androidx.sqlite.SQLiteStatement, kotlin.jvm.functions.Function1<? super androidx.sqlite.SQLiteStatement,? extends R> block);
   }
 
->>>>>>> 3d4510a6
   public interface SQLiteConnection {
     method public void close();
     method public androidx.sqlite.SQLiteStatement prepare(String sql);
@@ -19,15 +16,6 @@
     method public androidx.sqlite.SQLiteConnection open(String fileName);
   }
 
-<<<<<<< HEAD
-  public final class SQLiteKt {
-    method public static void execSQL(androidx.sqlite.SQLiteConnection, String sql);
-    method public static Void throwSQLiteException(int errorCode, String? errorMsg);
-    method public static inline <R> R use(androidx.sqlite.SQLiteStatement, kotlin.jvm.functions.Function1<? super androidx.sqlite.SQLiteStatement,? extends R> block);
-  }
-
-=======
->>>>>>> 3d4510a6
   public interface SQLiteStatement {
     method public void bindBlob(int index, byte[] value);
     method public default void bindBoolean(int index, boolean value);
