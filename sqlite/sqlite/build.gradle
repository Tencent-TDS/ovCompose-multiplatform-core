/*
 * Copyright (C) 2016 The Android Open Source Project
 *
 * Licensed under the Apache License, Version 2.0 (the "License");
 * you may not use this file except in compliance with the License.
 * You may obtain a copy of the License at
 *
 *      http://www.apache.org/licenses/LICENSE-2.0
 *
 * Unless required by applicable law or agreed to in writing, software
 * distributed under the License is distributed on an "AS IS" BASIS,
 * WITHOUT WARRANTIES OR CONDITIONS OF ANY KIND, either express or implied.
 * See the License for the specific language governing permissions and
 * limitations under the License.
 */

/**
 * This file was created using the `create_project.py` script located in the
 * `<AndroidX root>/development/project-creator` directory.
 *
 * Please use that script when creating a new project, rather than copying an existing project and
 * modifying its settings.
 */

import androidx.build.PlatformIdentifier
import androidx.build.LibraryType
import org.jetbrains.kotlin.gradle.plugin.KotlinPlatformType

plugins {
    id("AndroidXPlugin")
    id("com.android.library")
}


androidXMultiplatform {
    android()
    ios()
    jvm()
    linux()
    mac()

    defaultPlatform(PlatformIdentifier.ANDROID)

    sourceSets {
        commonMain {
            dependencies {
                implementation(libs.kotlinStdlib)
<<<<<<< HEAD
                api("androidx.annotation:annotation:1.8.0")
=======
                api(project(":annotation:annotation"))
>>>>>>> 3d4510a6
            }
        }
        commonTest {
            dependencies {
                implementation(libs.kotlinTest)
            }
        }
        androidMain {
            dependsOn(commonMain)
        }
        androidUnitTest {
            dependsOn(commonTest)
            dependencies {
                implementation(libs.junit)
                implementation(libs.mockitoCore4)
                implementation(libs.truth)
            }
        }
        jvmMain {
            dependsOn(commonMain)
        }
        nativeMain {
            dependsOn(commonMain)
        }
        targets.configureEach { target ->
            if (target.platformType == KotlinPlatformType.native) {
                def main = target.compilations["main"]
                main.defaultSourceSet {
                    dependsOn(nativeMain)
                }
            }
        }
    }
<<<<<<< HEAD

    enableBinaryCompatibilityValidator = true
=======
>>>>>>> 3d4510a6
}

android {
    namespace "androidx.sqlite.db"
}

androidx {
    name = "SQLite"
    type = LibraryType.PUBLISHED_LIBRARY
    inceptionYear = "2017"
    description = "SQLite API"
    metalavaK2UastEnabled = true
    legacyDisableKotlinStrictApiMode = true
}<|MERGE_RESOLUTION|>--- conflicted
+++ resolved
@@ -45,11 +45,7 @@
         commonMain {
             dependencies {
                 implementation(libs.kotlinStdlib)
-<<<<<<< HEAD
-                api("androidx.annotation:annotation:1.8.0")
-=======
                 api(project(":annotation:annotation"))
->>>>>>> 3d4510a6
             }
         }
         commonTest {
@@ -83,11 +79,6 @@
             }
         }
     }
-<<<<<<< HEAD
-
-    enableBinaryCompatibilityValidator = true
-=======
->>>>>>> 3d4510a6
 }
 
 android {
