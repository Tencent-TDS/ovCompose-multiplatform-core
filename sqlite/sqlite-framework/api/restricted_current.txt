--- conflicted
+++ resolved
@@ -10,8 +10,6 @@
 
 package androidx.sqlite.driver {
 
-<<<<<<< HEAD
-=======
   @RestrictTo(androidx.annotation.RestrictTo.Scope.LIBRARY_GROUP_PREFIX) public final class AndroidSQLiteConnection implements androidx.sqlite.SQLiteConnection {
     ctor public AndroidSQLiteConnection(android.database.sqlite.SQLiteDatabase db);
     method public void close();
@@ -20,7 +18,6 @@
     property public final android.database.sqlite.SQLiteDatabase db;
   }
 
->>>>>>> 3d4510a6
   public final class AndroidSQLiteDriver implements androidx.sqlite.SQLiteDriver {
     ctor public AndroidSQLiteDriver();
     method public androidx.sqlite.SQLiteConnection open(String fileName);
