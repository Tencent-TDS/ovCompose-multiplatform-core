--- conflicted
+++ resolved
@@ -59,85 +59,6 @@
         binaries.configureEach {
             linkerOpts += ["-lsqlite3"]
         }
-<<<<<<< HEAD
-    }
-    linux()
-    mac()
-
-    defaultPlatform(PlatformIdentifier.ANDROID)
-
-    sourceSets {
-        commonMain {
-            dependencies {
-                implementation(libs.kotlinStdlib)
-                api("androidx.annotation:annotation:1.8.0")
-                api(project(":sqlite:sqlite"))
-            }
-        }
-        commonTest {
-            dependencies {
-                implementation(libs.kotlinTest)
-                implementation(project(":kruth:kruth"))
-            }
-        }
-        androidMain {
-            dependsOn(commonMain)
-        }
-        androidInstrumentedTest {
-            dependsOn(commonTest)
-            dependencies {
-                implementation(libs.kotlinTestJunit)
-                implementation(libs.testRunner)
-                implementation(libs.testCore)
-            }
-        }
-        nativeMain {
-            dependsOn(commonMain)
-            // For usage of C interop APIs
-            // See: https://kotlinlang.org/docs/whatsnew19.html#explicit-c-interoperability-stability-guarantees
-            languageSettings.optIn("kotlinx.cinterop.ExperimentalForeignApi")
-        }
-        nativeTest {
-            dependsOn(commonTest)
-        }
-        targets.configureEach { target ->
-            if (target.platformType == KotlinPlatformType.native) {
-                def main = target.compilations["main"]
-                main.defaultSourceSet {
-                    dependsOn(nativeMain)
-                    // Aligns dependants of nativeMain to have same language settings.
-                    languageSettings.optIn("kotlinx.cinterop.ExperimentalForeignApi")
-                }
-                main.cinterops {
-                    sqlite3 { cInteropSettings ->
-                        includeDirs(configurations.sqliteSources.incoming.files)
-                        // TODO KT-62795 We shouldn't need this dependency once that issue is fixed.
-                        tasks.named(cInteropSettings.interopProcessingTaskName).configure {
-                            it.dependsOn(configurations.sqliteSources)
-                        }
-                    }
-                }
-
-                def test = target.compilations["test"]
-                test.defaultSourceSet {
-                    dependsOn(nativeTest)
-                }
-                if (target.konanTarget.family == Family.LINUX) {
-                    // For tests in Linux host, statically include androidx's compiled SQLite
-                    // via a generated C interop definition
-                    createCinteropFromArchiveConfiguration(test, configurations["sqliteSharedArchive"])
-                } else if (target.konanTarget.family == Family.OSX) {
-                    // For tests in Mac host, link to shared SQLite library included in MacOS
-                    test.kotlinOptions.freeCompilerArgs += [
-                        "-linker-options", "-lsqlite3"
-                    ]
-                }
-            }
-        }
-    }
-
-    enableBinaryCompatibilityValidator = true
-=======
     }
     linux()
     mac()
@@ -213,7 +134,6 @@
             }
         }
     }
->>>>>>> 3d4510a6
 }
 
 dependencies {
