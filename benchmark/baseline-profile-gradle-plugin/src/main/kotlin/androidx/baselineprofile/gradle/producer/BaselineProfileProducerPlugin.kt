/*
 * Copyright 2023 The Android Open Source Project
 *
 * Licensed under the Apache License, Version 2.0 (the "License");
 * you may not use this file except in compliance with the License.
 * You may obtain a copy of the License at
 *
 *      http://www.apache.org/licenses/LICENSE-2.0
 *
 * Unless required by applicable law or agreed to in writing, software
 * distributed under the License is distributed on an "AS IS" BASIS,
 * WITHOUT WARRANTIES OR CONDITIONS OF ANY KIND, either express or implied.
 * See the License for the specific language governing permissions and
 * limitations under the License.
 */

package androidx.baselineprofile.gradle.producer

import androidx.baselineprofile.gradle.configuration.ConfigurationManager
import androidx.baselineprofile.gradle.producer.tasks.CollectBaselineProfileTask
import androidx.baselineprofile.gradle.producer.tasks.InstrumentationTestTaskWrapper
import androidx.baselineprofile.gradle.utils.AgpFeature.CONFIGURATION_CACHE_FIX_B348136774
import androidx.baselineprofile.gradle.utils.AgpFeature.TEST_MODULE_SUPPORTS_MULTIPLE_BUILD_TYPES
import androidx.baselineprofile.gradle.utils.AgpFeature.TEST_VARIANT_SUPPORTS_INSTRUMENTATION_RUNNER_ARGUMENTS
import androidx.baselineprofile.gradle.utils.AgpFeature.TEST_VARIANT_TESTED_APKS
import androidx.baselineprofile.gradle.utils.AgpPlugin
import androidx.baselineprofile.gradle.utils.AgpPluginId
import androidx.baselineprofile.gradle.utils.AndroidTestModuleWrapper
import androidx.baselineprofile.gradle.utils.BUILD_TYPE_BASELINE_PROFILE_PREFIX
import androidx.baselineprofile.gradle.utils.BUILD_TYPE_BENCHMARK_PREFIX
import androidx.baselineprofile.gradle.utils.CONFIGURATION_ARTIFACT_TYPE
import androidx.baselineprofile.gradle.utils.CONFIGURATION_NAME_BASELINE_PROFILES
import androidx.baselineprofile.gradle.utils.INSTRUMENTATION_ARG_ENABLED_RULES
import androidx.baselineprofile.gradle.utils.INSTRUMENTATION_ARG_ENABLED_RULES_BASELINE_PROFILE
import androidx.baselineprofile.gradle.utils.INSTRUMENTATION_ARG_ENABLED_RULES_BENCHMARK
<<<<<<< HEAD
=======
import androidx.baselineprofile.gradle.utils.INSTRUMENTATION_ARG_SKIP_ON_EMULATOR
>>>>>>> 3d4510a6
import androidx.baselineprofile.gradle.utils.INSTRUMENTATION_ARG_TARGET_PACKAGE_NAME
import androidx.baselineprofile.gradle.utils.InstrumentationTestRunnerArgumentsAgp82
import androidx.baselineprofile.gradle.utils.MAX_AGP_VERSION_RECOMMENDED_EXCLUSIVE
import androidx.baselineprofile.gradle.utils.MIN_AGP_VERSION_REQUIRED_INCLUSIVE
import androidx.baselineprofile.gradle.utils.RELEASE
import androidx.baselineprofile.gradle.utils.TestedApksAgp83
import androidx.baselineprofile.gradle.utils.camelCase
import androidx.baselineprofile.gradle.utils.createBuildTypeIfNotExists
import androidx.baselineprofile.gradle.utils.createExtendedBuildTypes
import com.android.build.api.dsl.TestBuildType
import com.android.build.api.dsl.TestExtension
import com.android.build.api.variant.TestVariant
import com.android.build.api.variant.TestVariantBuilder
import com.android.build.api.variant.Variant
import org.gradle.api.GradleException
import org.gradle.api.Plugin
import org.gradle.api.Project

/**
 * This is the producer plugin for baseline profile generation. In order to generate baseline
 * profiles three plugins are needed: one is applied to the app or the library that should consume
 * the baseline profile when building (consumer), one is applied to the module that should supply
 * the under test app (app target) and the last one is applied to a test module containing the ui
 * test that generate the baseline profile on the device (producer).
 */
class BaselineProfileProducerPlugin : Plugin<Project> {
    override fun apply(project: Project) = BaselineProfileProducerAgpPlugin(project).onApply()
}

private class BaselineProfileProducerAgpPlugin(private val project: Project) :
    AgpPlugin(
        project = project,
        supportedAgpPlugins = setOf(AgpPluginId.ID_ANDROID_TEST_PLUGIN),
        minAgpVersionInclusive = MIN_AGP_VERSION_REQUIRED_INCLUSIVE,
        maxAgpVersionExclusive = MAX_AGP_VERSION_RECOMMENDED_EXCLUSIVE
    ) {

    companion object {
        private const val PROP_ENABLED_RULES =
            "android.testInstrumentationRunnerArguments.androidx.benchmark.enabledRules"
    }

    private val baselineProfileExtension = BaselineProfileProducerExtension.register(project)
    private val configurationManager = ConfigurationManager(project)
    private val shouldSkipGeneration by lazy {
        project.providers.gradleProperty(PROP_SKIP_GENERATION).isPresent
    }
    private val forceOnlyConnectedDevices: Boolean by lazy {
        project.providers.gradleProperty(PROP_FORCE_ONLY_CONNECTED_DEVICES).isPresent
    }
    private val addEnabledRulesInstrumentationArgument by lazy {
        !project.providers.gradleProperty(PROP_DONT_DISABLE_RULES).isPresent
    }
    private val addTargetPackageNameInstrumentationArgument by lazy {
        !project.providers.gradleProperty(PROP_SEND_TARGET_PACKAGE_NAME).isPresent
    }
    private val forceOnlyConnectedDevices: Boolean by lazy {
        project.properties.containsKey(PROP_FORCE_ONLY_CONNECTED_DEVICES)
    }
    private val addEnabledRulesInstrumentationArgument by lazy {
        !project.properties.containsKey(PROP_DONT_DISABLE_RULES)
    }
    private val addTargetPackageNameInstrumentationArgument by lazy {
        !project.properties.containsKey(PROP_SEND_TARGET_PACKAGE_NAME)
    }

    // This maps all the extended build types to the original ones. Note that release does not
    // exist by default so we need to create nonMinifiedRelease and map it manually to `release`.
    private val nonObfuscatedReleaseName = camelCase(BUILD_TYPE_BASELINE_PROFILE_PREFIX, RELEASE)
    private val baselineProfileExtendedToOriginalTypeMap =
        mutableMapOf(nonObfuscatedReleaseName to RELEASE)

    private val benchmarkReleaseName = camelCase(BUILD_TYPE_BENCHMARK_PREFIX, RELEASE)
    private val benchmarkExtendedToOriginalTypeMap = mutableMapOf(benchmarkReleaseName to RELEASE)

    override fun onAgpPluginFound(pluginIds: Set<AgpPluginId>) {
        project.logger.debug(
            "[BaselineProfileProducerPlugin] afterEvaluate check: app plugin was applied"
        )
    }

    override fun onAgpPluginNotFound(pluginIds: Set<AgpPluginId>) {
        throw IllegalStateException(
            """
    The module ${project.name} does not have the `com.android.test` plugin applied. Currently,
    the `androidx.baselineprofile.producer` plugin supports only android test modules. In future this
    plugin will also support library modules (https://issuetracker.google.com/issue?id=259737450).
    Please review your build.gradle to ensure this plugin is applied to the correct module.
            """
                .trimIndent()
        )
    }

    override fun onBeforeFinalizeDsl() {

        // We need the instrumentation apk to run as a separate process
        AndroidTestModuleWrapper(project).setSelfInstrumenting(true)
    }

    override fun onTestFinalizeDsl(extension: TestExtension) {

        // Creates the new build types to match the app target. All the existing build types beside
        // `debug`, that is the default one, are added manually in the configuration so we can
        // assume they've been added for the purpose of generating baseline profiles. We don't
        // need to create a nonMinified build type from `debug` since there will be no matching
        // configuration with the app target module.

        // The test build types need to be debuggable and have the same singing config key to
        // be installed. We also disable the test coverage tracking since it's not important
        // here.
        val configureBlock: TestBuildType.() -> (Unit) = {
            isDebuggable = true
            enableAndroidTestCoverage = false
            enableUnitTestCoverage = false
            signingConfig = extension.buildTypes.getByName("debug").signingConfig

            // TODO: The matching fallback is causing a circular dependency when app target plugin
            //  is not applied. Normally this is not used, but if an app defines only the consumer
            //  plugin the `nonMinified` build won't exist. If the provider points to it, the
            //  matching fallback will kick in and will use the `release` build instead of the
            //  `nonMinifiedRelease`. When this happens, since  we depend on
            //  `mergeArtReleaseProfile` to ensure that a profile is copied is the baseline profile
            //  src sets before the build is complete, it will trigger a circular task dependency:
            //      collectNonMinifiedReleaseBaselineProfile ->
            //          connectedNonMinifiedReleaseAndroidTest ->
            //              packageRelease ->
            //                  compileReleaseArtProfile ->
            //                      mergeReleaseArtProfile ->
            //                          copyReleaseBaselineProfileIntoSrc ->
            //                              mergeReleaseBaselineProfile ->
            //                                  collectNonMinifiedReleaseBaselineProfile
            //  Note that the error is expected but we should handle it gracefully with proper
            //  explanation. (b/272851616)
            matchingFallbacks += listOf(RELEASE)
        }

        // The variant names are used by the test module to request a specific apk artifact to
        // the under test app module (using configuration attributes). This is all handled by
        // the com.android.test plugin, as long as both modules have the same variants.
        // Unfortunately the test module cannot determine which variants are present in the
        // under test app module. As a result we need to replicate the same build types and
        // flavors, so that the same variant names are created.
        createExtendedBuildTypes(
            project = project,
            extensionBuildTypes = extension.buildTypes,
            newBuildTypePrefix = BUILD_TYPE_BASELINE_PROFILE_PREFIX,
            extendedBuildTypeToOriginalBuildTypeMapping = baselineProfileExtendedToOriginalTypeMap,
            newConfigureBlock = { _, ext -> configureBlock(ext) },
            overrideConfigureBlock = { _, _ ->
                // Properties are not overridden if the build type already exists.
            },
            filterBlock = {
                // All the build types that have been added to the test module should be
                // extended. This is because we can't know here which ones are actually
                // release in the under test module. We can only exclude debug for sure.
                it.name != "debug"
            }
        )
        createBuildTypeIfNotExists(
            project = project,
            extensionBuildTypes = extension.buildTypes,
            buildTypeName = nonObfuscatedReleaseName,
            configureBlock = configureBlock
        )

        // Similarly to baseline profile build types we also create benchmark build types if this
        // version of AGP has the support for it.
        if (supportsFeature(TEST_MODULE_SUPPORTS_MULTIPLE_BUILD_TYPES)) {
            createExtendedBuildTypes(
                project = project,
                extensionBuildTypes = extension.buildTypes,
                newBuildTypePrefix = BUILD_TYPE_BENCHMARK_PREFIX,
                extendedBuildTypeToOriginalBuildTypeMapping = benchmarkExtendedToOriginalTypeMap,
                newConfigureBlock = { _, ext -> configureBlock(ext) },
                overrideConfigureBlock = { _, _ ->
                    // Properties are not overridden if the build type already exists.
                },
                filterBlock = {
                    // Note that at this point we already have created the baseline profile build
                    // types that we don't want to extend again.
                    it.name != "debug" && it.name !in baselineProfileExtendedToOriginalTypeMap
                }
            )
            createBuildTypeIfNotExists(
                project = project,
                extensionBuildTypes = extension.buildTypes,
                buildTypeName = benchmarkReleaseName,
                configureBlock = configureBlock
            )
        }

        if (shouldSkipGeneration) {
            logger.info(
                """
                Property `$PROP_SKIP_GENERATION` set. Baseline profile generation will be skipped.
            """
                    .trimIndent()
            )
        }
    }

    override fun onTestBeforeVariants(variantBuilder: TestVariantBuilder) {

        // Makes sure that only the non obfuscated build type variant selected is enabled
        val buildType = variantBuilder.buildType

        val isBaselineProfileBuildType = buildType in baselineProfileExtendedToOriginalTypeMap.keys
        val isBenchmarkBuildType = buildType in benchmarkExtendedToOriginalTypeMap.keys
        variantBuilder.enable =
            variantBuilder.enable && (isBaselineProfileBuildType || isBenchmarkBuildType)
    }

    override fun onTestVariants(variant: TestVariant) {

        // Creates all the configurations, one per variant for the newly created build type.
        // Note that for this version of the plugin is not possible to rely entirely on the variant
        // api so the actual creation of the tasks is postponed to be executed when all the
        // agp tasks have been created, using the old api.

        // The enabled rules property is passed automatically according to the variant, if it was
        // not set by the user.
        val enabledRulesNotSet =
            !project.gradle.startParameter.projectProperties.any {
                it.key!!.contentEquals(PROP_ENABLED_RULES)
            }

        // If this is a benchmark variant sets the instrumentation runner argument to run only
        // tests with MacroBenchmark rules.
        if (
<<<<<<< HEAD
            addEnabledRulesInstrumentationArgument &&
                enabledRulesNotSet &&
                variant.buildType in benchmarkExtendedToOriginalTypeMap.keys
        ) {
            if (supportsFeature(TEST_VARIANT_SUPPORTS_INSTRUMENTATION_RUNNER_ARGUMENTS)) {
=======
            variant.buildType in benchmarkExtendedToOriginalTypeMap.keys &&
                supportsFeature(TEST_VARIANT_SUPPORTS_INSTRUMENTATION_RUNNER_ARGUMENTS)
        ) {

            InstrumentationTestRunnerArgumentsAgp82.set(
                variant = variant,
                arguments =
                    listOf(
                        INSTRUMENTATION_ARG_SKIP_ON_EMULATOR to
                            baselineProfileExtension.skipBenchmarksOnEmulator.toString()
                    )
            )

            if (addEnabledRulesInstrumentationArgument && enabledRulesNotSet) {
>>>>>>> 3d4510a6
                InstrumentationTestRunnerArgumentsAgp82.set(
                    variant = variant,
                    arguments =
                        listOf(
                            INSTRUMENTATION_ARG_ENABLED_RULES to
<<<<<<< HEAD
                                INSTRUMENTATION_ARG_ENABLED_RULES_BENCHMARK
=======
                                INSTRUMENTATION_ARG_ENABLED_RULES_BENCHMARK,
>>>>>>> 3d4510a6
                        )
                )
            }
        }

        // If AGP api support it, the application id of the target app is sent to instrumentation
        // app as an instrumentation runner argument. BaselineProfileRule and MacrobenchmarkRule
        // can pick that up during the test execution.
        if (
<<<<<<< HEAD
            addTargetPackageNameInstrumentationArgument && supportsFeature(TEST_VARIANT_TESTED_APKS)
=======
            addTargetPackageNameInstrumentationArgument &&
                supportsFeature(TEST_VARIANT_TESTED_APKS) &&
                supportsFeature(CONFIGURATION_CACHE_FIX_B348136774)
>>>>>>> 3d4510a6
        ) {
            InstrumentationTestRunnerArgumentsAgp82.set(
                variant = variant,
                key = INSTRUMENTATION_ARG_TARGET_PACKAGE_NAME,
                value = TestedApksAgp83.getTargetAppApplicationId(variant)
            )
        }

        // If this is a baseline profile variant sets the instrumentation runner argument to run
        // only tests with BaselineProfileRule, create the consumable configurations to expose
        // the baseline profile artifacts and the tasks to generate the baseline profile artifacts.
        // Configuration and tasks are created only for baseline profile variants.
        if (variant.buildType in baselineProfileExtendedToOriginalTypeMap.keys) {

            // If this is a benchmark variant sets the instrumentation runner argument to run only
            // tests with MacroBenchmark rules.
            if (
                addEnabledRulesInstrumentationArgument &&
                    enabledRulesNotSet &&
                    supportsFeature(TEST_VARIANT_SUPPORTS_INSTRUMENTATION_RUNNER_ARGUMENTS)
            ) {
                InstrumentationTestRunnerArgumentsAgp82.set(
                    variant = variant,
                    arguments =
                        listOf(
                            INSTRUMENTATION_ARG_ENABLED_RULES to
                                INSTRUMENTATION_ARG_ENABLED_RULES_BASELINE_PROFILE
                        )
                )
            }

            // Creates the configuration to handle this variant. Note that in the attributes
            // to match the configuration we use the original build type without `nonObfuscated`.
            val configuration =
                createConfigurationForVariant(
                    variant = variant,
                    originalBuildTypeName =
                        baselineProfileExtendedToOriginalTypeMap[variant.buildType] ?: "",
                )

            // Prepares a block to execute later that creates the tasks for this variant
            afterVariants {
                createTasksForVariant(
                    project = project,
                    variant = variant,
                    configurationName = configuration.name,
                    baselineProfileExtension = baselineProfileExtension
                )
            }
        }
    }

    private fun createConfigurationForVariant(variant: Variant, originalBuildTypeName: String) =
        configurationManager.maybeCreate(
            nameParts =
                listOf(
                    variant.flavorName ?: "",
                    originalBuildTypeName,
                    CONFIGURATION_NAME_BASELINE_PROFILES
                ),
            canBeConsumed = true,
            canBeResolved = false,
            buildType = originalBuildTypeName,
            productFlavors = variant.productFlavors
        )

    private fun createTasksForVariant(
        project: Project,
        variant: TestVariant,
        configurationName: String,
        baselineProfileExtension: BaselineProfileProducerExtension
    ) {

        // Prepares the devices list to use to generate the baseline profile.
        // Note that when running gradle with
        // `androidx.baselineprofile.forceonlyconnecteddevices=false`
        // this DSL specification is not respected. This is used by Android Studio to run
        // baseline profile generation only on the selected devices.
        val devices = mutableSetOf<String>()
        if (forceOnlyConnectedDevices) {
            devices.add("connected")
        } else {
            devices.addAll(baselineProfileExtension.managedDevices)
            if (baselineProfileExtension.useConnectedDevices) devices.add("connected")
        }

        // The test task runs the ui tests
        val testTasks =
            devices
                .map { device ->
                    val task =
                        InstrumentationTestTaskWrapper.getByName(
                            project = project,
                            device = device,
                            variantName = variant.name
                        )

                    // The task is null if the managed device name does not exist
                    if (task == null) {

                        // If gradle is syncing don't throw any exception and simply stop here. This
                        // plugin will fail at build time instead. This allows not breaking project
                        // sync in ide.
                        if (isGradleSyncRunning()) return

                        throw GradleException(
                            """
                No managed device named `$device` was found. Please check your GMD configuration
                and make sure that the `baselineProfile.managedDevices` property contains only
                existing gradle managed devices. Example:

                android {
                    testOptions.managedDevices.devices {
                        pixel6Api31(ManagedVirtualDevice) {
                            device = "Pixel 6"
                            apiLevel = 31
                            systemImageSource = "aosp"
                        }
                    }
                }

                baselineProfile {
                    managedDevices = ["pixel6Api31"]
                    useConnectedDevices = false
                }

                    """
                                .trimIndent()
                        )
                    }

                    task
                }
                .onEach {
                    it.setEnableEmulatorDisplay(baselineProfileExtension.enableEmulatorDisplay)
                    if (shouldSkipGeneration) it.setTaskEnabled(false)
                }

        // The collect task collects the baseline profile files from the ui test results
        val collectTaskProvider =
            CollectBaselineProfileTask.registerForVariant(
                project = project,
                variant = variant,
                testTaskDependencies = testTasks,
                shouldSkipGeneration = shouldSkipGeneration
            )

        // The artifacts are added to the configuration that exposes the generated baseline profile
        addArtifactToConfiguration(
            configurationName = configurationName,
            taskProvider = collectTaskProvider,
            artifactType = CONFIGURATION_ARTIFACT_TYPE
        )
    }
}<|MERGE_RESOLUTION|>--- conflicted
+++ resolved
@@ -33,10 +33,7 @@
 import androidx.baselineprofile.gradle.utils.INSTRUMENTATION_ARG_ENABLED_RULES
 import androidx.baselineprofile.gradle.utils.INSTRUMENTATION_ARG_ENABLED_RULES_BASELINE_PROFILE
 import androidx.baselineprofile.gradle.utils.INSTRUMENTATION_ARG_ENABLED_RULES_BENCHMARK
-<<<<<<< HEAD
-=======
 import androidx.baselineprofile.gradle.utils.INSTRUMENTATION_ARG_SKIP_ON_EMULATOR
->>>>>>> 3d4510a6
 import androidx.baselineprofile.gradle.utils.INSTRUMENTATION_ARG_TARGET_PACKAGE_NAME
 import androidx.baselineprofile.gradle.utils.InstrumentationTestRunnerArgumentsAgp82
 import androidx.baselineprofile.gradle.utils.MAX_AGP_VERSION_RECOMMENDED_EXCLUSIVE
@@ -92,15 +89,6 @@
     }
     private val addTargetPackageNameInstrumentationArgument by lazy {
         !project.providers.gradleProperty(PROP_SEND_TARGET_PACKAGE_NAME).isPresent
-    }
-    private val forceOnlyConnectedDevices: Boolean by lazy {
-        project.properties.containsKey(PROP_FORCE_ONLY_CONNECTED_DEVICES)
-    }
-    private val addEnabledRulesInstrumentationArgument by lazy {
-        !project.properties.containsKey(PROP_DONT_DISABLE_RULES)
-    }
-    private val addTargetPackageNameInstrumentationArgument by lazy {
-        !project.properties.containsKey(PROP_SEND_TARGET_PACKAGE_NAME)
     }
 
     // This maps all the extended build types to the original ones. Note that release does not
@@ -266,13 +254,6 @@
         // If this is a benchmark variant sets the instrumentation runner argument to run only
         // tests with MacroBenchmark rules.
         if (
-<<<<<<< HEAD
-            addEnabledRulesInstrumentationArgument &&
-                enabledRulesNotSet &&
-                variant.buildType in benchmarkExtendedToOriginalTypeMap.keys
-        ) {
-            if (supportsFeature(TEST_VARIANT_SUPPORTS_INSTRUMENTATION_RUNNER_ARGUMENTS)) {
-=======
             variant.buildType in benchmarkExtendedToOriginalTypeMap.keys &&
                 supportsFeature(TEST_VARIANT_SUPPORTS_INSTRUMENTATION_RUNNER_ARGUMENTS)
         ) {
@@ -287,17 +268,12 @@
             )
 
             if (addEnabledRulesInstrumentationArgument && enabledRulesNotSet) {
->>>>>>> 3d4510a6
                 InstrumentationTestRunnerArgumentsAgp82.set(
                     variant = variant,
                     arguments =
                         listOf(
                             INSTRUMENTATION_ARG_ENABLED_RULES to
-<<<<<<< HEAD
-                                INSTRUMENTATION_ARG_ENABLED_RULES_BENCHMARK
-=======
                                 INSTRUMENTATION_ARG_ENABLED_RULES_BENCHMARK,
->>>>>>> 3d4510a6
                         )
                 )
             }
@@ -307,13 +283,9 @@
         // app as an instrumentation runner argument. BaselineProfileRule and MacrobenchmarkRule
         // can pick that up during the test execution.
         if (
-<<<<<<< HEAD
-            addTargetPackageNameInstrumentationArgument && supportsFeature(TEST_VARIANT_TESTED_APKS)
-=======
             addTargetPackageNameInstrumentationArgument &&
                 supportsFeature(TEST_VARIANT_TESTED_APKS) &&
                 supportsFeature(CONFIGURATION_CACHE_FIX_B348136774)
->>>>>>> 3d4510a6
         ) {
             InstrumentationTestRunnerArgumentsAgp82.set(
                 variant = variant,
