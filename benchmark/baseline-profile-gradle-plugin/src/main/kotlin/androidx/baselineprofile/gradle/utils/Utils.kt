/*
 * Copyright 2022 The Android Open Source Project
 *
 * Licensed under the Apache License, Version 2.0 (the "License");
 * you may not use this file except in compliance with the License.
 * You may obtain a copy of the License at
 *
 *      http://www.apache.org/licenses/LICENSE-2.0
 *
 * Unless required by applicable law or agreed to in writing, software
 * distributed under the License is distributed on an "AS IS" BASIS,
 * WITHOUT WARRANTIES OR CONDITIONS OF ANY KIND, either express or implied.
 * See the License for the specific language governing permissions and
 * limitations under the License.
 */

package androidx.baselineprofile.gradle.utils

import java.util.Locale

fun camelCase(vararg strings: String): String {
    if (strings.isEmpty()) return ""
    return StringBuilder()
        .apply {
            var shouldCapitalize = false
            for (str in strings.filter { it.isNotBlank() }) {
                append(if (shouldCapitalize) str.capitalized() else str)
                shouldCapitalize = true
            }
        }
        .toString()
<<<<<<< HEAD
}
=======
}

internal fun CharSequence.capitalized(): String =
    when {
        isEmpty() -> ""
        else ->
            get(0).let { initial ->
                when {
                    initial.isLowerCase() -> initial.titlecase(Locale.getDefault()) + substring(1)
                    else -> toString()
                }
            }
    }
>>>>>>> 3d4510a6
<|MERGE_RESOLUTION|>--- conflicted
+++ resolved
@@ -29,9 +29,6 @@
             }
         }
         .toString()
-<<<<<<< HEAD
-}
-=======
 }
 
 internal fun CharSequence.capitalized(): String =
@@ -44,5 +41,4 @@
                     else -> toString()
                 }
             }
-    }
->>>>>>> 3d4510a6
+    }