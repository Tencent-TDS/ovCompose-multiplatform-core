--- conflicted
+++ resolved
@@ -21,10 +21,7 @@
 import androidx.baselineprofile.gradle.utils.TestAgpVersion.TEST_AGP_VERSION_8_1_0
 import androidx.baselineprofile.gradle.utils.TestAgpVersion.TEST_AGP_VERSION_8_2_0
 import androidx.baselineprofile.gradle.utils.TestAgpVersion.TEST_AGP_VERSION_8_3_1
-<<<<<<< HEAD
-=======
 import androidx.baselineprofile.gradle.utils.TestAgpVersion.TEST_AGP_VERSION_8_4_2
->>>>>>> 3d4510a6
 import androidx.baselineprofile.gradle.utils.VariantProfile
 import androidx.baselineprofile.gradle.utils.build
 import androidx.baselineprofile.gradle.utils.buildAndAssertThatOutput
@@ -307,20 +304,14 @@
         arrayOf(
                 AssertData("benchmarkReleaseArguments", false) {
                     contains("androidx.benchmark.enabledRules=macrobenchmark")
-<<<<<<< HEAD
-=======
                     contains("androidx.benchmark.skipOnEmulator=true")
->>>>>>> 3d4510a6
                 },
                 AssertData("nonMinifiedReleaseArguments", false) {
                     contains("androidx.benchmark.enabledRules=baselineprofile")
                 },
                 AssertData("benchmarkReleaseArguments", true) {
                     doesNotContain("androidx.benchmark.enabledRules=macrobenchmark")
-<<<<<<< HEAD
-=======
                     contains("androidx.benchmark.skipOnEmulator=true")
->>>>>>> 3d4510a6
                 },
                 AssertData("nonMinifiedReleaseArguments", true) {
                     doesNotContain("androidx.benchmark.enabledRules=baselineprofile")
@@ -382,34 +373,13 @@
         VariantProfile(flavor = null, buildType = "release", profileFileLines = mapOf())
 
     @Test
-<<<<<<< HEAD
-    fun verifyTargetPackageNamePassedAsInstrumentationRunnerArgument() {
-=======
     fun verifyTargetPackageNamePassedAsInstrumentationRunnerArgumentWithOverride() {
->>>>>>> 3d4510a6
         projectSetup.appTarget.setup()
         projectSetup.producer.setup(
             variantProfiles = listOf(emptyReleaseVariantProfile),
             targetProject = projectSetup.appTarget,
             additionalGradleCodeBlock = GRADLE_PRINT_ARGS_TASK
         )
-<<<<<<< HEAD
-        arrayOf(
-                Pair(
-                    "benchmarkReleaseArguments",
-                    "androidx.benchmark.targetPackageName=com.example.namespace"
-                ),
-                Pair(
-                    "nonMinifiedReleaseArguments",
-                    "androidx.benchmark.targetPackageName=com.example.namespace"
-                ),
-            )
-            .forEach {
-                projectSetup.producer.gradleRunner.buildAndAssertThatOutput(it.first) {
-                    contains(it.second)
-                }
-            }
-=======
 
         val prop =
             "-Pandroid.testInstrumentationRunnerArguments.androidx.benchmark.targetPackageName"
@@ -443,7 +413,6 @@
         @Parameterized.Parameters(name = "agpVersion={0}")
         @JvmStatic
         fun parameters() = TestAgpVersion.atLeast(TEST_AGP_VERSION_8_4_2)
->>>>>>> 3d4510a6
     }
 
     @get:Rule
@@ -453,40 +422,13 @@
         VariantProfile(flavor = null, buildType = "release", profileFileLines = mapOf())
 
     @Test
-<<<<<<< HEAD
-    fun verifyTargetPackageNamePassedAsInstrumentationRunnerArgumentWithOverride() {
-=======
     fun verifyTargetPackageNamePassedAsInstrumentationRunnerArgument() {
->>>>>>> 3d4510a6
         projectSetup.appTarget.setup()
         projectSetup.producer.setup(
             variantProfiles = listOf(emptyReleaseVariantProfile),
             targetProject = projectSetup.appTarget,
             additionalGradleCodeBlock = GRADLE_PRINT_ARGS_TASK
         )
-<<<<<<< HEAD
-
-        val prop =
-            "-Pandroid.testInstrumentationRunnerArguments.androidx.benchmark.targetPackageName"
-        arrayOf(
-                arrayOf(
-                    "benchmarkReleaseArguments",
-                    "$prop=com.someotherpackage1",
-                    "androidx.benchmark.targetPackageName=com.someotherpackage1"
-                ),
-                arrayOf(
-                    "nonMinifiedReleaseArguments",
-                    "$prop=com.someotherpackage2",
-                    "androidx.benchmark.targetPackageName=com.someotherpackage2"
-                ),
-            )
-            .forEach {
-                projectSetup.producer.gradleRunner.buildAndAssertThatOutput(it[0], it[1]) {
-                    // Note that if the targetPackageName argument is overridden from CLI
-                    // then it shouldn't be in the runner arguments map at this stage, as it's
-                    // added later by the test plugin.
-                    doesNotContain(it[2])
-=======
         arrayOf(
                 Pair(
                     "benchmarkReleaseArguments",
@@ -500,7 +442,6 @@
             .forEach {
                 projectSetup.producer.gradleRunner.buildAndAssertThatOutput(it.first) {
                     contains(it.second)
->>>>>>> 3d4510a6
                 }
             }
     }
