--- conflicted
+++ resolved
@@ -21,10 +21,7 @@
     TEST_AGP_VERSION_8_1_0("8.1.0"),
     TEST_AGP_VERSION_8_2_0("8.2.0"),
     TEST_AGP_VERSION_8_3_1("8.3.1"),
-<<<<<<< HEAD
-=======
     TEST_AGP_VERSION_8_4_2("8.4.2"),
->>>>>>> 3d4510a6
     TEST_AGP_VERSION_CURRENT(null);
 
     fun isAtLeast(version: TestAgpVersion) = this in TestAgpVersion.atLeast(version)
