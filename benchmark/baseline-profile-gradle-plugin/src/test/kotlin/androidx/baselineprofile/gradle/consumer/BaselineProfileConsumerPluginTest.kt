--- conflicted
+++ resolved
@@ -1329,8 +1329,6 @@
 
         gradleRunner.buildAndAssertThatOutput("tasks", "--info") {
             contains("Variant `benchmarkRelease` is disabled.")
-<<<<<<< HEAD
-=======
         }
     }
 
@@ -1499,138 +1497,11 @@
         ) {
             val notFound = it.lines().requireInOrder(*requiredLines.toTypedArray())
             assertThat(notFound).isEqualTo(requiredLines)
->>>>>>> 3d4510a6
-        }
-    }
-
-    @Test
-<<<<<<< HEAD
-    fun testProfileStats() {
-        projectSetup.consumer.setup(androidPlugin = ANDROID_APPLICATION_PLUGIN)
-
-        // Test no previous execution
-        projectSetup.producer.setupWithoutFlavors(
-            releaseProfileLines =
-                listOf(
-                    Fixtures.CLASS_1_METHOD_1,
-                    Fixtures.CLASS_1,
-                ),
-            releaseStartupProfileLines =
-                listOf(
-                    Fixtures.CLASS_1_METHOD_1,
-                    Fixtures.CLASS_1,
-                )
-        )
-        gradleRunner.build("generateBaselineProfile") {
-            val notFound =
-                it.lines()
-                    .requireInOrder(
-                        "Comparison with previous baseline profile:",
-                        "Comparison with previous startup profile:",
-                    )
-            assertThat(notFound.size).isEqualTo(2)
-        }
-
-        // Test unchanged
-        gradleRunner.build("generateBaselineProfile", "--rerun-tasks") {
-            println(it)
-            val notFound =
-                it.lines()
-                    .requireInOrder(
-                        "Comparison with previous baseline profile:",
-                        "  2 Old rules",
-                        "  2 New rules",
-                        "  0 Added rules (0.00%)",
-                        "  0 Removed rules (0.00%)",
-                        "  2 Unmodified rules (100.00%)",
-                        "Comparison with previous startup profile:",
-                        "  2 Old rules",
-                        "  2 New rules",
-                        "  0 Added rules (0.00%)",
-                        "  0 Removed rules (0.00%)",
-                        "  2 Unmodified rules (100.00%)",
-                    )
-            assertThat(notFound).isEmpty()
-        }
-
-        // Test added
-        projectSetup.producer.setupWithoutFlavors(
-            releaseProfileLines =
-                listOf(
-                    Fixtures.CLASS_1_METHOD_1,
-                    Fixtures.CLASS_1,
-                    Fixtures.CLASS_2_METHOD_2,
-                    Fixtures.CLASS_2,
-                ),
-            releaseStartupProfileLines =
-                listOf(
-                    Fixtures.CLASS_1_METHOD_1,
-                    Fixtures.CLASS_1,
-                    Fixtures.CLASS_2_METHOD_2,
-                    Fixtures.CLASS_2,
-                )
-        )
-        gradleRunner.build("generateBaselineProfile", "--rerun-tasks") {
-            println(it)
-            val notFound =
-                it.lines()
-                    .requireInOrder(
-                        "Comparison with previous baseline profile:",
-                        "  2 Old rules",
-                        "  4 New rules",
-                        "  2 Added rules (50.00%)",
-                        "  0 Removed rules (0.00%)",
-                        "  2 Unmodified rules (50.00%)",
-                        "Comparison with previous startup profile:",
-                        "  2 Old rules",
-                        "  4 New rules",
-                        "  2 Added rules (50.00%)",
-                        "  0 Removed rules (0.00%)",
-                        "  2 Unmodified rules (50.00%)",
-                    )
-            assertThat(notFound).isEmpty()
-        }
-
-        // Test removed
-        projectSetup.producer.setupWithoutFlavors(
-            releaseProfileLines =
-                listOf(
-                    Fixtures.CLASS_2_METHOD_2,
-                    Fixtures.CLASS_2,
-                ),
-            releaseStartupProfileLines =
-                listOf(
-                    Fixtures.CLASS_2_METHOD_2,
-                    Fixtures.CLASS_2,
-                )
-        )
-        gradleRunner.build("generateBaselineProfile", "--rerun-tasks") {
-            println(it)
-            val notFound =
-                it.lines()
-                    .requireInOrder(
-                        "Comparison with previous baseline profile:",
-                        "  4 Old rules",
-                        "  2 New rules",
-                        "  0 Added rules (0.00%)",
-                        "  2 Removed rules (50.00%)",
-                        "  2 Unmodified rules (50.00%)",
-                        "Comparison with previous startup profile:",
-                        "  4 Old rules",
-                        "  2 New rules",
-                        "  0 Added rules (0.00%)",
-                        "  2 Removed rules (50.00%)",
-                        "  2 Unmodified rules (50.00%)",
-                    )
-            assertThat(notFound).isEmpty()
-        }
-    }
-
-    @Test
-    fun testSuppressWarningMaxAgpVersion() {
-=======
+        }
+    }
+
+    @Test
     fun testSuppressWarningWithProperty() {
->>>>>>> 3d4510a6
         val requiredLines =
             listOf(
                 "This version of the Baseline Profile Gradle Plugin was tested with versions below",
@@ -1641,23 +1512,12 @@
                 "    }",
                 "}"
             )
-<<<<<<< HEAD
-=======
 
         projectSetup.consumer.setup(androidPlugin = ANDROID_APPLICATION_PLUGIN)
->>>>>>> 3d4510a6
         projectSetup.producer.setupWithoutFlavors(
             releaseProfileLines = listOf(Fixtures.CLASS_1_METHOD_1, Fixtures.CLASS_1),
         )
 
-<<<<<<< HEAD
-        // Setup with default warnings
-        projectSetup.consumer.setup(androidPlugin = ANDROID_APPLICATION_PLUGIN)
-        projectSetup.consumer.gradleRunner.build(
-            "generateBaselineProfile",
-            "-Pandroidx.benchmark.test.maxagpversion=1.0.0"
-        ) {
-=======
         val gradleCmds =
             arrayOf(
                 "generateBaselineProfile",
@@ -1666,32 +1526,14 @@
 
         // Run with no suppress warnings property
         projectSetup.consumer.gradleRunner.build(*gradleCmds) {
->>>>>>> 3d4510a6
             val notFound = it.lines().requireInOrder(*requiredLines.toTypedArray())
             assertThat(notFound).isEmpty()
         }
 
-<<<<<<< HEAD
-        // Setup turning off warning
-        projectSetup.consumer.setup(
-            androidPlugin = ANDROID_APPLICATION_PLUGIN,
-            baselineProfileBlock =
-                """
-                warnings {
-                    maxAgpVersion = false
-                }
-            """
-                    .trimIndent()
-        )
-        projectSetup.consumer.gradleRunner.build(
-            "generateBaselineProfile",
-            "-Pandroidx.benchmark.test.maxagpversion=1.0.0"
-=======
         // Run with suppress warnings property
         projectSetup.consumer.gradleRunner.build(
             *gradleCmds,
             "-Pandroidx.baselineprofile.suppresswarnings"
->>>>>>> 3d4510a6
         ) {
             val notFound = it.lines().requireInOrder(*requiredLines.toTypedArray())
             assertThat(notFound).isEqualTo(requiredLines)
@@ -2171,7 +2013,6 @@
         projectSetup.producer.setupWithFreeAndPaidFlavors(
             freeReleaseProfileLines = listOf(Fixtures.CLASS_1_METHOD_1, Fixtures.CLASS_1),
             paidReleaseProfileLines = listOf(Fixtures.CLASS_2_METHOD_1, Fixtures.CLASS_2)
-<<<<<<< HEAD
         )
 
         val taskList =
@@ -2211,47 +2052,6 @@
             """
                     .trimIndent()
         )
-=======
-        )
-
-        val taskList =
-            listOf(
-                "printExperimentalPropertiesForVariantFreeNonMinifiedRelease",
-                "printExperimentalPropertiesForVariantFreeBenchmarkRelease",
-                "printExperimentalPropertiesForVariantPaidNonMinifiedRelease",
-                "printExperimentalPropertiesForVariantPaidBenchmarkRelease",
-                "printExperimentalPropertiesForVariantFreeNonMinifiedAnotherRelease",
-                "printExperimentalPropertiesForVariantFreeBenchmarkAnotherRelease",
-                "printExperimentalPropertiesForVariantPaidNonMinifiedAnotherRelease",
-                "printExperimentalPropertiesForVariantPaidBenchmarkAnotherRelease",
-            )
-
-        // Setup consumer module with DEFAULT configuration
-        projectSetup.consumer.setup(
-            androidPlugin = ANDROID_APPLICATION_PLUGIN,
-            dependencyOnProducerProject = true,
-            flavors = true,
-            buildTypeAnotherRelease = true,
-        )
-        taskList.forEach {
-            projectSetup.consumer.gradleRunner.buildAndAssertThatOutput(it) {
-                contains("androidx.baselineProfile.hideInStudio=true")
-            }
-        }
-
-        // Setup consumer module NOT HIDING the build types
-        projectSetup.consumer.setup(
-            androidPlugin = ANDROID_APPLICATION_PLUGIN,
-            dependencyOnProducerProject = true,
-            flavors = true,
-            buildTypeAnotherRelease = true,
-            baselineProfileBlock =
-                """
-                hideSyntheticBuildTypesInAndroidStudio = false
-            """
-                    .trimIndent()
-        )
->>>>>>> 3d4510a6
         taskList.forEach {
             projectSetup.consumer.gradleRunner.buildAndAssertThatOutput(it) {
                 doesNotContain("androidx.baselineProfile.hideInStudio=")
