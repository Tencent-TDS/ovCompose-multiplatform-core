--- conflicted
+++ resolved
@@ -201,8 +201,18 @@
 
     private fun applyInternal(base: Statement, description: Description) = Statement {
         applied = true
-<<<<<<< HEAD
+
         assumeTrue(Arguments.RuleType.Microbenchmark in Arguments.enabledRules)
+
+        // When running on emulator and argument `skipOnEmulator` is passed,
+        // the test is skipped.
+        if (Arguments.skipBenchmarksOnEmulator) {
+            assumeFalse(
+                "Skipping test because it's running on emulator and `skipOnEmulator` is enabled",
+                DeviceInfo.isEmulator
+            )
+        }
+
         var invokeMethodName = description.methodName
         Log.d(TAG, "-- Running ${description.className}#$invokeMethodName --")
 
@@ -279,96 +289,6 @@
             perfettoTracePath = tracePath
         )
     }
-=======
-
-        assumeTrue(Arguments.RuleType.Microbenchmark in Arguments.enabledRules)
-
-        // When running on emulator and argument `skipOnEmulator` is passed,
-        // the test is skipped.
-        if (Arguments.skipBenchmarksOnEmulator) {
-            assumeFalse(
-                "Skipping test because it's running on emulator and `skipOnEmulator` is enabled",
-                DeviceInfo.isEmulator
-            )
-        }
->>>>>>> 3d4510a6
-
-        var invokeMethodName = description.methodName
-        Log.d(TAG, "-- Running ${description.className}#$invokeMethodName --")
-
-        // validate and simplify the function name.
-        // First, remove the "test" prefix which normally comes from CTS test.
-        // Then make sure the [subTestName] is valid, not just numbers like [0].
-        if (invokeMethodName.startsWith("test")) {
-            assertTrue("The test name $invokeMethodName is too short", invokeMethodName.length > 5)
-            invokeMethodName =
-                invokeMethodName.substring(4, 5).lowercase() + invokeMethodName.substring(5)
-        }
-        val uniqueName = description.testClass.simpleName + "_" + invokeMethodName
-        internalState.traceUniqueName = uniqueName
-
-        val tracePath =
-            PerfettoCaptureWrapper()
-                .record(
-                    fileLabel = uniqueName,
-                    config =
-                        PerfettoConfig.Benchmark(
-                            appTagPackages =
-                                if (config?.traceAppTagEnabled == true) {
-                                    listOf(
-                                        InstrumentationRegistry.getInstrumentation()
-                                            .context
-                                            .packageName
-                                    )
-                                } else {
-                                    emptyList()
-                                },
-                            useStackSamplingConfig = false
-                        ),
-                    // TODO(290918736): add support for Perfetto SDK Tracing in
-                    //  Microbenchmark in other cases, outside of MicrobenchmarkConfig
-                    perfettoSdkConfig =
-                        if (
-                            config?.perfettoSdkTracingEnabled == true &&
-                                Build.VERSION.SDK_INT >= Build.VERSION_CODES.M
-                        ) {
-                            PerfettoCapture.PerfettoSdkConfig(
-                                InstrumentationRegistry.getInstrumentation().context.packageName,
-                                PerfettoCapture.PerfettoSdkConfig.InitialProcessState.Alive
-                            )
-                        } else {
-                            null
-                        },
-
-                    // Optimize throughput in dryRunMode, since trace isn't useful, and extremely
-                    //   expensive on some emulators. Could alternately use UserspaceTracing if
-                    // desired
-                    // Additionally, skip on misconfigured devices to still enable benchmarking.
-                    enableTracing = !Arguments.dryRunMode && !DeviceInfo.misconfiguredForTracing,
-                    inMemoryTracingLabel = "Microbenchmark"
-                ) {
-                    trace(description.displayName) { base.evaluate() }
-                }
-                ?.apply {
-                    // trace completed, and copied into shell writeable dir
-                    val file = File(this)
-                    file.appendUiState(
-                        UiState(
-                            timelineStart = null,
-                            timelineEnd = null,
-                            highlightPackage =
-                                InstrumentationRegistry.getInstrumentation().context.packageName
-                        )
-                    )
-                }
-
-        internalState.report(
-            fullClassName = description.className,
-            simpleClassName = description.testClass.simpleName,
-            methodName = invokeMethodName,
-            perfettoTracePath = tracePath
-        )
-    }
 
     internal companion object {
         private const val TAG = "Benchmark"
