#
# Copyright (C) 2018 The Android Open Source Project
#
# Licensed under the Apache License, Version 2.0 (the "License");
# you may not use this file except in compliance with the License.
# You may obtain a copy of the License at
#
#      http://www.apache.org/licenses/LICENSE-2.0
#
# Unless required by applicable law or agreed to in writing, software
# distributed under the License is distributed on an "AS IS" BASIS,
# WITHOUT WARRANTIES OR CONDITIONS OF ANY KIND, either express or implied.
# See the License for the specific language governing permissions and
# limitations under the License.
#

# This script can be used to lock device clocks to stable levels for comparing
# different versions of software.  Since the clock levels are not necessarily
# indicative of real world behavior, this should **never** be used to compare
# performance between different device models.

# Fun notes for maintaining this file:
#      $((arithmetic expressions)) can deal with ints > INT32_MAX, but if compares cannot. This is
#      why we use MHz.
#      $((arithmetic expressions)) can sometimes evaluate right-to-left. This is why we use parens.
#      Everything below the initial host-check isn't bash - Android uses mksh
#      mksh allows `\n` in an echo, bash doesn't
#      can't use `awk`
#      can't use `sed`
#      can't use `cut` on < L
#      can't use `expr` on < L

ARG_CORES=${1:-big}

CPU_TARGET_FREQ_PERCENT=50
GPU_TARGET_FREQ_PERCENT=50
<<<<<<< HEAD
MAX_RETRIES=3
=======
MAX_RETRIES=10
>>>>>>> 3d4510a6

if [ "`command -v getprop`" == "" ]; then
    if [ -n "`command -v adb`" ]; then
        echo ""
        echo "Pushing $0 and running it on device..."
        dest=/data/local/tmp/`basename $0`
        adb push $0 ${dest}
        adb shell ${dest} $@
        adb shell rm ${dest}
        exit
    else
        echo "Could not find adb. Options are:"
        echo "  1. Ensure adb is on your \$PATH"
        echo "  2. Use './gradlew lockClocks'"
        echo "  3. Manually adb push this script to your device, and run it there"
        exit -1
    fi
fi

# require root
if [[ `id` != "uid=0"* ]]; then
    echo "Not running as root, cannot lock clocks, aborting"
    echo "Run 'adb root' and retry"
    exit -1
fi

DEVICE=`getprop ro.product.device`
MODEL=`getprop ro.product.model`

if [ "$ARG_CORES" == "big" ]; then
    CPU_IDEAL_START_FREQ_KHZ=0
elif [ "$ARG_CORES" == "little" ]; then
    CPU_IDEAL_START_FREQ_KHZ=100000000 ## finding min of max freqs, so start at 100M KHz (100 GHz)
else
    echo "Invalid argument \$1 for ARG_CORES, should be 'big' or 'little', but was $ARG_CORES"
    exit -1
fi

function_setup_go() {
    if [ -f /d/fpsgo/common/force_onoff ]; then
        # Disable fpsgo
        echo 0 > /d/fpsgo/common/force_onoff
        fpsgoState=`cat /d/fpsgo/common/force_onoff`
        if [ "$fpsgoState" != "0" ] && [ "$fpsgoState" != "force off" ]; then
            echo "Failed to disable fpsgo"
            exit -1
        fi
    fi
}

# Disable CPU hotpluging by killing mpdecision service via ctl.stop system property.
# This helper checks the state and existence of the mpdecision service via init.svc.
# Possible values from init.svc: "stopped", "stopping", "running", "restarting"
function_stop_mpdecision() {
    MPDECISION_STATUS=`getprop init.svc.mpdecision`
    while [ "$MPDECISION_STATUS" == "running" ] || [ "$MPDECISION_STATUS" == "restarting" ]; do
        setprop ctl.stop mpdecision
        # Give initrc some time to kill the mpdecision service.
        sleep 0.1
        MPDECISION_STATUS=`getprop init.svc.mpdecision`
    done
}

# Given a target frequency and list of available frequencies, selects one closest to the target
function_find_target_mhz() {
    targetFreq=$1
    availFreq=$2

    # Choose a frequency to lock to that's >= $CPU_TARGET_FREQ_PERCENT% of max
    # (below, 100M = 1K for KHz->MHz * 100 for %)
    targetFreqMhz=$(( ($targetFreq * $CPU_TARGET_FREQ_PERCENT) / 100000 ))
    outputFreq=0
    outputFreqDiff=100000000
    for freq in ${availFreq}; do
        freqMhz=$(( ${freq} / 1000 ))
        if [ ${freqMhz} -ge ${targetFreqMhz} ]; then
            newOutputFreqDiff=$(( $freq - $targetFreqMhz ))
            if [ $newOutputFreqDiff -lt $outputFreqDiff ]; then
                outputFreq=${freq}
                outputFreqDiff=$(( $outputFreq - $targetFreqMhz ))
            fi
        fi
    done

    echo $outputFreq
}

# Enable and lock each cpu core to an available frequency that's >=
# $CPU_TARGET_FREQ_PERCENT% of max.
function_lock_cpu() {
    CPU_BASE=/sys/devices/system/cpu
    GOV=cpufreq/scaling_governor

    # Options to make clock locking on go devices more sticky.
    function_setup_go


    # Stop mpdecision (CPU hotplug service) if it exists. Not available on all devices.
    function_stop_mpdecision

    # Loop through all available cores; We have to check by the parent folder
    # "cpu#" instead of cpu#/online or cpu#/cpufreq directly, since they may
    # not be accessible yet.
    echo "=================================="
    cpu=0
    while [ -d ${CPU_BASE}/cpu${cpu} ]; do
        # Try to enable core, so we can find its frequencies.
        # Note: In cases where the online file is inaccessible, it represents a
        # core which cannot be turned off, so we simply assume it is enabled if
        # this command fails.
        if [ -f "$CPU_BASE/cpu$cpu/online" ]; then
            echo 1 > ${CPU_BASE}/cpu${cpu}/online || true
        fi


        # set userspace governor on all CPUs to ensure freq scaling is disabled
        echo userspace > ${CPU_BASE}/cpu${cpu}/${GOV}

        cpu=$(($cpu + 1))
    done

    # Set frequencies in a separate loop, after online and governor have been
    # set for all cores - empirically, this improves consistency of the locking
    cpu=0
    remainingRetries=$MAX_RETRIES
    while [ -d ${CPU_BASE}/cpu${cpu} ]; do
        maxFreq=`cat ${CPU_BASE}/cpu$cpu/cpufreq/cpuinfo_max_freq`
        availFreq=`cat ${CPU_BASE}/cpu$cpu/cpufreq/scaling_available_frequencies`
        idealFreq=`function_find_target_mhz "$maxFreq" "$availFreq"`

        # scaling_max_freq must be set before scaling_min_freq
        freq=${CPU_BASE}/cpu$cpu/cpufreq
        echo ${idealFreq} > ${freq}/scaling_max_freq
        echo ${idealFreq} > ${freq}/scaling_min_freq
        echo ${idealFreq} > ${freq}/scaling_setspeed

        # Give system a bit of time to propagate the change to scaling_setspeed.
        sleep 0.1

        # validate setting the freq worked
        obsCur=`cat ${freq}/scaling_cur_freq`
        obsMin=`cat ${freq}/scaling_min_freq`
        obsMax=`cat ${freq}/scaling_max_freq`
        if [ "$obsCur" -ne "$idealFreq" ] || [ "$obsMin" -ne "$idealFreq" ] || [ "$obsMax" -ne "$idealFreq" ]; then
            if [ remainingRetries -le 0 ]; then
                echo "Failed to set CPU$cpu to $idealFreq Hz! Aborting..."
                echo "${freq}/scaling_cur_freq = $obsCur"
                echo "${freq}/scaling_min_freq = $obsMin"
                echo "${freq}/scaling_max_freq = $obsMax"
                exit -1
            fi
            remainingRetries=$(($remainingRetries - 1))
            echo "Failed to set CPU$cpu to $idealFreq Hz! Retrying ($remainingRetries retries left)..."
            sleep 0.2
        else
          echo "Locked CPU ${cpu} to $idealFreq / $maxFreq KHz"
          remainingRetries=$MAX_RETRIES
          cpu=$(($cpu + 1))
        fi
    done
    echo "=================================="


    # Lock wembley clocks using high-priority op code method.
    # This block depends on the shell utility awk, which is only available on API 27+
    if [ "$DEVICE" == "wembley" ]; then
        # Get list of available frequencies to lock to by parsing the op-code list.
        AVAIL_OP_FREQS=`cat /proc/cpufreq/MT_CPU_DVFS_LL/cpufreq_oppidx \
            | awk '{print $2}' \
            | tail -n +3 \
            | while read line; do
                echo "${line:1:${#line}-2}"
            done`

        # Compute the closest available frequency to the desired frequency, $idealFreq.
        # This assumes the op codes listen in /proc/cpufreq/MT_CPU_DVFS_LL/cpufreq_oppidx are listed
        # in order and 0-indexed.
        opCode=-1
        opFreq=0
        currOpCode=-1
        for currOpFreq in $AVAIL_OP_FREQS; do
            currOpCode=$((currOpCode + 1))

            prevDiff=$((idealFreq-opFreq))
            prevDiff=`function_abs $prevDiff`
            currDiff=$((idealFreq-currOpFreq))
            currDiff=`function_abs $currDiff`
            if [ $currDiff -lt $prevDiff ]; then
                opCode="$currOpCode"
                opFreq="$currOpFreq"
            fi
        done

        echo "$opCode" > /proc/ppm/policy/ut_fix_freq_idx
    fi
}

# Returns the absolute value of the first arg passed to this helper.
function_abs() {
    n=$1
    if [ $n -lt 0 ]; then
        echo "$((n * -1 ))"
    else
        echo "$n"
    fi
}

# If we have a Qualcomm GPU, find its max frequency, and lock to
# an available frequency that's >= GPU_TARGET_FREQ_PERCENT% of max.
function_lock_gpu_kgsl() {
    if [ ! -d /sys/class/kgsl/kgsl-3d0/ ]; then
        # not kgsl, abort
        echo "Currently don't support locking GPU clocks of $MODEL ($DEVICE)"
        return -1
    fi
    if [ ${DEVICE} == "walleye" ] || [ ${DEVICE} == "taimen" ]; then
        # Workaround crash
        echo "Unable to lock GPU clocks of $MODEL ($DEVICE)"
        return -1
    fi

    GPU_BASE=/sys/class/kgsl/kgsl-3d0

    gpuMaxFreq=0
    gpuAvailFreq=`cat $GPU_BASE/devfreq/available_frequencies`
    for freq in ${gpuAvailFreq}; do
        if [ ${freq} -gt ${gpuMaxFreq} ]; then
            gpuMaxFreq=${freq}
        fi
    done

    # (below, 100M = 1M for MHz * 100 for %)
    TARGET_FREQ_MHZ=$(( (${gpuMaxFreq} * ${GPU_TARGET_FREQ_PERCENT}) / 100000000 ))

    chosenFreq=${gpuMaxFreq}
    index=0
    chosenIndex=0
    for freq in ${gpuAvailFreq}; do
        freqMhz=$(( ${freq} / 1000000 ))
        if [ ${freqMhz} -ge ${TARGET_FREQ_MHZ} ] && [ ${chosenFreq} -ge ${freq} ]; then
            # note avail freq are generally in reverse order, so we don't break out of this loop
            chosenFreq=${freq}
            chosenIndex=${index}
        fi
        index=$(($index + 1))
    done
    lastIndex=$(($index - 1))

    firstFreq=`function_cut_first_from_space_seperated_list $gpuAvailFreq`

    if [ ${gpuMaxFreq} != ${firstFreq} ]; then
        # pwrlevel is index of desired freq among available frequencies, from highest to lowest.
        # If gpuAvailFreq appears to be in-order, reverse the index
        chosenIndex=$(($lastIndex - $chosenIndex))
    fi

    echo 0 > ${GPU_BASE}/bus_split
    echo 1 > ${GPU_BASE}/force_clk_on
    echo 10000 > ${GPU_BASE}/idle_timer

    echo performance > ${GPU_BASE}/devfreq/governor

    # NOTE: we store in min/max twice, because we don't know if we're increasing
    # or decreasing, and it's invalid to try and set min > max, or max < min
    echo ${chosenFreq} > ${GPU_BASE}/devfreq/min_freq
    echo ${chosenFreq} > ${GPU_BASE}/devfreq/max_freq
    echo ${chosenFreq} > ${GPU_BASE}/devfreq/min_freq
    echo ${chosenFreq} > ${GPU_BASE}/devfreq/max_freq
    echo ${chosenIndex} > ${GPU_BASE}/min_pwrlevel
    echo ${chosenIndex} > ${GPU_BASE}/max_pwrlevel
    echo ${chosenIndex} > ${GPU_BASE}/min_pwrlevel
    echo ${chosenIndex} > ${GPU_BASE}/max_pwrlevel

    obsCur=`cat ${GPU_BASE}/devfreq/cur_freq`
    obsMin=`cat ${GPU_BASE}/devfreq/min_freq`
    obsMax=`cat ${GPU_BASE}/devfreq/max_freq`
    if [ obsCur -ne ${chosenFreq} ] || [ obsMin -ne ${chosenFreq} ] || [ obsMax -ne ${chosenFreq} ]; then
        echo "Failed to set GPU to $chosenFreq Hz! Aborting..."
        echo "cur_freq = $obsCur"
        echo "min_freq = $obsMin"
        echo "max_freq = $obsMax"
        echo "index = $chosenIndex"
        exit -1
    fi
    echo "Locked GPU to $chosenFreq / $gpuMaxFreq Hz"
}

# cut is not available on some devices (Nexus 5 running LRX22C).
function_cut_first_from_space_seperated_list() {
    list=$1

    for freq in $list; do
        echo $freq
        break
    done
}

# kill processes that manage thermals / scaling
stop thermal-engine || true
stop perfd || true
stop vendor.thermal-engine || true
stop vendor.perfd || true
setprop vendor.powerhal.init 0 || true
setprop ctl.interface_restart android.hardware.power@1.0::IPower/default || true

function_lock_cpu

if [ ${DEVICE} != "wembley" ]; then
    function_lock_gpu_kgsl
else
    echo "Unable to lock gpu clocks of $MODEL ($DEVICE)."
fi

# Memory bus - hardcoded per-device for now
if [ ${DEVICE} == "marlin" ] || [ ${DEVICE} == "sailfish" ]; then
    echo 13763 > /sys/class/devfreq/soc:qcom,gpubw/max_freq
else
    echo "Unable to lock memory bus of $MODEL ($DEVICE)."
fi

echo "$DEVICE clocks have been locked - to reset, reboot the device"<|MERGE_RESOLUTION|>--- conflicted
+++ resolved
@@ -34,11 +34,7 @@
 
 CPU_TARGET_FREQ_PERCENT=50
 GPU_TARGET_FREQ_PERCENT=50
-<<<<<<< HEAD
-MAX_RETRIES=3
-=======
 MAX_RETRIES=10
->>>>>>> 3d4510a6
 
 if [ "`command -v getprop`" == "" ]; then
     if [ -n "`command -v adb`" ]; then
