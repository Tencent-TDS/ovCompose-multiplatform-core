<?xml version="1.0" encoding="UTF-8"?>
<<<<<<< HEAD
<issues format="6" by="lint 8.4.0-alpha09" type="baseline" client="gradle" dependencies="false" name="AGP (8.4.0-alpha09)" variant="all" version="8.4.0-alpha09">
=======
<issues format="6" by="lint 8.6.0-beta01" type="baseline" client="gradle" dependencies="false" name="AGP (8.6.0-beta01)" variant="all" version="8.6.0-beta01">
>>>>>>> 3d4510a6

    <issue
        id="BanThreadSleep"
        message="Uses Thread.sleep()"
        errorLine1="                        Thread.sleep(50)"
        errorLine2="                               ~~~~~">
        <location
            file="src/androidTest/java/androidx/benchmark/macro/perfetto/AndroidxTracingTraceTest.kt"/>
    </issue>

    <issue
        id="BanThreadSleep"
        message="Uses Thread.sleep()"
        errorLine1="                    trace(label) { Thread.sleep(50) }"
        errorLine2="                                          ~~~~~">
        <location
            file="src/androidTest/java/androidx/benchmark/macro/perfetto/AndroidxTracingTraceTest.kt"/>
    </issue>

    <issue
        id="BanThreadSleep"
        message="Uses Thread.sleep()"
        errorLine1="            Thread.sleep(sleepDurMs)"
        errorLine2="                   ~~~~~">
<<<<<<< HEAD
        <location
            file="src/androidTest/java/androidx/benchmark/macro/ConfigurableActivity.kt"/>
    </issue>

    <issue
        id="UnsafeOptInUsageError"
        message="This declaration is opt-in and its usage should be marked with `@androidx.benchmark.perfetto.ExperimentalPerfettoTraceProcessorApi` or `@OptIn(markerClass = androidx.benchmark.perfetto.ExperimentalPerfettoTraceProcessorApi.class)`">
=======
>>>>>>> 3d4510a6
        <location
            file="src/main/java/androidx/benchmark/macro/perfetto/MemoryCountersQuery.kt"/>
    </issue>

<<<<<<< HEAD
    <issue
        id="UnsafeOptInUsageError"
        message="This declaration is opt-in and its usage should be marked with `@androidx.benchmark.macro.ExperimentalMetricApi` or `@OptIn(markerClass = androidx.benchmark.macro.ExperimentalMetricApi.class)`">
        <location
            file="src/main/java/androidx/benchmark/macro/perfetto/MemoryUsageQuery.kt"/>
    </issue>

    <issue
        id="UnsafeOptInUsageError"
        message="This declaration is opt-in and its usage should be marked with `@androidx.benchmark.macro.ExperimentalMetricApi` or `@OptIn(markerClass = androidx.benchmark.macro.ExperimentalMetricApi.class)`">
        <location
            file="src/main/java/androidx/benchmark/macro/MetricResultExtensions.kt"/>
    </issue>

    <issue
        id="UnsafeOptInUsageError"
        message="This declaration is opt-in and its usage should be marked with `@androidx.benchmark.macro.ExperimentalMetricApi` or `@OptIn(markerClass = androidx.benchmark.macro.ExperimentalMetricApi.class)`">
        <location
            file="src/main/java/androidx/benchmark/macro/MetricResultExtensions.kt"/>
    </issue>

    <issue
        id="UnsafeOptInUsageError"
        message="This declaration is opt-in and its usage should be marked with `@androidx.benchmark.perfetto.ExperimentalPerfettoTraceProcessorApi` or `@OptIn(markerClass = androidx.benchmark.perfetto.ExperimentalPerfettoTraceProcessorApi.class)`">
        <location
            file="src/main/java/androidx/benchmark/macro/perfetto/PowerQuery.kt"/>
    </issue>

    <issue
        id="UnsafeOptInUsageError"
        message="This declaration is opt-in and its usage should be marked with `@androidx.benchmark.perfetto.ExperimentalPerfettoTraceProcessorApi` or `@OptIn(markerClass = androidx.benchmark.perfetto.ExperimentalPerfettoTraceProcessorApi.class)`">
        <location
            file="src/main/java/androidx/benchmark/perfetto/Slice.kt"/>
    </issue>

=======
>>>>>>> 3d4510a6
</issues><|MERGE_RESOLUTION|>--- conflicted
+++ resolved
@@ -1,9 +1,5 @@
 <?xml version="1.0" encoding="UTF-8"?>
-<<<<<<< HEAD
-<issues format="6" by="lint 8.4.0-alpha09" type="baseline" client="gradle" dependencies="false" name="AGP (8.4.0-alpha09)" variant="all" version="8.4.0-alpha09">
-=======
 <issues format="6" by="lint 8.6.0-beta01" type="baseline" client="gradle" dependencies="false" name="AGP (8.6.0-beta01)" variant="all" version="8.6.0-beta01">
->>>>>>> 3d4510a6
 
     <issue
         id="BanThreadSleep"
@@ -28,56 +24,8 @@
         message="Uses Thread.sleep()"
         errorLine1="            Thread.sleep(sleepDurMs)"
         errorLine2="                   ~~~~~">
-<<<<<<< HEAD
         <location
             file="src/androidTest/java/androidx/benchmark/macro/ConfigurableActivity.kt"/>
     </issue>
 
-    <issue
-        id="UnsafeOptInUsageError"
-        message="This declaration is opt-in and its usage should be marked with `@androidx.benchmark.perfetto.ExperimentalPerfettoTraceProcessorApi` or `@OptIn(markerClass = androidx.benchmark.perfetto.ExperimentalPerfettoTraceProcessorApi.class)`">
-=======
->>>>>>> 3d4510a6
-        <location
-            file="src/main/java/androidx/benchmark/macro/perfetto/MemoryCountersQuery.kt"/>
-    </issue>
-
-<<<<<<< HEAD
-    <issue
-        id="UnsafeOptInUsageError"
-        message="This declaration is opt-in and its usage should be marked with `@androidx.benchmark.macro.ExperimentalMetricApi` or `@OptIn(markerClass = androidx.benchmark.macro.ExperimentalMetricApi.class)`">
-        <location
-            file="src/main/java/androidx/benchmark/macro/perfetto/MemoryUsageQuery.kt"/>
-    </issue>
-
-    <issue
-        id="UnsafeOptInUsageError"
-        message="This declaration is opt-in and its usage should be marked with `@androidx.benchmark.macro.ExperimentalMetricApi` or `@OptIn(markerClass = androidx.benchmark.macro.ExperimentalMetricApi.class)`">
-        <location
-            file="src/main/java/androidx/benchmark/macro/MetricResultExtensions.kt"/>
-    </issue>
-
-    <issue
-        id="UnsafeOptInUsageError"
-        message="This declaration is opt-in and its usage should be marked with `@androidx.benchmark.macro.ExperimentalMetricApi` or `@OptIn(markerClass = androidx.benchmark.macro.ExperimentalMetricApi.class)`">
-        <location
-            file="src/main/java/androidx/benchmark/macro/MetricResultExtensions.kt"/>
-    </issue>
-
-    <issue
-        id="UnsafeOptInUsageError"
-        message="This declaration is opt-in and its usage should be marked with `@androidx.benchmark.perfetto.ExperimentalPerfettoTraceProcessorApi` or `@OptIn(markerClass = androidx.benchmark.perfetto.ExperimentalPerfettoTraceProcessorApi.class)`">
-        <location
-            file="src/main/java/androidx/benchmark/macro/perfetto/PowerQuery.kt"/>
-    </issue>
-
-    <issue
-        id="UnsafeOptInUsageError"
-        message="This declaration is opt-in and its usage should be marked with `@androidx.benchmark.perfetto.ExperimentalPerfettoTraceProcessorApi` or `@OptIn(markerClass = androidx.benchmark.perfetto.ExperimentalPerfettoTraceProcessorApi.class)`">
-        <location
-            file="src/main/java/androidx/benchmark/perfetto/Slice.kt"/>
-    </issue>
-
-=======
->>>>>>> 3d4510a6
 </issues>