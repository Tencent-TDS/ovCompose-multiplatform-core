--- conflicted
+++ resolved
@@ -6,7 +6,7 @@
   }
 
   public enum BaselineProfileMode {
-    method public static androidx.benchmark.macro.BaselineProfileMode valueOf(String name) throws java.lang.IllegalArgumentException;
+    method public static androidx.benchmark.macro.BaselineProfileMode valueOf(String value) throws java.lang.IllegalArgumentException, java.lang.NullPointerException;
     method public static androidx.benchmark.macro.BaselineProfileMode[] values();
     enum_constant public static final androidx.benchmark.macro.BaselineProfileMode Disable;
     enum_constant public static final androidx.benchmark.macro.BaselineProfileMode Require;
@@ -75,11 +75,52 @@
     property public final String packageName;
   }
 
+  @androidx.benchmark.macro.ExperimentalMetricApi public final class MemoryCountersMetric extends androidx.benchmark.macro.TraceMetric {
+    ctor public MemoryCountersMetric();
+    method public java.util.List<androidx.benchmark.macro.Metric.Measurement> getResult(androidx.benchmark.macro.Metric.CaptureInfo captureInfo, androidx.benchmark.perfetto.PerfettoTraceProcessor.Session traceSession);
+  }
+
   public abstract sealed class Metric {
   }
 
+  @androidx.benchmark.macro.ExperimentalMetricApi public static final class Metric.CaptureInfo {
+    ctor public Metric.CaptureInfo(int apiLevel, String targetPackageName, String testPackageName, androidx.benchmark.macro.StartupMode? startupMode);
+    method public int component1();
+    method public String component2();
+    method public String component3();
+    method public androidx.benchmark.macro.StartupMode? component4();
+    method public androidx.benchmark.macro.Metric.CaptureInfo copy(int apiLevel, String targetPackageName, String testPackageName, androidx.benchmark.macro.StartupMode? startupMode);
+    method public int getApiLevel();
+    method public androidx.benchmark.macro.StartupMode? getStartupMode();
+    method public String getTargetPackageName();
+    method public String getTestPackageName();
+    property public final int apiLevel;
+    property public final androidx.benchmark.macro.StartupMode? startupMode;
+    property public final String targetPackageName;
+    property public final String testPackageName;
+  }
+
+  @androidx.benchmark.macro.ExperimentalMetricApi public static final class Metric.Measurement {
+    ctor public Metric.Measurement(String name, double data);
+    ctor public Metric.Measurement(String name, java.util.List<java.lang.Double> dataSamples);
+    method public String component1();
+    method public java.util.List<java.lang.Double> component2();
+    method public boolean component3();
+    method public androidx.benchmark.macro.Metric.Measurement copy(String name, java.util.List<java.lang.Double> data, boolean requireSingleValue);
+    method public java.util.List<java.lang.Double> getData();
+    method public String getName();
+    method public boolean getRequireSingleValue();
+    property public final java.util.List<java.lang.Double> data;
+    property public final String name;
+    property public final boolean requireSingleValue;
+  }
+
+  public final class MetricResultExtensionsKt {
+    method @androidx.benchmark.macro.ExperimentalMetricApi public static void assertEqualMeasurements(java.util.List<androidx.benchmark.macro.Metric.Measurement> expected, java.util.List<androidx.benchmark.macro.Metric.Measurement> observed, double threshold);
+  }
+
   @androidx.benchmark.macro.ExperimentalMetricApi public enum PowerCategory {
-    method public static androidx.benchmark.macro.PowerCategory valueOf(String name) throws java.lang.IllegalArgumentException;
+    method public static androidx.benchmark.macro.PowerCategory valueOf(String value) throws java.lang.IllegalArgumentException, java.lang.NullPointerException;
     method public static androidx.benchmark.macro.PowerCategory[] values();
     enum_constant public static final androidx.benchmark.macro.PowerCategory CPU;
     enum_constant public static final androidx.benchmark.macro.PowerCategory DISPLAY;
@@ -92,7 +133,7 @@
   }
 
   @androidx.benchmark.macro.ExperimentalMetricApi public enum PowerCategoryDisplayLevel {
-    method public static androidx.benchmark.macro.PowerCategoryDisplayLevel valueOf(String name) throws java.lang.IllegalArgumentException;
+    method public static androidx.benchmark.macro.PowerCategoryDisplayLevel valueOf(String value) throws java.lang.IllegalArgumentException, java.lang.NullPointerException;
     method public static androidx.benchmark.macro.PowerCategoryDisplayLevel[] values();
     enum_constant public static final androidx.benchmark.macro.PowerCategoryDisplayLevel BREAKDOWN;
     enum_constant public static final androidx.benchmark.macro.PowerCategoryDisplayLevel TOTAL;
@@ -131,7 +172,7 @@
   }
 
   public enum StartupMode {
-    method public static androidx.benchmark.macro.StartupMode valueOf(String name) throws java.lang.IllegalArgumentException;
+    method public static androidx.benchmark.macro.StartupMode valueOf(String value) throws java.lang.IllegalArgumentException, java.lang.NullPointerException;
     method public static androidx.benchmark.macro.StartupMode[] values();
     enum_constant public static final androidx.benchmark.macro.StartupMode COLD;
     enum_constant public static final androidx.benchmark.macro.StartupMode HOT;
@@ -142,20 +183,23 @@
     ctor public StartupTimingMetric();
   }
 
+  @androidx.benchmark.macro.ExperimentalMetricApi public abstract class TraceMetric extends androidx.benchmark.macro.Metric {
+    ctor public TraceMetric();
+    method public abstract java.util.List<androidx.benchmark.macro.Metric.Measurement> getResult(androidx.benchmark.macro.Metric.CaptureInfo captureInfo, androidx.benchmark.perfetto.PerfettoTraceProcessor.Session traceSession);
+  }
+
   @androidx.benchmark.macro.ExperimentalMetricApi public final class TraceSectionMetric extends androidx.benchmark.macro.Metric {
     ctor public TraceSectionMetric(String sectionName, optional androidx.benchmark.macro.TraceSectionMetric.Mode mode);
   }
 
   public enum TraceSectionMetric.Mode {
-    method public static androidx.benchmark.macro.TraceSectionMetric.Mode valueOf(String name) throws java.lang.IllegalArgumentException;
+    method public static androidx.benchmark.macro.TraceSectionMetric.Mode valueOf(String value) throws java.lang.IllegalArgumentException, java.lang.NullPointerException;
     method public static androidx.benchmark.macro.TraceSectionMetric.Mode[] values();
     enum_constant public static final androidx.benchmark.macro.TraceSectionMetric.Mode First;
     enum_constant public static final androidx.benchmark.macro.TraceSectionMetric.Mode Sum;
   }
 
 }
-<<<<<<< HEAD
-=======
 
 package androidx.benchmark.perfetto {
 
@@ -195,4 +239,3 @@
   }
 
 }
->>>>>>> fdff00cc
