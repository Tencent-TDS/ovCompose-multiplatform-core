/*
 * Copyright 2021 The Android Open Source Project
 *
 * Licensed under the Apache License, Version 2.0 (the "License");
 * you may not use this file except in compliance with the License.
 * You may obtain a copy of the License at
 *
 *      http://www.apache.org/licenses/LICENSE-2.0
 *
 * Unless required by applicable law or agreed to in writing, software
 * distributed under the License is distributed on an "AS IS" BASIS,
 * WITHOUT WARRANTIES OR CONDITIONS OF ANY KIND, either express or implied.
 * See the License for the specific language governing permissions and
 * limitations under the License.
 */

package androidx.benchmark.macro

import androidx.benchmark.perfetto.PerfettoHelper
import androidx.benchmark.perfetto.PerfettoTraceProcessor
import androidx.test.filters.MediumTest
import org.junit.Assume.assumeTrue
import org.junit.Test

@MediumTest
@OptIn(ExperimentalMetricApi::class)
class TraceSectionMetricTest {
    private val api24ColdStart =
        createTempFileFromAsset(prefix = "api24_startup_cold", suffix = ".perfetto-trace")
            .absolutePath

<<<<<<< HEAD
    private val commasInSliceNames =
        createTempFileFromAsset(prefix = "api24_commas_in_slice_names", suffix = ".perfetto-trace")
            .absolutePath

    @Test
    fun activityThreadMain() =
        verifyFirstSum(
            tracePath = api24ColdStart,
            packageName = Packages.TARGET,
            sectionName = "ActivityThreadMain",
            expectedFirstMs = 12.639
        )

    @Test
    fun activityStart() =
        verifyFirstSum(
            tracePath = api24ColdStart,
            packageName = Packages.TARGET,
            sectionName = "activityStart",
            expectedFirstMs = 81.979
        )

    @Test
    fun startActivityAndWait() =
        verifyFirstSum(
            tracePath = api24ColdStart,
            packageName = "androidx.benchmark.integration.macrobenchmark.test",
            sectionName = "startActivityAndWait",
            expectedFirstMs = 1_110.689,
        )

    @Test
    fun launching() =
        verifyFirstSum(
            tracePath = api24ColdStart,
            packageName = Packages.TARGET,
            sectionName = "launching: androidx.benchmark.integration.macrobenchmark.target",
            expectedFirstMs = 269.947,
            targetPackageOnly = false // slice from system_server
        )

    @Test
    fun section1_2() =
        verifyFirstSum(
            tracePath = commasInSliceNames,
            packageName = Packages.TARGET,
            sectionName = "section1,2",
            expectedFirstMs = 0.006615
        )

    @Test
    fun multiSection_targetOnly() =
=======
    private val api31ColdStart =
        createTempFileFromAsset(prefix = "api31_startup_cold", suffix = ".perfetto-trace")
            .absolutePath

    private val commasInSliceNames =
        createTempFileFromAsset(prefix = "api24_commas_in_slice_names", suffix = ".perfetto-trace")
            .absolutePath

    @Test
    fun activityThreadMain() =
        verifyFirstSum(
            tracePath = api24ColdStart,
            packageName = Packages.TARGET,
            sectionName = "ActivityThreadMain",
            expectedFirstMs = 12.639
        )

    @Test
    fun activityStart() =
        verifyFirstSum(
            tracePath = api24ColdStart,
            packageName = Packages.TARGET,
            sectionName = "activityStart",
            expectedFirstMs = 81.979
        )

    @Test
    fun startActivityAndWait() =
        verifyFirstSum(
            tracePath = api24ColdStart,
            packageName = "androidx.benchmark.integration.macrobenchmark.test",
            sectionName = "startActivityAndWait",
            expectedFirstMs = 1_110.689,
        )

    @Test
    fun launching() =
        verifyFirstSum(
            tracePath = api24ColdStart,
            packageName = Packages.TARGET,
            sectionName = "launching: androidx.benchmark.integration.macrobenchmark.target",
            expectedFirstMs = 269.947,
            targetPackageOnly = false // slice from system_server
        )

    @Test
    fun section1_2() =
        verifyFirstSum(
            tracePath = commasInSliceNames,
            packageName = Packages.TARGET,
            sectionName = "section1,2",
            expectedFirstMs = 0.006615
        )

    @Test
    fun multiSection_targetOnly() =
        verifyFirstSum(
            tracePath = api24ColdStart,
            packageName = Packages.TARGET,
            sectionName = "inflate",
            expectedFirstMs = 4.949,
            expectedMinMs = 4.588,
            expectedMaxMs = 10.242,
            expectedSumMs = 19.779,
            expectedSumCount = 3,
            targetPackageOnly = true,
        )

    @Test
    fun multiSection_unfiltered() =
>>>>>>> 3d4510a6
        verifyFirstSum(
            tracePath = api24ColdStart,
            packageName = Packages.TARGET,
            sectionName = "inflate",
<<<<<<< HEAD
            expectedFirstMs = 4.949,
            expectedMinMs = 4.588,
            expectedMaxMs = 10.242,
            expectedSumMs = 19.779,
            expectedSumCount = 3,
            targetPackageOnly = true,
        )

    @Test
    fun multiSection_unfiltered() =
        verifyFirstSum(
            tracePath = api24ColdStart,
            packageName = Packages.TARGET,
            sectionName = "inflate",
            expectedFirstMs = 13.318, // first inflation, in diff process
            expectedMinMs = 0.836,
            expectedMaxMs = 13.318,
            expectedSumMs = 43.128,
            expectedSumCount = 8,
=======
            expectedFirstMs = 13.318, // first inflation, in diff process
            expectedMinMs = 0.836,
            expectedMaxMs = 13.318,
            expectedSumMs = 43.128,
            expectedSumCount = 8,
            targetPackageOnly = false,
        )

    @Test
    fun filterNonTerminatingSlices() =
        verifyFirstSum(
            tracePath = api31ColdStart, // arbitrary trace which includes non-termination slices
            packageName = Packages.TARGET, // ignored
            sectionName = "wait",
            expectedFirstMs = 0.00724,
            expectedMinMs = 0.001615, // filtered out non-terminating -1 duration
            expectedMaxMs = 357.761234,
            expectedSumMs = 811.865025,
            expectedSumCount = 226, // filtered out single case where dur = -1
>>>>>>> 3d4510a6
            targetPackageOnly = false,
        )

    companion object {
        private fun verifyMetric(
            tracePath: String,
            packageName: String,
            sectionName: String,
            mode: TraceSectionMetric.Mode,
            expectedMs: Double,
            expectedCount: Int,
            targetPackageOnly: Boolean
        ) {
            assumeTrue(PerfettoHelper.isAbiSupported())

            val metric = TraceSectionMetric(sectionName, mode, "testLabel", targetPackageOnly)
            metric.configure(packageName = packageName)

            val result =
                PerfettoTraceProcessor.runSingleSessionServer(tracePath) {
                    metric.getMeasurements(
                        // note that most args are incorrect here, but currently
                        // only targetPackageName matters in this context
                        captureInfo =
                            Metric.CaptureInfo(
                                targetPackageName = packageName,
                                testPackageName = Packages.TEST,
                                startupMode = StartupMode.COLD,
                                apiLevel = 24
                            ),
                        traceSession = this
                    )
                }

            var measurements =
                if (mode != TraceSectionMetric.Mode.Count) {
                    listOf(Metric.Measurement("testLabel${mode.name}Ms", expectedMs))
                } else {
                    emptyList()
                }

            if (mode == TraceSectionMetric.Mode.Sum || mode == TraceSectionMetric.Mode.Count) {
                measurements =
                    measurements +
                        listOf(Metric.Measurement("testLabelCount", expectedCount.toDouble()))
            }

            assertEqualMeasurements(expected = measurements, observed = result, threshold = 0.001)
        }

        private fun verifyFirstSum(
            tracePath: String,
            packageName: String,
            sectionName: String,
            expectedFirstMs: Double,
            expectedSumMs: Double = expectedFirstMs, // default implies only one matching section
            expectedMinMs: Double = expectedFirstMs, // default implies only one matching section
            expectedMaxMs: Double = expectedFirstMs, // default implies only one matching section
            expectedSumCount: Int = 1,
            targetPackageOnly: Boolean = true,
        ) {
            verifyMetric(
                tracePath = tracePath,
                packageName = packageName,
                sectionName = sectionName,
                mode = TraceSectionMetric.Mode.First,
                expectedMs = expectedFirstMs,
                expectedCount = 1, // unused
                targetPackageOnly = targetPackageOnly,
            )
            verifyMetric(
                tracePath = tracePath,
                packageName = packageName,
                sectionName = sectionName,
                mode = TraceSectionMetric.Mode.Sum,
                expectedMs = expectedSumMs,
                expectedCount = expectedSumCount,
                targetPackageOnly = targetPackageOnly,
            )
            verifyMetric(
                tracePath = tracePath,
                packageName = packageName,
                sectionName = sectionName,
                mode = TraceSectionMetric.Mode.Min,
                expectedMs = expectedMinMs,
                expectedCount = 1, // unused
                targetPackageOnly = targetPackageOnly,
            )
            verifyMetric(
                tracePath = tracePath,
                packageName = packageName,
                sectionName = sectionName,
                mode = TraceSectionMetric.Mode.Max,
                expectedMs = expectedMaxMs,
                expectedCount = 1, // unused
                targetPackageOnly = targetPackageOnly,
            )
            verifyMetric(
                tracePath = tracePath,
                packageName = packageName,
                sectionName = sectionName,
                mode = TraceSectionMetric.Mode.Count,
                expectedMs = 1.0, // unused
                expectedCount = expectedSumCount,
                targetPackageOnly = targetPackageOnly,
            )
            verifyMetric(
                tracePath = tracePath,
                packageName = packageName,
                sectionName = sectionName,
                mode = TraceSectionMetric.Mode.Average,
                expectedMs = expectedSumMs / expectedSumCount,
                expectedCount = 1, // unused
                targetPackageOnly = targetPackageOnly,
            )
        }
    }
}<|MERGE_RESOLUTION|>--- conflicted
+++ resolved
@@ -29,60 +29,6 @@
         createTempFileFromAsset(prefix = "api24_startup_cold", suffix = ".perfetto-trace")
             .absolutePath
 
-<<<<<<< HEAD
-    private val commasInSliceNames =
-        createTempFileFromAsset(prefix = "api24_commas_in_slice_names", suffix = ".perfetto-trace")
-            .absolutePath
-
-    @Test
-    fun activityThreadMain() =
-        verifyFirstSum(
-            tracePath = api24ColdStart,
-            packageName = Packages.TARGET,
-            sectionName = "ActivityThreadMain",
-            expectedFirstMs = 12.639
-        )
-
-    @Test
-    fun activityStart() =
-        verifyFirstSum(
-            tracePath = api24ColdStart,
-            packageName = Packages.TARGET,
-            sectionName = "activityStart",
-            expectedFirstMs = 81.979
-        )
-
-    @Test
-    fun startActivityAndWait() =
-        verifyFirstSum(
-            tracePath = api24ColdStart,
-            packageName = "androidx.benchmark.integration.macrobenchmark.test",
-            sectionName = "startActivityAndWait",
-            expectedFirstMs = 1_110.689,
-        )
-
-    @Test
-    fun launching() =
-        verifyFirstSum(
-            tracePath = api24ColdStart,
-            packageName = Packages.TARGET,
-            sectionName = "launching: androidx.benchmark.integration.macrobenchmark.target",
-            expectedFirstMs = 269.947,
-            targetPackageOnly = false // slice from system_server
-        )
-
-    @Test
-    fun section1_2() =
-        verifyFirstSum(
-            tracePath = commasInSliceNames,
-            packageName = Packages.TARGET,
-            sectionName = "section1,2",
-            expectedFirstMs = 0.006615
-        )
-
-    @Test
-    fun multiSection_targetOnly() =
-=======
     private val api31ColdStart =
         createTempFileFromAsset(prefix = "api31_startup_cold", suffix = ".perfetto-trace")
             .absolutePath
@@ -153,32 +99,10 @@
 
     @Test
     fun multiSection_unfiltered() =
->>>>>>> 3d4510a6
         verifyFirstSum(
             tracePath = api24ColdStart,
             packageName = Packages.TARGET,
             sectionName = "inflate",
-<<<<<<< HEAD
-            expectedFirstMs = 4.949,
-            expectedMinMs = 4.588,
-            expectedMaxMs = 10.242,
-            expectedSumMs = 19.779,
-            expectedSumCount = 3,
-            targetPackageOnly = true,
-        )
-
-    @Test
-    fun multiSection_unfiltered() =
-        verifyFirstSum(
-            tracePath = api24ColdStart,
-            packageName = Packages.TARGET,
-            sectionName = "inflate",
-            expectedFirstMs = 13.318, // first inflation, in diff process
-            expectedMinMs = 0.836,
-            expectedMaxMs = 13.318,
-            expectedSumMs = 43.128,
-            expectedSumCount = 8,
-=======
             expectedFirstMs = 13.318, // first inflation, in diff process
             expectedMinMs = 0.836,
             expectedMaxMs = 13.318,
@@ -198,7 +122,6 @@
             expectedMaxMs = 357.761234,
             expectedSumMs = 811.865025,
             expectedSumCount = 226, // filtered out single case where dur = -1
->>>>>>> 3d4510a6
             targetPackageOnly = false,
         )
 
