/*
 * Copyright 2021 The Android Open Source Project
 *
 * Licensed under the Apache License, Version 2.0 (the "License");
 * you may not use this file except in compliance with the License.
 * You may obtain a copy of the License at
 *
 *      http://www.apache.org/licenses/LICENSE-2.0
 *
 * Unless required by applicable law or agreed to in writing, software
 * distributed under the License is distributed on an "AS IS" BASIS,
 * WITHOUT WARRANTIES OR CONDITIONS OF ANY KIND, either express or implied.
 * See the License for the specific language governing permissions and
 * limitations under the License.
 */

package androidx.benchmark.macro.perfetto

internal object FrameTimingQuery {
    private fun getFullQuery(packageName: String) = """
        ------ Select all frame-relevant slices from slice table
        SELECT
            slice.name as name,
            slice.ts as ts,
            slice.dur as dur
        FROM slice
            INNER JOIN thread_track on slice.track_id = thread_track.id
            INNER JOIN thread USING(utid)
            INNER JOIN process USING(upid)
        WHERE (
            ---- parent_stack_id = 0 to filter to top of trace stack
            ( slice.name LIKE "Choreographer#doFrame%" AND process.pid LIKE thread.tid AND slice.parent_stack_id = 0) OR
            ( slice.name LIKE "DrawFrame%" AND thread.name like "RenderThread" )
        ) AND ${processNameLikePkg(packageName)}
        ------ Add in actual frame slices (prepended with "actual " to differentiate)
        UNION
        SELECT
            "actual " || actual_frame_timeline_slice.name as name,
            actual_frame_timeline_slice.ts as ts,
            actual_frame_timeline_slice.dur as dur
        FROM actual_frame_timeline_slice
            INNER JOIN process USING(upid)
        WHERE
            ${processNameLikePkg(packageName)}
        ------ Add in expected time slices (prepended with "expected " to differentiate)
        UNION
        SELECT
            "expected " || expected_frame_timeline_slice.name as name,
            expected_frame_timeline_slice.ts as ts,
            expected_frame_timeline_slice.dur as dur
        FROM expected_frame_timeline_slice
            INNER JOIN process USING(upid)
        WHERE
            ${processNameLikePkg(packageName)}
        ORDER BY ts ASC
    """.trimIndent()

    enum class SubMetric {
        FrameDurationCpuNs,
        FrameDurationUiNs,
        FrameOverrunNs;

        fun supportedOnApiLevel(apiLevel: Int): Boolean {
            return apiLevel >= 31 || this != FrameOverrunNs
        }
    }

    enum class FrameSliceType {
        Expected,
        Actual,
        UiThread,
        RenderThread
    }

    /**
     * Container for frame data.
     *
     * Nullable slices are always present on API 31+
     */
    internal class FrameData(
        val uiSlice: Slice,
        val rtSlice: Slice,
        val expectedSlice: Slice?,
        val actualSlice: Slice?
    ) {
        fun get(subMetric: SubMetric): Long {
            return when (subMetric) {
                SubMetric.FrameDurationCpuNs -> rtSlice.endTs - uiSlice.ts
                SubMetric.FrameDurationUiNs -> uiSlice.dur
                SubMetric.FrameOverrunNs -> {
                    // workaround b/279088460, where actual slice ends too early
                    maxOf(actualSlice!!.endTs, rtSlice.endTs) - expectedSlice!!.endTs
                }
            }
        }
        companion object {
            fun tryCreateBasic(
                uiSlice: Slice?,
                rtSlice: Slice?
            ): FrameData? {
                return uiSlice?.let {
                    rtSlice?.let {
                        FrameData(uiSlice, rtSlice, null, null)
                    }
                }
            }

            fun tryCreate31(
                uiSlice: Slice?,
                rtSlice: Slice?,
                expectedSlice: Slice?,
                actualSlice: Slice?,
            ): FrameData? {
                return if (uiSlice != null &&
                    rtSlice != null &&
                    expectedSlice != null &&
                    actualSlice != null
                ) {
                    FrameData(uiSlice, rtSlice, expectedSlice, actualSlice)
                } else {
                    null
                }
            }
        }
    }

    /**
     * Binary search for a slice matching the specified frameId, or null if not found.
     */
    private fun List<Slice>.binarySearchFrameId(frameId: Int): Slice? {
        val targetIndex = binarySearch { potentialTarget ->
            potentialTarget.frameId!! - frameId
        }
        return if (targetIndex >= 0) {
            get(targetIndex)
        } else {
            null
        }
    }

<<<<<<< HEAD
    fun getFrameSubMetrics(
        perfettoTraceProcessor: PerfettoTraceProcessor,
        captureApiLevel: Int,
        packageName: String,
    ): Map<SubMetric, List<Long>> {
        val queryResultIterator = perfettoTraceProcessor.rawQuery(
=======
    internal fun getFrameData(
        session: PerfettoTraceProcessor.Session,
        captureApiLevel: Int,
        packageName: String,
    ): List<FrameData> {
        val queryResultIterator = session.query(
>>>>>>> fdff00cc
            query = getFullQuery(packageName)
        )
        val slices = queryResultIterator.toSlices().let { list ->
            list.map { it.copy(ts = it.ts - list.first().ts) }
        }

        val groupedData = slices
            .filter { it.dur > 0 } // drop non-terminated slices
            .groupBy {
                when {
                    // note: we use "startsWith" as starting in S, all of these will end
                    // with frame ID (or GPU completion frame ID)
                    it.name.startsWith("Choreographer#doFrame") -> FrameSliceType.UiThread
                    it.name.startsWith("DrawFrame") -> FrameSliceType.RenderThread
                    it.name.startsWith("actual ") -> FrameSliceType.Actual
                    it.name.startsWith("expected ") -> FrameSliceType.Expected
                    else -> throw IllegalStateException("Unexpected slice $it")
                }
            }

        val uiSlices = groupedData.getOrElse(FrameSliceType.UiThread) { listOf() }
        val rtSlices = groupedData.getOrElse(FrameSliceType.RenderThread) { listOf() }
        val actualSlices = groupedData.getOrElse(FrameSliceType.Actual) { listOf() }
        val expectedSlices = groupedData.getOrElse(FrameSliceType.Expected) { listOf() }

        if (uiSlices.isEmpty()) {
            return emptyList()
        }

        // check data looks reasonable
        val newSlicesShouldBeEmpty = captureApiLevel < 31
        require(actualSlices.isEmpty() == newSlicesShouldBeEmpty)
        require(expectedSlices.isEmpty() == newSlicesShouldBeEmpty)

        return if (captureApiLevel >= 31) {
            // No slice should be missing a frameId
            require(slices.none { it.frameId == null })

            val actualSlicesPool = actualSlices.toMutableList()
            rtSlices.mapNotNull { rtSlice ->
                val frameId = rtSlice.frameId!!

                val uiSlice = uiSlices.binarySearchFrameId(frameId)

                // Ideally, we'd rely on frameIds, but these can fall out of sync due to b/279088460
                //     expectedSlice = expectedSlices.binarySearchFrameId(frameId),
                //     actualSlice = actualSlices.binarySearchFrameId(frameId)
                // A pool of actual slices is used to prevent incorrect duplicate mapping. At the
                //     end of the trace, the synthetic expect/actual slices may be missing even if
                //     the complete end of frame is present, and we want to discard those. This
                //     doesn't happen at front of trace, since we find actuals from the end.
                if (uiSlice != null) {
                    // Use fixed offset since synthetic tracepoint for actual may start after the
                    // actual UI slice (have observed 2us in practice)
                    val actualSlice = actualSlicesPool.lastOrNull { it.ts < uiSlice.ts + 50_000 }
                    actualSlicesPool.remove(actualSlice)
                    val expectedSlice = actualSlice?.frameId?.run {
                        expectedSlices.binarySearchFrameId(this)
                    }
                    FrameData.tryCreate31(
                        uiSlice = uiSlice,
                        rtSlice = rtSlice,
                        expectedSlice = expectedSlice,
                        actualSlice = actualSlice
                    )
                } else {
                    null
                }
            }
        } else {
            require(slices.none { it.frameId != null })
            rtSlices.mapNotNull { rtSlice ->
                FrameData.tryCreateBasic(
                    uiSlice = uiSlices.firstOrNull { it.contains(rtSlice.ts) },
                    rtSlice = rtSlice
                )
            }
        }
    }

    fun List<FrameData>.getFrameSubMetrics(captureApiLevel: Int): Map<SubMetric, List<Long>> {
        return SubMetric.values()
            .filter { it.supportedOnApiLevel(captureApiLevel) }
            .associateWith { subMetric ->
                map { frame -> frame.get(subMetric) }
            }
    }
}<|MERGE_RESOLUTION|>--- conflicted
+++ resolved
@@ -16,7 +16,14 @@
 
 package androidx.benchmark.macro.perfetto
 
+import androidx.benchmark.perfetto.PerfettoTraceProcessor
+import androidx.benchmark.perfetto.Slice
+import androidx.benchmark.perfetto.processNameLikePkg
+import androidx.benchmark.perfetto.toSlices
+import org.intellij.lang.annotations.Language
+
 internal object FrameTimingQuery {
+    @Language("sql")
     private fun getFullQuery(packageName: String) = """
         ------ Select all frame-relevant slices from slice table
         SELECT
@@ -138,21 +145,12 @@
         }
     }
 
-<<<<<<< HEAD
-    fun getFrameSubMetrics(
-        perfettoTraceProcessor: PerfettoTraceProcessor,
-        captureApiLevel: Int,
-        packageName: String,
-    ): Map<SubMetric, List<Long>> {
-        val queryResultIterator = perfettoTraceProcessor.rawQuery(
-=======
     internal fun getFrameData(
         session: PerfettoTraceProcessor.Session,
         captureApiLevel: Int,
         packageName: String,
     ): List<FrameData> {
         val queryResultIterator = session.query(
->>>>>>> fdff00cc
             query = getFullQuery(packageName)
         )
         val slices = queryResultIterator.toSlices().let { list ->
