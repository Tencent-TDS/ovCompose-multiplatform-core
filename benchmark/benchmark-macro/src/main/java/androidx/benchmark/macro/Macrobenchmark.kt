/*
 * Copyright 2021 The Android Open Source Project
 *
 * Licensed under the Apache License, Version 2.0 (the "License");
 * you may not use this file except in compliance with the License.
 * You may obtain a copy of the License at
 *
 *      http://www.apache.org/licenses/LICENSE-2.0
 *
 * Unless required by applicable law or agreed to in writing, software
 * distributed under the License is distributed on an "AS IS" BASIS,
 * WITHOUT WARRANTIES OR CONDITIONS OF ANY KIND, either express or implied.
 * See the License for the specific language governing permissions and
 * limitations under the License.
 */

package androidx.benchmark.macro

import android.content.pm.ApplicationInfo
import android.content.pm.ApplicationInfo.FLAG_DEBUGGABLE
import android.content.pm.PackageManager
import android.os.Build
import android.util.Log
import androidx.annotation.RestrictTo
import androidx.benchmark.Arguments
import androidx.benchmark.BenchmarkResult
import androidx.benchmark.ConfigurationError
import androidx.benchmark.DeviceInfo
import androidx.benchmark.InstrumentationResults
import androidx.benchmark.Profiler
import androidx.benchmark.ResultWriter
import androidx.benchmark.Shell
import androidx.benchmark.checkAndGetSuppressionState
import androidx.benchmark.conditionalError
<<<<<<< HEAD
import androidx.benchmark.macro.perfetto.PerfettoTraceProcessor
import androidx.benchmark.perfetto.PerfettoCaptureWrapper
=======
import androidx.benchmark.inMemoryTrace
import androidx.benchmark.perfetto.PerfettoCapture.PerfettoSdkConfig
import androidx.benchmark.perfetto.PerfettoCapture.PerfettoSdkConfig.InitialProcessState
import androidx.benchmark.perfetto.PerfettoCaptureWrapper
import androidx.benchmark.perfetto.PerfettoConfig
import androidx.benchmark.perfetto.PerfettoTrace
import androidx.benchmark.perfetto.PerfettoTraceProcessor
>>>>>>> fdff00cc
import androidx.benchmark.perfetto.UiState
import androidx.benchmark.perfetto.appendUiState
import androidx.test.platform.app.InstrumentationRegistry
import androidx.tracing.trace
import java.io.File

/**
 * Get package ApplicationInfo, throw if not found
 */
@Suppress("DEPRECATION")
internal fun getInstalledPackageInfo(packageName: String): ApplicationInfo {
    val pm = InstrumentationRegistry.getInstrumentation().context.packageManager
    try {
        return pm.getApplicationInfo(packageName, 0)
    } catch (notFoundException: PackageManager.NameNotFoundException) {
        throw AssertionError(
            "Unable to find target package $packageName, is it installed?",
            notFoundException
        )
    }
}

internal fun checkErrors(packageName: String): ConfigurationError.SuppressionState? {
    Arguments.throwIfError()

    val applicationInfo = getInstalledPackageInfo(packageName)

    val instrumentation = InstrumentationRegistry.getInstrumentation()
    val errors = DeviceInfo.errors +
        // TODO: Merge this debuggable check / definition with Errors.kt in benchmark-common
        listOfNotNull(
            conditionalError(
                hasError = applicationInfo.flags.and(FLAG_DEBUGGABLE) != 0,
                id = "DEBUGGABLE",
                summary = "Benchmark Target is Debuggable",
                message = """
                    Target package $packageName is running with debuggable=true in its manifest,
                    which drastically reduces runtime performance in order to support debugging
                    features. Run benchmarks with debuggable=false. Debuggable affects execution
                    speed in ways that mean benchmark improvements might not carry over to a
                    real user's experience (or even regress release performance).
                """.trimIndent()
            ),
            conditionalError(
                // Profileable is currently only needed on API 29+30, since app trace tag no longer
                // requires profileable on API 31, and macrobench doesn't currently offer other
                // means of profiling (like simpleperf) that need the flag.
                hasError = DeviceInfo.profileableEnforced &&
                    Build.VERSION.SDK_INT in 29..30 &&
                    applicationInfo.isNotProfileableByShell(),
                id = "NOT-PROFILEABLE",
                summary = "Benchmark Target is NOT profileable",
                message = """
                    Target package $packageName is running without <profileable shell=true>.
                    Profileable is required on Android 10 & 11 to enable macrobenchmark to capture
                    detailed trace information from the target process, such as System tracing
                    sections defined in the app, or libraries.

                    To make the target profileable, add the following in your target app's
                    main AndroidManifest.xml, within the application tag:

                    <!--suppress AndroidElementNotAllowed -->
                    <profileable android:shell="true"/>
                """.trimIndent()
            ),
            conditionalError(
                hasError = instrumentation.targetContext.packageName !=
                    instrumentation.context.packageName,
                id = "NOT-SELF-INSTRUMENTING",
                summary = "Benchmark manifest is instrumenting separate process",
                message = """
                    Macrobenchmark instrumentation target in manifest
                    ${instrumentation.targetContext.packageName} does not match macrobenchmark
                    package ${instrumentation.context.packageName}. While macrobenchmarks 'target' a
                    separate app they measure, they can not declare it as their instrumentation
                    targetPackage in their manifest. Doing so would cause the macrobenchmark test
                    app to be loaded into the target application process, which would prevent
                    macrobenchmark from killing, compiling, or launching the target process.

                    Ensure your macrobenchmark test apk's manifest matches the manifest package, and
                    instrumentation target package, also called 'self-instrumenting':

                    <manifest
                        package="com.mymacrobenchpackage" ...>
                        <instrumentation
                            android:name="androidx.benchmark.junit4.AndroidBenchmarkRunner"
                            android:targetPackage="mymacrobenchpackage"/>

                    In gradle library modules, this is the default behavior. In gradle test modules,
                    specify the experimental self-instrumenting property:
                    android {
                        targetProjectPath = ":app"
                        // Enable the benchmark to run separately from the app process
                        experimentalProperties["android.experimental.self-instrumenting"] = true
                    }
                """.trimIndent()
            ),
            conditionalError(
                hasError = DeviceInfo.misconfiguredForTracing,
                id = "DEVICE-TRACING-MISCONFIGURED",
                summary = "This ${DeviceInfo.typeLabel}'s OS is misconfigured for tracing",
                message = """
                    This ${DeviceInfo.typeLabel}'s OS image has not correctly mounted the tracing
                    file system, which prevents macrobenchmarking, and Perfetto/atrace trace capture
                    in general. You can try a different device, or experiment with an emulator
                    (though that will not give timing measurements representative of real device
                    experience).
                    This error may not be suppressed.
                """.trimIndent()
            ),
            conditionalError(
                hasError = Arguments.macrobenchMethodTracingEnabled(),
                id = "METHOD-TRACING-ENABLED",
                summary = "Method tracing is enabled during a Macrobenchmark",
                message = """
                    The Macrobenchmark run for $packageName has method tracing enabled.
                    This causes the VM to run more slowly than usual, so the metrics from the
                    trace files should only be considered in relative terms
                    (e.g. was run #1 faster than run #2). Also, these metrics cannot be compared
                    with benchmark runs that don't have method tracing enabled.
                """.trimIndent()
            ),
        ).sortedBy { it.id }

    // These error ids are really warnings. In that, we don't need developers to have to
    // explicitly suppress them using test instrumentation arguments.
    // TODO: Introduce a better way to surface warnings.
    val alwaysSuppressed = setOf("METHOD-TRACING-ENABLED")
    val neverSuppressed = setOf("DEVICE-TRACING-MISCONFIGURED")

    return errors.checkAndGetSuppressionState(
        Arguments.suppressedErrors + alwaysSuppressed - neverSuppressed
    )
}

/**
 * macrobenchmark test entrypoint, which doesn't depend on JUnit.
 *
 * This function is a building block for public testing APIs
 */
private fun macrobenchmark(
    uniqueName: String,
    className: String,
    testName: String,
    packageName: String,
    metrics: List<Metric>,
    compilationMode: CompilationMode,
    iterations: Int,
    launchWithClearTask: Boolean,
    startupModeMetricHint: StartupMode?,
    perfettoSdkConfig: PerfettoSdkConfig?,
    setupBlock: MacrobenchmarkScope.() -> Unit,
    measureBlock: MacrobenchmarkScope.() -> Unit
) {
    require(iterations > 0) {
        "Require iterations > 0 (iterations = $iterations)"
    }
    require(metrics.isNotEmpty()) {
        "Empty list of metrics passed to metrics param, must pass at least one Metric"
    }

    val suppressionState = checkErrors(packageName)
    var warningMessage = suppressionState?.warningMessage ?: ""
    // skip benchmark if not supported by vm settings
    compilationMode.assumeSupportedWithVmSettings()

    val startTime = System.nanoTime()
    // Ensure method tracing is explicitly enabled and that we are not running in dry run mode.
    val launchWithMethodTracing = Arguments.macrobenchMethodTracingEnabled()
    val scope = MacrobenchmarkScope(
        packageName,
        launchWithClearTask = launchWithClearTask
    )
    scope.launchWithMethodTracing = launchWithMethodTracing
    // Ensure the device is awake
    scope.device.wakeUp()

    // Always kill the process at beginning of test
    scope.killProcess()

    inMemoryTrace("compile $packageName") {
        compilationMode.resetAndCompile(packageName, killProcessBlock = scope::killProcess) {
            setupBlock(scope)
            measureBlock(scope)
        }
    }

    // package name for macrobench process, so it's captured as well
    val macrobenchPackageName = InstrumentationRegistry.getInstrumentation().context.packageName

    // Perfetto collector is separate from metrics, so we can control file
    // output, and give it different (test-wide) lifecycle
    val perfettoCollector = PerfettoCaptureWrapper()
    val tracePaths = mutableListOf<String>()
    val methodTracingResultFiles = mutableListOf<Profiler.ResultFile>()
    try {
        metrics.forEach {
            it.configure(packageName)
        }
        val measurements = PerfettoTraceProcessor.runServer {
            val runIterations = if (Arguments.dryRunMode) 1 else iterations
            List(runIterations) { iteration ->
                // Wake the device to ensure it stays awake with large iteration count
                inMemoryTrace("wake device") {
                    scope.device.wakeUp()
                }

                scope.iteration = iteration
                inMemoryTrace("setupBlock") {
                    setupBlock(scope)
                }

                val iterString = iteration.toString().padStart(3, '0')
                val fileLabel = "${uniqueName}_iter$iterString"
                val tracePath = perfettoCollector.record(
                    fileLabel = fileLabel,
                    config = PerfettoConfig.Benchmark(
                        /**
                         * Prior to API 24, every package name was joined into a single setprop
                         * which can overflow, and disable *ALL* app level tracing.
                         *
                         * For safety here, we only trace the macrobench package on newer platforms,
                         * and use reflection in the macrobench test process to trace important
                         * sections
                         *
                         * @see androidx.benchmark.macro.perfetto.ForceTracing
                         */
                        appTagPackages = if (Build.VERSION.SDK_INT >= 24) {
                            listOf(packageName, macrobenchPackageName)
                        } else {
                            listOf(packageName)
                        },
                        useStackSamplingConfig = true
                    ),
                    perfettoSdkConfig = perfettoSdkConfig,
                    inMemoryTracingLabel = "Macrobenchmark"
                ) {
                    try {
                        trace("start metrics") {
                            metrics.forEach {
                                it.start()
                            }
                        }
                        trace("measureBlock") {
                            measureBlock(scope)
                        }
                    } finally {
                        trace("stop metrics") {
                            metrics.forEach {
                                it.stop()
                            }
                            if (launchWithMethodTracing && scope.isMethodTracing) {
                                val (label, tracePath) = scope.stopMethodTracing(fileLabel)
                                val resultFile = Profiler.ResultFile(
                                    label = label,
                                    absolutePath = tracePath
                                )
                                methodTracingResultFiles += resultFile
                                scope.isMethodTracing = false
                            }
                        }
                    }
                }!!

                tracePaths.add(tracePath)

                // Loads a new trace in the perfetto trace processor shell
                loadTrace(tracePath)
                val iterationResult =
                    // Extracts the metrics using the perfetto trace processor
                    inMemoryTrace("extract metrics") {
                        metrics
                            // capture list of Map<String,Long> per metric
                            .map {
                                it.getMetrics(
                                    Metric.CaptureInfo(
                                        targetPackageName = packageName,
                                        testPackageName = macrobenchPackageName,
                                        startupMode = startupModeMetricHint,
                                        apiLevel = Build.VERSION.SDK_INT
                                    ),
                                    this
                                )
                            }
                            // merge into one map
                            .reduce { sum, element -> sum + element }
                    }

                // append UI state to trace, so tools opening trace will highlight relevant part in UI
                val uiState = UiState(
                    timelineStart = iterationResult.timelineRangeNs?.first,
                    timelineEnd = iterationResult.timelineRangeNs?.last,
                    highlightPackage = packageName
                )
                File(tracePath).apply {
                    appendUiState(uiState)
                }
                Log.d(TAG, "Iteration $iteration captured $uiState")
                // report just the metrics
                iterationResult
            }.mergeIterationMeasurements()
        }

        require(measurements.isNotEmpty()) {
            """
                Unable to read any metrics during benchmark (metric list: $metrics).
                Check that you're performing the operations to be measured. For example, if
                using StartupTimingMetric, are you starting an activity for the specified package
                in the measure block?
            """.trimIndent()
        }
        InstrumentationResults.instrumentationReport {
            if (launchWithMethodTracing && methodTracingResultFiles.size < iterations) {
                warningMessage += "\nNOTE: Method traces cannot be captured during iterations" +
                    " that start while the target process is already running (including HOT/WARM" +
                    " launches)."
            }

            reportSummaryToIde(
                warningMessage = warningMessage,
                testName = uniqueName,
                measurements = measurements,
                iterationTracePaths = tracePaths,
                profilerResults = methodTracingResultFiles
            )

            warningMessage = "" // warning only printed once
            measurements.singleMetrics.forEach {
                it.putInBundle(bundle, suppressionState?.prefix ?: "")
            }
            measurements.sampledMetrics.forEach {
                it.putPercentilesInBundle(bundle, suppressionState?.prefix ?: "")
            }
        }

        val warmupIterations = when (compilationMode) {
            is CompilationMode.Partial -> compilationMode.warmupIterations
            else -> 0
        }

        ResultWriter.appendReport(
            BenchmarkResult(
                className = className,
                testName = testName,
                totalRunTimeNs = System.nanoTime() - startTime,
                metrics = measurements,
                repeatIterations = iterations,
                thermalThrottleSleepSeconds = 0,
                warmupIterations = warmupIterations
            )
        )
    } finally {
        scope.killProcess()
    }
}

/**
 * Run a macrobenchmark with the specified StartupMode
 */
@RestrictTo(RestrictTo.Scope.LIBRARY_GROUP)
fun macrobenchmarkWithStartupMode(
    uniqueName: String,
    className: String,
    testName: String,
    packageName: String,
    metrics: List<Metric>,
    compilationMode: CompilationMode,
    iterations: Int,
    startupMode: StartupMode?,
    setupBlock: MacrobenchmarkScope.() -> Unit,
    measureBlock: MacrobenchmarkScope.() -> Unit
) {
    val perfettoSdkConfig =
        if (Arguments.perfettoSdkTracingEnable && Build.VERSION.SDK_INT >= Build.VERSION_CODES.R) {
            PerfettoSdkConfig(
                packageName,
                when (startupMode) {
                    null -> InitialProcessState.Unknown
                    StartupMode.COLD -> InitialProcessState.NotAlive
                    StartupMode.HOT, StartupMode.WARM -> InitialProcessState.Alive
                }
            )
        } else null
    macrobenchmark(
        uniqueName = uniqueName,
        className = className,
        testName = testName,
        packageName = packageName,
        metrics = metrics,
        compilationMode = compilationMode,
        iterations = iterations,
        startupModeMetricHint = startupMode,
        perfettoSdkConfig = perfettoSdkConfig,
        setupBlock = {
            if (startupMode == StartupMode.COLD) {
                // Run setup before killing process
                setupBlock(this)

                // Shader caches are stored in the code cache directory. Make sure that
                // they are cleared every iteration. Must be done before kill, since on user builds
                // this broadcasts to the target app
                dropShaderCache()

                // Kill - code below must not wake process!
                killProcess()

                // Ensure app's pages are not cached in memory for a true _cold_ start.
                dropKernelPageCache()

                // validate process is not running just before returning
                check(!Shell.isPackageAlive(packageName)) {
                    "Package $packageName must not be running prior to cold start!"
                }
            } else {
                if (iteration == 0 && startupMode != null) {
                    try {
                        iteration = null // override to null for warmup

                        // warmup process by running the measure block once unmeasured
                        setupBlock(this)
                        measureBlock()
                    } finally {
                        iteration = 0 // resume counting
                    }
                }
                setupBlock(this)
            }
        },
        // Don't reuse activities by default in COLD / WARM
        launchWithClearTask = startupMode == StartupMode.COLD || startupMode == StartupMode.WARM,
        measureBlock = measureBlock
    )
}<|MERGE_RESOLUTION|>--- conflicted
+++ resolved
@@ -32,10 +32,6 @@
 import androidx.benchmark.Shell
 import androidx.benchmark.checkAndGetSuppressionState
 import androidx.benchmark.conditionalError
-<<<<<<< HEAD
-import androidx.benchmark.macro.perfetto.PerfettoTraceProcessor
-import androidx.benchmark.perfetto.PerfettoCaptureWrapper
-=======
 import androidx.benchmark.inMemoryTrace
 import androidx.benchmark.perfetto.PerfettoCapture.PerfettoSdkConfig
 import androidx.benchmark.perfetto.PerfettoCapture.PerfettoSdkConfig.InitialProcessState
@@ -43,7 +39,6 @@
 import androidx.benchmark.perfetto.PerfettoConfig
 import androidx.benchmark.perfetto.PerfettoTrace
 import androidx.benchmark.perfetto.PerfettoTraceProcessor
->>>>>>> fdff00cc
 import androidx.benchmark.perfetto.UiState
 import androidx.benchmark.perfetto.appendUiState
 import androidx.test.platform.app.InstrumentationRegistry
@@ -310,15 +305,13 @@
 
                 tracePaths.add(tracePath)
 
-                // Loads a new trace in the perfetto trace processor shell
-                loadTrace(tracePath)
-                val iterationResult =
+                val measurementList = loadTrace(PerfettoTrace(tracePath)) {
                     // Extracts the metrics using the perfetto trace processor
                     inMemoryTrace("extract metrics") {
                         metrics
-                            // capture list of Map<String,Long> per metric
+                            // capture list of Measurements
                             .map {
-                                it.getMetrics(
+                                it.getResult(
                                     Metric.CaptureInfo(
                                         targetPackageName = packageName,
                                         testPackageName = macrobenchPackageName,
@@ -328,14 +321,13 @@
                                     this
                                 )
                             }
-                            // merge into one map
-                            .reduce { sum, element -> sum + element }
+                            // merge together
+                            .reduce { sum, element -> sum.merge(element) }
                     }
+                }
 
                 // append UI state to trace, so tools opening trace will highlight relevant part in UI
                 val uiState = UiState(
-                    timelineStart = iterationResult.timelineRangeNs?.first,
-                    timelineEnd = iterationResult.timelineRangeNs?.last,
                     highlightPackage = packageName
                 )
                 File(tracePath).apply {
@@ -343,8 +335,8 @@
                 }
                 Log.d(TAG, "Iteration $iteration captured $uiState")
                 // report just the metrics
-                iterationResult
-            }.mergeIterationMeasurements()
+                measurementList
+            }.mergeMultiIterResults()
         }
 
         require(measurements.isNotEmpty()) {
