--- conflicted
+++ resolved
@@ -64,13 +64,8 @@
             expectedSamples.zip(observedSamples).forEachIndexed { index, pair ->
                 if (abs(pair.first - pair.second) > threshold) {
                     errorString +=
-<<<<<<< HEAD
-                        "$name sample $index observed ${pair.first}" +
-                            " more than $threshold from expected ${pair.second}\n"
-=======
                         "$name sample $index observed ${pair.second}, which is" +
                             " more than $threshold from expected ${pair.first}\n"
->>>>>>> 3d4510a6
                 }
             }
         }
