--- conflicted
+++ resolved
@@ -26,10 +26,6 @@
 import androidx.benchmark.macro.Metric
 import androidx.benchmark.macro.StartupMode
 import androidx.benchmark.macro.macrobenchmarkWithStartupMode
-<<<<<<< HEAD
-import androidx.benchmark.perfetto.ExperimentalPerfettoCaptureApi
-=======
->>>>>>> 3d4510a6
 import androidx.benchmark.perfetto.PerfettoConfig
 import androidx.test.rule.GrantPermissionRule
 import org.junit.Assume.assumeTrue
@@ -120,79 +116,6 @@
             iterations = iterations,
             startupMode = startupMode,
             perfettoConfig = null,
-<<<<<<< HEAD
-            setupBlock = setupBlock,
-            measureBlock = measureBlock
-        )
-    }
-
-    /**
-     * Measure behavior of the specified [packageName] given a set of [metrics], with a custom
-     * [PerfettoConfig].
-     *
-     * This performs a macrobenchmark with the below control flow:
-     * ```
-     *     resetAppCompilation()
-     *     compile(compilationMode)
-     *     repeat(iterations) {
-     *         setupBlock()
-     *         captureTraceAndMetrics {
-     *             measureBlock()
-     *         }
-     *     }
-     * ```
-     *
-     * Note that a custom [PerfettoConfig]s may result in built-in [Metric]s not working.
-     *
-     * You can see the PerfettoConfig used by a trace (as a text proto) by opening the trace in
-     * [ui.perfetto.dev](http://ui.perfetto.dev), and selecting `Info and Stats` view on the left
-     * panel. You can also generate a custom text proto config by selecting `Record new trace` on
-     * the same panel, selecting recording options, and then clicking `Recording command` to access
-     * the generated text proto.
-     *
-     * @param packageName ApplicationId / Application manifest package name of the app for which
-     *   profiles are generated.
-     * @param metrics List of metrics to measure.
-     * @param compilationMode Mode of compilation used before capturing measurement, such as
-     *   [CompilationMode.Partial], defaults to [CompilationMode.DEFAULT].
-     * @param startupMode Optional mode to force app launches performed with
-     *   [MacrobenchmarkScope.startActivityAndWait] (and similar variants) to be of the assigned
-     *   type. For example, `COLD` launches kill the process before the measureBlock, to ensure
-     *   startups will go through full process creation. Generally, leave as null for non-startup
-     *   benchmarks.
-     * @param iterations Number of times the [measureBlock] will be run during measurement. Note
-     *   that total iteration count may not match, due to warmup iterations needed for the
-     *   [compilationMode].
-     * @param perfettoConfig Configuration for Perfetto trace capture during each iteration. Note
-     *   that insufficient or invalid configs may result in built-in [Metric]s not working.
-     * @param setupBlock The block performing app actions each iteration, prior to the
-     *   [measureBlock]. For example, navigating to a UI where scrolling will be measured.
-     * @param measureBlock The block performing app actions to benchmark each iteration.
-     */
-    @ExperimentalPerfettoCaptureApi
-    @JvmOverloads
-    fun measureRepeated(
-        packageName: String,
-        metrics: List<Metric>,
-        @IntRange(from = 1) iterations: Int,
-        perfettoConfig: PerfettoConfig,
-        compilationMode: CompilationMode = CompilationMode.DEFAULT,
-        startupMode: StartupMode? = null,
-        setupBlock: MacrobenchmarkScope.() -> Unit = {},
-        measureBlock: MacrobenchmarkScope.() -> Unit,
-    ) {
-        macrobenchmarkWithStartupMode(
-            uniqueName = currentDescription.toUniqueName(),
-            className = currentDescription.className,
-            testName = currentDescription.methodName,
-            packageName = packageName,
-            metrics = metrics,
-            compilationMode = compilationMode,
-            iterations = iterations,
-            perfettoConfig = perfettoConfig,
-            startupMode = startupMode,
-=======
->>>>>>> 3d4510a6
             setupBlock = setupBlock,
             measureBlock = measureBlock
         )
