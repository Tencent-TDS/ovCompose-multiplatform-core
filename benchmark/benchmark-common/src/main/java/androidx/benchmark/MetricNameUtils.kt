--- conflicted
+++ resolved
@@ -32,11 +32,7 @@
  * This functionality is a stopgap as we migrate to actually using JSON in CI.
  */
 internal fun String.toOutputMetricName() =
-<<<<<<< HEAD
-    this.replaceFirstChar { it.lowercase(Locale.getDefault()) }
-=======
     this.replaceFirstChar { it.lowercase(Locale.US) }
->>>>>>> 3d4510a6
         .toSnakeCase()
         .replace(Regex("_ns$"), "_nanos")
         .replace(Regex("_ms$"), "_millis")