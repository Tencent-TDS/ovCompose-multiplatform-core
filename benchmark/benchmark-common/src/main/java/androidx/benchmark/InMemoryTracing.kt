--- conflicted
+++ resolved
@@ -66,11 +66,7 @@
     private val TRACK_EVENT_CATEGORIES = listOf("benchmark")
 
     /**
-<<<<<<< HEAD
-     * For perf/simplicity, this isn't protected by a lock - it should only every be accessed by the
-=======
      * For perf/simplicity, this isn't protected by a lock - it should only ever be accessed by the
->>>>>>> 3d4510a6
      * test thread, and dumped/reset between tests.
      */
     val events = mutableListOf<TracePacket>()
@@ -143,14 +139,10 @@
                         type = TrackEvent.Type.TYPE_SLICE_BEGIN,
                         track_uuid = UUID,
                         categories = TRACK_EVENT_CATEGORIES,
-<<<<<<< HEAD
-                        name = label
-=======
                         name = label,
                         extra_double_counter_values = counterValues,
                         extra_double_counter_track_uuids =
                             counterNames.map { counterNameToTrackUuid(it) },
->>>>>>> 3d4510a6
                     )
             )
         )
@@ -167,8 +159,6 @@
                         type = TrackEvent.Type.TYPE_SLICE_END,
                         track_uuid = UUID,
                     )
-<<<<<<< HEAD
-=======
             )
         )
     }
@@ -186,7 +176,6 @@
                         track_uuid = counterNameToTrackUuid(name),
                         // track_uuid = UUID
                     )
->>>>>>> 3d4510a6
             )
         )
     }
