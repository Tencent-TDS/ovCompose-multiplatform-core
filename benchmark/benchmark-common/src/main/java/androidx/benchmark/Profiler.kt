/*
 * Copyright 2020 The Android Open Source Project
 *
 * Licensed under the Apache License, Version 2.0 (the "License");
 * you may not use this file except in compliance with the License.
 * You may obtain a copy of the License at
 *
 *      http://www.apache.org/licenses/LICENSE-2.0
 *
 * Unless required by applicable law or agreed to in writing, software
 * distributed under the License is distributed on an "AS IS" BASIS,
 * WITHOUT WARRANTIES OR CONDITIONS OF ANY KIND, either express or implied.
 * See the License for the specific language governing permissions and
 * limitations under the License.
 */

package androidx.benchmark

import android.annotation.SuppressLint
import android.os.Build
import android.os.Debug
import android.util.Log
import androidx.annotation.RequiresApi
import androidx.annotation.RestrictTo
import androidx.annotation.VisibleForTesting
import androidx.benchmark.BenchmarkState.Companion.TAG
import androidx.benchmark.Outputs.dateToFileName
import androidx.benchmark.json.BenchmarkData.TestResult.ProfilerOutput
import androidx.benchmark.perfetto.StackSamplingConfig
import androidx.benchmark.simpleperf.ProfileSession
import androidx.benchmark.simpleperf.RecordOptions
import androidx.benchmark.vmtrace.ArtTrace
import java.io.File
import java.io.FileOutputStream

/**
 * Profiler abstraction used for the timing stage.
 *
 * Controlled externally by `androidx.benchmark.profiling.mode` Subclasses are objects, as these
 * generally refer to device or process global state. For example, things like whether the
 * simpleperf process is running, or whether the runtime is capturing method trace.
 *
 * Note: flags on this class would be simpler if we either had a 'Default'/'Noop' profiler, or a
 * wrapper extension function (e.g. `fun Profiler? .requiresSingleMeasurementIteration`). We avoid
 * these however, in order to avoid the runtime visiting a new class in the hot path, when switching
 * from warmup -> timing phase, when [start] would be called.
 */
@RestrictTo(RestrictTo.Scope.LIBRARY_GROUP)
sealed class Profiler() {
    class ResultFile
    private constructor(
        val label: String,
        val type: ProfilerOutput.Type,
        val outputRelativePath: String,
        val source: Profiler?,
<<<<<<< HEAD
=======
        val convertBeforeSync: (() -> Unit)? = null
>>>>>>> 3d4510a6
    ) {

        fun embedInPerfettoTrace(perfettoTracePath: String) {
            source?.embedInPerfettoTrace(
                File(Outputs.outputDirectory, outputRelativePath),
                File(perfettoTracePath)
            )
        }

        val sanitizedOutputRelativePath: String
            get() = outputRelativePath.replace("(", "\\(").replace(")", "\\)")

        companion object {
            fun ofPerfettoTrace(label: String, absolutePath: String) =
                ResultFile(
                    label = label,
                    outputRelativePath = Outputs.relativePathFor(absolutePath),
                    type = ProfilerOutput.Type.PerfettoTrace,
                    source = null
                )

            fun ofMethodTrace(label: String, absolutePath: String) =
                ResultFile(
                    label = label,
                    outputRelativePath = Outputs.relativePathFor(absolutePath),
                    type = ProfilerOutput.Type.MethodTrace,
                    source = null
                )

            fun of(
                label: String,
                type: ProfilerOutput.Type,
                outputRelativePath: String,
<<<<<<< HEAD
                source: Profiler
=======
                source: Profiler,
                convertBeforeSync: (() -> Unit)? = null
>>>>>>> 3d4510a6
            ) =
                ResultFile(
                    label = label,
                    outputRelativePath = outputRelativePath,
                    type = type,
<<<<<<< HEAD
                    source = source
=======
                    source = source,
                    convertBeforeSync = convertBeforeSync
>>>>>>> 3d4510a6
                )
        }
    }

    abstract fun start(traceUniqueName: String): ResultFile?

    abstract fun stop()

    internal open fun config(packageNames: List<String>): StackSamplingConfig? = null

    open fun embedInPerfettoTrace(profilerTrace: File, perfettoTrace: File) {}

    /**
     * Measure exactly one loop (one repeat, one iteration).
     *
     * Generally only set for tracing profilers.
     */
    open val requiresSingleMeasurementIteration = false

    /** Generally only set for sampling profilers. */
    open val requiresExtraRuntime = false

    /**
     * Currently, debuggable is required to support studio-connected profiling.
     *
     * Remove this once stable Studio supports profileable.
     */
    open val requiresDebuggable = false

    /** Connected modes don't need dir, since library isn't doing the capture. */
    open val requiresLibraryOutputDir = true

    companion object {
        const val CONNECTED_PROFILING_SLEEP_MS = 20_000L

        fun getByName(name: String): Profiler? =
            mapOf(
                    "MethodTracing" to MethodTracing,
                    "StackSampling" to
                        if (Build.VERSION.SDK_INT >= 29) {
                            StackSamplingSimpleperf // only supported on 29+ without
                            // root/debug/sideload
                        } else {
                            StackSamplingLegacy
                        },
                    "ConnectedAllocation" to ConnectedAllocation,
                    "ConnectedSampling" to ConnectedSampling,

                    // Below are compat codepaths for old names. Remove before 1.1 stable.

                    "MethodSampling" to StackSamplingLegacy,
                    "MethodSamplingSimpleperf" to StackSamplingSimpleperf,
                    "Method" to MethodTracing,
                    "Sampled" to StackSamplingLegacy,
                    "ConnectedSampled" to ConnectedSampling
                )
                .mapKeys { it.key.lowercase() }[name.lowercase()]

        fun traceName(traceUniqueName: String, traceTypeLabel: String): String {
            return Outputs.sanitizeFilename(
                "$traceUniqueName-$traceTypeLabel-${dateToFileName()}.trace"
            )
        }
    }
}

internal fun startRuntimeMethodTracing(
    traceFileName: String,
    sampled: Boolean,
    profiler: Profiler,
): Profiler.ResultFile {
    val path = Outputs.testOutputFile(traceFileName).absolutePath

    Log.d(TAG, "Profiling output file: $path")
    InstrumentationResults.reportAdditionalFileToCopy("profiling_trace", path)

    val bufferSize = 16 * 1024 * 1024
    if (sampled && Build.VERSION.SDK_INT >= Build.VERSION_CODES.LOLLIPOP) {
        startMethodTracingSampling(path, bufferSize, Arguments.profilerSampleFrequency)
    } else {
        // NOTE: 0x10 flag enables low-overhead wall clock timing when ART module version supports
        // it. Note that this doesn't affect trace parsing, since this doesn't affect wall clock,
        // it only removes the expensive thread time clock which our parser doesn't use.
        // TODO: switch to platform-defined constant once available (b/329499422)
        Debug.startMethodTracing(path, bufferSize, 0x10)
    }

    return if (sampled) {
        Profiler.ResultFile.of(
            outputRelativePath = traceFileName,
            label = "Stack Sampling (legacy) Trace",
            type = ProfilerOutput.Type.StackSamplingTrace,
            source = profiler
        )
    } else {
        Profiler.ResultFile.of(
            outputRelativePath = traceFileName,
            label = "Method Trace",
            type = ProfilerOutput.Type.MethodTrace,
            source = profiler
        )
    }
}

internal fun stopRuntimeMethodTracing() {
    Debug.stopMethodTracing()
}

internal object StackSamplingLegacy : Profiler() {
    @get:VisibleForTesting var isRunning = false

    override fun start(traceUniqueName: String): ResultFile {
        isRunning = true
        return startRuntimeMethodTracing(
            traceFileName = traceName(traceUniqueName, "stackSamplingLegacy"),
            sampled = true,
            profiler = this
        )
    }

    override fun stop() {
        stopRuntimeMethodTracing()
        isRunning = false
    }

    override val requiresExtraRuntime: Boolean = true
}

internal object MethodTracing : Profiler() {
    override fun start(traceUniqueName: String): ResultFile {
        hasBeenUsed = true
        return startRuntimeMethodTracing(
            traceFileName = traceName(traceUniqueName, "methodTracing"),
            sampled = false,
            profiler = this
        )
    }

    override fun stop() {
        stopRuntimeMethodTracing()
    }

    override val requiresSingleMeasurementIteration: Boolean = true

    override fun embedInPerfettoTrace(profilerTrace: File, perfettoTrace: File) {
        ArtTrace(profilerTrace)
            .writeAsPerfettoTrace(FileOutputStream(perfettoTrace, /* append= */ true))
    }

    var hasBeenUsed: Boolean = false
        private set
}

@SuppressLint("BanThreadSleep") // needed for connected profiling
internal object ConnectedAllocation : Profiler() {
    override fun start(traceUniqueName: String): ResultFile? {
        Thread.sleep(CONNECTED_PROFILING_SLEEP_MS)
        return null
    }

    override fun stop() {
        Thread.sleep(CONNECTED_PROFILING_SLEEP_MS)
    }

    override val requiresSingleMeasurementIteration: Boolean = true
    override val requiresDebuggable: Boolean = true
    override val requiresLibraryOutputDir: Boolean = false
}

@SuppressLint("BanThreadSleep") // needed for connected profiling
internal object ConnectedSampling : Profiler() {
    override fun start(traceUniqueName: String): ResultFile? {
        Thread.sleep(CONNECTED_PROFILING_SLEEP_MS)
        return null
    }

    override fun stop() {
        Thread.sleep(CONNECTED_PROFILING_SLEEP_MS)
    }

    override val requiresDebuggable: Boolean = true
    override val requiresLibraryOutputDir: Boolean = false
}

/**
 * Simpleperf profiler.
 *
 * API 29+ currently, since it relies on the platform system image simpleperf.
 *
 * Could potentially lower, but that would require root or debuggable.
 */
internal object StackSamplingSimpleperf : Profiler() {

    @RequiresApi(29) private var session: ProfileSession? = null

    /** "security.perf_harden" must be set to "0" during simpleperf capture */
    @RequiresApi(29) private val securityPerfHarden = PropOverride("security.perf_harden", "0")

    private var outputRelativePath: String? = null

    @RequiresApi(29)
    override fun start(traceUniqueName: String): ResultFile {
        session?.stopRecording() // stop previous

        // for security perf harden, enable temporarily
        securityPerfHarden.forceValue()

        // for all other properties, simply set the values, as these don't have defaults
        Shell.executeScriptSilent("setprop debug.perf_event_max_sample_rate 10000")
        Shell.executeScriptSilent("setprop debug.perf_cpu_time_max_percent 25")
        Shell.executeScriptSilent("setprop debug.perf_event_mlock_kb 32800")

        outputRelativePath = traceName(traceUniqueName, "stackSampling")
        session =
            ProfileSession().also {
                // prepare simpleperf must be done as shell user, so do this here with other shell
                // setup
                // NOTE: this is sticky across reboots, so missing this will cause tests or
                // profiling to
                // fail, but only on devices that have not run this command since flashing (e.g. in
                // CI)
                Shell.executeScriptSilent(it.findSimpleperf() + " api-prepare")
                it.startRecording(
                    RecordOptions()
                        .setSampleFrequency(Arguments.profilerSampleFrequency)
                        .recordDwarfCallGraph() // enable Java/Kotlin callstacks
                        .setEvent("cpu-clock") // Required on API 33 to enable traceOffCpu
                        .traceOffCpu() // track time sleeping
                        .setSampleCurrentThread() // sample stacks from this thread only
                        .setOutputFilename("simpleperf.data")
                )
            }
        return ResultFile.of(
            label = "Stack Sampling Trace",
            outputRelativePath = outputRelativePath!!,
            type = ProfilerOutput.Type.StackSamplingTrace,
<<<<<<< HEAD
            source = this
=======
            source = this,
            convertBeforeSync = this::convertBeforeSync
>>>>>>> 3d4510a6
        )
    }

    @RequiresApi(29)
    override fun stop() {
        session!!.stopRecording()
<<<<<<< HEAD
=======
        securityPerfHarden.resetIfOverridden()
    }

    @RequiresApi(29)
    fun convertBeforeSync() {
>>>>>>> 3d4510a6
        Outputs.writeFile(fileName = outputRelativePath!!) {
            session!!.convertSimpleperfOutputToProto("simpleperf.data", it.absolutePath)
            session = null
        }
    }

    override fun config(packageNames: List<String>) =
        StackSamplingConfig(
            packageNames = packageNames,
            frequency = Arguments.profilerSampleFrequency.toLong(),
            duration = Arguments.profilerSampleDurationSeconds,
        )

    override val requiresLibraryOutputDir: Boolean = false

    override val requiresExtraRuntime: Boolean = true
}<|MERGE_RESOLUTION|>--- conflicted
+++ resolved
@@ -53,10 +53,7 @@
         val type: ProfilerOutput.Type,
         val outputRelativePath: String,
         val source: Profiler?,
-<<<<<<< HEAD
-=======
         val convertBeforeSync: (() -> Unit)? = null
->>>>>>> 3d4510a6
     ) {
 
         fun embedInPerfettoTrace(perfettoTracePath: String) {
@@ -90,23 +87,15 @@
                 label: String,
                 type: ProfilerOutput.Type,
                 outputRelativePath: String,
-<<<<<<< HEAD
-                source: Profiler
-=======
                 source: Profiler,
                 convertBeforeSync: (() -> Unit)? = null
->>>>>>> 3d4510a6
             ) =
                 ResultFile(
                     label = label,
                     outputRelativePath = outputRelativePath,
                     type = type,
-<<<<<<< HEAD
-                    source = source
-=======
                     source = source,
                     convertBeforeSync = convertBeforeSync
->>>>>>> 3d4510a6
                 )
         }
     }
@@ -343,26 +332,19 @@
             label = "Stack Sampling Trace",
             outputRelativePath = outputRelativePath!!,
             type = ProfilerOutput.Type.StackSamplingTrace,
-<<<<<<< HEAD
-            source = this
-=======
             source = this,
             convertBeforeSync = this::convertBeforeSync
->>>>>>> 3d4510a6
         )
     }
 
     @RequiresApi(29)
     override fun stop() {
         session!!.stopRecording()
-<<<<<<< HEAD
-=======
         securityPerfHarden.resetIfOverridden()
     }
 
     @RequiresApi(29)
     fun convertBeforeSync() {
->>>>>>> 3d4510a6
         Outputs.writeFile(fileName = outputRelativePath!!) {
             session!!.convertSimpleperfOutputToProto("simpleperf.data", it.absolutePath)
             session = null
