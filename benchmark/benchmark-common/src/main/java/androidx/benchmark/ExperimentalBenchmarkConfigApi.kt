--- conflicted
+++ resolved
@@ -19,15 +19,9 @@
 import androidx.benchmark.perfetto.PerfettoConfig
 
 /**
-<<<<<<< HEAD
- * Annotation indicating experimental API primarily intended to allow configuration of
- * microbenchmarks from code, overriding instrumentation arguments like
- * `androidx.benchmark.profiling.mode`, and custom microbenchmark metrics.
-=======
  * Annotates declarations that are considered experimental within the Benchmark API, and are likely
  * to change before becoming stable. Using experimental features can potentially break your code if
  * the design or behavior changes.
->>>>>>> 3d4510a6
  */
 @RequiresOptIn
 @Retention(AnnotationRetention.BINARY)
