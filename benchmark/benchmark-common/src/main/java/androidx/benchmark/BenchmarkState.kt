/*
 * Copyright (C) 2016 The Android Open Source Project
 *
 * Licensed under the Apache License, Version 2.0 (the "License");
 * you may not use this file except in compliance with the License.
 * You may obtain a copy of the License at
 *
 *      http://www.apache.org/licenses/LICENSE-2.0
 *
 * Unless required by applicable law or agreed to in writing, software
 * distributed under the License is distributed on an "AS IS" BASIS,
 * WITHOUT WARRANTIES OR CONDITIONS OF ANY KIND, either express or implied.
 * See the License for the specific language governing permissions and
 * limitations under the License.
 */

package androidx.benchmark

import android.annotation.SuppressLint
import android.os.Bundle
import android.os.Looper
import android.util.Log
import androidx.annotation.IntRange
import androidx.annotation.RestrictTo
import androidx.annotation.VisibleForTesting
import androidx.benchmark.Errors.PREFIX
import androidx.benchmark.InstrumentationResults.instrumentationReport
import androidx.benchmark.InstrumentationResults.reportBundle
import androidx.benchmark.json.BenchmarkData
import java.util.concurrent.TimeUnit

/**
 * Control object for benchmarking in the code in Java.
 *
 * Query a state object with [androidx.benchmark.junit4.BenchmarkRule.getState], and use it to
 * measure a block of Java with [BenchmarkState.keepRunning]:
 * ```
 * @Rule
 * public BenchmarkRule benchmarkRule = new BenchmarkRule();
 *
 * @Test
 * public void sampleMethod() {
 *     BenchmarkState state = benchmarkRule.getState();
 *
 *     int[] src = new int[] { 1, 2, 3, 4, 5, 6, 7, 8, 9, 10 };
 *     while (state.keepRunning()) {
 *         int[] dest = new int[src.length];
 *         System.arraycopy(src, 0, dest, 0, src.length);
 *     }
 * }
 * ```
 *
 * @see androidx.benchmark.junit4.BenchmarkRule#getState()
 */
class BenchmarkState internal constructor(phaseConfig: MicrobenchmarkPhase.Config) {

    /**
     * Create a BenchmarkState for custom measurement behavior.
     *
     * @param warmupCount Number of non-measured warmup iterations to perform, leave null to
     *   determine automatically
     * @param repeatCount Number of measurements to perform, leave null for default behavior
     */
    @ExperimentalBenchmarkStateApi
    constructor(
        @SuppressWarnings("AutoBoxing") // allocations for tests not relevant, not in critical path
        warmupCount: Int? = null,
        @SuppressWarnings("AutoBoxing") // allocations for tests not relevant, not in critical path
        repeatCount: Int? = null
    ) : this(
        warmupCount = warmupCount,
        measurementCount = repeatCount,
        simplifiedTimingOnlyMode = false
    )

    /** Constructor used for standard uses of BenchmarkState, e.g. in BenchmarkRule */
    @RestrictTo(RestrictTo.Scope.LIBRARY_GROUP)
    constructor(
        config: MicrobenchmarkConfig? = null
    ) : this(warmupCount = null, simplifiedTimingOnlyMode = false, config = config)

    internal constructor(
        warmupCount: Int? = null,
        measurementCount: Int? = null,
        simplifiedTimingOnlyMode: Boolean = false,
        config: MicrobenchmarkConfig? = null
    ) : this(
        MicrobenchmarkPhase.Config(
            dryRunMode = Arguments.dryRunMode,
            startupMode = Arguments.startupMode,
            profiler = config?.profiler?.profiler ?: Arguments.profiler,
            profilerPerfCompareMode = Arguments.profilerPerfCompareEnable,
            warmupCount = warmupCount,
            measurementCount = Arguments.iterations ?: measurementCount,
            simplifiedTimingOnlyMode = simplifiedTimingOnlyMode,
            metrics =
                config?.metrics?.toTypedArray()
                    ?: if (Arguments.cpuEventCounterMask != 0) {
                        arrayOf(
                            TimeCapture(),
                            CpuEventCounterCapture(
                                MicrobenchmarkPhase.cpuEventCounter,
                                Arguments.cpuEventCounterMask
                            )
                        )
                    } else {
                        arrayOf(TimeCapture())
                    }
        )
    )

    /**
     * Set this to true to run a simplified timing loop - no allocation tracking, and no global
     * state set/reset (such as thread priorities)
     *
     * This var is used in one of two cases, either set to true by [ThrottleDetector.measureWorkNs]
     * when device performance testing for thermal throttling in between benchmarks, or in
     * correctness tests of this library.
     *
     * When set to true, indicates that this BenchmarkState **should not**:
     * - touch thread priorities
     * - perform allocation counting (only timing results matter)
     * - call [ThrottleDetector], since it would infinitely recurse
     */
    private val simplifiedTimingOnlyMode = phaseConfig.simplifiedTimingOnlyMode

    @get:RestrictTo(RestrictTo.Scope.LIBRARY_GROUP)
    @set:RestrictTo(RestrictTo.Scope.LIBRARY_GROUP)
    var traceUniqueName: String = "benchmark"

    internal var warmupRepeats = 0 // number of warmup repeats that occurred

    /**
     * Decreasing iteration count used when running a multi-iteration measurement phase Used to
     * determine when a main measurement stage finishes.
     */
    @JvmField // Used by [BenchmarkState.keepRunningInline()]
    @PublishedApi
    internal var iterationsRemaining: Int = -1

    @Suppress("NOTHING_TO_INLINE")
    @RestrictTo(RestrictTo.Scope.LIBRARY_GROUP)
    inline fun getIterationsRemaining() = iterationsRemaining

    /**
     * Number of iterations in a repeat.
     *
     * This value is defined in the json, but is written as maximum iterationsPerRepeat across
     * phases, since nowadays there can be an arbitrary number of phases.
     *
     * This is fully compatible for now since e.g. timing and allocation measurement use the same
     * value, but we should consider tracking and reporting this differently in the json if this
     * changes.
     */
    @VisibleForTesting internal var iterationsPerRepeat = 1

    private val warmupManager = phaseConfig.warmupManager

    private var paused = false

    /** The total duration of sleep due to thermal throttling. */
    private var thermalThrottleSleepSeconds: Long = 0
    private var totalRunTimeStartNs: Long = 0 // System.nanoTime() at start of benchmark.
    private var totalRunTimeNs: Long = 0 // Total run time of a benchmark.

    private var warmupEstimatedIterationTimeNs: Long = -1L

    private val metricResults = mutableListOf<MetricResult>()
    private var profilerResult: Profiler.ResultFile? = null
    private val phases = phaseConfig.generatePhases()

    // tracking current phase state
    private var phaseIndex = -1
    private var currentPhase: MicrobenchmarkPhase = phases[0]
    private var currentMetrics: MetricsContainer = phases[0].metricsContainer
    private var currentMeasurement = 0
    private var currentLoopsPerMeasurement = 0

    @SuppressLint("MethodNameUnits")
    @RestrictTo(RestrictTo.Scope.LIBRARY_GROUP)
    fun getMinTimeNanos(): Double {
        checkFinished()
        return metricResults.first { it.name == "timeNs" }.min
    }

    private fun checkFinished() {
        check(phaseIndex >= 0) { "Attempting to interact with a benchmark that wasn't started!" }
        check(phaseIndex >= phases.size) {
            "The benchmark hasn't finished! In Java, use " +
                "while(BenchmarkState.keepRunning()) to ensure keepRunning() returns " +
                "false before ending your test. In Kotlin, just use " +
                "benchmarkRule.measureRepeated {} to avoid the problem."
        }
    }

    /**
     * Stops the benchmark timer.
     *
     * This method can be called only when the timer is running.
     *
     * ```
     * @Test
     * public void bitmapProcessing() {
     *     final BenchmarkState state = mBenchmarkRule.getState();
     *     while (state.keepRunning()) {
     *         state.pauseTiming();
     *         // disable timing while constructing test input
     *         Bitmap input = constructTestBitmap();
     *         state.resumeTiming();
     *
     *         processBitmap(input);
     *     }
     * }
     * ```
     *
     * @throws [IllegalStateException] if the benchmark is already paused.
     * @see resumeTiming
     */
    fun pauseTiming() {
        check(!paused) { "Unable to pause the benchmark. The benchmark has already paused." }
        currentMetrics.capturePaused()
        paused = true
    }

    /**
     * Resumes the benchmark timer.
     *
     * This method can be called only when the timer is stopped.
     *
     * ```
     * @Test
     * public void bitmapProcessing() {
     *     final BenchmarkState state = mBenchmarkRule.getState();
     *     while (state.keepRunning()) {
     *         state.pauseTiming();
     *         // disable timing while constructing test input
     *         Bitmap input = constructTestBitmap();
     *         state.resumeTiming();
     *
     *         processBitmap(input);
     *     }
     * }
     * ```
     *
     * @throws [IllegalStateException] if the benchmark is already running.
     * @see pauseTiming
     */
    fun resumeTiming() {
        check(paused) { "Unable to resume the benchmark. The benchmark is already running." }
        currentMetrics.captureResumed()
        paused = false
    }

    private fun startNextPhase(): Boolean {
        check(phaseIndex < phases.size)

        if (phaseIndex >= 0) {
            currentPhase.profiler?.run { inMemoryTrace("profiler.stop()") { stop() } }
            InMemoryTracing.endSection() // end phase
            thermalThrottleSleepSeconds += currentPhase.thermalThrottleSleepSeconds
            if (currentPhase.loopMode.warmupManager == null) {
                // Save captured metrics except during warmup, where we intentionally discard
                metricResults.addAll(
                    currentMetrics.captureFinished(maxIterations = currentLoopsPerMeasurement)
                )
            }
        }
        phaseIndex++
        if (phaseIndex == phases.size) {
            afterBenchmark()
            return false
        }
        currentPhase = phases[phaseIndex]
        currentMetrics = currentPhase.metricsContainer
        currentMeasurement = 0

        currentMetrics.captureInit()
        if (currentPhase.gcBeforePhase) {
            // Run GC to avoid memory pressure from previous run from affecting this one.
            // Note, we don't use System.gc() because it doesn't always have consistent behavior
            Runtime.getRuntime().gc()
        }

        currentLoopsPerMeasurement =
            currentPhase.loopMode.getIterations(warmupEstimatedIterationTimeNs)

        iterationsPerRepeat = iterationsPerRepeat.coerceAtLeast(currentLoopsPerMeasurement)

        InMemoryTracing.beginSection(currentPhase.label)
        val phaseProfilerResult =
            currentPhase.profiler?.run {
                val estimatedMethodTraceDurNs =
                    warmupEstimatedIterationTimeNs * METHOD_TRACING_ESTIMATED_SLOWDOWN_FACTOR
                if (
                    this == MethodTracing &&
                        Looper.myLooper() == Looper.getMainLooper() &&
                        estimatedMethodTraceDurNs > METHOD_TRACING_MAX_DURATION_NS &&
                        Arguments.profilerSkipWhenDurationRisksAnr
                ) {
                    val expectedDurSec = estimatedMethodTraceDurNs / 1_000_000_000.0
                    InstrumentationResults.scheduleIdeWarningOnNextReport(
                        """
                        Skipping method trace of estimated duration $expectedDurSec sec to avoid ANR

                        To disable this behavior, set instrumentation arg:
                            androidx.benchmark.profiling.skipWhenDurationRisksAnr = false
                    """
                            .trimIndent()
                    )
                    null
                } else {
                    inMemoryTrace("start profiling") { start(traceUniqueName) }
                }
            }
        if (phaseProfilerResult != null) {
            require(profilerResult == null) {
                "ProfileResult already set, only support one profiling phase"
            }
            profilerResult = phaseProfilerResult
        }

        currentMetrics.captureStart()
        return true
    }

    /** @return true if the benchmark should still keep running */
    private fun onMeasurementComplete(): Boolean {
        currentMetrics.captureStop()
        throwIfPaused()
        currentMeasurement++

        val tryStartNextPhase =
            currentPhase.loopMode.let {
                if (it.warmupManager != null) {
                    // warmup phase
                    currentMetrics.captureInit()
                    // Note that warmup is based on repeat time, *not* the timeNs metric, since we
                    // want
                    // to account for paused time during warmup (paused work should stabilize too)
                    val lastMeasuredWarmupValue = currentMetrics.peekSingleRepeatTime()
                    if (it.warmupManager.onNextIteration(lastMeasuredWarmupValue)) {
                        warmupEstimatedIterationTimeNs = lastMeasuredWarmupValue
                        warmupRepeats = currentMeasurement
                        true
                    } else {
                        false
                    }
                } else {
                    currentMeasurement == currentPhase.measurementCount
                }
            }
        return if (tryStartNextPhase) {
            if (currentPhase.tryEnd()) {
                startNextPhase()
            } else {
                // failed capture (due to thermal throttling), restart profiler and metrics
                currentPhase.profiler?.apply {
                    stop()
                    profilerResult = inMemoryTrace("start profiling") { start(traceUniqueName) }
                }
                currentMetrics.captureInit()
                currentMeasurement = 0
                true
            }
        } else {
            currentMetrics.captureStart()
            true
        }
    }

    /**
     * Inline fast-path function for inner benchmark loop.
     *
     * Kotlin users should use `BenchmarkRule.measureRepeated`
     *
     * This code path uses exclusively @JvmField/const members, so there are no method calls at all
     * in the inlined loop. On recent Android Platform versions, ART inlines these accessors anyway,
     * but we want to be sure it's as simple as possible.
     */
    @Suppress("NOTHING_TO_INLINE")
    @RestrictTo(RestrictTo.Scope.LIBRARY_GROUP)
    inline fun keepRunningInline(): Boolean {
        if (iterationsRemaining > 1) {
            iterationsRemaining--
            return true
        }
        return keepRunningInternal()
    }

    /**
     * Returns true if the benchmark needs more samples - use this as the condition of a while loop.
     *
     * ```
     * while (state.keepRunning()) {
     *     int[] dest = new int[src.length];
     *     System.arraycopy(src, 0, dest, 0, src.length);
     * }
     * ```
     */
    fun keepRunning(): Boolean {
        if (iterationsRemaining > 1) {
            iterationsRemaining--
            return true
        }
        return keepRunningInternal()
    }

    /**
     * Reimplementation of Kotlin check, which also resets thread priority, since we don't want to
     * leave a thread with bumped thread priority
     */
    private inline fun check(value: Boolean, lazyMessage: () -> String) {
        if (!value) {
            cleanupBeforeThrow()
            throw IllegalStateException(lazyMessage())
        }
    }

    /**
     * Ideally this would only be called when an exception is observed in measureRepeated, but to
     * account for java callers, we explicitly trigger before throwing as well.
     */
    @RestrictTo(RestrictTo.Scope.LIBRARY_GROUP)
    fun cleanupBeforeThrow() {
        if (phaseIndex >= 0 && phaseIndex <= phases.size) {
            Log.d(TAG, "aborting and cancelling benchmark")
            // current phase cancelled, complete current phase cleanup (trace event and profiling)
            InMemoryTracing.endSection()
            currentPhase.profiler?.run { inMemoryTrace("profiling stop") { stop() } }

            // for safety, set other state to done and do broader cleanup
            phaseIndex = phases.size
            afterBenchmark()
        }
    }

    /**
     * Internal loop control for benchmarks - will return true as long as there are more
     * measurements to perform.
     *
     * Actual benchmarks should always go through [keepRunning] or [keepRunningInline], since they
     * optimize the *Iteration* step to have extremely minimal logic performed.
     *
     * The looping behavior is functionally multiple nested loops, e.g.:
     * - Stage - RUNNING_WARMUP vs RUNNING_TIME
     * - Measurement - how many times iterations are measured
     * - Iteration - how many iterations/loops are run between each measurement
     *
     * This has the effect of a 3 layer nesting loop structure, but all condensed to a single method
     * returning true/false to simplify the entry point.
     *
     * @return whether the benchmarking system has anything left to do
     */
    @PublishedApi
    internal fun keepRunningInternal(): Boolean {
        val shouldKeepRunning =
            if (phaseIndex == -1) {
                // Initialize
                beforeBenchmark()
                startNextPhase()
            } else {
                // Trigger another repeat within current phase
                onMeasurementComplete()
            }

        iterationsRemaining = currentLoopsPerMeasurement
        return shouldKeepRunning
    }

    private fun beforeBenchmark() {
        Errors.throwIfError()
        if (!firstBenchmark && Arguments.startupMode) {
            throw AssertionError(
                "Error - multiple benchmarks in startup mode. Only one " +
                    "benchmark may be run per 'am instrument' call, to ensure result " +
                    "isolation."
            )
        }
        check(DeviceInfo.artMainlineVersion != DeviceInfo.ART_MAINLINE_VERSION_UNDETECTED_ERROR) {
            "Unable to detect ART mainline module version to check for interference from method" +
                " tracing, please see logcat for details, and/or file a bug with logcat."
        }
        check(
            !enableMethodTracingAffectsMeasurementError ||
                !DeviceInfo.methodTracingAffectsMeasurements ||
                !MethodTracing.hasBeenUsed
        ) {
            "Measurement prevented by method trace - Running on a device/configuration where " +
                "method tracing affects measurements, and a method trace has been captured " +
                "- no additional benchmarks can be run without restarting the test suite. Use " +
                "ProfilerConfig.MethodTracing.affectsMeasurementOnThisDevice to detect affected " +
                "devices, see its documentation for more info."
        }

        thermalThrottleSleepSeconds = 0

        if (!simplifiedTimingOnlyMode) {
            ThrottleDetector.computeThrottleBaselineIfNeeded()
            ThreadPriority.bumpCurrentThreadPriority()
        }

        totalRunTimeStartNs = System.nanoTime() // Record this time to find total duration
    }

    private fun afterBenchmark() {
        totalRunTimeNs = System.nanoTime() - totalRunTimeStartNs

        if (!simplifiedTimingOnlyMode) {
            // Don't modify thread priority when checking for thermal throttling, since 'outer'
            // BenchmarkState owns thread priority
            ThreadPriority.resetBumpedThread()
        }
        warmupManager.logInfo()
    }

    private fun throwIfPaused() =
        check(!paused) {
            "Benchmark loop finished in paused state." +
                " Call BenchmarkState.resumeTiming() before BenchmarkState.keepRunning()."
        }

    private fun getTestResult(testName: String, className: String, perfettoTracePath: String?) =
        BenchmarkData.TestResult(
            name = testName,
            className = className,
            totalRunTimeNs = totalRunTimeNs,
            metrics = metricResults,
            warmupIterations = warmupRepeats,
            repeatIterations = iterationsPerRepeat,
            thermalThrottleSleepSeconds = thermalThrottleSleepSeconds,
            profilerOutputs =
                listOfNotNull(
                    perfettoTracePath?.let {
                        BenchmarkData.TestResult.ProfilerOutput(
                            Profiler.ResultFile.ofPerfettoTrace(
                                label = "Trace",
                                absolutePath = perfettoTracePath
                            )
                        )
                    },
                    profilerResult?.let { BenchmarkData.TestResult.ProfilerOutput(it) }
                )
        )

    @ExperimentalBenchmarkStateApi
    fun getMeasurementTimeNs(): List<Double> = metricResults.first { it.name == "timeNs" }.data

    internal fun peekTestResult() =
        checkFinished().run {
            getTestResult(testName = "", className = "", perfettoTracePath = null)
        }

    /**
     * Acquires a status report bundle
     *
     * @param key Run identifier, prepended to bundle properties.
     * @param reportMetrics True if stats should be included in the output bundle.
     */
    internal fun getFullStatusReport(
        key: String,
        reportMetrics: Boolean,
        tracePath: String?
    ): Bundle {
        Log.i(TAG, key + metricResults.map { it.getSummary() } + "count=$iterationsPerRepeat")
        val status = Bundle()
        if (reportMetrics) {
            // these 'legacy' CI output metrics are considered output
            metricResults.forEach { it.putInBundle(status, PREFIX) }
        }
        InstrumentationResultScope(status)
            .reportSummaryToIde(
                testName = key,
                measurements =
                    Measurements(singleMetrics = metricResults, sampledMetrics = emptyList()),
                profilerResults =
                    listOfNotNull(
                        tracePath?.let {
                            Profiler.ResultFile.ofPerfettoTrace(
                                label = "Trace",
                                absolutePath = tracePath
                            )
                        },
                        profilerResult
                    )
            )
        return status
    }

    @RestrictTo(RestrictTo.Scope.LIBRARY_GROUP)
    fun report(
        fullClassName: String,
        simpleClassName: String,
        methodName: String,
        perfettoTracePath: String?
    ) {
        if (phaseIndex == -1) {
            return // nothing to report, BenchmarkState wasn't used
        }

<<<<<<< HEAD
=======
        profilerResult?.convertBeforeSync?.invoke()
>>>>>>> 3d4510a6
        if (perfettoTracePath != null) {
            profilerResult?.embedInPerfettoTrace(perfettoTracePath)
        }

        checkFinished() // this method is triggered externally
        val fullTestName = "$PREFIX$simpleClassName.$methodName"
        val bundle =
            getFullStatusReport(
                key = fullTestName,
                reportMetrics = !Arguments.dryRunMode,
                tracePath = perfettoTracePath
            )
        reportBundle(bundle)
        ResultWriter.appendTestResult(
            getTestResult(
                testName = PREFIX + methodName,
                className = fullClassName,
                perfettoTracePath = perfettoTracePath
            )
        )
    }

    companion object {
        internal const val TAG = "Benchmark"

        internal const val REPEAT_COUNT_ALLOCATION = 5

        /**
         * Conservative estimate for how much method tracing slows down runtime how much longer will
         * `methodTrace {x()}` be than `x()`
         *
         * This is a conservative estimate, better version of this would account for OS/Art version
         *
         * Value derived from observed numbers on bramble API 31 (600-800x slowdown)
         */
        internal const val METHOD_TRACING_ESTIMATED_SLOWDOWN_FACTOR = 1000

        /**
         * Maximum duration to trace on main thread to avoid ANRs
         *
         * In practice, other types of tracing can be equally dangerous for ANRs, but method tracing
         * is the default tracing mode.
         */
        internal const val METHOD_TRACING_MAX_DURATION_NS = 4_000_000_000

        internal val DEFAULT_MEASUREMENT_DURATION_NS = TimeUnit.MILLISECONDS.toNanos(100)
        internal val SAMPLED_PROFILER_DURATION_NS =
            TimeUnit.SECONDS.toNanos(Arguments.profilerSampleDurationSeconds)

        private var firstBenchmark = true

        /**
         * Used to disable error to enable internal correctness tests, which need to use method
         * tracing and can safely ignore measurement accuracy
         *
         * Ideally this would function as a true suppressible error like in Errors.kt, but existing
         * error functionality doesn't handle changing error states dynamically
         */
        internal var enableMethodTracingAffectsMeasurementError = true
<<<<<<< HEAD

        private val DEFAULT_METRICS: Array<MetricCapture> =
            if (Arguments.cpuEventCounterMask != 0) {
                arrayOf(
                    TimeCapture(),
                    CpuEventCounterCapture(
                        MicrobenchmarkPhase.cpuEventCounter,
                        Arguments.cpuEventCounterMask
                    )
                )
            } else {
                arrayOf(TimeCapture())
            }
=======
>>>>>>> 3d4510a6

        @RequiresOptIn
        @Retention(AnnotationRetention.BINARY)
        @Target(AnnotationTarget.FUNCTION)
        annotation class ExperimentalExternalReport

        /**
         * Hooks for benchmarks not using [androidx.benchmark.junit4.BenchmarkRule] to register
         * results.
         *
         * Results are printed to Studio console, and added to the output JSON file.
         *
         * @param className Name of class the benchmark runs in
         * @param testName Name of the benchmark
         * @param totalRunTimeNs The total run time of the benchmark
         * @param dataNs List of all measured timing results, in nanoseconds
         * @param warmupIterations Number of iterations of warmup before measurements started.
         *   Should be no less than 0.
         * @param thermalThrottleSleepSeconds Number of seconds benchmark was paused during thermal
         *   throttling.
         * @param repeatIterations Number of iterations in between each measurement. Should be no
         *   less than 1.
         */
        @JvmStatic
        @ExperimentalExternalReport
        fun reportData(
            className: String,
            testName: String,
            @IntRange(from = 0) totalRunTimeNs: Long,
            dataNs: List<Long>,
            @IntRange(from = 0) warmupIterations: Int,
            @IntRange(from = 0) thermalThrottleSleepSeconds: Long,
            @IntRange(from = 1) repeatIterations: Int
        ) {
            val metricsContainer = MetricsContainer(repeatCount = dataNs.size)
            dataNs.forEachIndexed { index, value -> metricsContainer.data[index][0] = value }
            val metrics = metricsContainer.captureFinished(maxIterations = 1)
            val report =
                BenchmarkData.TestResult(
                    className = className,
                    name = testName,
                    totalRunTimeNs = totalRunTimeNs,
                    metrics = metrics,
                    repeatIterations = repeatIterations,
                    thermalThrottleSleepSeconds = thermalThrottleSleepSeconds,
                    warmupIterations = warmupIterations,
                    profilerOutputs = null,
                )
            // Report value to Studio console
            val fullTestName =
                PREFIX + if (className.isNotEmpty()) "$className.$testName" else testName

            instrumentationReport {
                reportSummaryToIde(
                    testName = fullTestName,
                    measurements = Measurements(metrics, emptyList()),
                )
            }

            // Report values to file output
            ResultWriter.appendTestResult(report)
        }
    }
}<|MERGE_RESOLUTION|>--- conflicted
+++ resolved
@@ -597,10 +597,7 @@
             return // nothing to report, BenchmarkState wasn't used
         }
 
-<<<<<<< HEAD
-=======
         profilerResult?.convertBeforeSync?.invoke()
->>>>>>> 3d4510a6
         if (perfettoTracePath != null) {
             profilerResult?.embedInPerfettoTrace(perfettoTracePath)
         }
@@ -660,22 +657,6 @@
          * error functionality doesn't handle changing error states dynamically
          */
         internal var enableMethodTracingAffectsMeasurementError = true
-<<<<<<< HEAD
-
-        private val DEFAULT_METRICS: Array<MetricCapture> =
-            if (Arguments.cpuEventCounterMask != 0) {
-                arrayOf(
-                    TimeCapture(),
-                    CpuEventCounterCapture(
-                        MicrobenchmarkPhase.cpuEventCounter,
-                        Arguments.cpuEventCounterMask
-                    )
-                )
-            } else {
-                arrayOf(TimeCapture())
-            }
-=======
->>>>>>> 3d4510a6
 
         @RequiresOptIn
         @Retention(AnnotationRetention.BINARY)
