/*
 * Copyright 2020 The Android Open Source Project
 *
 * Licensed under the Apache License, Version 2.0 (the "License");
 * you may not use this file except in compliance with the License.
 * You may obtain a copy of the License at
 *
 *      http://www.apache.org/licenses/LICENSE-2.0
 *
 * Unless required by applicable law or agreed to in writing, software
 * distributed under the License is distributed on an "AS IS" BASIS,
 * WITHOUT WARRANTIES OR CONDITIONS OF ANY KIND, either express or implied.
 * See the License for the specific language governing permissions and
 * limitations under the License.
 */

package androidx.benchmark

import android.os.Build
import androidx.test.ext.junit.runners.AndroidJUnit4
import androidx.test.filters.MediumTest
import androidx.test.filters.SdkSuppress
import kotlin.test.assertFailsWith
import kotlin.test.assertNotEquals
import kotlin.test.assertTrue
import org.junit.After
import org.junit.Assume.assumeFalse
import org.junit.Assume.assumeTrue
import org.junit.Before
import org.junit.Test
import org.junit.runner.RunWith

@MediumTest
@RunWith(AndroidJUnit4::class)
@SdkSuppress(minSdkVersion = 21)
class CpuEventCounterTest {
    @Before
    fun before() {
        // skip test if need root, or event fails to enable
        CpuEventCounter.forceEnable()?.let { errorMessage -> assumeTrue(errorMessage, false) }
<<<<<<< HEAD
=======

        assumeFalse(DeviceInfo.isEmulator && Build.VERSION.SDK_INT == 28) // see b/357101113
>>>>>>> 3d4510a6
    }

    @After
    fun after() {
        CpuEventCounter.reset()
    }

    /**
     * Extremely basic validation of CPU counters.
     *
     * Note that we don't try and do more advanced validation (e.g. ensuring instructions != cycles
     * != l1 misses), since this may be brittle.
     */
    @Test
    fun basic() =
        CpuEventCounter().use { counter ->
            val values = CpuEventCounter.Values()

            counter.resetEvents(
                listOf(
                    CpuEventCounter.Event.Instructions,
                    CpuEventCounter.Event.CpuCycles,
                    CpuEventCounter.Event.L1IReferences,
                )
            )
            counter.reset()
            counter.start()
            repeat(100) {
                System.nanoTime() // just something to do
            }
            counter.stop()

            counter.read(values)

            // NOTE: these expected number of counters may not be safe, will adjust as
            // needed based on CI results
            if (DeviceInfo.isEmulator) {
                assertTrue(
                    values.numberOfCounters >= 1,
                    "expect at least one counter enabled on emulator," +
                        " saw ${values.numberOfCounters}"
                )
            } else {
                assertTrue(
                    values.numberOfCounters >= 3,
                    "expect at least three counters on physical device," +
                        " saw ${values.numberOfCounters}"
                )
            }
            assertNotEquals(0, values.timeEnabled)
            assertNotEquals(0, values.timeRunning)
            assertTrue(values.timeEnabled >= values.timeRunning)

            // As counters are enabled in order of ID, these are in order of ID as well
            if (values.numberOfCounters >= 1) {
                assertNotEquals(0, values.getValue(CpuEventCounter.Event.Instructions))
            }
            if (values.numberOfCounters >= 2) {
                assertNotEquals(0, values.getValue(CpuEventCounter.Event.CpuCycles))
            }
            if (values.numberOfCounters >= 3) {
                assertNotEquals(0, values.getValue(CpuEventCounter.Event.L1IMisses))
            }
        }

    @Test
    fun instructions() =
        CpuEventCounter().use { counter ->
            val values = CpuEventCounter.Values()

            counter.resetEvents(
                listOf(
                    CpuEventCounter.Event.Instructions,
                    CpuEventCounter.Event.CpuCycles,
                    CpuEventCounter.Event.L1IReferences
                )
            )

            val instructions =
                List(4) {
                    counter.reset()
                    counter.start()

                    // factor chosen because small numbers will cause test to fail on an emulator,
                    // likely due to warmup
                    repeat(it * 100) {
                        // Simple work designed to have minimum amount of Java code
                        System.nanoTime()
                    }
                    counter.stop()
                    counter.read(values)
                    values.getValue(CpuEventCounter.Event.Instructions)
                }

            assertTrue(instructions.all { it != 0L })

            // note, we don't validate 1st, in case there's some amount of warmup happening
            assertTrue(
                instructions[3] > instructions[2] && instructions[2] > instructions[1],
                "expected increasing instruction counts (ignoring 1st): ${instructions.joinToString()}"
            )
        }

    @Test
    fun read_withoutReset(): Unit =
        CpuEventCounter().use { counter ->
            val values = CpuEventCounter.Values()

            // not yet reset, should fail...
            assertFailsWith<IllegalStateException> { counter.read(values) }
                .also { ise -> assertTrue(ise.message!!.contains("read counters without reset")) }
        }

    @Test
    fun read_afterClose(): Unit =
        CpuEventCounter().use { counter ->
            val values = CpuEventCounter.Values()
            // reset, but closed / deleted, should fail...
            counter.resetEvents(listOf(CpuEventCounter.Event.Instructions))
            counter.close()
            assertFailsWith<IllegalStateException> { counter.read(values) }
                .also { ise -> assertTrue(ise.message!!.contains("read counters after close")) }
        }
}<|MERGE_RESOLUTION|>--- conflicted
+++ resolved
@@ -38,11 +38,8 @@
     fun before() {
         // skip test if need root, or event fails to enable
         CpuEventCounter.forceEnable()?.let { errorMessage -> assumeTrue(errorMessage, false) }
-<<<<<<< HEAD
-=======
 
         assumeFalse(DeviceInfo.isEmulator && Build.VERSION.SDK_INT == 28) // see b/357101113
->>>>>>> 3d4510a6
     }
 
     @After
