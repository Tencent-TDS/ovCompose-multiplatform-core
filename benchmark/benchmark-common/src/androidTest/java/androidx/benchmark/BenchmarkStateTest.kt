--- conflicted
+++ resolved
@@ -17,10 +17,7 @@
 package androidx.benchmark
 
 import android.Manifest
-<<<<<<< HEAD
-=======
 import androidx.annotation.RequiresApi
->>>>>>> 3d4510a6
 import androidx.benchmark.BenchmarkState.Companion.ExperimentalExternalReport
 import androidx.benchmark.json.BenchmarkData
 import androidx.test.ext.junit.runners.AndroidJUnit4
@@ -332,13 +329,6 @@
         }
     }
 
-<<<<<<< HEAD
-    @Test fun profiler_default() = validateProfilerUsage(null)
-
-    @Test fun profiler_false() = validateProfilerUsage(false)
-
-    @Test fun profiler_true() = validateProfilerUsage(true)
-=======
     @SdkSuppress(minSdkVersion = 22) // 21 profiler has flaky platform crashes, see b/353716346
     @Test
     fun profiler_default() = validateProfilerUsage(null)
@@ -350,7 +340,6 @@
     @SdkSuppress(minSdkVersion = 22) // 21 profiler has flaky platform crashes, see b/353716346
     @Test
     fun profiler_true() = validateProfilerUsage(true)
->>>>>>> 3d4510a6
 
     @OptIn(ExperimentalBenchmarkStateApi::class)
     @Test
