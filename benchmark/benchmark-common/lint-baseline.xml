<?xml version="1.0" encoding="UTF-8"?>
<<<<<<< HEAD
<issues format="6" by="lint 8.4.0-alpha12" type="baseline" client="gradle" dependencies="false" name="AGP (8.4.0-alpha12)" variant="all" version="8.4.0-alpha12">

    <issue
        id="UnsafeOptInUsageError"
        message="This declaration is opt-in and its usage should be marked with `@androidx.benchmark.ExperimentalBenchmarkConfigApi` or `@OptIn(markerClass = androidx.benchmark.ExperimentalBenchmarkConfigApi.class)`">
        <location
            file="src/main/java/androidx/benchmark/MetricsContainer.kt"/>
    </issue>

    <issue
        id="UnsafeOptInUsageError"
        message="This declaration is opt-in and its usage should be marked with `@androidx.benchmark.ExperimentalBenchmarkConfigApi` or `@OptIn(markerClass = androidx.benchmark.ExperimentalBenchmarkConfigApi.class)`">
        <location
            file="src/main/java/androidx/benchmark/MicrobenchmarkPhase.kt"/>
=======
<issues format="6" by="lint 8.6.0-beta01" type="baseline" client="gradle" dependencies="false" name="AGP (8.6.0-beta01)" variant="all" version="8.6.0-beta01">

    <issue
        id="ObsoleteSdkInt"
        message="Unnecessary; SDK_INT is always >= 21"
        errorLine1="@file:RequiresApi(21)"
        errorLine2="~~~~~~~~~~~~~~~~~~~~~">
        <location
            file="src/main/java/androidx/benchmark/Api21.kt"/>
    </issue>

    <issue
        id="ObsoleteSdkInt"
        message="Unnecessary; SDK_INT is always >= 21"
        errorLine1="@RequiresApi(21) // needed for shell access"
        errorLine2="~~~~~~~~~~~~~~~~">
        <location
            file="src/main/java/androidx/benchmark/perfetto/PerfettoConfig.kt"/>
>>>>>>> 3d4510a6
    </issue>

    <issue
        id="ObsoleteSdkInt"
        message="Unnecessary; SDK_INT is always >= 21"
<<<<<<< HEAD
        errorLine1="@file:RequiresApi(21)"
        errorLine2="~~~~~~~~~~~~~~~~~~~~~">
        <location
            file="src/main/java/androidx/benchmark/Api21.kt"/>
=======
        errorLine1="    if (sampled &amp;&amp; Build.VERSION.SDK_INT >= Build.VERSION_CODES.LOLLIPOP) {"
        errorLine2="                   ~~~~~~~~~~~~~~~~~~~~~~~~~~~~~~~~~~~~~~~~~~~~~~~~~~~~~">
        <location
            file="src/main/java/androidx/benchmark/Profiler.kt"/>
>>>>>>> 3d4510a6
    </issue>

    <issue
        id="ObsoleteSdkInt"
        message="Unnecessary; SDK_INT is always >= 21"
<<<<<<< HEAD
        errorLine1="@RequiresApi(21) // needed for shell access"
        errorLine2="~~~~~~~~~~~~~~~~">
        <location
            file="src/main/java/androidx/benchmark/perfetto/PerfettoConfig.kt"/>
=======
        errorLine1="@RequiresApi(21)"
        errorLine2="~~~~~~~~~~~~~~~~">
        <location
            file="src/main/java/androidx/benchmark/PropOverride.kt"/>
>>>>>>> 3d4510a6
    </issue>

    <issue
        id="ObsoleteSdkInt"
        message="Unnecessary; SDK_INT is always >= 21"
<<<<<<< HEAD
        errorLine1="        Build.VERSION.SDK_INT >= Build.VERSION_CODES.LOLLIPOP"
        errorLine2="        ~~~~~~~~~~~~~~~~~~~~~~~~~~~~~~~~~~~~~~~~~~~~~~~~~~~~~">
        <location
            file="src/main/java/androidx/benchmark/Profiler.kt"/>
=======
        errorLine1="        if (Build.VERSION.SDK_INT >= Build.VERSION_CODES.LOLLIPOP) {"
        errorLine2="            ~~~~~~~~~~~~~~~~~~~~~~~~~~~~~~~~~~~~~~~~~~~~~~~~~~~~~">
        <location
            file="src/main/java/androidx/benchmark/Shell.kt"/>
>>>>>>> 3d4510a6
    </issue>

    <issue
        id="ObsoleteSdkInt"
        message="Unnecessary; SDK_INT is always >= 21"
<<<<<<< HEAD
        errorLine1="@RequiresApi(21)"
        errorLine2="~~~~~~~~~~~~~~~~">
        <location
            file="src/main/java/androidx/benchmark/PropOverride.kt"/>
=======
        errorLine1="        return if (Build.VERSION.SDK_INT >= Build.VERSION_CODES.LOLLIPOP) {"
        errorLine2="                   ~~~~~~~~~~~~~~~~~~~~~~~~~~~~~~~~~~~~~~~~~~~~~~~~~~~~~">
        <location
            file="src/main/java/androidx/benchmark/Shell.kt"/>
>>>>>>> 3d4510a6
    </issue>

    <issue
        id="ObsoleteSdkInt"
        message="Unnecessary; SDK_INT is always >= 21"
<<<<<<< HEAD
        errorLine1="        if (Build.VERSION.SDK_INT >= Build.VERSION_CODES.LOLLIPOP) {"
        errorLine2="            ~~~~~~~~~~~~~~~~~~~~~~~~~~~~~~~~~~~~~~~~~~~~~~~~~~~~~">
        <location
            file="src/main/java/androidx/benchmark/Shell.kt"/>
=======
        errorLine1="        if (Build.VERSION.SDK_INT >= 21) {"
        errorLine2="            ~~~~~~~~~~~~~~~~~~~~~~~~~~~">
        <location
            file="src/main/java/androidx/benchmark/SideEffects.kt"/>
>>>>>>> 3d4510a6
    </issue>

    <issue
        id="ObsoleteSdkInt"
        message="Unnecessary; SDK_INT is always >= 21"
<<<<<<< HEAD
        errorLine1="        return if (Build.VERSION.SDK_INT >= Build.VERSION_CODES.LOLLIPOP) {"
        errorLine2="                   ~~~~~~~~~~~~~~~~~~~~~~~~~~~~~~~~~~~~~~~~~~~~~~~~~~~~~">
        <location
            file="src/main/java/androidx/benchmark/Shell.kt"/>
    </issue>

    <issue
        id="ObsoleteSdkInt"
        message="Unnecessary; SDK_INT is always >= 21"
        errorLine1="    @RequiresApi(21)"
        errorLine2="    ~~~~~~~~~~~~~~~~">
        <location
            file="src/main/java/androidx/benchmark/Shell.kt"/>
    </issue>

    <issue
        id="ObsoleteSdkInt"
        message="Unnecessary; SDK_INT is always >= 21"
        errorLine1="    @RequiresApi(21)"
        errorLine2="    ~~~~~~~~~~~~~~~~">
        <location
            file="src/main/java/androidx/benchmark/Shell.kt"/>
    </issue>

    <issue
        id="ObsoleteSdkInt"
        message="Unnecessary; SDK_INT is always >= 21"
        errorLine1="    @RequiresApi(21)"
        errorLine2="    ~~~~~~~~~~~~~~~~">
        <location
            file="src/main/java/androidx/benchmark/Shell.kt"/>
    </issue>

    <issue
        id="ObsoleteSdkInt"
        message="Unnecessary; SDK_INT is always >= 21"
        errorLine1="    @RequiresApi(21)"
        errorLine2="    ~~~~~~~~~~~~~~~~">
        <location
            file="src/main/java/androidx/benchmark/Shell.kt"/>
    </issue>

    <issue
        id="ObsoleteSdkInt"
        message="Unnecessary; SDK_INT is always >= 21"
        errorLine1="    @RequiresApi(21)"
        errorLine2="    ~~~~~~~~~~~~~~~~">
        <location
            file="src/main/java/androidx/benchmark/Shell.kt"/>
    </issue>

    <issue
        id="ObsoleteSdkInt"
        message="Unnecessary; SDK_INT is always >= 21"
        errorLine1="    @RequiresApi(21)"
        errorLine2="    ~~~~~~~~~~~~~~~~">
        <location
            file="src/main/java/androidx/benchmark/Shell.kt"/>
    </issue>

    <issue
        id="ObsoleteSdkInt"
        message="Unnecessary; SDK_INT is always >= 21"
        errorLine1="    @RequiresApi(21)"
        errorLine2="    ~~~~~~~~~~~~~~~~">
        <location
            file="src/main/java/androidx/benchmark/Shell.kt"/>
    </issue>

    <issue
        id="ObsoleteSdkInt"
        message="Unnecessary; SDK_INT is always >= 21"
        errorLine1="    @RequiresApi(21)"
        errorLine2="    ~~~~~~~~~~~~~~~~">
        <location
            file="src/main/java/androidx/benchmark/Shell.kt"/>
    </issue>

    <issue
        id="ObsoleteSdkInt"
        message="Unnecessary; SDK_INT is always >= 21"
        errorLine1="    @RequiresApi(21)"
        errorLine2="    ~~~~~~~~~~~~~~~~">
        <location
            file="src/main/java/androidx/benchmark/Shell.kt"/>
    </issue>

    <issue
        id="ObsoleteSdkInt"
        message="Unnecessary; SDK_INT is always >= 21"
        errorLine1="    @RequiresApi(21)"
        errorLine2="    ~~~~~~~~~~~~~~~~">
        <location
            file="src/main/java/androidx/benchmark/Shell.kt"/>
    </issue>

    <issue
        id="ObsoleteSdkInt"
        message="Unnecessary; SDK_INT is always >= 21"
        errorLine1="    @RequiresApi(21)"
        errorLine2="    ~~~~~~~~~~~~~~~~">
        <location
            file="src/main/java/androidx/benchmark/Shell.kt"/>
    </issue>

    <issue
        id="ObsoleteSdkInt"
        message="Unnecessary; SDK_INT is always >= 21"
        errorLine1="    @RequiresApi(21)"
        errorLine2="    ~~~~~~~~~~~~~~~~">
        <location
            file="src/main/java/androidx/benchmark/Shell.kt"/>
    </issue>

    <issue
        id="ObsoleteSdkInt"
        message="Unnecessary; SDK_INT is always >= 21"
        errorLine1="    @RequiresApi(21)"
        errorLine2="    ~~~~~~~~~~~~~~~~">
        <location
            file="src/main/java/androidx/benchmark/Shell.kt"/>
    </issue>

    <issue
        id="ObsoleteSdkInt"
        message="Unnecessary; SDK_INT is always >= 21"
        errorLine1="    @RequiresApi(21)"
        errorLine2="    ~~~~~~~~~~~~~~~~">
        <location
            file="src/main/java/androidx/benchmark/Shell.kt"/>
    </issue>

    <issue
        id="ObsoleteSdkInt"
        message="Unnecessary; SDK_INT is always >= 21"
        errorLine1="    @RequiresApi(21)"
        errorLine2="    ~~~~~~~~~~~~~~~~">
        <location
            file="src/main/java/androidx/benchmark/Shell.kt"/>
    </issue>

    <issue
        id="ObsoleteSdkInt"
        message="Unnecessary; SDK_INT is always >= 21"
        errorLine1="    @RequiresApi(21)"
        errorLine2="    ~~~~~~~~~~~~~~~~">
        <location
            file="src/main/java/androidx/benchmark/Shell.kt"/>
    </issue>

    <issue
        id="ObsoleteSdkInt"
        message="Unnecessary; SDK_INT is always >= 21"
        errorLine1="    @RequiresApi(21)"
        errorLine2="    ~~~~~~~~~~~~~~~~">
        <location
            file="src/main/java/androidx/benchmark/Shell.kt"/>
    </issue>

    <issue
        id="ObsoleteSdkInt"
        message="Unnecessary; SDK_INT is always >= 21"
        errorLine1="    @RequiresApi(21)"
        errorLine2="    ~~~~~~~~~~~~~~~~">
        <location
            file="src/main/java/androidx/benchmark/Shell.kt"/>
    </issue>

    <issue
        id="ObsoleteSdkInt"
        message="Unnecessary; SDK_INT is always >= 21"
        errorLine1="    @RequiresApi(21)"
        errorLine2="    ~~~~~~~~~~~~~~~~">
        <location
            file="src/main/java/androidx/benchmark/Shell.kt"/>
    </issue>

    <issue
        id="ObsoleteSdkInt"
        message="Unnecessary; SDK_INT is always >= 21"
        errorLine1="    @RequiresApi(21)"
        errorLine2="    ~~~~~~~~~~~~~~~~">
        <location
            file="src/main/java/androidx/benchmark/Shell.kt"/>
    </issue>

    <issue
        id="ObsoleteSdkInt"
        message="Unnecessary; SDK_INT is always >= 21"
        errorLine1="    @RequiresApi(21)"
        errorLine2="    ~~~~~~~~~~~~~~~~">
        <location
            file="src/main/java/androidx/benchmark/Shell.kt"/>
    </issue>

    <issue
        id="ObsoleteSdkInt"
        message="Unnecessary; SDK_INT is always >= 21"
        errorLine1="    @RequiresApi(21)"
        errorLine2="    ~~~~~~~~~~~~~~~~">
        <location
            file="src/main/java/androidx/benchmark/Shell.kt"/>
    </issue>

    <issue
        id="ObsoleteSdkInt"
        message="Unnecessary; SDK_INT is always >= 21"
        errorLine1="    @RequiresApi(21)"
        errorLine2="    ~~~~~~~~~~~~~~~~">
        <location
            file="src/main/java/androidx/benchmark/Shell.kt"/>
    </issue>

    <issue
        id="ObsoleteSdkInt"
        message="Unnecessary; SDK_INT is always >= 21"
        errorLine1="    @RequiresApi(21)"
        errorLine2="    ~~~~~~~~~~~~~~~~">
        <location
            file="src/main/java/androidx/benchmark/Shell.kt"/>
    </issue>

    <issue
        id="ObsoleteSdkInt"
        message="Unnecessary; SDK_INT is always >= 21"
        errorLine1="    @RequiresApi(21)"
        errorLine2="    ~~~~~~~~~~~~~~~~">
        <location
            file="src/main/java/androidx/benchmark/Shell.kt"/>
    </issue>

    <issue
        id="ObsoleteSdkInt"
        message="Unnecessary; SDK_INT is always >= 21"
        errorLine1="    @RequiresApi(21)"
        errorLine2="    ~~~~~~~~~~~~~~~~">
        <location
            file="src/main/java/androidx/benchmark/Shell.kt"/>
    </issue>

    <issue
        id="ObsoleteSdkInt"
        message="Unnecessary; SDK_INT is always >= 21"
        errorLine1="@RequiresApi(Build.VERSION_CODES.LOLLIPOP)"
        errorLine2="~~~~~~~~~~~~~~~~~~~~~~~~~~~~~~~~~~~~~~~~~~">
        <location
            file="src/main/java/androidx/benchmark/Shell.kt"/>
    </issue>

    <issue
        id="ObsoleteSdkInt"
        message="Unnecessary; SDK_INT is always >= 21"
        errorLine1="@RequiresApi(Build.VERSION_CODES.LOLLIPOP)"
        errorLine2="~~~~~~~~~~~~~~~~~~~~~~~~~~~~~~~~~~~~~~~~~~">
        <location
            file="src/main/java/androidx/benchmark/Shell.kt"/>
    </issue>

    <issue
        id="ObsoleteSdkInt"
        message="Unnecessary; SDK_INT is always >= 21"
        errorLine1="@RequiresApi(Build.VERSION_CODES.LOLLIPOP)"
        errorLine2="~~~~~~~~~~~~~~~~~~~~~~~~~~~~~~~~~~~~~~~~~~">
        <location
            file="src/main/java/androidx/benchmark/Shell.kt"/>
    </issue>

    <issue
        id="ObsoleteSdkInt"
        message="Unnecessary; SDK_INT is always >= 21"
        errorLine1="        if (Build.VERSION.SDK_INT >= 21) {"
        errorLine2="            ~~~~~~~~~~~~~~~~~~~~~~~~~~~">
        <location
            file="src/main/java/androidx/benchmark/SideEffects.kt"/>
    </issue>

    <issue
        id="ObsoleteSdkInt"
        message="Unnecessary; SDK_INT is always >= 21"
        errorLine1="        if (Build.VERSION.SDK_INT >= 21) {"
        errorLine2="            ~~~~~~~~~~~~~~~~~~~~~~~~~~~">
        <location
=======
        errorLine1="        if (Build.VERSION.SDK_INT >= 21) {"
        errorLine2="            ~~~~~~~~~~~~~~~~~~~~~~~~~~~">
        <location
>>>>>>> 3d4510a6
            file="src/main/java/androidx/benchmark/SideEffects.kt"/>
    </issue>

</issues><|MERGE_RESOLUTION|>--- conflicted
+++ resolved
@@ -1,20 +1,4 @@
 <?xml version="1.0" encoding="UTF-8"?>
-<<<<<<< HEAD
-<issues format="6" by="lint 8.4.0-alpha12" type="baseline" client="gradle" dependencies="false" name="AGP (8.4.0-alpha12)" variant="all" version="8.4.0-alpha12">
-
-    <issue
-        id="UnsafeOptInUsageError"
-        message="This declaration is opt-in and its usage should be marked with `@androidx.benchmark.ExperimentalBenchmarkConfigApi` or `@OptIn(markerClass = androidx.benchmark.ExperimentalBenchmarkConfigApi.class)`">
-        <location
-            file="src/main/java/androidx/benchmark/MetricsContainer.kt"/>
-    </issue>
-
-    <issue
-        id="UnsafeOptInUsageError"
-        message="This declaration is opt-in and its usage should be marked with `@androidx.benchmark.ExperimentalBenchmarkConfigApi` or `@OptIn(markerClass = androidx.benchmark.ExperimentalBenchmarkConfigApi.class)`">
-        <location
-            file="src/main/java/androidx/benchmark/MicrobenchmarkPhase.kt"/>
-=======
 <issues format="6" by="lint 8.6.0-beta01" type="baseline" client="gradle" dependencies="false" name="AGP (8.6.0-beta01)" variant="all" version="8.6.0-beta01">
 
     <issue
@@ -33,95 +17,31 @@
         errorLine2="~~~~~~~~~~~~~~~~">
         <location
             file="src/main/java/androidx/benchmark/perfetto/PerfettoConfig.kt"/>
->>>>>>> 3d4510a6
     </issue>
 
     <issue
         id="ObsoleteSdkInt"
         message="Unnecessary; SDK_INT is always >= 21"
-<<<<<<< HEAD
-        errorLine1="@file:RequiresApi(21)"
-        errorLine2="~~~~~~~~~~~~~~~~~~~~~">
-        <location
-            file="src/main/java/androidx/benchmark/Api21.kt"/>
-=======
         errorLine1="    if (sampled &amp;&amp; Build.VERSION.SDK_INT >= Build.VERSION_CODES.LOLLIPOP) {"
         errorLine2="                   ~~~~~~~~~~~~~~~~~~~~~~~~~~~~~~~~~~~~~~~~~~~~~~~~~~~~~">
         <location
             file="src/main/java/androidx/benchmark/Profiler.kt"/>
->>>>>>> 3d4510a6
     </issue>
 
     <issue
         id="ObsoleteSdkInt"
         message="Unnecessary; SDK_INT is always >= 21"
-<<<<<<< HEAD
-        errorLine1="@RequiresApi(21) // needed for shell access"
-        errorLine2="~~~~~~~~~~~~~~~~">
-        <location
-            file="src/main/java/androidx/benchmark/perfetto/PerfettoConfig.kt"/>
-=======
         errorLine1="@RequiresApi(21)"
         errorLine2="~~~~~~~~~~~~~~~~">
         <location
             file="src/main/java/androidx/benchmark/PropOverride.kt"/>
->>>>>>> 3d4510a6
     </issue>
 
     <issue
         id="ObsoleteSdkInt"
         message="Unnecessary; SDK_INT is always >= 21"
-<<<<<<< HEAD
-        errorLine1="        Build.VERSION.SDK_INT >= Build.VERSION_CODES.LOLLIPOP"
-        errorLine2="        ~~~~~~~~~~~~~~~~~~~~~~~~~~~~~~~~~~~~~~~~~~~~~~~~~~~~~">
-        <location
-            file="src/main/java/androidx/benchmark/Profiler.kt"/>
-=======
         errorLine1="        if (Build.VERSION.SDK_INT >= Build.VERSION_CODES.LOLLIPOP) {"
         errorLine2="            ~~~~~~~~~~~~~~~~~~~~~~~~~~~~~~~~~~~~~~~~~~~~~~~~~~~~~">
-        <location
-            file="src/main/java/androidx/benchmark/Shell.kt"/>
->>>>>>> 3d4510a6
-    </issue>
-
-    <issue
-        id="ObsoleteSdkInt"
-        message="Unnecessary; SDK_INT is always >= 21"
-<<<<<<< HEAD
-        errorLine1="@RequiresApi(21)"
-        errorLine2="~~~~~~~~~~~~~~~~">
-        <location
-            file="src/main/java/androidx/benchmark/PropOverride.kt"/>
-=======
-        errorLine1="        return if (Build.VERSION.SDK_INT >= Build.VERSION_CODES.LOLLIPOP) {"
-        errorLine2="                   ~~~~~~~~~~~~~~~~~~~~~~~~~~~~~~~~~~~~~~~~~~~~~~~~~~~~~">
-        <location
-            file="src/main/java/androidx/benchmark/Shell.kt"/>
->>>>>>> 3d4510a6
-    </issue>
-
-    <issue
-        id="ObsoleteSdkInt"
-        message="Unnecessary; SDK_INT is always >= 21"
-<<<<<<< HEAD
-        errorLine1="        if (Build.VERSION.SDK_INT >= Build.VERSION_CODES.LOLLIPOP) {"
-        errorLine2="            ~~~~~~~~~~~~~~~~~~~~~~~~~~~~~~~~~~~~~~~~~~~~~~~~~~~~~">
-        <location
-            file="src/main/java/androidx/benchmark/Shell.kt"/>
-=======
-        errorLine1="        if (Build.VERSION.SDK_INT >= 21) {"
-        errorLine2="            ~~~~~~~~~~~~~~~~~~~~~~~~~~~">
-        <location
-            file="src/main/java/androidx/benchmark/SideEffects.kt"/>
->>>>>>> 3d4510a6
-    </issue>
-
-    <issue
-        id="ObsoleteSdkInt"
-        message="Unnecessary; SDK_INT is always >= 21"
-<<<<<<< HEAD
-        errorLine1="        return if (Build.VERSION.SDK_INT >= Build.VERSION_CODES.LOLLIPOP) {"
-        errorLine2="                   ~~~~~~~~~~~~~~~~~~~~~~~~~~~~~~~~~~~~~~~~~~~~~~~~~~~~~">
         <location
             file="src/main/java/androidx/benchmark/Shell.kt"/>
     </issue>
@@ -129,260 +49,8 @@
     <issue
         id="ObsoleteSdkInt"
         message="Unnecessary; SDK_INT is always >= 21"
-        errorLine1="    @RequiresApi(21)"
-        errorLine2="    ~~~~~~~~~~~~~~~~">
-        <location
-            file="src/main/java/androidx/benchmark/Shell.kt"/>
-    </issue>
-
-    <issue
-        id="ObsoleteSdkInt"
-        message="Unnecessary; SDK_INT is always >= 21"
-        errorLine1="    @RequiresApi(21)"
-        errorLine2="    ~~~~~~~~~~~~~~~~">
-        <location
-            file="src/main/java/androidx/benchmark/Shell.kt"/>
-    </issue>
-
-    <issue
-        id="ObsoleteSdkInt"
-        message="Unnecessary; SDK_INT is always >= 21"
-        errorLine1="    @RequiresApi(21)"
-        errorLine2="    ~~~~~~~~~~~~~~~~">
-        <location
-            file="src/main/java/androidx/benchmark/Shell.kt"/>
-    </issue>
-
-    <issue
-        id="ObsoleteSdkInt"
-        message="Unnecessary; SDK_INT is always >= 21"
-        errorLine1="    @RequiresApi(21)"
-        errorLine2="    ~~~~~~~~~~~~~~~~">
-        <location
-            file="src/main/java/androidx/benchmark/Shell.kt"/>
-    </issue>
-
-    <issue
-        id="ObsoleteSdkInt"
-        message="Unnecessary; SDK_INT is always >= 21"
-        errorLine1="    @RequiresApi(21)"
-        errorLine2="    ~~~~~~~~~~~~~~~~">
-        <location
-            file="src/main/java/androidx/benchmark/Shell.kt"/>
-    </issue>
-
-    <issue
-        id="ObsoleteSdkInt"
-        message="Unnecessary; SDK_INT is always >= 21"
-        errorLine1="    @RequiresApi(21)"
-        errorLine2="    ~~~~~~~~~~~~~~~~">
-        <location
-            file="src/main/java/androidx/benchmark/Shell.kt"/>
-    </issue>
-
-    <issue
-        id="ObsoleteSdkInt"
-        message="Unnecessary; SDK_INT is always >= 21"
-        errorLine1="    @RequiresApi(21)"
-        errorLine2="    ~~~~~~~~~~~~~~~~">
-        <location
-            file="src/main/java/androidx/benchmark/Shell.kt"/>
-    </issue>
-
-    <issue
-        id="ObsoleteSdkInt"
-        message="Unnecessary; SDK_INT is always >= 21"
-        errorLine1="    @RequiresApi(21)"
-        errorLine2="    ~~~~~~~~~~~~~~~~">
-        <location
-            file="src/main/java/androidx/benchmark/Shell.kt"/>
-    </issue>
-
-    <issue
-        id="ObsoleteSdkInt"
-        message="Unnecessary; SDK_INT is always >= 21"
-        errorLine1="    @RequiresApi(21)"
-        errorLine2="    ~~~~~~~~~~~~~~~~">
-        <location
-            file="src/main/java/androidx/benchmark/Shell.kt"/>
-    </issue>
-
-    <issue
-        id="ObsoleteSdkInt"
-        message="Unnecessary; SDK_INT is always >= 21"
-        errorLine1="    @RequiresApi(21)"
-        errorLine2="    ~~~~~~~~~~~~~~~~">
-        <location
-            file="src/main/java/androidx/benchmark/Shell.kt"/>
-    </issue>
-
-    <issue
-        id="ObsoleteSdkInt"
-        message="Unnecessary; SDK_INT is always >= 21"
-        errorLine1="    @RequiresApi(21)"
-        errorLine2="    ~~~~~~~~~~~~~~~~">
-        <location
-            file="src/main/java/androidx/benchmark/Shell.kt"/>
-    </issue>
-
-    <issue
-        id="ObsoleteSdkInt"
-        message="Unnecessary; SDK_INT is always >= 21"
-        errorLine1="    @RequiresApi(21)"
-        errorLine2="    ~~~~~~~~~~~~~~~~">
-        <location
-            file="src/main/java/androidx/benchmark/Shell.kt"/>
-    </issue>
-
-    <issue
-        id="ObsoleteSdkInt"
-        message="Unnecessary; SDK_INT is always >= 21"
-        errorLine1="    @RequiresApi(21)"
-        errorLine2="    ~~~~~~~~~~~~~~~~">
-        <location
-            file="src/main/java/androidx/benchmark/Shell.kt"/>
-    </issue>
-
-    <issue
-        id="ObsoleteSdkInt"
-        message="Unnecessary; SDK_INT is always >= 21"
-        errorLine1="    @RequiresApi(21)"
-        errorLine2="    ~~~~~~~~~~~~~~~~">
-        <location
-            file="src/main/java/androidx/benchmark/Shell.kt"/>
-    </issue>
-
-    <issue
-        id="ObsoleteSdkInt"
-        message="Unnecessary; SDK_INT is always >= 21"
-        errorLine1="    @RequiresApi(21)"
-        errorLine2="    ~~~~~~~~~~~~~~~~">
-        <location
-            file="src/main/java/androidx/benchmark/Shell.kt"/>
-    </issue>
-
-    <issue
-        id="ObsoleteSdkInt"
-        message="Unnecessary; SDK_INT is always >= 21"
-        errorLine1="    @RequiresApi(21)"
-        errorLine2="    ~~~~~~~~~~~~~~~~">
-        <location
-            file="src/main/java/androidx/benchmark/Shell.kt"/>
-    </issue>
-
-    <issue
-        id="ObsoleteSdkInt"
-        message="Unnecessary; SDK_INT is always >= 21"
-        errorLine1="    @RequiresApi(21)"
-        errorLine2="    ~~~~~~~~~~~~~~~~">
-        <location
-            file="src/main/java/androidx/benchmark/Shell.kt"/>
-    </issue>
-
-    <issue
-        id="ObsoleteSdkInt"
-        message="Unnecessary; SDK_INT is always >= 21"
-        errorLine1="    @RequiresApi(21)"
-        errorLine2="    ~~~~~~~~~~~~~~~~">
-        <location
-            file="src/main/java/androidx/benchmark/Shell.kt"/>
-    </issue>
-
-    <issue
-        id="ObsoleteSdkInt"
-        message="Unnecessary; SDK_INT is always >= 21"
-        errorLine1="    @RequiresApi(21)"
-        errorLine2="    ~~~~~~~~~~~~~~~~">
-        <location
-            file="src/main/java/androidx/benchmark/Shell.kt"/>
-    </issue>
-
-    <issue
-        id="ObsoleteSdkInt"
-        message="Unnecessary; SDK_INT is always >= 21"
-        errorLine1="    @RequiresApi(21)"
-        errorLine2="    ~~~~~~~~~~~~~~~~">
-        <location
-            file="src/main/java/androidx/benchmark/Shell.kt"/>
-    </issue>
-
-    <issue
-        id="ObsoleteSdkInt"
-        message="Unnecessary; SDK_INT is always >= 21"
-        errorLine1="    @RequiresApi(21)"
-        errorLine2="    ~~~~~~~~~~~~~~~~">
-        <location
-            file="src/main/java/androidx/benchmark/Shell.kt"/>
-    </issue>
-
-    <issue
-        id="ObsoleteSdkInt"
-        message="Unnecessary; SDK_INT is always >= 21"
-        errorLine1="    @RequiresApi(21)"
-        errorLine2="    ~~~~~~~~~~~~~~~~">
-        <location
-            file="src/main/java/androidx/benchmark/Shell.kt"/>
-    </issue>
-
-    <issue
-        id="ObsoleteSdkInt"
-        message="Unnecessary; SDK_INT is always >= 21"
-        errorLine1="    @RequiresApi(21)"
-        errorLine2="    ~~~~~~~~~~~~~~~~">
-        <location
-            file="src/main/java/androidx/benchmark/Shell.kt"/>
-    </issue>
-
-    <issue
-        id="ObsoleteSdkInt"
-        message="Unnecessary; SDK_INT is always >= 21"
-        errorLine1="    @RequiresApi(21)"
-        errorLine2="    ~~~~~~~~~~~~~~~~">
-        <location
-            file="src/main/java/androidx/benchmark/Shell.kt"/>
-    </issue>
-
-    <issue
-        id="ObsoleteSdkInt"
-        message="Unnecessary; SDK_INT is always >= 21"
-        errorLine1="    @RequiresApi(21)"
-        errorLine2="    ~~~~~~~~~~~~~~~~">
-        <location
-            file="src/main/java/androidx/benchmark/Shell.kt"/>
-    </issue>
-
-    <issue
-        id="ObsoleteSdkInt"
-        message="Unnecessary; SDK_INT is always >= 21"
-        errorLine1="    @RequiresApi(21)"
-        errorLine2="    ~~~~~~~~~~~~~~~~">
-        <location
-            file="src/main/java/androidx/benchmark/Shell.kt"/>
-    </issue>
-
-    <issue
-        id="ObsoleteSdkInt"
-        message="Unnecessary; SDK_INT is always >= 21"
-        errorLine1="@RequiresApi(Build.VERSION_CODES.LOLLIPOP)"
-        errorLine2="~~~~~~~~~~~~~~~~~~~~~~~~~~~~~~~~~~~~~~~~~~">
-        <location
-            file="src/main/java/androidx/benchmark/Shell.kt"/>
-    </issue>
-
-    <issue
-        id="ObsoleteSdkInt"
-        message="Unnecessary; SDK_INT is always >= 21"
-        errorLine1="@RequiresApi(Build.VERSION_CODES.LOLLIPOP)"
-        errorLine2="~~~~~~~~~~~~~~~~~~~~~~~~~~~~~~~~~~~~~~~~~~">
-        <location
-            file="src/main/java/androidx/benchmark/Shell.kt"/>
-    </issue>
-
-    <issue
-        id="ObsoleteSdkInt"
-        message="Unnecessary; SDK_INT is always >= 21"
-        errorLine1="@RequiresApi(Build.VERSION_CODES.LOLLIPOP)"
-        errorLine2="~~~~~~~~~~~~~~~~~~~~~~~~~~~~~~~~~~~~~~~~~~">
+        errorLine1="        return if (Build.VERSION.SDK_INT >= Build.VERSION_CODES.LOLLIPOP) {"
+        errorLine2="                   ~~~~~~~~~~~~~~~~~~~~~~~~~~~~~~~~~~~~~~~~~~~~~~~~~~~~~">
         <location
             file="src/main/java/androidx/benchmark/Shell.kt"/>
     </issue>
@@ -402,11 +70,6 @@
         errorLine1="        if (Build.VERSION.SDK_INT >= 21) {"
         errorLine2="            ~~~~~~~~~~~~~~~~~~~~~~~~~~~">
         <location
-=======
-        errorLine1="        if (Build.VERSION.SDK_INT >= 21) {"
-        errorLine2="            ~~~~~~~~~~~~~~~~~~~~~~~~~~~">
-        <location
->>>>>>> 3d4510a6
             file="src/main/java/androidx/benchmark/SideEffects.kt"/>
     </issue>
 
